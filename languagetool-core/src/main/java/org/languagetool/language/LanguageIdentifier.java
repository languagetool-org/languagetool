--- conflicted
+++ resolved
@@ -1,4 +1,3 @@
-<<<<<<< HEAD
 /* LanguageTool, a natural language style checker
  * Copyright (C) 2014 Daniel Naber (http://www.danielnaber.de)
  *
@@ -138,146 +137,4 @@
     }
   }
 
-}
-=======
-/* LanguageTool, a natural language style checker
- * Copyright (C) 2014 Daniel Naber (http://www.danielnaber.de)
- *
- * This library is free software; you can redistribute it and/or
- * modify it under the terms of the GNU Lesser General Public
- * License as published by the Free Software Foundation; either
- * version 2.1 of the License, or (at your option) any later version.
- *
- * This library is distributed in the hope that it will be useful,
- * but WITHOUT ANY WARRANTY; without even the implied warranty of
- * MERCHANTABILITY or FITNESS FOR A PARTICULAR PURPOSE.  See the GNU
- * Lesser General Public License for more details.
- *
- * You should have received a copy of the GNU Lesser General Public
- * License along with this library; if not, write to the Free Software
- * Foundation, Inc., 51 Franklin St, Fifth Floor, Boston, MA  02110-1301
- * USA
- */
-package org.languagetool.language;
-
-import com.google.common.base.Optional;
-import com.optimaize.langdetect.LanguageDetector;
-import com.optimaize.langdetect.LanguageDetectorBuilder;
-import com.optimaize.langdetect.i18n.LdLocale;
-import com.optimaize.langdetect.ngram.NgramExtractors;
-import com.optimaize.langdetect.profiles.LanguageProfile;
-import com.optimaize.langdetect.profiles.LanguageProfileReader;
-import com.optimaize.langdetect.text.CommonTextObjectFactories;
-import com.optimaize.langdetect.text.TextObject;
-import com.optimaize.langdetect.text.TextObjectFactory;
-import org.jetbrains.annotations.Nullable;
-import org.languagetool.JLanguageTool;
-import org.languagetool.Language;
-import org.languagetool.Languages;
-
-import java.io.IOException;
-import java.io.InputStream;
-import java.util.ArrayList;
-import java.util.Arrays;
-import java.util.List;
-
-/**
- * Identify the language of a text. Note that some languages might never be
- * detected because they are close to another language. Language variants like
- * en-US or en-GB are not detected, the result will be {@code en} for those.
- * @since 2.9
- */
-public class LanguageIdentifier {
-
-  private static final double MINIMAL_CONFIDENCE = 0.9;
-
-  // ast and gl often prevent the correct detection of Spanish (as the are quite similar
-  // to Spanish, I assume) so we disable them for now. See LanguageDetectionEval.java:
-  private static final List<String> ignoreLangCodes = Arrays.asList("ast", "gl");
-
-  // languages that we offer profiles for as they are not yet supported by language-detector:
-  private static final List<String> externalLangCodes = Arrays.asList("eo");
-
-  private final LanguageDetector languageDetector;
-  private final TextObjectFactory textObjectFactory;
-
-  public LanguageIdentifier() {
-    try {
-      List<LanguageProfile> profiles = loadProfiles(getLanguageCodes());
-      languageDetector = LanguageDetectorBuilder.create(NgramExtractors.standard())
-              .minimalConfidence(MINIMAL_CONFIDENCE)
-              .withProfiles(profiles)
-              .build();
-      textObjectFactory = CommonTextObjectFactories.forDetectingOnLargeText();
-    } catch (IOException e) {
-      throw new RuntimeException("Could not set up language identifier", e);
-    }
-  }
-
-  private static List<String> getLanguageCodes() {
-    List<String> langCodes = new ArrayList<>();
-    for (Language lang : Languages.get()) {
-      String langCode = lang.getShortCode();
-      boolean ignore = lang.isVariant() || ignoreLangCodes.contains(langCode) || externalLangCodes.contains(langCode);
-      if (ignore) {
-        continue;
-      }
-      if ("zh".equals(langCode)) {
-        langCodes.add(langCode + "-" + lang.getCountries()[0]);
-      } else {
-        langCodes.add(langCode);
-      }
-    }
-    return langCodes;
-  }
-
-  private List<LanguageProfile> loadProfiles(List<String> langCodes) throws IOException {
-    LanguageProfileReader profileReader = new LanguageProfileReader();
-    List<LanguageProfile> profiles = profileReader.read(langCodes);
-    for (String externalLangCode : externalLangCodes) {
-      String profilePath = "/" + externalLangCode + "/" + externalLangCode + ".profile";
-      if (JLanguageTool.getDataBroker().resourceExists(profilePath)) {  // not all languages are always available
-        try (InputStream profile = JLanguageTool.getDataBroker().getFromResourceDirAsStream(profilePath)) {
-          profiles.add(new LanguageProfileReader().read(profile));
-        }
-      }
-    }
-    return profiles;
-  }
-
-  /**
-   * @return language or {@code null} if language could not be identified
-   */
-  @Nullable
-  public Language detectLanguage(String text) {
-    String languageCode = detectLanguageCode(text);
-    if (languageCode != null) {
-      return Languages.getLanguageForShortCode(languageCode);
-    } else {
-      return null;
-    }
-  }
-
-  /**
-   * @return language or {@code null} if language could not be identified
-   */
-  @Nullable
-  private String detectLanguageCode(String text) {
-    TextObject textObject = textObjectFactory.forText(text);
-    Optional<LdLocale> lang = languageDetector.detect(textObject);
-    // comment in for debugging:
-    //System.out.println(languageDetector.getProbabilities(textObject));
-    if (lang.isPresent()) {
-      String languageCode = lang.get().getLanguage();
-      if ("zh".equals(languageCode)) {
-        return lang.get().toString();
-      } else {
-        return languageCode;
-      }
-    } else {
-      return null;
-    }
-  }
-
-}
->>>>>>> ca26fff8
+}