--- conflicted
+++ resolved
@@ -60,13 +60,9 @@
   //only for CheckCaseRule
   private int MAX_LENGTH_SHORT_WORDS = 4;
 
-<<<<<<< HEAD
   private boolean ruleHasSuggestions = true;
 
-  public enum CaseSensitivy {CS, CI}
-=======
   public enum CaseSensitivy {CS, CI, CSExceptAtSentenceStart}
->>>>>>> b301b512
 
   protected final Language language;
 
