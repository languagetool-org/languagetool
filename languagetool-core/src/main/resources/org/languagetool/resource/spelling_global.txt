--- conflicted
+++ resolved
@@ -10059,7 +10059,6 @@
 Bo Derek
 John Derek
 John Corbett
-<<<<<<< HEAD
 Comte de Buffon
 La Boétie
 Le Clézio
@@ -11472,7 +11471,5 @@
 Dylan Thomas
 Robert Owen
 Milovan Đilas
-=======
 Thomas Alva Edison
-Thomas Edison
->>>>>>> 003bb8b8
+Thomas Edison