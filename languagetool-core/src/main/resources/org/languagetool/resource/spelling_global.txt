--- conflicted
+++ resolved
@@ -11704,7 +11704,7 @@
 Charles Taylor
 Sainte-Croix
 Santa Croce
-<<<<<<< HEAD
+Canterbury
 Robert Fisk
 Göbekli Tepe
 Johann Heinrich Füssli
@@ -11723,8 +11723,4 @@
 Julian Ryerson
 Osgood-Schlatter
 Jane Fraser
-Jadon Sancho
-=======
-Canterbury
-Robert Fisk
->>>>>>> acccc568
+Jadon Sancho