--- conflicted
+++ resolved
@@ -65,11 +65,7 @@
     }
     ConfusionRuleEvaluator eval = new ConfusionRuleEvaluator(lang, languageModel, false, true); // TODO: consider bidirectional
     eval.setVerboseMode(false);
-<<<<<<< HEAD
-    ConfusionSetLoader confusionSetLoader = new ConfusionSetLoader();
-=======
     ConfusionSetLoader confusionSetLoader = new ConfusionSetLoader(lang);
->>>>>>> ec4067fa
     InputStream inputStream = JLanguageTool.getDataBroker().getFromResourceDirAsStream("/" + lang.getShortCode() +"/confusion_sets.txt");
     Map<String,List<ConfusionPair>> confusionSetMap = confusionSetLoader.loadConfusionPairs(inputStream);
     Set<String> done = new HashSet<>();
