--- conflicted
+++ resolved
@@ -29,10 +29,7 @@
 import org.languagetool.tagging.ar.ArabicHybridDisambiguator;
 import org.languagetool.tagging.ar.ArabicTagger;
 import org.languagetool.tagging.disambiguation.Disambiguator;
-import org.languagetool.tokenizers.ArabicWordTokenizer;
-import org.languagetool.tokenizers.SRXSentenceTokenizer;
-import org.languagetool.tokenizers.SentenceTokenizer;
-import org.languagetool.tokenizers.WordTokenizer;
+import org.languagetool.tokenizers.*;
 
 import java.io.File;
 import java.io.IOException;
@@ -45,29 +42,7 @@
 public class Arabic extends Language implements AutoCloseable {
 
   private static final Language DEFAULT_ARABIC = new AlgerianArabic();
-<<<<<<< HEAD
-  public static final String TASHKEEL_CHARS =
-    "\u064B"    // Fathatan
-    + "\u064C"  // Dammatan
-    + "\u064D"  // Kasratan
-    + "\u064E"  // Fatha
-    + "\u064F"  // Damma
-    + "\u0650"  // Kasra
-    + "\u0651"  // Shadda
-    + "\u0652"  // Sukun
-    + "\u0653"  // Maddah Above
-    + "\u0654"  // Hamza Above
-    + "\u0655"  // Hamza Below
-    + "\u0656"  // Subscript Alef
-    + "\u0640"; // Tatweel
 
-  private SentenceTokenizer sentenceTokenizer;
-  private WordTokenizer wordTokenizer;
-  private Tagger tagger;
-  private Synthesizer synthesizer;
-=======
-
->>>>>>> ec4067fa
   private LanguageModel languageModel;
 
   @Override
@@ -120,7 +95,9 @@
   public Contributor[] getMaintainers() {
     return new Contributor[]{
       new Contributor("Taha Zerrouki"),
-      new Contributor("Sohaib Afifi")
+      new Contributor("Sohaib Afifi"),
+      new Contributor("Imen Kali"),
+      new Contributor("Karima Tchoketch"),
     };
   }
 
@@ -134,18 +111,13 @@
         Arrays.asList("]", ")", "}", "»", "﴿", "\"", "'")),
 
       // specific to Arabic :
-      new ArabicHunspellSpellerRule(messages, userConfig),
+      new ArabicHunspellSpellerRule(messages, this, userConfig, altLanguages),
       //new MorfologikArabicSpellerRule(messages, this),
       new ArabicCommaWhitespaceRule(messages),
       new ArabicDoublePunctuationRule(messages),
       new LongSentenceRule(messages, userConfig, -1, false),
-      new ArabicWordRepeatRule(messages),
-      new ArabicSimpleReplaceRule(messages),
-      new ArabicDiacriticsRule(messages),
-      new ArabicRedundancyRule(messages),
-      new ArabicWordCoherencyRule(messages),
-      new ArabicWordinessRule(messages),
-      new ArabicWrongWordInContextRule(messages)
+      new ArabicWordRepeatRule(messages, this),
+      new ArabicSimpleReplaceRule(messages, this)
     );
   }
 
