/* LanguageTool, a natural language style checker
 * Copyright (C) 2019 Sohaib Afifi, Taha Zerrouki
 *
 * This library is free software; you can redistribute it and/or
 * modify it under the terms of the GNU Lesser General Public
 * License as published by the Free Software Foundation; either
 * version 2.1 of the License, or (at your option) any later version.
 *
 * This library is distributed in the hope that it will be useful,
 * but WITHOUT ANY WARRANTY; without even the implied warranty of
 * MERCHANTABILITY or FITNESS FOR A PARTICULAR PURPOSE.  See the GNU
 * Lesser General Public License for more details.
 *
 * You should have received a copy of the GNU Lesser General Public
 * License along with this library; if not, write to the Free Software
 * Foundation, Inc., 51 Franklin St, Fifth Floor, Boston, MA  02110-1301
 * USA
 */
package org.languagetool.language;

import org.jetbrains.annotations.NotNull;
import org.jetbrains.annotations.Nullable;
import org.languagetool.Language;
import org.languagetool.LanguageMaintainedState;
import org.languagetool.UserConfig;
import org.languagetool.languagemodel.LanguageModel;
import org.languagetool.rules.*;
import org.languagetool.rules.ar.*;
import org.languagetool.rules.spelling.SpellingCheckRule;
import org.languagetool.synthesis.Synthesizer;
import org.languagetool.synthesis.ar.ArabicSynthesizer;
import org.languagetool.tagging.Tagger;
import org.languagetool.tagging.ar.ArabicHybridDisambiguator;
import org.languagetool.tagging.ar.ArabicTagger;
import org.languagetool.tagging.disambiguation.Disambiguator;
import org.languagetool.tokenizers.ArabicWordTokenizer;
import org.languagetool.tokenizers.SRXSentenceTokenizer;
import org.languagetool.tokenizers.SentenceTokenizer;
import org.languagetool.tokenizers.Tokenizer;

import java.io.File;
import java.io.IOException;
import java.util.Arrays;
import java.util.List;
import java.util.ResourceBundle;

/**
 * Support for Arabic.
 * @since 4.9
 */
public class Arabic extends Language implements AutoCloseable {

  private LanguageModel languageModel;

  @Override
  public String getName() {
    return "Arabic";
  }

  @Override
  public String getShortCode() {
    return "ar";
  }

  @Override
  public String[] getCountries() {
    return new String[]{"", "SA", "DZ", "BH", "EG", "IQ", "JO", "KW", "LB", "LY", "MA", "OM", "QA", "SD", "SY", "TN", "AE", "YE"};
  }

  @Override
  public Disambiguator createDefaultDisambiguator() {
    return new ArabicHybridDisambiguator();
  }

  @Override
  public SentenceTokenizer createDefaultSentenceTokenizer() {
    return new SRXSentenceTokenizer(this);
  }

  @Override
  public Tokenizer createDefaultWordTokenizer() {
    return new ArabicWordTokenizer();
  }

  @NotNull
  @Override
  public Tagger createDefaultTagger() {
    return new ArabicTagger();
  }

  @Override
  public Synthesizer createDefaultSynthesizer() {
    return ArabicSynthesizer.INSTANCE;
  }

  @Override
  public Contributor[] getMaintainers() {
    return new Contributor[]{
      new Contributor("Taha Zerrouki"),
      new Contributor("Sohaib Afifi")
    };
  }

  @Override
  public List<Rule> getRelevantRules(ResourceBundle messages, UserConfig userConfig, Language motherTongue, List<Language> altLanguages) throws IOException {
    return Arrays.asList(
      new MultipleWhitespaceRule(messages, this),
      new SentenceWhitespaceRule(messages),
      new GenericUnpairedBracketsRule(messages,
        Arrays.asList("[", "(", "{", "«", "﴾", "\"", "'"),
        Arrays.asList("]", ")", "}", "»", "﴿", "\"", "'")),
      new CommaWhitespaceRule(messages, true),
      new LongSentenceRule(messages, userConfig, 50),

      // specific to Arabic :
      new ArabicHunspellSpellerRule(messages, userConfig),
      new ArabicCommaWhitespaceRule(messages),
      new ArabicQuestionMarkWhitespaceRule(messages),
      new ArabicSemiColonWhitespaceRule(messages),
      new ArabicDoublePunctuationRule(messages),
      new ArabicWordRepeatRule(messages),
      new ArabicSimpleReplaceRule(messages),
      new ArabicDiacriticsRule(messages),
      new ArabicDarjaRule(messages),
      new ArabicHomophonesRule(messages),
      new ArabicRedundancyRule(messages),
      new ArabicWordCoherencyRule(messages),
      new ArabicWordinessRule(messages),
      new ArabicWrongWordInContextRule(messages),
      new ArabicTransVerbRule(messages),
<<<<<<< HEAD
      new ArabicTransVerbDirectToIndirectRule(messages),
      new ArabicTransVerbIndirectToDirectRule(messages),
      new ArabicTransVerbIndirectToIndirectRule(messages)
=======
      new ArabicInflectedOneWordReplaceRule(messages)
>>>>>>> 5e2ffdcd
    );
  }

  @Override
  public List<Rule> getRelevantLanguageModelRules(ResourceBundle messages, LanguageModel languageModel, UserConfig userConfig) {
    return Arrays.asList(
      new ArabicConfusionProbabilityRule(messages, languageModel, this)
    );
  }

  @Override
  public LanguageMaintainedState getMaintainedState() {
    return LanguageMaintainedState.ActivelyMaintained;
  }

  @Override
  public synchronized LanguageModel getLanguageModel(File indexDir) {
    languageModel = initLanguageModel(indexDir, languageModel);
    return languageModel;
  }

  @Override
  public void close() {
    if (languageModel != null) {
      languageModel.close();
    }
  }

  @Nullable
  @Override
  protected SpellingCheckRule createDefaultSpellingRule(ResourceBundle messages) throws IOException {
    return new ArabicHunspellSpellerRule(messages);
  }
}<|MERGE_RESOLUTION|>--- conflicted
+++ resolved
@@ -128,13 +128,10 @@
       new ArabicWordinessRule(messages),
       new ArabicWrongWordInContextRule(messages),
       new ArabicTransVerbRule(messages),
-<<<<<<< HEAD
       new ArabicTransVerbDirectToIndirectRule(messages),
       new ArabicTransVerbIndirectToDirectRule(messages),
-      new ArabicTransVerbIndirectToIndirectRule(messages)
-=======
+      new ArabicTransVerbIndirectToIndirectRule(messages),
       new ArabicInflectedOneWordReplaceRule(messages)
->>>>>>> 5e2ffdcd
     );
   }
 
