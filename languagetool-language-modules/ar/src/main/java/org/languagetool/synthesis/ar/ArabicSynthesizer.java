--- conflicted
+++ resolved
@@ -167,7 +167,6 @@
     if (tagmanager.hasConjunction(postag)) {
       String prefix = tagmanager.getConjunctionPrefix(postag);
       correctStem = prefix + correctStem;
-<<<<<<< HEAD
 
     }
     return correctStem;
@@ -244,16 +243,97 @@
       stem = "(" + word + ")";
       wordlist.add(stem);
     }
-=======
->>>>>>> ddbafc92
 
     if (wordlist.isEmpty()) {
       return defaultWordlist;
     }
-<<<<<<< HEAD
     return wordlist;
   }
-
+  
+  /* 
+   * generate a new form according to a specific postag, this form is Attached
+   */
+  public List<String> inflectLemmaLike(String targetLemma, AnalyzedToken sourcetoken) {
+    // make a token with the lemma
+    AnalyzedTokenReadings tokenReadList = tagger.tag(targetLemma);
+    List<String> wordlist = new ArrayList<String>();
+
+    if (!tokenReadList.hasLemma(targetLemma)) {
+      wordlist.add("[" + targetLemma + "]");
+      return wordlist;
+    }
+    String sourcePostag = sourcetoken.getPOSTag();
+    // get affixes
+    String prefix = tagger.getProclitic(sourcetoken);
+    String suffix = tagger.getEnclitic(sourcetoken);
+
+    List<AnalyzedToken> tokenListFiltred = new ArrayList<AnalyzedToken>();
+
+    // if the lemma is not equals to given one, continue
+    // how can a lemma not the same,
+    // if we tag a diacritized verb, the tagger remove diacritics and can generate other cases
+    for (AnalyzedToken currentToken : tokenReadList.getReadings()) {
+      if (targetLemma.equals(currentToken.getLemma())) {
+        tokenListFiltred.add(currentToken);
+      }
+    }
+
+    for (AnalyzedToken currentToken : tokenListFiltred) {
+      // if the lemma is not equals to given one, continue
+      // how can a lemma not the same,
+      // if we tag a diacritized verb, the tagger remove diacritics and can generate other cases
+      // merge postag
+      String postagLemma = currentToken.getPOSTag();
+      String mergedPostag = tagmanager.mergePosTag(sourcePostag, postagLemma);
+
+      // construct word
+      String word = prefix + targetLemma;
+      AnalyzedToken token = new AnalyzedToken(word, mergedPostag, targetLemma);
+      List<String> wordlist2 = setEncliticMultiple(token, suffix);
+      wordlist.addAll(wordlist2);
+    }
+    // remove dupplicates
+    List<String> resultWordlist = new ArrayList<String>(new HashSet<>(wordlist));
+    return resultWordlist;
+  }
+
+
+  /* genarate Mafoul Mutlaq from masdar */
+  public static String inflectMafoulMutlq(String word) {
+    if (word == null) {
+      return word;
+    }
+    String newword = word;
+    if (word.endsWith(Character.toString(TEH_MARBUTA))) {
+      newword += FATHATAN;
+    } else {
+      newword += FATHATAN + "" + ALEF;
+    }
+    return newword;
+  }
+
+  /* genarate Mafoul Mutlaq from masdar */
+  public static String inflectAdjectiveTanwinNasb(String word, boolean feminin) {
+    if (word == null) {
+      return word;
+    }
+    String newword = word;
+    if (feminin) {
+      if (word.endsWith(Character.toString(TEH_MARBUTA))) {
+        newword += FATHATAN;
+      } else {
+        newword += Character.toString(TEH_MARBUTA) + FATHATAN;
+      }
+    } else { // if masculine, remove teh marbuta
+      if (word.endsWith(Character.toString(TEH_MARBUTA))) {
+        newword = word.replaceAll(Character.toString(TEH_MARBUTA), "");
+      } else {
+        newword += Character.toString(FATHATAN) + ALEF;
+      }
+    }
+    return newword;
+  }
+  
   /**
    * @return set a new procletic for the given word,
    */
@@ -305,44 +385,6 @@
     //remove procletics
     newposTag = tagmanager.setProcleticFlags(newposTag);
 
-=======
-    return correctStem;
-  }
-
-  /**
-   * @return set a new enclitic for the given word,
-   */
-  public String setEnclitic(AnalyzedToken token, String suffix) {
-    List<String> wordlist = setEncliticMultiple(token, suffix);
-    return wordlist.get(0);
-  }
-
-  public List<String> setEncliticMultiple(AnalyzedToken token, String suffix) {
-    // if the suffix is not empty
-    // save procletic
-    // ajust postag to get synthesed words
-    // set enclitic flag
-    // synthesis => lookup for stems with similar postag and has enclitic flag
-    // Add procletic and enclitic to stem
-    // return new word list
-    String postag = token.getPOSTag();
-    String word = token.getToken();
-
-    List<String> defaultWordlist = new ArrayList<String>();
-    defaultWordlist.add("(" + word + ")");
-    if (postag.isEmpty()) {
-      return defaultWordlist;
-    }
-    List<String> wordlist = new ArrayList<String>();
-    /* The flag is by defaul equal to '-' , if suffix => "H" */
-    char flag = (suffix.isEmpty()) ? '-' : 'H';
-    // save procletic
-    String procletic = tagger.getProclitic(token);
-    // set enclitic flag
-    String newposTag = tagmanager.setFlag(postag, "PRONOUN", flag);
-    //adjust procletics
-    newposTag = tagmanager.setProcleticFlags(newposTag);
->>>>>>> ddbafc92
     // synthesis => lookup for stems with similar postag and has enclitic flag
     String lemma = token.getLemma();
     AnalyzedToken newToken = new AnalyzedToken(lemma, newposTag, lemma);
@@ -350,105 +392,6 @@
 
     String stem = "";
     if (newwordList.length != 0) {
-<<<<<<< HEAD
-=======
-      String newWord = "";
-      for (int i = 0; i < newwordList.length; i++) {
-        stem = newwordList[i];
-        // We replace the Heh, because the Tag dictionary represent only Heh Pronouns, for reason of compressin
-        // the other pronoun suffix are added by tagger or synthesizer
-        if (tagmanager.hasPronoun(newposTag) && flag == 'H') {
-          if (stem.endsWith("ي")) {
-            // if the stem is ended by Yeh for 1st person pronoun
-            // if suffix is Yeh pronoun, ignore suffix
-            // else ignore stem
-            if (suffix.equals("ي"))
-              newWord = procletic + stem;
-            else
-              newWord = "";
-          } else if (stem.endsWith("ه")) {
-            stem = stem.replaceAll("ه$", "");
-            newWord = procletic + stem + suffix;
-          } else {
-            newWord = procletic + stem + suffix;
-          }
-        } else
-          newWord = procletic + stem;
-
-        if (!newWord.isEmpty())
-          wordlist.add(newWord);
-      }
-    } else // no word generated
-    {
-      stem = "(" + word + ")";
-      wordlist.add(stem);
-    }
-
-    if (wordlist.isEmpty()) {
-      return defaultWordlist;
-    }
-    return wordlist;
-  }
-
-  /**
-   * @return set a new procletic for the given word,
-   */
-  public String setJarProcletic(AnalyzedToken token, String prefix) {
-    // if the preffix is not empty
-    // save enclitic
-    // ajust postag to get synthesed words
-    // set procletic flags
-    // synthesis => lookup for stems with similar postag
-    // Add procletic and enclitic to stem
-    // return new word
-    String postag = token.getPOSTag();
-    String word = token.getToken();
-    if (postag.isEmpty())
-      return word;
-    // case of definate word:
-    // إضافة الجار إلى أل التعريف
-    if (tagmanager.isDefinite(postag)) {
-      if (prefix.equals("ل")) {
-        prefix += "ل";
-      } else {
-        //  if(prefprefix.equals("ب")||prefix.equals("ك"))
-        // case of Beh Jar, Kaf Jar, empty Jar
-        prefix += "ال";
-      }
-    }
-    return setProcletic(token, prefix);
-  }
-
-  /**
-   * @return set a new procletic for the given word,
-   */
-  public String setProcletic(AnalyzedToken token, String prefix) {
-    // if the preffix is not empty
-    // save enclitic
-    // ajust postag to get synthesed words
-    // set procletic flags
-    // synthesis => lookup for stems with similar postag
-    // Add procletic and enclitic to stem
-    // return new word
-    String postag = token.getPOSTag();
-    String word = token.getToken();
-    if (postag.isEmpty()) {
-      return word;
-    }
-    // save enclitic
-    String enclitic = tagger.getEnclitic(token);
-    String newposTag = postag;
-    //remove procletics
-    newposTag = tagmanager.setProcleticFlags(newposTag);
-
-    // synthesis => lookup for stems with similar postag and has enclitic flag
-    String lemma = token.getLemma();
-    AnalyzedToken newToken = new AnalyzedToken(lemma, newposTag, lemma);
-    String[] newwordList = synthesize(newToken, newposTag);
-
-    String stem = "";
-    if (newwordList.length != 0) {
->>>>>>> ddbafc92
       stem = newwordList[0];
       if (tagmanager.hasPronoun(newposTag)) {
         stem = stem.replaceAll("ه$", "");
@@ -460,91 +403,5 @@
     String newWord = prefix + stem + enclitic;
     return newWord;
   }
-<<<<<<< HEAD
-=======
-
-  /* generate a new form according to a specific postag, this form is Attached*/
-  public List<String> inflectLemmaLike(String targetLemma, AnalyzedToken sourcetoken) {
-    // make a token with the lemma
-    AnalyzedTokenReadings tokenReadList = tagger.tag(targetLemma);
-    List<String> wordlist = new ArrayList<String>();
-
-    if (!tokenReadList.hasLemma(targetLemma)) {
-      wordlist.add("[" + targetLemma + "]");
-      return wordlist;
-    }
-    String sourcePostag = sourcetoken.getPOSTag();
-    // get affixes
-    String prefix = tagger.getProclitic(sourcetoken);
-    String suffix = tagger.getEnclitic(sourcetoken);
-
-    List<AnalyzedToken> tokenListFiltred = new ArrayList<AnalyzedToken>();
-
-    // if the lemma is not equals to given one, continue
-    // how can a lemma not the same,
-    // if we tag a diacritized verb, the tagger remove diacritics and can generate other cases
-    for (AnalyzedToken currentToken : tokenReadList.getReadings()) {
-      if (targetLemma.equals(currentToken.getLemma())) {
-        tokenListFiltred.add(currentToken);
-      }
-    }
-
-    for (AnalyzedToken currentToken : tokenListFiltred) {
-      // if the lemma is not equals to given one, continue
-      // how can a lemma not the same,
-      // if we tag a diacritized verb, the tagger remove diacritics and can generate other cases
-      // merge postag
-      String postagLemma = currentToken.getPOSTag();
-      String mergedPostag = tagmanager.mergePosTag(sourcePostag, postagLemma);
-
-      // construct word
-      String word = prefix + targetLemma;
-      AnalyzedToken token = new AnalyzedToken(word, mergedPostag, targetLemma);
-      List<String> wordlist2 = setEncliticMultiple(token, suffix);
-      wordlist.addAll(wordlist2);
-    }
-    // remove dupplicates
-    List<String> resultWordlist = new ArrayList<String>(new HashSet<>(wordlist));
-    return resultWordlist;
-  }
-
-
-  /* genarate Mafoul Mutlaq from masdar */
-  public static String inflectMafoulMutlq(String word) {
-    if (word == null) {
-      return word;
-    }
-    String newword = word;
-    if (word.endsWith(Character.toString(TEH_MARBUTA))) {
-      newword += FATHATAN;
-    } else {
-      newword += FATHATAN + "" + ALEF;
-    }
-    return newword;
-  }
-
-  /* genarate Mafoul Mutlaq from masdar */
-  public static String inflectAdjectiveTanwinNasb(String word, boolean feminin) {
-    if (word == null) {
-      return word;
-    }
-    String newword = word;
-    if (feminin) {
-      if (word.endsWith(Character.toString(TEH_MARBUTA))) {
-        newword += FATHATAN;
-      } else {
-        newword += Character.toString(TEH_MARBUTA) + FATHATAN;
-      }
-    } else { // if masculine, remove teh marbuta
-      if (word.endsWith(Character.toString(TEH_MARBUTA))) {
-        newword = word.replaceAll(Character.toString(TEH_MARBUTA), "");
-      } else {
-        newword += Character.toString(FATHATAN) + ALEF;
-      }
-    }
-    return newword;
-  }
-}
->>>>>>> ddbafc92
 
 }