--- conflicted
+++ resolved
@@ -18,10 +18,12 @@
  */
 package org.languagetool.synthesis.ar;
 
+import morfologik.stemming.IStemmer;
+import morfologik.stemming.WordData;
+import org.languagetool.AnalyzedToken;
 import org.languagetool.Language;
 import org.languagetool.synthesis.BaseSynthesizer;
 
-<<<<<<< HEAD
 import java.io.IOException;
 import java.util.ArrayList;
 import java.util.List;
@@ -29,12 +31,16 @@
 import java.util.regex.Pattern;
 import java.io.*;
 
-=======
->>>>>>> 6a3254d1
 /**
  * Arabic word form synthesizer.
  * Based on part-of-speech lists in Public Domain. See readme.txt for details,
- * the POS tagset is described in arabic_tags_description.txt.
+ * the POS tagset is described in tagset.txt.
+ * <p>
+ * There are two special additions:
+ * <ol>
+ * <li>+GF - tag that adds  feminine gender to word</li>
+ * <li>+GM - a tag that adds masculine gender to word</li>
+ * </ol>
  *
  * @author Taha Zerrouki
  * @since 4.9
@@ -43,7 +49,6 @@
 
   private static final String RESOURCE_FILENAME = "/ar/arabic_synth.dict";
   private static final String TAGS_FILE_NAME = "/ar/arabic_tags.txt";
-<<<<<<< HEAD
 
  // A special tag to remove pronouns proprely
   //~ private static final String REMOVE_PRONOUN = "+RP";
@@ -178,10 +183,4 @@
 
     return tmp;
   }
-=======
-  public ArabicSynthesizer(Language lang) {
-    super(RESOURCE_FILENAME, TAGS_FILE_NAME, lang);
-  }
-
->>>>>>> 6a3254d1
-}+}
