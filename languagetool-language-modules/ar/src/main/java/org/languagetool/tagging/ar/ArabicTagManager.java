--- conflicted
+++ resolved
@@ -320,9 +320,6 @@
    * @return true if have flag noun
    */
   public boolean isNoun(String postag) {
-<<<<<<< HEAD
-    return ((postag != null) && postag.startsWith("N"));
-=======
     return (postag != null) && postag.startsWith("N");
   }
 
@@ -331,16 +328,12 @@
    */
   public boolean isDual(String postag) {
     return (postag != null) && getFlag(postag, "NUMBER") == '2';
->>>>>>> ddbafc92
   }
 
   /**
    * @return true if have flag verb
    */
   public boolean isVerb(String postag) {
-<<<<<<< HEAD
-    return (postag != null && postag.startsWith("V"));
-=======
     return postag != null && postag.startsWith("V");
   }
 
@@ -356,7 +349,6 @@
    */
   public boolean isMasdar(String postag) {
     return postag != null && postag.startsWith("NM");
->>>>>>> ddbafc92
   }
 
 
@@ -368,8 +360,6 @@
   }
 
   /**
-<<<<<<< HEAD
-=======
    * @return true if have flag is feminine or masculine
    */
   public boolean isFeminin(String postag) {
@@ -377,7 +367,6 @@
   }
 
   /**
->>>>>>> ddbafc92
    * @return true if a word has procletics like conj and jar
    */
   public boolean isBreak(String postag) {
@@ -398,11 +387,7 @@
    * @return true if the postag has a Jar
    */
   public boolean hasPronoun(String postag) {
-<<<<<<< HEAD
-    return (getFlag(postag, "PRONOUN") == 'H');
-=======
     return getFlag(postag, "PRONOUN") == 'H';
->>>>>>> ddbafc92
   }
 
   /**
@@ -616,11 +601,7 @@
       tmp.setCharAt(getFlagPos(postag, flagType), flag);
     } catch (StringIndexOutOfBoundsException e) {
       int pos = getFlagPos(postag, flagType);
-<<<<<<< HEAD
-      logger.debug("ArabicTagmanager:Exception: pos flag" + pos + "flagtype:" + flagType + " postag:" + tmp + " len:" + tmp.length());
-=======
       logger.debug("ArabicTagmanager:Exception: pos flag" + Integer.toString(pos) + "flagtype:" + flagType + " postag:" + tmp + " len:" + tmp.length());
->>>>>>> ddbafc92
     }
     return tmp.toString();
 
@@ -713,11 +694,6 @@
       return postag;
     }
     return newposTag;
-<<<<<<< HEAD
-  }
-
-=======
-
   }
 
 
@@ -882,5 +858,4 @@
   public String setTanwin(String postag) {
     return setFlag(postag, "PRONOUN", 'n');
   }
->>>>>>> ddbafc92
 }