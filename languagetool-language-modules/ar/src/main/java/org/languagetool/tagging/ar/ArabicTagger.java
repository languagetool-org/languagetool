--- conflicted
+++ resolved
@@ -479,8 +479,6 @@
     return ATR.get(0);
   }
 
-<<<<<<< HEAD
-=======
   /* return lemmas for reading tokens by position */
   public List<String> getLemmas(AnalyzedTokenReadings patternTokens, String type) {
     List<String> lemmaList = new ArrayList<>();
@@ -500,5 +498,4 @@
     return lemmaList;
   }
 
->>>>>>> ddbafc92
 }