<?xml version="1.0" encoding="UTF-8"?>
<?xml-stylesheet type="text/xsl" href="../../../../../../../../../languagetool-core/src/main/resources/org/languagetool/rules/print.xsl" ?>
<?xml-stylesheet type="text/css" href="../../../../../../../../../languagetool-core/src/main/resources/org/languagetool/rules/rules.css"
        title="Easy editing stylesheet" ?>
    <!--
Arabic Grammar and Typo Rules for LanguageTool
See arabic_tags for the meaning of the POS tags
Copyright (C) 2019 Taha Zerrouki (http://www.tahadz.com),
                   Sohaib Afifi (http://sohaibafifi.com)
                   and the LanguageTool contributors

This library is free software; you can redistribute it and/or
modify it under the terms of the GNU Lesser General Public
License as published by the Free Software Foundation; either
version 2.1 of the License, or (at your option) any later version.

This library is distributed in the hope that it will be useful,
but WITHOUT ANY WARRANTY; without even the implied warranty of
MERCHANTABILITY or FITNESS FOR A PARTICULAR PURPOSE.  See the GNU
Lesser General Public License for more details.

You should have received a copy of the GNU Lesser General Public
License along with this library; if not, write to the Free Software
Foundation, Inc., 51 Franklin St, Fifth Floor, Boston, MA  02110-1301
USA
-->

  <!DOCTYPE rules [
    <!ENTITY apostrophe "['’`´‘]">
    <!ENTITY nbsp " ">
    <!ENTITY horof_jar "في|من|إلى|على|عن|مع">
    <!ENTITY unbreak_procletics "ال">
    <!ENTITY procletics "و|ف|ال|وال|فال|ب|بال|وبال|ك|كال|وكال|فكال|ل|لل|ولل|فلل">
    <!ENTITY undef_procletics "و|ف|ب|ك|">
    <!ENTITY verb_prefixes "ي|ت|ن|أ|سي|ست|سن|سأ">
    <!ENTITY verb6_prefixes "ا|ي|ت|ن|أ|سي|ست|سن|سأ">
    <!ENTITY conj "و|ف">
<<<<<<< HEAD
    <!ENTITY encletics "|ه|ها|هما|هم|هن|ك|كما|كم|كن|ي|نا">
    <!ENTITY verb_encletics "ه|ها|هما|هم|هن|ك|كما|كم|كن|ني|نا">
=======
    <!ENTITY encletics "ه|ها|هم|هن|ك|كما|كم|كن|ي|نا">
    <!ENTITY verb_encletics "ه|ها|هم|هن|ك|كما|كم|كن|ني|نا">
>>>>>>> 6a3254d1
    <!ENTITY forms_3an "عن|عني|عنا|عنك|عنكما|عنكم|عنكن|عنه|عنها|عنهما|عنهم|عنهن">
    <!ENTITY forms_3anh "عني|عنا|عنك|عنكما|عنكم|عنكن|عنه|عنها|عنهما|عنهم|عنهن">
    <!ENTITY forms_ila "إلى|إلي|إلينا|إليك|إليكما|إليكم|إليكن|إليه|إليها|إليهما|إليهم|إليهن">
    <!ENTITY forms_ilayh "إلي|إلينا|إليك|إليكما|إليكم|إليكن|إليه|إليها|إليهما|إليهم|إليهن">
    <!ENTITY forms_3ala "على|علي|علينا|عليك|عليكما|عليكم|عليكن|عليه|عليها|عليهما|عليهم|عليهن">
    <!ENTITY forms_fi "في|فينا|فيك|فيكما|فيكم|فيكن|فيه|فيها|فيهما|فيهم|فيهن">
    <!ENTITY forms_fih "فينا|فيك|فيكما|فيكم|فيكن|فيه|فيها|فيهما|فيهم|فيهن">
    <!ENTITY forms_hawla "حول|حولنا|حولك|حولكما|حولكم|حولكن|حوله|حولها|حولهما|حولهم|حولهن">
    <!ENTITY forms_hawlah "حولنا|حولك|حولكما|حولكم|حولكن|حوله|حولها|حولهما|حولهم|حولهن">
    <!ENTITY forms_min "مني|من|مننا|منك|منكما|منكم|منكن|منه|منها|منهما|منهم|منهن">
    <!ENTITY forms_minh "مني|مننا|منك|منكما|منكم|منكن|منه|منها|منهما|منهم|منهن">
    <!ENTITY forms_ma3a "مع|معنا|معك|معكما|معكم|معكن|معه|معها|معهما|معهم|معهن">
    <!ENTITY forms_ma3ah "معنا|معك|معكما|معكم|معكن|معه|معها|معهما|معهم|معهن">
    <!ENTITY forms_bih "بي|بنا|بك|بكما|بكم|بكن|به|بها|بهما|بهم|بهن">
    <!ENTITY forms_lih "لي|لنا|لك|لكما|لكم|لكن|له|لها|لهما|لهم|لهن">
    <!ENTITY forms_anna "أني|أننا|أنك|أنكما|أنكم|أنكن|أنه|أنها|أنهما|أنهم|أنهن">
    <!ENTITY forms_inna "إني|إننا|إنك|إنكما|إنكم|إنكن|إنه|إنها|إنهما|إنهم|إنهن">
    <!ENTITY forms_3inda "عند|عندنا|عندك|عندكما|عندكم|عندكن|عنده|عندها|عندهما|عندهم|عندهن">
    <!ENTITY forms_3indah "عندنا|عندك|عندكما|عندكم|عندكن|عنده|عندها|عندهما|عندهم|عندهن">
    <!ENTITY allah_names "الآخر|الحميد|الحفيظ|اللطيف|المحيي|الجامع|الباطن|الولي|المقسط|الغفار|الودود|الوهاب|المانع|الشكور|الحليم|المتكبر|الحسيب|الجليل|النافع|الصبور|النور|المصور|الفتاح|مالك|الحي|الغني|الحق|الواسع|الجبار|المغني|العظيم|الباقي|الوارث|الرزاق|المهيمن|الضار|المقيت|الهادي|المتعالي|الوالي|المقتدر|المعز|الأول|القادر|الصمد|السميع|المذل|الكريم|ذو|البصير|العلي|السلام|المميت|العدل|الرافع|التواب|القهار|القابض|المعيد|المبدئ|الرشيد|المؤخر|المؤمن|الجلال|الظاهر|القيوم|الخبير|الوكيل|العزيز|الرحيم|الواجد|البر|المقدم|البديع|الغفور|الرقيب|الأحد|القدوس|الباسط|الجميل|والإكرام|المجيد|الرحمن|الرؤوف|المجيب|القوي|الخالق|الواحد|المنتقم|الملك|المعطي|المحصي|الكبير|العفو|المتين|الباعث|الماجد|الخافض|الحكم|العليم|البارئ|الشهي">
    <!ENTITY wrong_feminine "ذقن|رفات">
    <!ENTITY wrong_masculine "كتف|فخذ|ساق|ريح|بئر|يمين|ضبع">
    ]>

<rules xmlns:xsi="http://www.w3.org/2001/XMLSchema-instance"
        lang="ar"
        xsi:noNamespaceSchemaLocation="../../../../../../../../../languagetool-core/src/main/resources/org/languagetool/rules/rules.xsd">
    <!-- ====================================================================== -->
    <!-- Unification -->
    <!-- ====================================================================== -->
  <unification feature="number">
    <equivalence type="single">
          <token postag=".*;.?1.*;.*" postag_regexp="yes"/>
    </equivalence>
    <equivalence type="dual">
          <token postag=".*;.?2.*;.*" postag_regexp="yes"/>
    </equivalence>
    <equivalence type="plural">
          <token postag=".*;.?3.*;.*" postag_regexp="yes"/>
    </equivalence>
  </unification>
  <unification feature="gender">
    <equivalence type="female">
          <token postag=".*;F.*;.*" postag_regexp="yes"/>
    </equivalence>
    <equivalence type="male">
          <token postag=".*;M.*;.*" postag_regexp="yes"/>
    </equivalence>
  </unification>
  <unification feature="case">
    <equivalence type="majrour">
          <token postag=".*;.?.?I.*" postag_regexp="yes"/>
    </equivalence>
    <equivalence type="marfou3">
          <token postag=".*;.?.?U.*" postag_regexp="yes"/>
    </equivalence>
    <equivalence type="mansoub">
          <token postag=".*;.?.?A.*" postag_regexp="yes"/>
    </equivalence>
    <equivalence type="majzoum">
          <token postag=".*;.?.?0.*" postag_regexp="yes"/>
    </equivalence>
  </unification>
  <unification feature="definite">
    <equivalence type="definited">
          <token postag=".*;.*;.?.?[L|H]" postag_regexp="yes"/>
    </equivalence>
    <equivalence type="undefinated">
          <token postag=".*;.*;.?.?-" postag_regexp="yes"/>
    </equivalence>
  </unification>
    <!-- ====================================================================== -->
    <!-- Gender agreement -->
    <!-- ====================================================================== -->
 <category id="GENDER_AGREEMENT" name="التطابق في النوع- مذكر ومؤنث" type="grammar">
  <rulegroup id="gender_agreement_with_demonstrative_pronouns" name="تطابق النوع مع أسماء الإشارة">
    <rule id="gender_0001_hadha" name="تطابق النوع مع هذا">
      <pattern>
        <marker>
          <token>هذا</token>
        </marker>
          <token postag="N.*;F1.*;--.*" postag_regexp="yes"/>
      </pattern>
      <message>انتبه إلى اسم الإشارة للمذكر، ربما عليك أن تضع اسم إشارة مؤنثا <suggestion>هذه</suggestion>?
      </message>
      <example correction="هذه" type="incorrect"><marker>هذا</marker> السلامة </example>
    <!--                <example correction="هذه"><marker>هذا</marker> سلامته </example>-->
      <example correction="هذه" type="incorrect"><marker>هذا</marker> سلامة </example>
    </rule>
    <rule id="gender_0002_hadhihi" name="تطابق النوع مع هذه">
      <pattern>
        <marker>
          <token>هذه</token>
        </marker>
          <token postag="N.*;M1.*;--.*" postag_regexp="yes"/>
      </pattern>
      <message>انتبه إلى اسم الإشارة للمؤنث، ربما عليك أن تضع اسم إشارة مذكرا <suggestion>هذا</suggestion>?
      </message>
      <example correction="هذا" type="incorrect"><marker>هذه</marker> السلام </example>
    <!--                <example correction="هذه"><marker>هذا</marker> سلامته </example>-->
      <example correction="هذا" type="incorrect"><marker>هذه</marker> سلام </example>
    </rule>
    <rule id="gender_0003_hadha" name="تطابق هذا مع الكلمات ملتبسة النوع">
      <pattern>
        <marker>
          <token>هذه</token>
        </marker>
          <token regexp="yes" inflected="yes" postag="N.*;.?1.*;--.*" postag_regexp="yes">&wrong_feminine;</token>
      </pattern>
      <message>أتقصد <suggestion>هذا</suggestion>&nbsp;\2 لأن "\2" مذكر?
      </message>
      <example correction="هذا"><marker>هذه</marker> الذقن.
      </example>
    </rule>
    <rule id="gender_0004_hadhihi" name="تطابق هذه مع الكلمات ملتبسة النوع">
      <pattern>
        <marker>
          <token>هذا</token>
        </marker>
          <token regexp="yes" inflected="yes" postag="N.*;.?1.*;--.*" postag_regexp="yes">&wrong_masculine;</token>
      </pattern>
      <message>أتقصد <suggestion>هذه</suggestion>&nbsp;\2 لأن "\2" مؤنث?
      </message>
      <example correction="هذه"><marker>هذا</marker> الكتف.</example>
    </rule>
    <rule id="gender_0005_Sin" name="هذا السن">
      <pattern>
        <marker>
          <token>هذا</token>
        </marker>
          <token>السن</token>
      </pattern>
      <message>أتقصد بالسن:العمر و الجارحة <suggestion>هذه</suggestion>؟
      </message>
      <example correction="هذه"><marker>هذا</marker>
                    السن تعبر عن مدى كبر هذا الشيخ
<<<<<<< HEAD
                </example>
      </rule>
    </rulegroup>
<!--
    END RULEGROUP gender_agreement_with_demonstrative_pronouns
-->
    <rulegroup id="gender_agreement_with_relative_pronouns" name="تطابق النوع مع الأسماء الموصولة">
      <rule id="gender_0010_alladhi" name="تطابق النوع مع الذي">
        <pattern>
=======
      </example>
    </rule>
  </rulegroup>
  <rulegroup id="gender_agreement_with_relative_pronouns" name="تطابق النوع مع الأسماء الموصولة">
    <rule id="gender_0010_alladhi" name="تطابق النوع مع الذي">
      <pattern>
>>>>>>> 6a3254d1
          <token postag="N.*;M1.*" postag_regexp="yes"/>
        <marker>
          <token>التي</token>
        </marker>
      </pattern>
      <message>هل تقصد <suggestion>الذي</suggestion>?
      </message>
      <example correction="الذي" type="incorrect"> القول <marker>التي</marker> سمعته </example>
      <example correction="الذي" type="incorrect"> الطعام <marker>التي</marker> جلبناه </example>
    </rule>
    <rule id="gender_0011_allati" name="تطابق النوع مع التي">
      <pattern>
          <token postag="N.*;F1.*" postag_regexp="yes"/>
<<<<<<< HEAD
          <marker>
            <token>الذي</token>
          </marker>
        </pattern>
        <message>هل تقصد <suggestion>التي</suggestion>?
                </message>
        <example correction="التي" type="incorrect"> الوشاية <marker>الذي</marker> سمعتها </example>
        <example correction="التي" type="incorrect"> الكتابة <marker>الذي</marker> جلبناها </example>
      </rule>
    </rulegroup>
<!--
   END RULEGROUP gender_agreement_with_relative_pronouns
-->
    <rulegroup id="gender_agreement_with_pronouns" name="تطابق النوع مع الضمير">
      <rule id="gender_00" name="هي الأكبر">
        <pattern>
          <marker>
            <token>هي</token>
            <token>الأكبر</token>
          </marker>
        </pattern>
        <message>تجب المطابقة لدخول (أل) على أفعل التفضيل 
            <suggestion>هي الكبرى</suggestion>
        </message>
        <example correction="هي الكبرى" type="incorrect"> آسيا <marker>هي الأكبر</marker> بين القارات </example>
        <example type="correct"> آسيا هي الكبرى بين القارات </example>
      </rule>
    </rulegroup>
<!--
    END RULEGROUP gender_agreement_with_pronouns
-->
    <rulegroup id="gender_agreement_with_adj" name="تطابق المصوف مع الصفة في النوع">
      <rule id="gender_0100" name="رجال يقظى">
        <pattern>
          <marker>
            <unify>
              <feature id="definite"/>
              <!--               <feature id="gender"/> -->
              <feature id="case"/>
              <!--               <feature id="number"/> -->
              <token inflected="yes">رجال</token>
              <token inflected="yes" postag="N.*;.*;--.?" postag_regexp="yes">يقظى</token>
            </unify>
          </marker>
        </pattern>
        <message>(يَقْظَى) مؤنث (يقظان)، وفي جمعها تقول:(هذه نسوة يِقاظ / يَقاظى) 
            <suggestion><match no="1"/>&nbsp;<match no="2" regexp_match="يقظى" regexp_replace="يقاظ"/></suggestion>
            <suggestion><match no="1"/>&nbsp;<match no="2" regexp_match="يقظى" regexp_replace="أيقاظ"/></suggestion>
        </message>
        <example correction="رجال يقاظ|رجال أيقاظ" type="incorrect"> هؤلاء <marker>رجال يقظى</marker> </example>
        <example type="correct"> هؤلاء رجال يِقاظٌ / أيْقاظٌ </example>
      </rule>
      <rule id="gender_0101" name="شريعة سمحاء">
        <pattern>
          <token inflected="yes">شريعة</token>
          <marker>
            <token inflected="yes" postag="N.*;.*;--.?" postag_regexp="yes">سمحاء</token>
          </marker>
        </pattern>
        <message>(سمحاء) مؤنث (أَسْمَح)، لم تقلهما العرب 
            <suggestion><match no="2" regexp_match="سمحاء" regexp_replace="سَمْحة"/></suggestion>
        </message>
        <example correction="سَمْحة" type="incorrect"> شريعة <marker>سمحاء</marker> </example>
        <example type="correct"> شريعةٌ سَمْحَةٌ </example>
      </rule>
      <rule id="gender_0102" name="ضبع مفترس">
        <pattern>
          <marker>
            <unify>
              <feature id="definite"/>
              <!--               <feature id="gender"/> -->
              <feature id="case"/>
              <!--               <feature id="number"/> -->
              <token inflected="yes">ضبع</token>
              <token inflected="yes" postag="NA.*;M.*;--.?" postag_regexp="yes">مفترس</token>
            </unify>
          </marker>
        </pattern>
        <message>(الضبع) اسمٌ مؤنث 
            <suggestion><match no="1"/>&nbsp;<match no="2" regexp_match="مفترس" regexp_replace="مفترسة"/></suggestion>
        </message>
        <example correction="ضبع مفترسة" type="incorrect">
          <marker>ضبع مفترس</marker>
        </example>
        <example type="correct"> ضَبُعٌ مفترسة </example>
      </rule>


    </rulegroup>
  </category>
<!--
  END CATEGORY GENDER_AGREEMENT
-->
  <!-- ====================================================================== -->
  <!-- Common errors-->
  <!-- ====================================================================== -->
  <category id="COMMON_ERRORS_SYNTAX" name="أخطاء تركيبية" type="grammar">
    <rulegroup id="common_errors_syntax" name="أخطاء شائعة">
      <rule id="syntax_0000_Qam_bi" name="القيام_ب">
        <pattern>
          <marker>
            <or>
              <token inflected="yes">قَامَ</token>
              <token>القيام</token>
            </or>
            <token postag="NM.*;.*;-B.*" postag_regexp="yes"/>
          </marker>
        </pattern>
        <message>
تعبير "القيام بـ" ركيك يستحسن تجن البه إلى تصريف المصدر الموالي، قل ضربت بدلا من القيام بالضرب.

        <suggestion><match no="2" regexp_match="^ب" regexp_replace=""/></suggestion>?
                </message>
        <example correction="الضرب">
          <marker>القيام بالضرب</marker>
        </example>
        <example correction="شرب"><marker>قمت بشرب</marker> الماء </example>
      </rule>
    </rulegroup>
<!--
  END RULEGROUP common errors syntax
-->
  </category>
<!--
   END CATEGORY COMMON_ERRORS_SYNTAX
-->
  <!-- ====================================================================== -->
  <!-- Grammar Errors -->
  <!-- ====================================================================== -->
  <category id="GRAMMAR_ERROR" name="أخطاء نحوية" type="grammar">
    <rulegroup id="Jar_majrour" name="جار ومجرور1">
      <rule id="grammar_0000_jar" name="جار ومجرور 1">
        <pattern>
=======
        <marker>
          <token>الذي</token>
        </marker>
      </pattern>
      <message>هل تقصد <suggestion>التي</suggestion>?
      </message>
      <example correction="التي" type="incorrect"> الوشاية <marker>الذي</marker> سمعتها </example>
      <example correction="التي" type="incorrect"> الكتابة <marker>الذي</marker> جلبناها </example>
    </rule>
  </rulegroup>
  <rulegroup id="gender_agreement_with_pronouns" name="تطابق النوع مع الضمير">
    <rule id="gender_00" name="هي الأكبر">
      <pattern>
        <marker>
          <token>هي</token>
          <token>الأكبر</token>
        </marker>
      </pattern>
      <message>تجب المطابقة لدخول (أل) على أفعل التفضيل
        <suggestion>هي الكبرى</suggestion>
      </message>
      <example correction="هي الكبرى" type="incorrect"> آسيا <marker>هي الأكبر</marker> بين القارات </example>
      <example type="correct"> آسيا هي الكبرى بين القارات </example>
    </rule>
  </rulegroup>
  <rulegroup id="gender_agreement_with_adj" name="تطابق المصوف مع الصفة في النوع">
    <rule id="gender_0100" name="رجال يقظى">
      <pattern>
        <marker>
          <unify>
            <feature id="definite"/>
    <!--               <feature id="gender"/> -->
            <feature id="case"/>
    <!--               <feature id="number"/> -->
          <token inflected="yes">رجال</token>
          <token inflected="yes" postag="N.*;.*;--.?" postag_regexp="yes">يقظى</token>
          </unify>
        </marker>
      </pattern>
      <message>(يَقْظَى) مؤنث (يقظان)، وفي جمعها تقول:(هذه نسوة يِقاظ / يَقاظى)
        <suggestion><match no="1"/>&nbsp;<match no="2" regexp_match="يقظى" regexp_replace="يقاظ"/></suggestion>
        <suggestion><match no="1"/>&nbsp;<match no="2" regexp_match="يقظى" regexp_replace="أيقاظ"/></suggestion>
      </message>
      <example correction="رجال يقاظ|رجال أيقاظ" type="incorrect"> هؤلاء <marker>رجال يقظى</marker> </example>
      <example type="correct"> هؤلاء رجال يِقاظٌ / أيْقاظٌ </example>
    </rule>
    <rule id="gender_0101" name="شريعة سمحاء">
      <pattern>
          <token inflected="yes">شريعة</token>
        <marker>
          <token inflected="yes" postag="N.*;.*;--.?" postag_regexp="yes">سمحاء</token>
        </marker>
      </pattern>
      <message>(سمحاء) مؤنث (أَسْمَح)، لم تقلهما العرب
        <suggestion><match no="2" regexp_match="سمحاء" regexp_replace="سَمْحة"/></suggestion>
      </message>
      <example correction="سَمْحة" type="incorrect"> شريعة <marker>سمحاء</marker> </example>
      <example type="correct"> شريعةٌ سَمْحَةٌ </example>
    </rule>
    <rule id="gender_0102" name="ضبع مفترس">
      <pattern>
        <marker>
          <unify>
            <feature id="definite"/>
    <!--               <feature id="gender"/> -->
            <feature id="case"/>
    <!--               <feature id="number"/> -->
          <token inflected="yes">ضبع</token>
          <token inflected="yes" postag="NA.*;M.*;--.?" postag_regexp="yes">مفترس</token>
          </unify>
        </marker>
      </pattern>
      <message>(الضبع) اسمٌ مؤنث
        <suggestion><match no="1"/>&nbsp;<match no="2" regexp_match="مفترس" regexp_replace="مفترسة"/></suggestion>
      </message>
      <example correction="ضبع مفترسة" type="incorrect">
        <marker>ضبع مفترس</marker>
      </example>
      <example type="correct"> ضَبُعٌ مفترسة </example>
    </rule>
  </rulegroup>
 </category>
    <!-- ====================================================================== -->
    <!-- Common errors-->
    <!-- ====================================================================== -->
 <category id="COMMON_ERRORS_SYNTAX" name="أخطاء تركيبية" type="grammar">
  <rulegroup id="common_errors_syntax" name="أخطاء شائعة">
    <rule id="syntax_0000_Qam_bi" name="القيام_ب">
      <pattern>
        <marker>
        <or>
          <token inflected="yes">قَامَ</token>
          <token>القيام</token>
        </or>
          <token postag="NM.*;.*;-B.*" postag_regexp="yes"/>
        </marker>
      </pattern>
      <message>
تعبير "القيام بـ" ركيك يستحسن تجن البه إلى تصريف المصدر الموالي، قل ضربت بدلا من القيام بالضرب.

        <suggestion><match no="2" regexp_match="^ب" regexp_replace=""/></suggestion>?
      </message>
      <example correction="الضرب">
        <marker>القيام بالضرب</marker>
      </example>
      <example correction="شرب"><marker>قمت بشرب</marker> الماء </example>
    </rule>
  </rulegroup>
 </category>
    <!-- ====================================================================== -->
    <!-- Grammar Errors -->
    <!-- ====================================================================== -->
 <category id="GRAMMAR_ERROR" name="أخطاء نحوية" type="grammar">
  <rulegroup id="Jar_majrour" name="جار ومجرور1">
    <rule id="grammar_0000_jar" name="جار ومجرور 1">
      <pattern>
>>>>>>> 6a3254d1
          <token regexp="yes">&horof_jar;</token>
        <marker>
          <token postag="N.*;.?2U.?;--.*|N.*;M[3]U.?;--.*" postag_regexp="yes"/>
        </marker>
      </pattern>
      <message>انتبه لحرف الجر فالمثنى يجر بالياء
        <suggestion><match no="2" regexp_match="(ان|ون)$" regexp_replace="ين"/></suggestion>
<<<<<<< HEAD
        </message>
        <example correction="الغابرين" type="incorrect"> عجوزا في <marker>الغابران</marker>.</example>
        <example correction="الكتابين" type="incorrect"> نظرت في <marker>الكتابان</marker>.</example>
        <example correction="صفحتين" type="incorrect"> نظرت في <marker>صفحتان</marker>.</example>
        <!--  <example correction="مسافرين" type="incorrect"> هرولت إلى <marker>مسافرون</marker>.</example>
        <example correction="المسافرين" type="incorrect"> عجوزا مع <marker>المسافرون</marker>.</example>-->
      </rule>
    </rulegroup>
<!--
    END RULEGROUP  Jar_Majrour
-->
    <rulegroup id="VerbalOperator" name="العوامل الداخلة على الأفعال">
      <!-- TODO ajust suggestions-->
      <rule id="grammar_0010_jazem" name="حروف الجزم">
        <pattern>
=======
      </message>
      <example correction="الغابرين" type="incorrect"> عجوزا في <marker>الغابران</marker>.</example>
      <example correction="الكتابين" type="incorrect"> نظرت في <marker>الكتابان</marker>.</example>
      <example correction="صفحتين" type="incorrect"> نظرت في <marker>صفحتان</marker>.</example>
    <!--  <example correction="مسافرين" type="incorrect"> هرولت إلى <marker>مسافرون</marker>.</example>
      <example correction="المسافرين" type="incorrect"> عجوزا مع <marker>المسافرون</marker>.</example>-->
    </rule>
  </rulegroup>
  <rulegroup id="VerbalOperator" name="العوامل الداخلة على الأفعال">
    <!-- TODO ajust suggestions-->
    <rule id="grammar_0010_jazem" name="حروف الجزم">
      <pattern>
>>>>>>> 6a3254d1
          <token regexp="yes">لم|لما|إن|إنما|من|ما|مهما|متى|أي|أين|أيان|أنى|حيثما</token>
        <marker>
          <token postag="VW.*;.?.?[^J].?f.*;---" postag_regexp="yes"/>
        </marker>
      </pattern>
      <message>أتقصد؟
الفعل المضارع بعد "لم" يأتي مجزوما.
<<<<<<< HEAD
        </message>
        <example correction=""> لم <marker>يجري</marker></example>
      </rule>
    </rulegroup>
<!--
  END RULEGROUP VerbalOperator
-->
  </category>
<!--
   END CATEGORY GRAMMAR ERROR
-->
  <!-- ====================================================================== -->
  <!-- Syntax Common errors-->
  <!-- ====================================================================== -->
  <category id="SYNTAX_COMMON_ERRORS" name="أخطاء تركيبية" type="grammar">
    <rulegroup id="common_collocations" name="متلازمات شائعة">
      <rule id="collo_0000_inshalla" name="إن شاء الله">
        <pattern>
          <marker>
            <token>إنشاء</token>
            <token>الله</token>
          </marker>
        </pattern>
        <message>قل <suggestion>إن شاء الله</suggestion>
                </message>
        <example correction="إن شاء الله"><marker>إنشاء الله</marker>
=======
      </message>
      <example correction=""> لم <marker>يجري</marker></example>
    </rule>
  </rulegroup>
 </category>
    <!-- ====================================================================== -->
    <!-- Syntax Common errors-->
    <!-- ====================================================================== -->
 <category id="SYNTAX_COMMON_ERRORS" name="أخطاء تركيبية" type="grammar">
  <rulegroup id="common_collocations" name="متلازمات شائعة">
    <rule id="collo_0000_inshalla" name="إن شاء الله">
      <pattern>
        <marker>
          <token>إنشاء</token>
          <token>الله</token>
        </marker>
      </pattern>
      <message>قل <suggestion>إن شاء الله</suggestion>
      </message>
      <example correction="إن شاء الله"><marker>إنشاء الله</marker>
>>>>>>> 6a3254d1
                    الله
      </example>
    </rule>
    <rule id="collo_0001_jumada_Alula" name="جمادى الأولى">
      <pattern>
          <token regexp="yes">(&undef_procletics;)جمادى</token>
        <marker>
          <token>الأول</token>
        </marker>
      </pattern>
      <message>قل جمادى <suggestion>الأولى</suggestion>لأن جمادى مؤنث .
      </message>
      <example correction="الأولى" type="incorrect">‎شهر جمادى
        <marker>الأول</marker>
      </example>
      <example type="correct">‎شهر جمادى
الأولى                </example>
    </rule>
    <rule id="collo_0002_jumada_thania" name="جمادى الآخرة">
      <pattern>
          <token>جمادى</token>
        <marker>
          <token regexp="yes">الآخر|الثاني|الثانية</token>
        </marker>
      </pattern>
      <message>قل جمادى <suggestion>الآخرة</suggestion> لأن جمادى مؤنث، ولا تقل جمادى الثانية لأنّ العرب لا تسمي الثاني إلا لمن له ثالث ورابع.
      </message>
      <example correction="الآخرة" type="incorrect">‎شهر جمادى
        <marker>الآخر</marker>
      </example>
      <example correction="الآخرة" type="incorrect">  شهر جمادى <marker>الثانية</marker></example>
    </rule>
    <rule id="collo_0003_rabi3_thani" name="ربيع الثاني">
      <pattern>
          <token>ربيع</token>
        <marker>
          <token regexp="yes">ثاني|الثاني</token>
        </marker>
      </pattern>
      <message>قل ربيع&nbsp;<suggestion>الآخر</suggestion>&nbsp;لأن العرب لا تسمي الثاني إلا لمن له ثالث ورابع.</message>
      <example correction="الآخر" type="correct">  شهر ربيع <marker>الثاني</marker>.</example>
    </rule>
    <rule id="collo_0004_rabi3_awal" name="ربيع أول">
      <pattern>
          <token>ربيع</token>
        <marker>
          <token>أول</token>
        </marker>
      </pattern>
      <message>قل ربيع<suggestion>الأول</suggestion></message>
      <example correction="الأول" type="incorrect">  شهر ربيع <marker>أول</marker></example>
      <example correction="الأول" type="incorrect">   ربيع <marker>أول</marker></example>
    </rule>
    <rule id="collo_0005_kanoun_techrine_awal" name="كانون وتشرين أول">
      <pattern>
          <token regexp="yes">تشرين|كانون</token>
        <marker>
          <token>أول</token>
        </marker>
      </pattern>
      <message>قل <match no="1"/>&nbsp;<suggestion>الأول</suggestion></message>
      <example correction="الأول">  شهر تشرين <marker>أول</marker></example>
      <example correction="الأول">  شهر كانون <marker>أول</marker></example>
    </rule>
    <rule id="collo_0006_kanoun_techrine_thani" name="كانون وتشرين ثاني">
      <pattern>
          <token regexp="yes">تشرين|كانون</token>
        <marker>
          <token regexp="yes">ثان|ثاني</token>
        </marker>
      </pattern>
      <message>قل <match no="1"/>&nbsp;<suggestion>الثاني</suggestion></message>
      <example correction="الثاني">  شهر تشرين <marker>ثان</marker></example>
      <example correction="الثاني">  شهر كانون <marker>ثاني</marker></example>
    </rule>
    <rule id="collo_0007_jihaz_tasnut" name="جهاز ت">
      <pattern>
          <token inflected="yes">جهاز</token>
<<<<<<< HEAD
          <marker>
            <token regexp="yes">(&unbreak_procletics;)?تصنت</token>
          </marker>
        </pattern>
        <message> قل  جهاز <suggestion><match no="2" regexp_match="تصنت" regexp_replace="تنصّت"/></suggestion>
        </message>
        <example correction="التنصّت" type="incorrect">‎زرعت المخابرات جهاز <marker>التصنت</marker> على العدو.   </example>
      </rule>
      <rule id="collo_0008_uqsim_ban" name="أقسم بأن">
        <pattern>
          <marker>
            <token inflected="yes">أَقْسَمَ</token>
            <token>بأن</token>
          </marker>
        </pattern>
        <message>الباء تدخل على المُقْسَم به 
            <suggestion><match no="1"/> باللّهِ أنْ</suggestion>
            <suggestion><match no="1"/> أنْ</suggestion>
        </message>
        <example correction="أقسم باللّهِ أنْ|أقسم أنْ" type="incorrect"><marker>أقسم بأن</marker> يفعل كذا </example>
        <example correction="أقسمت باللّهِ أنْ|أقسمت أنْ" type="incorrect"><marker>أقسمت بأن</marker> يفعل كذا </example>
        <example type="correct"> أَقْسَمَ (باللّهِ) أنْ يَفعلَ كذا </example>
      </rule>
      <rule id="collo_0009_illa_wa" name="إلا و">
        <pattern>
          <marker>
            <token>إلا</token>
            <token postag=".*;W.?.?" postag_regexp="yes"/>
          </marker>
        </pattern>
        <message>يفضل أن يقال: 
            <suggestion>إلاّ <match no="2" regexp_match="^و" regexp_replace=""/></suggestion>
        </message>
        <example correction="إلاّ قال" type="incorrect"> ما تحدث <marker>إلا وقال</marker> خيرا </example>
        <example type="correct"> ما تَحدَّثَ إلاّ قال خيراً </example>
      </rule>
      <rule id="collo_0010" name="الأحسن من هذا">
        <pattern>
          <marker>
            <token>الأحسن</token>
            <token>من</token>
            <token>هذا</token>
          </marker>
        </pattern>
        <message>يفضل أن يقال: 
            <suggestion>أَحْسَنُ من هذا</suggestion>
        </message>
        <example correction="أَحْسَنُ من هذا" type="incorrect"><marker>الأحسن من هذا</marker> فعل كذا </example>
        <example type="correct"> أَحْسَنُ مِن هذا فِعْلُ كذا </example>
      </rule>
      <rule id="collo_11_alakbar_min" name="الأكبر من">
        <pattern>
          <marker>
            <token>الأكبر</token>
            <token>من</token>
          </marker>
        </pattern>
        <message>يفضل أن يقال: 
            <suggestion>التي هي أكبر من</suggestion>
        </message>
        <example correction="التي هي أكبر من" type="incorrect"> الأعداد <marker>الأكبر من</marker> 10 </example>
        <example type="correct"> الأعداد التي هي أكبر من 10 </example>
      </rule>
      <rule id="collo_0011" name="البارحة ظهرا">
        <pattern>
          <marker>
            <token>البارحة</token>
            <token>ظهرا</token>
          </marker>
        </pattern>
        <message>(البارحة): أقرب ليلةٍ مَضَت 
            <suggestion>أمس ظهرا</suggestion>
        </message>
        <example correction="أمس ظهرا" type="incorrect"> لقيته <marker>البارحة ظهرا</marker> </example>
        <example type="correct"> لقيتُه أمسِ ظُهراً </example>
      </rule>
      <rule id="collo_0012_halam_akthar" name="الحالات الأكثر">
        <pattern>
          <marker>
            <token>الحالات</token>
            <token>الأكثر</token>
          </marker>
        </pattern>
        <message>يفضل أن يقال: 
            <suggestion>أكثر الحالات</suggestion>
        </message>
        <example correction="أكثر الحالات" type="incorrect"><marker>الحالات الأكثر</marker> شيوعا </example>
        <example type="correct"> أكثر الحالات شيوعاً </example>
      </rule>
      <rule id="collo_0013_ghat_wa_sameen" name="الغث والثمين">
        <pattern>
          <marker>
            <token regexp="yes">(&undef_procletics;)?الغث|للغث</token>
            <token>والثمين</token>
          </marker>
        </pattern>
        <message>يفضل أن يقال: 
            <suggestion>الغثُّ والسمين</suggestion>
        </message>
        <example correction="الغثُّ والسمين" type="incorrect">
          <marker>الغث والثمين</marker>
        </example>
        <example type="correct"> الغثُّ والسمين </example>
      </rule>
      <rule id="collo_0014_akbar_had" name="أكبر حد">
        <pattern>
          <marker>
            <token>أكبر</token>
            <token>حد</token>
          </marker>
        </pattern>
        <message>يفضل أن يقال: 
            <suggestion>أبعد حدّ</suggestion>
        </message>
        <example correction="أبعد حدّ" type="incorrect"> ذهب إلى <marker>أكبر حد</marker> </example>
        <example type="correct"> ذَهَبَ إلى أبعد حدّ </example>
      </rule>
      
      <rule id="collo_0017_in3kas_li" name="انعكاس ل">
        <pattern>
          <marker>
            <token>انعكاس</token>
            <token postag="N.*;.?L.?" postag_regexp="yes"/>
          </marker>
        </pattern>
        <message>يفضل أن يقال: 
            <suggestion>نتيجة <match no="2"/></suggestion>
            <suggestion>تعبير عن <match no="2" regexp_match="^ل" regexp_replace=""/></suggestion>
        </message>
        <example correction="نتيجة لشعور|تعبير عن شعور" type="incorrect"> هل هو <marker>انعكاس لشعور</marker> عام.. </example>
        <example type="correct"> هل هو نتيجة لشعور عام../هل هو تعبير عن شعور عام.. </example>
      </rule>
      <rule id="collo_0018_bilidafati" name="بالإضافة إلى ذلك">
        <pattern>
          <marker>
            <token>بالإضافة</token>
            <token>إلى</token>
            <token>ذلك</token>
          </marker>
        </pattern>
        <message>يفضل أن يقال: 
            <suggestion>إضافة إلى ذلك</suggestion>
            <suggestion>زيادة على ذلك</suggestion>
            <suggestion>فضلاً على ذلك</suggestion>
        </message>
        <example correction="إضافة إلى ذلك|زيادة على ذلك|فضلاً على ذلك" type="incorrect"><marker>بالإضافة إلى ذلك</marker>، يمكن أن نفعل... </example>
        <example type="correct"> إضافة إلى ذلك، يمكن أن نفعل... </example>
      </rule>
      <rule id="collo_0019_rafah_w_banin" name="بالرفاه والبنين">
        <pattern>
          <marker>
            <token>بالرفاه</token>
            <token>والبنين</token>
          </marker>
        </pattern>
        <message>يفضل أن يقال: 
            <suggestion>بالرِّفاء والبنين</suggestion>
        </message>
        <example correction="بالرِّفاء والبنين" type="incorrect">
          <marker>بالرفاه والبنين</marker>
        </example>
        <example type="correct"> بالرِّفاء والبنين </example>
      </rule>
      <rule id="collo_00" name="بالنسبة إلى">
        <pattern>
          <marker>
            <token>أما</token>
            <token>بالنسبة</token>
            <token regexp="yes">&forms_ila;</token>
          </marker>
        </pattern>
        <message>يفضل أن يقال: 
            <suggestion>ما يتعلق</suggestion>
            <suggestion>أما ما يخصّ</suggestion>
        </message>
        <example correction="ما يتعلق|أما ما يخصّ" type="incorrect"><marker>أما بالنسبة إلى</marker> المقررات العملية... </example>
        <example type="correct"> ...هذا ما يتعلق بالمقررات النظرية، أما ما يخصّ المقررات العملية... </example>
      </rule>
      <rule id="collo_0021_bilnisbati_ila" name="بالنسبة إلى">
        <pattern>
          <marker>
            <token>بالنسبة</token>
            <token regexp="yes">&forms_ila;</token>
          </marker>
        </pattern>
        <message>يفضل أن يقال: 
            <suggestion>ما يتعلق</suggestion>
            <suggestion>أما ما يخصّ</suggestion>
        </message>
        <example correction="ما يتعلق|أما ما يخصّ" type="incorrect"> ...هذا <marker>بالنسبة إلى</marker> المقررات النظرية، ... </example>
        <example type="correct"> ...هذا ما يتعلق بالمقررات النظرية، أما ما يخصّ المقررات العملية... </example>
      </rule>
      <rule id="collo_0022_binisbati_li" name="بالنسبة ل">
        <pattern>
          <marker>
            <token>بالنسبة</token>
            <token regexp="yes">&forms_lih;</token>
          </marker>
        </pattern>
        <message>يفضل أن يقال: 
            <suggestion><match no="2"/></suggestion>
        </message>
        <example correction="لنا" type="incorrect"> هذا لا يعني شيئا <marker>بالنسبة لنا</marker> </example>
        <example type="correct"> هذا لا يعني لنا شيئاً </example>
      </rule>
      <rule id="collo_0023_bishakl_aw_biakhar" name="بشكل أو بآخر">
        <pattern>
          <marker>
            <token>بشكل</token>
            <token>أو</token>
            <token>بآخر</token>
          </marker>
        </pattern>
        <message>يفضل أن يقال: 
            <suggestion>بأي وسيلة</suggestion>
        </message>
        <example correction="بأي وسيلة" type="incorrect"> لا بد من إصلاح الأمر <marker>بشكل أو بآخر</marker> </example>
        <example type="correct"> لا بدّ من إصلاح الأمر بأي وسيلة </example>
      </rule>
      <rule id="collo_0024_bikul_ma3ana_kalima" name="بكل معنى الكلمة">
        <pattern>
          <marker>
            <token postag="N.*" postag_regexp="yes"/>
            <token>بكل</token>
            <token>معنى</token>
            <token>الكلمة</token>
          </marker>
        </pattern>
        <message>يفضل أن يقال: 
            <suggestion><match no="1"/>&nbsp;حقّاً</suggestion>
            <suggestion><match no="1"/>&nbsp;جدُّ&nbsp;<match no="1"/></suggestion>
            <suggestion>كلّ&nbsp;[مصدر(<match no="1"/>)]</suggestion>
        </message>
        <example correction="شجاع حقّاً|شجاع جدُّ شجاع|كلّ [مصدر(شجاع)]" type="incorrect"> خالد 
            <marker>شجاع بكل معنى الكلمة</marker> </example>
        <example type="correct"> خالدٌ شجاعٌ حقّاً </example>
        <example type="correct"> خالدٌ شجاعٌ جدُّ شجاع </example>
      </rule>
      <rule id="collo_0025_bma_anna" name="بما أنّ">
        <pattern>
          <marker>
            <token>بما</token>
            <token>أن</token>
          </marker>
        </pattern>
        <message>بما أنّ ... تركيب دخيل على العربية 
            <suggestion>لما كان</suggestion>
        </message>
        <example correction="لما كان" type="incorrect"><marker>بما أن</marker>... فإن ... </example>
        <example type="correct"> لمّا كان ... فإنّ ... </example>
      </rule>
      <rule id="collo_0026_bma_fiha" name="بما فيها">
        <pattern>
          <marker>
            <token>بما</token>
            <token regexp="yes">&forms_fi;</token>
          </marker>
        </pattern>
        <message>يفضل أن يقال: 
            <suggestion>و<match no="2"/></suggestion>
        </message>
        <example correction="وفيها" type="incorrect"> اشتريت الدار <marker>بما فيها</marker> السطح </example>
        <example type="correct"> اشتريت الدارَ وفيها السطح </example>
        <example correction="وفيهم" type="incorrect"> رأيت الأولاد <marker>بما فيهم</marker> خالد وصالح </example>
        <example type="correct"> رأيت الأولادَ وفيهم خالد وصالح </example>
      </rule>
      <rule id="collo_0027_bynama_kana" name="بينما كان">
        <pattern>
          <marker>
            <token>بينما</token>
            <token>كان</token>
          </marker>
        </pattern>
        <message>يفضل أن يقال: 
            <suggestion>حين كان</suggestion>
        </message>
        <example correction="حين كان" type="incorrect"> رأيته... <marker>بينما كان</marker> يهم بالخروج </example>
        <example type="correct"> رأيتُه... حين كان يهمّ بالخروج </example>
      </rule>
      <rule id="collo_0030" name="حتى أنه لم">
        <pattern>
          <marker>
            <token>حتى</token>
            <token>أنه</token>
            <token>لم</token>
          </marker>
        </pattern>
        <message>يفضل أن يقال: 
            <suggestion>حتى إنه لم</suggestion>
        </message>
        <example correction="حتى إنه لم" type="incorrect"><marker>حتى أنه لم</marker> يفهم كلامي </example>
        <example type="correct"> حتى إنه لم يفهمْ كلامِي </example>
      </rule>
      <rule id="collo_0031" name="حتى ولو كان">
        <pattern>
          <marker>
            <token>حتى</token>
            <token>ولو</token>
            <token>كان</token>
          </marker>
        </pattern>
        <message>يفضل أن يقال: 
            <suggestion>حتى لو كان</suggestion>
        </message>
        <example correction="حتى لو كان" type="incorrect"><marker>حتى ولو كان</marker>... </example>
        <example type="correct"> حتى لو كان... </example>
      </rule>
      <rule id="collo_0032_lilghaya" name="ذكي للغاية">
        <pattern>
          <marker>
            <token>ذكي</token>
            <token>للغاية</token>
          </marker>
        </pattern>
        <message>(الغاية): النهاية والآخِر، يفضل أن يقال: 
            <suggestion>بلغ من الذكاء الغاية</suggestion>
            <suggestion>ذكيٌّ جداً</suggestion>
        </message>
        <example correction="بلغ من الذكاء الغاية|ذكيٌّ جداً" type="incorrect"> فلان <marker>ذكي للغاية</marker> </example>
        <example type="correct"> بلغ فلانٌ من الذكاء الغاية </example>
        <example correction="بلغ من الذكاء الغاية|ذكيٌّ جداً" type="incorrect"> فلان <marker>ذكي للغاية</marker> </example>
        <example type="correct"> فلانٌ ذكيٌّ جداً </example>
      </rule>
      <rule id="collo_0033_radhan_qasiran" name="ردحا قصيرا">
        <pattern>
          <marker>
            <token>ردحا</token>
            <token>قصيرا</token>
          </marker>
        </pattern>
        <message>يفضل أن يقال: 
            <suggestion>زَمَناً قصيراً</suggestion>
        </message>
        <example correction="زَمَناً قصيراً" type="incorrect"> أقام <marker>ردحا قصيرا</marker> من الزمن </example>
        <example type="correct"> أقام زَمَناً قصيراً </example>
      </rule>
      <rule id="collo_0034_zakha" name="زخة من المطر">
        <pattern>
          <marker>
            <token>زخة</token>
            <token>من</token>
            <token>المطر</token>
          </marker>
        </pattern>
        <message>ليس من معاني (الزخّة) الدُّفعة 
            <suggestion>دُفْعَةٌ من المطر</suggestion>
        </message>
        <example correction="دُفْعَةٌ من المطر" type="incorrect">
          <marker>زخة من المطر</marker>
        </example>
        <example type="correct"> دُفْعَةٌ من المطر </example>
      </rule>
      <rule id="collo_0035_sabaka" name="سبق وذكرنا">
        <pattern>
          <marker>
            <token>سبق</token>
            <token>وذكرنا</token>
          </marker>
        </pattern>
        <message>يفضل أن يقال: 
            <suggestion>سبق أن ذكرنا</suggestion>
        </message>
        <example correction="سبق أن ذكرنا" type="incorrect"><marker>سبق وذكرنا</marker>... </example>
        <example type="correct"> سبق أن ذكرنا... </example>
      </rule>
      <rule id="collo_0036_sawfa_la" name="سوف لن |سوف لا">
        <pattern>
          <marker>
            <token>سوف</token>
            <token regexp="yes">لن|لا</token>
          </marker>
        </pattern>
        <message>(سوفَ) لا تدخل إلا على الفعل المُثْبَت 
            <suggestion><match no="2"/></suggestion>
        </message>
        <example correction="لن" type="incorrect"><marker>سوف لن</marker> يذهب  </example>
        <example correction="لا" type="incorrect"><marker>سوف لا</marker> يذهب </example>
        <example type="correct"> لن يذهب </example>
      </rule>
      <rule id="collo_0037_siwa_ana" name="سوى أنا">
        <pattern>
          <marker>
            <token regexp="yes">سوى|غير</token>
            <token>أنا</token>
          </marker>
        </pattern>
        <message>يفضل أن يقال: 
            <suggestion><match no="1" regexp_match="سوى" regexp_replace="سوا"/>ي</suggestion>
        </message>
        <example correction="سواي" type="incorrect"> لم يحضر <marker>سوى أنا</marker></example>
        <example correction="غيري" type="incorrect"> لم يحضر <marker>غير أنا</marker></example>
      </rule>
      <rule id="collo_0037_siwa_nahnu" name="سوى نحن">
        <pattern>
          <marker>
            <token regexp="yes">سوى|غير</token>
            <token>نحن</token>
          </marker>
        </pattern>
        <message>يفضل أن يقال: 
            <suggestion><match no="1" regexp_match="سوى" regexp_replace="سوا"/>نا</suggestion>
        </message>
        <example correction="سوانا" type="incorrect"> لم يحضر <marker>سوى نحن</marker></example>
        <example correction="غيرنا" type="incorrect"> لم يحضر <marker>غير نحن</marker></example>
      </rule>
      <rule id="collo_0037_siwa_anta" name="سوى أنت أنتِ أنتما أنتم، أنتن">
        <pattern>
          <marker>
            <token regexp="yes">سوى|غير</token>
            <token regexp="yes">أنت|أنتما|أنتم|أنتن</token>
          </marker>
        </pattern>
        <message>يفضل أن يقال: 
            <suggestion><match no="1" regexp_match="سوى" regexp_replace="سوا"/><match no="2" regexp_match="أنت" regexp_replace="ك"/></suggestion>
        </message>
        <example correction="سواك" type="incorrect"> لم يحضر <marker>سوى أنت</marker></example>
        <example correction="سواكن" type="incorrect"> لم يحضر <marker>سوى أنتن</marker></example>
        <example correction="غيرك" type="incorrect"> لم يحضر <marker>غير أنت</marker></example>
        <example correction="غيركن" type="incorrect"> لم يحضر <marker>غير أنتن</marker></example>
      </rule>
      <rule id="collo_0037_siwa_huwa" name="سوى هو">
        <pattern>
          <marker>
            <token regexp="yes">سوى|غير</token>
            <token>هو</token>
          </marker>
        </pattern>
        <message>يفضل أن يقال: 
            <suggestion><match no="1" regexp_match="سوى" regexp_replace="سوا"/>ه</suggestion>
        </message>
        <example correction="سواه" type="incorrect"> لم يحضر <marker>سوى هو</marker></example>
        <example correction="غيره" type="incorrect"> لم يحضر <marker>غير هو</marker></example>
      </rule>
      <rule id="collo_0037_siwa_hia" name="سوى هي">
        <pattern>
          <marker>
            <token regexp="yes">سوى|غير</token>
            <token>هي</token>
          </marker>
        </pattern>
        <message>يفضل أن يقال: 
            <suggestion><match no="1" regexp_match="سوى" regexp_replace="سوا"/>ها</suggestion>
        </message>
        <example correction="سواها" type="incorrect"> لم يحضر <marker>سوى هي</marker></example>
        <example correction="غيرها" type="incorrect"> لم يحضر <marker>غير هي</marker></example>
      </rule>
      <rule id="collo_0037_siwa_hum_huma" name="سوى هما هم هن">
        <pattern>
          <marker>
            <token regexp="yes">سوى|غير</token>
            <token regexp="yes">هما|هم|هن</token>
          </marker>
        </pattern>
        <message>يفضل أن يقال: 
            <suggestion><match no="1" regexp_match="سوى" regexp_replace="سوا"/><match no="2"/></suggestion>
        </message>
        <example correction="سواهم" type="incorrect"> لم يحضر <marker>سوى هم</marker></example>
        <example correction="غيرهم" type="incorrect"> لم يحضر <marker>غير هم</marker></example>
      </rule>
      <rule id="collo_0038_siwa_3ala" name="سوى على">
        <pattern>
          <marker>
            <token>سوى</token>
            <token>على</token>
          </marker>
        </pattern>
        <message>(سوى) و(غير) تضافان إلى الاسم. ويعرب الاسم بعدهما مضافاً إليه دائماً، ويكون مفرداً؛ أي: ليس جملة ولا شبهها 
            <suggestion>على سوى</suggestion>
        </message>
        <example correction="على سوى" type="incorrect"> لم أحصل <marker>سوى على</marker> كتاب واحد </example>
        <example type="correct"> لم أحصل على سوى كتاب واحد </example>
      </rule>
      <rule id="collo_0039_sabah_masaa" name="صباحا مساء">
        <pattern>
          <marker>
            <token>صباحا</token>
            <token>مساء</token>
          </marker>
        </pattern>
        <message>يفضل أن يقال: 
            <suggestion>صباحَ مساءَ</suggestion>
            <suggestion>صباحاً ومساءً</suggestion>
        </message>
        <example correction="صباحَ مساءَ|صباحاً ومساءً" type="incorrect"> يزور صديقه <marker>صباحا مساء</marker> </example>
        <example type="correct"> يزور صديقه صباحَ مساءَ/ يزور صديقه صباحاً ومساءً </example>
      </rule>
      <rule id="collo_0040_akhmas_asdas" name="ضرب أخماسا بأسداس">
        <pattern>
          <marker>
            <token inflected="yes">ضَرَبَ</token>
            <token>أخماسا</token>
            <token>بأسداس</token>
          </marker>
        </pattern>
        <message>مثلٌ يُضربُ لِمَن يسعى في المكرِ والخَديعة 
            <suggestion><match no="1"/> أخْماساً لأسداس</suggestion>
        </message>
        <example correction="ضرب أخْماساً لأسداس" type="incorrect">
          <marker>ضرب أخماسا بأسداس</marker>
        </example>
        <example type="correct"> ضَرَبَ أخْماساً لأسداس </example>
      </rule>
      <rule id="collo_0041_Tilata_3omrihi" name="طيلة عمره">
        <pattern>
          <marker>
            <token>طيلة</token>
            <token>عمره</token>
          </marker>
        </pattern>
        <message>(الطِّيلَة): العُمْر 
            <suggestion>طُولَ عُمُرِهِ</suggestion>
        </message>
        <example correction="طُولَ عُمُرِهِ" type="incorrect"> قضى <marker>طيلة عمره</marker> في التدريس </example>
        <example type="correct"> قَضَى طُولَ عُمْرِهِ في التدريس </example>
      </rule>
      <rule id="collo_0042_3ada_3an" name="عدا عن">
        <pattern>
          <marker>
            <token>عدا</token>
            <token>عن</token>
          </marker>
        </pattern>
        <message>(عدا): أداة يُستثنى بها، والاسمُ بعدها يجوز نصبه وجرّه، ففي حالة النصب تكون (عدا) فعلاً، وفي حالة الجر تكون حرف جرّ.. فإذا اقترنتْ (ما) ب (عدا) وَجَب نصب الاسم بعدها على المفعولية. 
            <suggestion>عدا</suggestion>
            <suggestion>ماعدا</suggestion>            
        </message>
        <example correction="عدا|ماعدا" type="incorrect"> يوجد 50 رجلا <marker>عدا عن</marker> الأطفال </example>
        <example type="correct"> يوجد 50 رجلاً عدا الأطفالَ / الأطفالِ </example>
        <example type="correct"> يوجد 50 رجلاً ماعدا الأطفالَ </example>
      </rule>
      <rule id="collo_0043_3ala_hida" name="على حدا |على حدى|حده">
        <pattern>
          <marker>
            <token>على</token>
            <token regexp="yes">حدا|حدى|حده</token>
          </marker>
        </pattern>
        <message>يفضل أن يقال: 
            <suggestion>على حِدَةٍ</suggestion>
        </message>
        <example correction="على حِدَةٍ" type="incorrect"> جعله <marker>على حدى</marker> </example>
        <example type="correct"> جعله على حِدَةٍ </example>
      </rule>
      <rule id="collo_0044_3ala_qyd_alhayat" name="على قيد الحياة">
        <pattern>
          <marker>
            <token>على</token>
            <token>قيد</token>
            <token>الحياة</token>
          </marker>
        </pattern>
        <message>يفضل أن يقال: 
            <suggestion>حيٌّ يُرزَق</suggestion>
        </message>
        <example correction="حيٌّ يُرزَق" type="incorrect"> فلان <marker>على قيد الحياة</marker> .</example>
        <example type="correct"> فلانٌ حيٌّ يُرزَق </example>
      </rule>
      <rule id="collo_0045_ghyr_bi" name="غير ب">
        <pattern>
          <marker>
            <token>غير</token>
            <token postag_regexp="yes" postag="N.*;.*;-B.?"/>
          </marker>
        </pattern>
        <message>يفضل أن يقال: 
            <suggestion>بغير&nbsp;<match no="2" regexp_match="^ب" regexp_replace=""/></suggestion>
        </message>
        <example correction="بغير الله" type="incorrect"> لا تستعن <marker>غير بالله</marker> </example>
        <example type="correct"> لا تستعِنْ بغير الله </example>
      </rule>
      <rule id="collo_0046_thanaiaHu" name="في ثناياه">
        <pattern>
          <marker>
            <token>في</token>
            <token regexp="yes">ثنايا(&encletics;)</token>
          </marker>
        </pattern>
        <message>يفضل أن يقال: 
            <suggestion>في&nbsp;<match no="2" regexp_match="ثنايا" regexp_replace="أثنائ"/></suggestion>
            <suggestion>في&nbsp;<match no="2" regexp_match="ثنايا" regexp_replace="تضاعيف"/></suggestion>
            <suggestion>في&nbsp;<match no="2" regexp_match="ثنايا" regexp_replace="طيات"/></suggestion>
            <suggestion>في&nbsp;<match no="2" regexp_match="ثنايا" regexp_replace="أطوائ"/></suggestion>
            <suggestion>في&nbsp;<match no="2" regexp_match="ثنايا" regexp_replace="مطاوي"/></suggestion>
        </message>
        <example correction="في أثنائه|في تضاعيفه|في طياته|في أطوائه|في مطاويه" type="incorrect"> يحمل <marker>في ثناياه</marker> كل خير </example>
        <example type="correct"> يَحمل في أثنائه / تضاعيفه / طياته / أطوائه / مطاويه كلَّ خير </example>
      </rule>
      <rule id="collo_0046_thanaia" name="في ثنايا">
        <pattern>
          <marker>
            <token>في</token>
            <token>ثنايا</token>
          </marker>
        </pattern>
        <message>يفضل أن يقال: 
            <suggestion>في&nbsp;<match no="2" regexp_match="ثنايا" regexp_replace="أثناء"/></suggestion>            
            <suggestion>في&nbsp;<match no="2" regexp_match="ثنايا" regexp_replace="تضاعيف"/></suggestion>
            <suggestion>في&nbsp;<match no="2" regexp_match="ثنايا" regexp_replace="طيات"/></suggestion>
            <suggestion>في&nbsp;<match no="2" regexp_match="ثنايا" regexp_replace="أطواء"/></suggestion>            
            <suggestion>في&nbsp;<match no="2" regexp_match="ثنايا" regexp_replace="مطاوي"/></suggestion>
        </message>
        <example correction="في أثناء|في تضاعيف|في طيات|في أطواء|في مطاوي" type="incorrect"> يحمل <marker>في ثنايا</marker>  قلبه كل خير </example>
      </rule>
      <rule id="collo_0047_fi_Sadad" name="في صدد">
        <pattern>
          <marker>
            <token>في</token>
            <token>صدد</token>
          </marker>
        </pattern>
        <message>يفضل أن يقال: 
            <suggestion>بصَدَدِ</suggestion>
        </message>
        <example correction="بصَدَدِ" type="incorrect"> فلان <marker>في صدد</marker> كذا </example>
        <example type="correct"> فلانٌ بصَدَدِ كذا </example>
      </rule>
      <rule id="collo_0048_shamis_fi_rabi3a_nahar" name="كالشمس في رابعة النهار">
        <pattern>
          <marker>
            <token>كالشمس</token>
            <token>في</token>
            <token>رابعة</token>
            <token>النهار</token>
          </marker>
        </pattern>
        <message>يفضل أن يقال: 
            <suggestion>كالشمس في رائِعَةِ النهار</suggestion>
        </message>
        <example correction="كالشمس في رائِعَةِ النهار" type="incorrect">
          <marker>كالشمس في رابعة النهار</marker>
        </example>
        <example type="correct"> كالشمس في رائِعَةِ النهار </example>
      </rule>
      <rule id="collo_0049_kma_anna" name="كما أنّ">
        <pattern>
          <marker>
            <token>كما</token>
            <token>أن</token>
          </marker>
        </pattern>
        <message>كما = (ك) التشبيه+ (ما) المصدرية. ولا تستعمل (كما) للعطف والاستئناف 
            <suggestion>ثم أن</suggestion>
        </message>
        <example correction="ثم أن" type="incorrect"> كان للجهاز أثر كبير ...، <marker>كما أن</marker> استخدامه سيزداد ... </example>
        <example type="correct"> كان للجهاز أثر كبير ...، ثم إن استخدامه سيزداد ... </example>
      </rule>
      <rule id="collo_0049_kma_annahu" name="كما أنّه">
        <pattern>
          <marker>
            <token>كما</token>
            <token>أنه</token>
          </marker>
        </pattern>
        <message>يفضل أن يقال: 
            <suggestion>وهو إلى ذلك</suggestion>
        </message>
        <example correction="وهو إلى ذلك" type="incorrect"> الخدمة مجانية..، <marker>كما أنه</marker> يعطي .. </example>
        <example type="correct"> الخدمة مجانية..، وهو إلى ذلك يعطي.. </example>
      </rule>
      <rule id="collo_0049_kma_annaha" name="كما أنّها">
        <pattern>
          <marker>
            <token>كما</token>
            <token>أنها</token>
          </marker>
        </pattern>
        <message>يفضل أن يقال: 
            <suggestion>وهي إلى ذلك</suggestion>
        </message>
        <example correction="وهي إلى ذلك" type="incorrect"> الخدمة مجانية..، <marker>كما أنها</marker> تعطي .. </example>
        <example type="correct"> الخدمة مجانية..، وهي إلى ذلك تعطي.. </example>
      </rule>
      <rule id="collo_0049_kma_annahuma" name="كما أنّهما">
        <pattern>
          <marker>
            <token>كما</token>
            <token>أنهما</token>
          </marker>
        </pattern>
        <message>يفضل أن يقال: 
            <suggestion>وهما إلى ذلك</suggestion>
        </message>
        <example correction="وهما إلى ذلك" type="incorrect"> الخدمة مجانية..، <marker>كما أنهما</marker> يعطيان .. </example>
        <example type="correct"> الخدمة مجانية..، وهما إلى ذلك تعطيان.. </example>
      </rule>
      <rule id="collo_0049_kma_annahum" name="كما أنّهم">
        <pattern>
          <marker>
            <token>كما</token>
            <token>أنهم</token>
          </marker>
        </pattern>
        <message>يفضل أن يقال: 
            <suggestion>وهم إلى ذلك</suggestion>
        </message>
        <example correction="وهم إلى ذلك" type="incorrect"> الخدمة مجانية..، <marker>كما أنهم</marker> يعطون .. </example>
        <example type="correct"> الخدمة مجانية..، وهم إلى ذلك يعطون.. </example>
      </rule>
      <rule id="collo_0049_kma_annahun" name="كما أنّهن">
        <pattern>
          <marker>
            <token>كما</token>
            <token>أنهن</token>
          </marker>
        </pattern>
        <message>يفضل أن يقال: 
            <suggestion>وهن إلى ذلك</suggestion>
        </message>
        <example correction="وهن إلى ذلك" type="incorrect"> الخدمة مجانية..، <marker>كما أنهن</marker> يعطين .. </example>
        <example type="correct"> الخدمة مجانية..، وهن إلى ذلك يعطين.. </example>
      </rule>
      <rule id="collo_0049_kma_wa_anna" name="كما وأنها">
        <pattern>
          <token>كما</token>
          <marker>
            <token regexp="yes">و(&forms_anna;)</token>
          </marker>
        </pattern>
        <message>
        ويفضل أن يقال: كما 
        <suggestion><match no="2" regexp_match="^و" regexp_replace=""/></suggestion>       
        لأن "كما" في هذا السياق، تفيد معنى العطف، والواو حرف عطف. وعطفان لا يجتمعان.
        </message>
        <example correction="أنها">  
        المطالعة ممتعة كما  
         <marker>وأنها</marker> تثري ثقافة القارئ</example>
      </rule>
      <rule id="collo_0050_kma_yumkin_an" name="كما يمكن أن">
        <pattern>
          <marker>
            <token>كما</token>
            <token>يمكن</token>
            <token>أن</token>
          </marker>
        </pattern>
        <message>يفضل أن يقال: 
            <suggestion>ويمكن أن</suggestion>
        </message>
        <example correction="ويمكن أن" type="incorrect"> يعمل الحاسوب في ...، <marker>كما يمكن أن</marker> تحتاج تجهيزاته إلى... </example>
        <example type="correct"> يعمل الحاسوب في ...، ويمكن أن تحتاج تجهيزاته إلى... </example>
      </rule>
      <rule id="collo_0051_labudda_wa_ann" name="لا بد وأن">
        <pattern>
          <marker>
            <token>لابد</token>
            <token>وأن</token>
          </marker>
        </pattern>
        <message>لا تدخل الواوُ بين اسم (لا) و(أن) المصدرية. الأصل: (لا بد من أن...) ويجوز إسقاط الجار قبل (أن) 
            <suggestion>لابدَّ أن</suggestion>
        </message>
        <example correction="لابدَّ أن" type="incorrect"><marker>لابد وأن</marker> تتغير الحال </example>
        <example type="correct"> لا بدَّ أن تتغير الحال </example>
      </rule>
      <rule id="collo_0052_la_dakhla_la" name="لا دخل لك">
        <pattern>
          <marker>
            <token>لا</token>
            <token>دخل</token>
            <token regexp="yes">&forms_lih;</token>
          </marker>
        </pattern>
        <message>يفضل أن يقال: 
            <suggestion>لا علاقة&nbsp;<match no="3"/></suggestion>
        </message>
        <example correction="لا علاقة لك" type="incorrect"><marker>لا دخل لك</marker> في هذا </example>
        <example type="correct"> لا علاقة لك بهذا </example>
      </rule>
      <rule id="collo_0053_la_yajibu_an" name="لا يجب أن">
        <pattern>
          <marker>
            <token>لا</token>
            <token>يجب</token>
            <token>أن</token>
          </marker>
        </pattern>
        <message>(لا يجب أن تذهب) تعني أن الذهاب ليس واجباً عليك، فيمكنك الذهاب وعدمه 
            <suggestion>يَجِبُ ألاّ</suggestion>
        </message>
        <example correction="يَجِبُ ألاّ" type="incorrect"><marker>لا يجب أن</marker> تذهب </example>
        <example type="correct"> يَجِبُ ألاّ تذهبَ </example>
      </rule>
      <rule id="collo_0054_linafridh_an" name="لنفرض أن">
        <pattern>
          <marker>
            <token>لنفرض</token>
            <token regexp="yes">أن|&forms_anna;</token>
          </marker>
        </pattern>
        <message>(فَرَض الأمرَ): أوجبه، و(افترض الباحثُ): اتّخذ فَرْضاً ليصل إلى حلّ مسألة. 
            <suggestion>لنفترض&nbsp;<match no="2"/></suggestion>
        </message>
        <example correction="لنفترض أن" type="incorrect"><marker>لنفرض أن</marker> س أكبر من ع </example>
        <example type="correct"> لنفترض أن س أكبر من ع </example>
      </rule>
      <rule id="collo_0055_ma_tamalaka" name="ما تمالك نفسه">
        <pattern>
          <marker>
            <token>ما</token>
            <token>تمالك</token>
            <token>نفسه</token>
          </marker>
        </pattern>
        <message> (تمالك) فعلٌ لازم، يفضل أن يقال: 
            <suggestion>ما تَمَالَكَ</suggestion>
            <suggestion>لم يَمْلِكْ نفسَه</suggestion>
            
        </message>
        <example correction="ما تَمَالَكَ|لم يَمْلِكْ نفسَه" type="incorrect"><marker>ما تمالك نفسه</marker> أن بكى </example>
        <example type="correct"> ما تَمَالَكَ أن بكى </example>
        <example type="correct"> لم يَمْلِكْ نفسَه أن بكى </example>
      </rule>
      <rule id="collo_0056_mulfitun_llnaZar" name="ملفت للنظر">
        <pattern>
          <marker>
            <token inflected="yes">ملفت</token>
            <token>للنظر</token>
          </marker>
        </pattern>
        <message>الفعل هو: (لَفَت)، لا: (ألْفَتَ) 
            <suggestion><match no="1" regexp_match="ملفت" regexp_replace="لافت"/>&nbsp;للنظر</suggestion>
        </message>
        <example correction="لافت للنظر" type="incorrect"> مشهد <marker>ملفت للنظر</marker> </example>
        <example type="correct"> مشهدٌ لافِتٌ للنظر </example>
      </rule>
      <rule id="collo_0057_mimma_da3a" name="مما دعا إلى">
        <pattern>
          <marker>
            <token>مما</token>
            <token inflected="yes">دَعَا</token>
            <token>إلى</token>
          </marker>
        </pattern>
        <message>يفضل أن يقال: 
            <suggestion>وهذا <match no="2"/> إلى</suggestion>
        </message>
        <example correction="وهذا يدعو إلى" type="incorrect"> كلفني وألح علي،  <marker>مما يدعو إلى</marker> القلق </example>
        <example type="correct"> كلّفني وألحّ عليّ، وهذا ما دعاني إلى.. </example>
      </rule>
      <rule id="collo_0058_nahika_3an" name="ناهيك عن">
        <pattern>
          <marker>
            <token>ناهيك</token>
            <token>عن</token>
          </marker>
        </pattern>
        <message>(ناهيك) كلمة تعجب واستعظام، نحو: ناهيك بخالدٍ كاتباً 
            <suggestion>بَلْهَ</suggestion>
            <suggestion>فضلاً على</suggestion>
            
        </message>
        <example correction="بَلْهَ|فضلاً على" type="incorrect"> يجيد لغتين، <marker>ناهيك عن</marker> لغته الأصلية </example>
        <example type="correct"> يجيد لغتين، بَلْهَ لغتَه الأصلية </example>
        <example type="correct"> يجيد لغتين، فضلاً على لغته الأصلية </example>
      </rule>
      <rule id="collo_0059_nawaha_ila" name="نوه إلى">
        <pattern>
          <marker>
            <token>نوه</token>
            <token regexp="yes">&forms_ila;</token>
          </marker>
        </pattern>
        <message>(نَوَّه بالشيء): أشاد به وأظهره 
            <suggestion>أشار <match no="2"/></suggestion>
        </message>
        <example correction="أشار إلى" type="incorrect"><marker>نوه إلى</marker> الشيء </example>
        <example type="correct"> أشار إلى الشيء </example>
      </rule>
      <rule id="collo_0060_nif_wa_mi2a" name="نيف ومئة">
        <pattern>
          <marker>
            <token>نيف</token>
            <token>ومئة</token>
          </marker>
        </pattern>
        <message>(النَّيِّف): الأعداد من واحد إلى ثلاثة، ويأتي بعد العقود والمئات والآلاف 
            <suggestion>مئةُ ونَيِّفٌ</suggestion>
        </message>
        <example correction="مئةُ ونَيِّفٌ" type="incorrect"> جاء <marker>نيف ومئة</marker> رجل </example>
        <example type="correct"> جاء مئةُ رجلٍ ونَيِّفٌ </example>
      </rule>
      <rule id="collo_0061_ha2oula_dhoo" name="هؤلاء ذو">
        <pattern>
          <marker>
            <token>هؤلاء</token>
            <token>ذو</token>
          </marker>
        </pattern>
        <message>يفضل أن يقال: 
            <suggestion>هؤلاء ذوُو</suggestion>
        </message>
        <example correction="هؤلاء ذوُو" type="incorrect"><marker>هؤلاء ذو</marker> أنفس أبية </example>
        <example type="correct"> هؤلاء ذوُو أنْفُسٍ أبِيَّة </example>
      </rule>
      <rule id="collo_0062_hakadha_Ashyaa" name="هكذا أشياء">
        <pattern>
          <marker>
            <token>هكذا</token>
            <token>أشياء</token>
          </marker>
        </pattern>
        <message>يفضل أن يقال: 
            <suggestion>مثل هذه الأشياء</suggestion>
            <suggestion>أشياء كهذه</suggestion>
        </message>
        <example correction="مثل هذه الأشياء|أشياء كهذه" type="incorrect"> إن <marker>هكذا أشياء</marker> </example>
        <example type="correct"> إن مثل هذه الأشياء / إن أشياء كهذه </example>
      </rule>
      <rule id="collo_0063_hal_in" name="ْهل إن">
        <pattern>
          <marker>
            <token>هل</token>
            <token>إن</token>
          </marker>
        </pattern>
        <message>(هل) لا تدخل على الشرط 
            <suggestion>أإن</suggestion>
        </message>
        <example correction="أإن" type="incorrect"><marker>هل إن</marker> غبت عن العمل أعاقب؟ </example>
        <example type="correct"> أإن غبتُ عن العمل أعاقب؟ </example>
      </rule>
      <rule id="collo_0064_hal_inna" name="هل إنّ">
        <pattern>
          <marker>
            <token>هل</token>
            <token regexp="yes">&forms_inna;</token>
          </marker>
        </pattern>
        <message>(هل) للاستفهام، و(إنّ) للتوكيد، وهما لا يجتمعان 
            <suggestion>هل</suggestion>
        </message>
        <example correction="هل" type="incorrect"><marker>هل إنه</marker> نجح فيما سعى إليه؟ </example>
        <example type="correct"> هل نجح فيما سعى إليه </example>
      </rule>
      <rule id="collo_0065_hal_lam" name="هل لمْ">
        <pattern>
          <marker>
            <token>هل</token>
            <token>لم</token>
          </marker>
        </pattern>
        <message>(هل) لا تدخل على الكلام المنفي 
            <suggestion>أمَا</suggestion>
            <suggestion>ألم</suggestion>
        </message>
        <example correction="أمَا|ألم" type="incorrect"><marker>هل لم</marker> يباشر فلان؟ </example>
        <example type="correct"> أما باشر فلان؟ / ألم يباشر فلان؟ </example>
      </rule>
      <rule id="collo_0066_al_adha" name="والأدهى من ذلك أن">
        <pattern>
          <marker>
            <token>والأدهى</token>
            <token>من</token>
            <token>ذلك</token>
          </marker>
        </pattern>
        <message>أفعل التفضيل إذا دخلت عليه [أل] لا تلحقه [من] 
            <suggestion>والأدهى</suggestion>
            <suggestion>وأدهى من ذلك</suggestion>
        </message>
        <example correction="والأدهى|وأدهى من ذلك" type="incorrect"><marker>والأدهى من ذلك</marker> أن ... </example>
        <example type="correct"> والأدهى أن .. / وأدهى من ذلك أن .. </example>
      </rule>
      <rule id="collo_0067_a3jabu" name="والأعجب من ذلك">
        <pattern>
          <marker>
            <token>والأعجب</token>
            <token>من</token>
            <token>ذلك</token>
          </marker>
        </pattern>
        <message>أفعل التفضيل المحلّى ب (أل) لا يجوز فيه ذكر (مِن) مع المفضَّل عليه 
            <suggestion>والأعجب</suggestion>
            <suggestion>وأعجب من ذلك</suggestion>
        </message>
        <example correction="والأعجب|وأعجب من ذلك" type="incorrect"><marker>والأعجب من ذلك</marker> قوله... </example>
        <example type="correct"> والأعجب قولُه.../وأعجب من ذلك قولُه... </example>
      </rule>
      <rule id="collo_0068_wabittali" name="وبالتالي فإن">
        <pattern>
          <marker>
            <token>وبالتالي</token>
            <token>فإن</token>
          </marker>
        </pattern>
        <message>يفضل أن يقال: 
            <suggestion>لذا فإن</suggestion>
        </message>
        <example correction="لذا فإن" type="incorrect"><marker>وبالتالي فإن</marker> حساسية القياس ... </example>
        <example type="correct"> لذا فإن حساسية القياس ... </example>
      </rule>
      <rule id="collo_0069_wahuwa_alahsanu" name="وهو الأحسن من">
        <pattern>
          <marker>
            <token>وهو</token>
            <token>الأحسن</token>
            <token>من</token>
          </marker>
        </pattern>
        <message>أفعل التفضيل المحلّى ب (أل) لا يجوز فيه ذكر (مِن) مع المفضَّل عليه 
            <suggestion>وهو أَحْسَنُ مِن</suggestion>
        </message>
        <example correction="وهو أَحْسَنُ مِن" type="incorrect"><marker>وهو الأحسن من</marker> كل هذا </example>
        <example type="correct"> وهو أَحْسَنُ مِن كلِّ هذا </example>
      </rule>
      <rule id="collo_0070_tamahwara_hawla" name="يتمحور حول">
        <pattern>
          <marker>
            <token inflected="yes" skip="2">تمحور</token>
          </marker>
          <token>حول</token>
        </pattern>
        <message>يفضل أن يقال: 
            <suggestion>دار</suggestion>
            <suggestion>يدور</suggestion>
        </message>
        <example correction="دار|يدور" type="incorrect"><marker>يتمحور</marker> هذا الأمر حول كذا </example>
        <example type="correct"> يدور هذا الأمرُ حول كذا </example>
      </rule>
      <rule id="collo_0071_yanbaghy_alla" name="ينبغي عليك ألا">
        <pattern>
          <marker>
            <token>ينبغي</token>
            <token regexp="yes">&forms_3ala;</token>
            <token>ألا</token>
          </marker>
        </pattern>
        <message>يفضل أن يقال: 
            <suggestion>يجب&nbsp;<match no="2"/>&nbsp;ألاّ</suggestion>
        </message>
        <example correction="يجب عليك ألاّ" type="incorrect"><marker>ينبغي عليك ألا</marker> تكذب </example>
        <example type="correct"> يجب عليك ألاّ تكذب </example>
      </rule>
      <rule id="collo_0072_sewa_bi" name="سوى ب">
        <pattern>
          <marker>
            <token>سوى</token>
            <token postag="N.*;-B.?" postag_regexp="yes"/>
          </marker>
        </pattern>
        <message>يفضل أن يقال: 
            <suggestion>بسوى <match no="2" regexp_match="^ب" regexp_replace=""/></suggestion>
        </message>
        <example correction="بسوى الله" type="incorrect"> لا تستعن <marker>سوى بالله</marker> </example>
        <example type="correct"> لا تستعن بسوى الله </example>
      </rule>
      <rule id="collo_0073_Akhla_manzil" name="أخلى السكان من المنزل">
        <pattern>
          <marker>
            <token inflected="yes">أَخْلَى</token>
            <token>السكان</token>
            <token>من</token>
            <token>المنزل</token>
          </marker>
        </pattern>
        <message>(الإخلاء) يكون للمنزل لا للسكان, و(الإجلاء) يكون للسكان 
                    <suggestion><match no="1"/> المنزل من السكان</suggestion>
                <suggestion><match no="1" regexp_match="خل" regexp_replace="جل"/>&nbsp;السكان من المنزل</suggestion>
                    </message>
        <example correction="أخلوا المنزل من السكان|أجلوا السكان من المنزل" type="incorrect">
          <marker>أخلوا السكان من المنزل</marker>
        </example>
        <example type="correct"> أخْلَوْا المنْزلَ من السكان </example>
      </rule>
      <rule id="collo_0074_3ala_Auhbati" name="على أهبة الاستعداد">
        <pattern>
          <marker>
            <token>على</token>
            <token>أهبة</token>
            <token>الاستعداد</token>
          </marker>
        </pattern>
        <message> استعمل  <suggestion>مستعد</suggestion><suggestion>متأهب</suggestion>
        لا تقل:
        بل قل: أنا مستعد أو متأهب للقيام بهذا الأمر
        إذ أن الأهبة تعني "العدة"، وبناءً عليه يصبح معنى الجملة الأولى: "أنا على عُدّة الاستعداد للقيام بكذا"، والأصح أن تقول مثلاً، "أخذ فلان للسفر أهبته".
        </message>
        <example correction="مستعد|متأهب">‎أنا ‎‎ <marker>على أهبة الاستعداد</marker> للقيام بهذا الأمر</example>
        <example correction="مستعد|متأهب">‎أنا ‎‎ <marker>على أهبة الاستعداد</marker> للقيام بهذا الأمر</example>
      </rule>
      <rule id="collo_0075_tamathal_lishifaa" name="تماثل للشفاء">
        <pattern>
          <token skip="1">تماثل</token>
          <marker>
            <token>للشفاء</token>
          </marker>
        </pattern>
        <message> قل تماثل العليل  <suggestion>من علته</suggestion> فالفعل "تماثل" يتعدى بـ "من"، لا باللام؛ وهو يحمل معنى "الشفاء" ضمناً.</message>
        <example correction="من علته">‎تماثل العليل <marker>للشفاء</marker> أي أقبل وقارب البرء</example>
        <example correction="من علته">‎ تماثل <marker>للشفاء</marker> أي أقبل وقارب البرء</example>
      </rule>
      <rule id="collo_0076_min_khilal" name="من خلاله">
        <pattern>
          <marker>
            <token>من</token>
            <token regexp="yes">خلال|خلاله|خلالها</token>
          </marker>
        </pattern>
        <message> الأصوب أن يُختار - عوضًا عن (من خلال) - ما يناسب المقام مما يلي:
        <suggestion>ب</suggestion>
        <suggestion>في</suggestion>
        <suggestion>من طريق</suggestion>
        <suggestion>بواسطة</suggestion>
        <suggestion>أثناء</suggestion>
        <suggestion>باستعراض</suggestion>
        <suggestion>انطلاقًا من</suggestion>
        <suggestion>باستعمال</suggestion>
        <suggestion>بممارسة</suggestion>
        <suggestion>بفضل</suggestion>
        <suggestion>بسبب</suggestion>
        <suggestion>نتيجة لـِ</suggestion>
        <suggestion>بالاستفادة من</suggestion>
        <suggestion>وذلك أن</suggestion>
        <suggestion>بإجراء</suggestion>
        <suggestion>بالرجوع إلى</suggestion>
        </message>
        <example correction="ب|في|من طريق|بواسطة|أثناء|باستعراض|انطلاقًا من|باستعمال|بممارسة|بفضل|بسبب|نتيجة لـِ|بالاستفادة من|وذلك أن|بإجراء|بالرجوع إلى">
‎تأكد الباحث ‎‎<marker>من خلال</marker> أبحاثه أنّ الدواء نافع.
        </example>
        <example correction="ب|في|من طريق|بواسطة|أثناء|باستعراض|انطلاقًا من|باستعمال|بممارسة|بفضل|بسبب|نتيجة لـِ|بالاستفادة من|وذلك أن|بإجراء|بالرجوع إلى">
 ‎لست متحققا أنك تستطيع‎‎ <marker>من خلالها</marker>
        الإدعاء صراحة.
        </example>
      </rule>
      <rule id="collo_0077_a3la_raghmi_min" name="على الرغم من">
        <pattern>
          <marker>
            <token>على</token>
            <token>الرغم</token>
            <token>من</token>
          </marker>
        </pattern>
        <message>لأن كلمة (الرغم) لا تستعمل في غير التراكيب التي يكون معنى القَسْرِ وعدم الرغبة ملحوظًا غالبًا. وهي ترجمة سيئة لـ "Although"
        <suggestion>مع أنّ</suggestion>
        </message>
        <example correction="مع أنّ"><marker>على الرغم من</marker> أنّ المسألة صعبة</example>
        <example correction="مع أنّ"><marker>على الرغم من</marker> كون البلوتونيوم مادة سامة</example>
      </rule>
      <rule id="collo_0078_tawajaba_3ala" name="توجب على">
        <pattern>
          <marker>
            <token inflected="yes">تَوَجَّبَ</token>
          </marker>
          <token inflected="yes">على</token>
        </pattern>
        <message>
        ويفضل أن يقال:
        <suggestion>يجب</suggestion>
        <suggestion>ينبغي ل</suggestion>
        جاء في (المعجم الوسيط): «تَوَجَّب فلانٌ: أكل في اليوم والليلة أكلةً واحدةً.»
        </message>
        <example correction="يجب|ينبغي ل"> ‎‎ <marker>يتوجب</marker> علينا أن نفعل كذا</example>
      </rule>
      <rule id="collo_0079_Anif_aldhikr" name="الآنف الذكر">
        <pattern>
          <marker>
            <token>الآنف</token>
            <token>الذكر</token>
          </marker>
        </pattern>
        <message>
        ويفضل أن يقال:
        <suggestion>المذكور آنفا</suggestion>
        <suggestion>المتقدّم ذكره</suggestion>
        لأن آنفًا جاء في كلام العرب ظرف زمان، ولم يشتق من فعل (أَنِفَ) الذي يعني استنكف وتَنَزَّه (واسم الفاعل منه آنِف)
        </message>
        <example correction="المذكور آنفا|المتقدّم ذكره"> الخيار‎‎ <marker>الآنف الذكر</marker> .</example>
      </rule>
      <rule id="collo_0080_money_laundring" name="غسيل الأموال">
        <pattern>
          <marker>
            <token inflected="yes" postag="N.*;.*;.?.?-" postag_regexp="yes">غسيل</token>
          </marker>
          <token inflected="yes" postag="N.*;.*;--.?" postag_regexp="yes">أموال</token>
        </pattern>
        <message>
        ويفضل أن يقال:
        <suggestion><match no="1" regexp_match="غسيل" regexp_replace="تبييض"/></suggestion> \2. 
        لأنها ترجمة مبتذلة لـ (Money laundering)
        </message>
        <example correction="تبييض" type="incorrect"> محاربة ‎‎<marker>غسيل</marker> الأموال.</example>
        <example correction="لتبييض" type="incorrect"> محاربة ‎‎<marker>لغسيل</marker> أموالهم.</example>
      </rule>
      <rule id="collo_0081_shkl_3am" name="بشكل عام">
        <pattern>
          <marker>
            <unify>
              <feature id="definite"/>
              <token inflected="yes" postag_regexp="yes" postag="N.*;M1.*;.?B.?">شكل</token>
              <token inflected="yes" postag_regexp="yes" postag="NA.*;M1.*;--.?">عام</token>
            </unify>
          </marker>
        </pattern>
        <message> الأصوب أن تقول:
        <suggestion>عمومًا</suggestion>
        من الشائع أن يقال: ... بشكل عام، أو تتباين بشكل ملحوظ، أو يؤكد بشكل قوي، أو حلّ المشكلة بالشكل المناسب، أو تعالج بشكل فعّال
        ويفضل أن يقال: بوجهٍ عام/عمومًا، تتباين تبايناً ملحوظاً، يؤكد بقوة، حلّ المشكلة على الوجه المناسب، تعالج بفاعلية.
        الأصوب أن توضع محل (بشكل) إحدى الكلمات الآتية: بطريقة، بأسلوب، بصفة، بصيغة، بوجه، بدرجة، بكيفية، الخ…. (مصدر)
        </message>
        <example correction="عمومًا" type="incorrect">‎الأمر مستقر <marker>بشكل عام</marker> في البلاد.</example>
      </rule>
      <rule id="collo_0081_shkl_mnasb" name="بشكل مناسب">
        <pattern>
          <unify>
            <feature id="definite"/>
            <token inflected="yes" postag_regexp="yes" postag="N.*;M1.*;.?B.?">شكل</token>
            <token inflected="yes" postag_regexp="yes" postag="NA.*;M1.*;--.?">مناسب</token>
          </unify>
        </pattern>
        <message> الأصوب أن تقول:
        <suggestion>على الوجه المناسب</suggestion>
        من الشائع أن يقال: ... بشكل عام، أو تتباين بشكل ملحوظ، أو يؤكد بشكل قوي، أو حلّ المشكلة بالشكل المناسب، أو تعالج بشكل فعّال
        ويفضل أن يقال: بوجهٍ عام/عمومًا، تتباين تبايناً ملحوظاً، يؤكد بقوة، حلّ المشكلة على الوجه المناسب، تعالج بفاعلية.
        الأصوب أن توضع محل (بشكل) إحدى الكلمات الآتية: بطريقة، بأسلوب، بصفة، بصيغة، بوجه، بدرجة، بكيفية، الخ…. (مصدر)
        </message>
        <example correction="على الوجه المناسب">‎ستحل المشكلة <marker>بشكل مناسب</marker> في وقتها.</example>
      </rule>
      <rule id="collo_0081_shkl_qwi" name="بشكل قوي">
        <pattern>
          <unify>
            <feature id="definite"/>
            <token inflected="yes" postag_regexp="yes" postag="N.*;M1.*;.?B.?">شكل</token>
            <token inflected="yes" postag_regexp="yes" postag="NA.*;M1.*;--.?">قوي</token>
          </unify>
        </pattern>
        <message> الأصوب أن تقول:<suggestion>بقوة</suggestion>
        من الشائع أن يقال: ... بشكل عام، أو تتباين بشكل ملحوظ، أو يؤكد بشكل قوي، أو حلّ المشكلة بالشكل المناسب، أو تعالج بشكل فعّال
        ويفضل أن يقال: بوجهٍ عام/عمومًا، تتباين تبايناً ملحوظاً، يؤكد بقوة، حلّ المشكلة على الوجه المناسب، تعالج بفاعلية.
        الأصوب أن توضع محل (بشكل) إحدى الكلمات الآتية: بطريقة، بأسلوب، بصفة، بصيغة، بوجه، بدرجة، بكيفية، الخ…. (مصدر)
        </message>
        <example correction="بقوة">‎يؤكد <marker>بشكل قوي</marker> أن الأمر محسوم.</example>
      </rule>
      <rule id="collo_0082_3ibara_3an" name="عبارة_عن">
        <pattern>
          <marker>
            <token>عبارة</token>
            <token>عن</token>
          </marker>
        </pattern>
        <message>
        ويفضل أن تحذف "عبارة عن" 
        <suggestion/>
        (حشو لا ضرورة له)
        يتضح فساد المعنى في هذه النماذج إذا عُوِّض عن (عبارة عن) بـ (تعبير عن)...
        هذا الكلام عبارة عن كذا ≈ تعبير عن كذا ≈ معناه كذا ≈ ذو دَلالة على كذا
        </message>
        <example correction=""> أشعة غاما هي  فوتونات. <marker>عبارة عن</marker> فوتونات</example>
        <example correction=""> هذا الجهاز. <marker>عبارة عن</marker> صندوق فيه</example>
      </rule>
      <rule id="collo_0083_3ilawa_3an" name="علاوة_على">
        <pattern>
          <marker>
            <token regexp="yes">علاوة|وعلاوة</token>
            <token>على</token>
          </marker>
        </pattern>
        <message>
        ويفضل أن يقال:  
        <suggestion>إضافةً إلى</suggestion>
        <suggestion>زيادةً على</suggestion>
        <suggestion>فضلًا على</suggestion>
        لأن العِلاوة: أعلى الرأس، أو ما يُحمل على البعير وغيره. وهي ليست مصدرًا.
        </message>
        <example correction="إضافةً إلى|زيادةً على|فضلًا على"> أشعة غاما هي  فوتونات. <marker>علاوة على</marker> ذلك</example>
      </rule>
      <rule id="collo_0084_lawal_marra" name="لأول_مرة">
        <pattern>
          <marker>
            <token>لأول</token>
          </marker>
          <token>مرة</token>
        </pattern>
        <message>
        ويفضل أن يقال:  
        <suggestion>أول</suggestion>
        مرة 
        </message>
        <example correction="أول"> ‎يقام في دمشق معرض المخطوطات . <marker>لأول</marker> مرة</example>
      </rule>
      <rule id="collo_0085_3an_kathab" name="عن_كثب">
        <pattern>
          <marker>
            <token>عن</token>
          </marker>
          <token>كثب</token>
        </pattern>
        <message>
        ويفضل أن يقال:  
        <suggestion>من</suggestion> كثب
        لأن الكثب هو القرب
        </message>
        <example correction="من"> ‎نتابع الأمر  . <marker>عن</marker> كثب</example>
      </rule>
      <rule id="collo_0086_fi_athnaa" name="أثناء">
        <pattern>
          <token negate="yes">في</token>
          <marker>
            <token>أثناء</token>
          </marker>
        </pattern>
        <message>
        ويفضل أن يقال:  
        <suggestion>في أثناء</suggestion>
        <suggestion>خلال</suggestion>
        لأن "أثناء" ليست ظرفًا ولا مضافة إلى ما تكسب منه الظرفية، ولهذا يجب أن تقترن بحرف الجر، أما خلال فهي ظرفية. جاء في القرآن ﴿فجاسوا خلال الديار﴾[17:5].
        </message>
        <example correction="في أثناء|خلال"> الزيارة  . <marker>أثناء</marker> العمل، تحرج الموظف</example>
      </rule>
    </rulegroup>
<!--
    END RULEGROUP common_collocations
-->
    <rulegroup id="common_errors_unsorted" name="أخطاء شائعة">
      <rule id="collo_0087_ya_abati" name="يا أبتي">
        <pattern>
          <marker>
            <token>يا</token>
            <token>أبتي</token>
          </marker>
        </pattern>
        <message>يفضل أن يقال:
        <suggestion>يا أبَتِ</suggestion>
التاء عِوَضٌ من الياء المحذوفة</message>
        <example correction="يا أبَتِ">
          <marker>يا أبتي</marker>
        </example>
        <!--  Wrong: يا أبَتِي -->
        <!--Correct: يا أبَتِ -->
      </rule>
      <rule id="collo_0088_baka_min_shidati_ta2athuri" name="بكى من شدة التأثير">
        <pattern>
          <token inflected="yes">بَكَى</token>
          <token>من</token>
          <token>شدة</token>
          <marker>
            <token>التأثير</token>
          </marker>
        </pattern>
        <message>يفضل أن يقال:
        <suggestion>التأثُّر</suggestion>
(أثـّر فيه تأثيراً): ترك فيه أثراً</message>
        <example correction="التأثُّر">يبكي من شدة <marker>التأثير</marker></example>
        <!--  Wrong: بكى من شدة التأثير -->
        <!--Correct: بكى من شدة التأثـُّر -->
      </rule>
      <rule id="collo_0089_akkada_bianna" name="أكّد بأنّ">
        <pattern>
          <token inflected="yes">أَكَّدَ</token>
          <marker>
            <token regexp="yes">ب(&forms_anna;)</token>
          </marker>
        </pattern>
        <message>يفضل أن يقال:
            <suggestion><match no="2" regexp_match="^ب" regexp_replace=""/></suggestion>
لا حاجة لحرف الجر باء</message>
        <example correction="أنه" type="incorrect">أكد <marker>بأنه</marker> صادق</example>
        <!--  Wrong: أكَّد بأنـَّه صادقٌ -->
        <!--Correct: أكَّد أنـَّه صادقٌ -->
      </rule>
      <rule id="collo_0091_ta2min_raha" name="تأمين راحة">
        <pattern>
          <marker>
            <token inflected="yes" postag="N.*;.*;.?.?-" postag_regexp="yes">تأمين</token>
          </marker>
          <token inflected="yes" postag="N.*;.*;--.?" postag_regexp="yes">راحة</token>
        </pattern>
        <message>يفضل أن يقال:
            <suggestion><match no="1" regexp_match="تأمين" regexp_replace="توفير"/></suggestion>
</message>
        <example correction="توفير"><marker>تأمين</marker> راحة المصطافين</example>
        <!--  Wrong: لتأمين راحة المصطافين -->
        <!--Correct: لتوفير راحة المصطافين -->
      </rule>
      <rule id="collo_0092_ta2min_serriat" name="تأمين سرية">
        <pattern>
          <marker>
            <token inflected="yes" postag="N.*;.*;.?.?-" postag_regexp="yes">تأمين</token>
          </marker>
          <token inflected="yes" postag="N.*;.*;--.?" postag_regexp="yes">سرية</token>
        </pattern>
        <message>يفضل أن يقال:
            <suggestion><match no="1" regexp_match="تأمين" regexp_replace="تحقيق"/></suggestion>
</message>
        <example correction="تحقيق"><marker>تأمين</marker> سرية الاتصالات</example>
        <!--  Wrong: لتأمين راحة المصطافين -->
        <!--Correct: لتوفير راحة المصطافين -->
      </rule>
      <rule id="collo_0093_liawal_wahla" name="لأول وهلة">
        <pattern>
          <marker>
            <token>لأول</token>
            <token>وهلة</token>
          </marker>
        </pattern>
        <message>يفضل أن يقال:
        <suggestion>أول وهلة</suggestion>
</message>
        <example correction="أول وهلة">يبدو ذلك غامضا <marker>لأول وهلة</marker></example>
        <!--  Wrong: يبدو ذلك غامضاً لأول وهلة -->
        <!--Correct: يبدو ذلك غامضاً أول وهلة -->
      </rule>

    <rule id ='collo_0094_la_syama' name='سيما_357'>
<antipattern>
    <token regexp="yes">لا|ولا</token>
    <token>سيما</token>
</antipattern>

        <pattern>

    <marker>
    <token>سيما</token>
    </marker> </pattern>
        <message>يفضل أن يقال: 
            <suggestion>لا سيّما</suggestion>
        </message>
        <example correction='لا سيّما' type='incorrect'>سأحقق ما تريد <marker>سيما</marker> الراتب</example>
    <example type='correct'> سأحقِّقُ ما تريد ولا سيّما../سأحقِّقُ ما تريد لا سيّما.. </example>
    </rule>

    </rulegroup>
<!--
    END RULEGROUP common_collocations unsorted
-->
    <rulegroup id="maf3oul_mutlaq" name="مفعول مطلق">
      <rule id="syntax_200_madhhool" name="مذهول">
        <pattern>
          <token inflected="yes">وَقَفَ</token>
          <marker>
            <token regexp="yes">مذهولا|مذهولة</token>
          </marker>
        </pattern>
        <message>يفضل أن يقال: 
            <suggestion>ذاهِلاً</suggestion>
            <suggestion>مدهوشاً</suggestion>
                </message>
        <example correction="ذاهِلاً|مدهوشاً" type="incorrect"> يقف <marker>مذهولا</marker> لا يدري ما يفعل </example>
        <example type="correct"> وقف ذاهِلاً / مدهوشاً لا يدري ما يفعل </example>
      </rule>
      <rule id="syntax_0201_mughashan_3layh" name="مغشى عليه">
        <pattern>
          <token inflected="yes" postag_regexp="yes" postag="V.*">وَقِعَ</token>
          <marker>
            <token>مغشى</token>
          </marker>
          <token regexp="yes">&forms_3ala;</token>
        </pattern>
        <message>الفعل هو: (غُشِيَ عليه)، لا: (أُغْشِيَ عليه)  <suggestion>مَغْشِيّاً</suggestion>
        </message>
        <example correction="مَغْشِيّاً" type="incorrect"> وقع <marker>مغشى</marker> عليه </example>
        <example type="correct"> وقَعَ مَغْشِيّاً عليه </example>
      </rule>
    </rulegroup>
<!--
    END RULEGROUP maf3oul mutalq
-->
    <rulegroup id="Compound_names" name="أسماء مركبة">
      <rule id="syntax_0300_3abd_allah" name="الأسماء المبدوءة بعبد">
        <pattern>
          <marker>
            <token regexp="yes">(&undef_procletics;)?عبد(&allah_names;)</token>
          </marker>
        </pattern>
        <message>  ضع فراغا بعد كلمة عبد وأسماء الله الحسنى
<suggestion><match no="1" regexp_match="عبد" regexp_replace="عبد&nbsp;"/></suggestion>
        </message>
        <example correction="عبد الملك" type="incorrect"><marker>عبدالملك</marker> بن مروان </example>
        <example type="correct"> عبد الملك بن مروان </example>
      </rule>
    </rulegroup>
<!--
END RULEGROUP compound Names
-->
    <rulegroup id="Masdar_errors" name="أخطاء في المصادر">
      <rule id="syntax_0400_wadhaha" name="غاية الوضاحة">
        <pattern>
          <token>غاية</token>
          <marker>
            <token>الوضاحة</token>
          </marker>
        </pattern>
        <message>قل غاية الوضوح بدلا من غاية الوضاحة<suggestion>الوضوح</suggestion>؟
                </message>
        <example correction="الوضوح" type="incorrect"> هذا الأمر في غاية
                    <marker>الوضاحة</marker>
                </example>
      </rule>
      <rule id="syntax_0401_ta2aqlum_ma3a" name="التأقلم مع">
        <pattern>
          <marker>
            <token>التأقلم</token>
            <token regexp="yes">&forms_ma3a;</token>
          </marker>
        </pattern>
        <message> استعمل  <suggestion>الاندماج&nbsp;<match no="2" regexp_match="مع" regexp_replace="في"/></suggestion>
        أي يدخل ويستحكم أو التَّعايُش في المحيط، العيش مع الآخرين بألفة. أما الفعل "تأقلم" فلم يرد في المعاجم
        </message>
        <example correction="الاندماج في">‎‎لم يستطع ‎‎ <marker>التأقلم مع</marker> المحيط الجديد</example>
      </rule>

 <!-- adj_533_swyt_EAlyt سويَّةً عالية -->
  <rule id="adj_533_swyt_EAlyt" name="سوية عالية">
    <pattern>
      <unify>
        <feature id="gender"/>
        <feature id="case"/>
        <feature id="number"/>
        <marker>
        <token inflected="yes" postag="N.*;F1.*;.*" postag_regexp="yes">سوي</token>
        </marker>
        <token inflected="yes" postag="N.*;.*;--.?" postag_regexp="yes">عالي</token>
      </unify>
    </pattern>
    <message>يفضل أن يقال: 
<suggestion><match no="1" regexp_match="سوي" regexp_replace="مرتب"/></suggestion>
<suggestion><match no="1" regexp_match="سوي" regexp_replace="درج"/></suggestion>  
</message>
    <example correction="مرتبة|درجة" type="incorrect">بلغ  الإنتاج <marker>سوية</marker> عالية</example>
    <example correction="المرتبة|الدرجة" type="incorrect">بلغ  الإنتاج <marker>السوية</marker>  العالية</example>
    <example type="correct"> بلغ الإنتاج الدرجة العالية </example>
  </rule>
    </rulegroup>
<!--
END RULEGROUP Masdar errors
-->
    <rulegroup id="bad_use_of_prepositions" name="استعمال خاطئ لحروف الجر">
      <rule id="syntax_0500_munawwah" name="المنوه عنه|المنوه إليه">
        <pattern>
          <marker>
            <token inflected="yes">منوه</token>
            <token regexp="yes">&forms_3an;|&forms_ila;</token>
          </marker>
        </pattern>
        <message>يفضل أن يقال: 
            <suggestion>المنوّه <match no="2" regexp_match="^(عن|إلي)" regexp_replace="ب"/></suggestion>
        </message>
        <example correction="المنوّه به" type="incorrect"> هذا الرجل <marker>المنوه عنه</marker>  </example>
        <example type="correct"> هذا الرجلُ المُنَوَّهُ به </example>
      </rule>
      <rule id="syntax_0201_thasuban_min" name="تحسبا من كل">
        <pattern>
          <marker>
            <token>تحسبا</token>
            <token>من</token>
            <token/>
          </marker>
        </pattern>
        <message>يفضل أن يقال: 
            <suggestion>تَحَسُّباً ل<match no="3"/></suggestion>
        </message>
        <example correction="تَحَسُّباً لكل" type="incorrect"><marker>تحسبا من كل</marker> طارئ </example>
        <example type="correct"> تَحَسُّباً لكل طارئ </example>
      </rule>
      <rule id="syntax_0202_mwshik_3ala" name="موشك على">
        <pattern>
          <marker>
            <token inflected="yes">موشك</token>
            <token regexp="yes">&forms_3ala;</token>
          </marker>
        </pattern>
        <message>يفضل أن يقال: 
                    <suggestion><match no="1" regexp_match="موشك" regexp_replace="مشرف"/>&nbsp;<match no="2"/></suggestion>
                        <suggestion>على وشْك</suggestion>
        </message>
        <example correction="مشرف على|على وشْك" type="incorrect"> فلان <marker>موشك على</marker> الإفلاس </example>
        <example type="correct"> فلان مشرف على الإفلاس </example>
      </rule>
      <rule id="syntax_05001_istftaa" name="استفتاء على">
        <pattern>
          <marker>
            <token inflected="yes">استفتاء</token>
            <token regexp="yes">&forms_3ala;</token>
          </marker>
        </pattern>
        <message>        الفعل "استَفْتَاه" أي سأله رأيه في مسألة و "أفتى في المسألة": أبان الحكم فيها. وهو لا يتعدى بـ "على".
        </message>
        <suggestion><match no="1"/>&nbsp;<match no="2" regexp_match="علي|على" regexp_replace="في"/></suggestion>
        <example correction="الاستفتاء في" type="incorrect">‎بدأ <marker>الاستفتاء على</marker> قانون الانتخاب الجديد</example>
      </rule>
      <rule id="syntax_0502_muta3aref_3alYah" name="متعارف عليها">
        <pattern>
          <marker>
            <token inflected="yes" postag="N.*;M.*;.*" postag_regexp="yes">متعارف</token>
            <token>عليها</token>
          </marker>
        </pattern>
        <message>
        ويفضل أن يقال: 
        <suggestion>متعارفة</suggestion>
        </message>
        <example correction="متعارفة" type="incorrect"> عادات <marker>متعارف عليها</marker> في البلاد</example>
      </rule>
      <rule id="syntax_0502_muta3aref_3alyh" name="متعارف عليه">
        <pattern>
          <marker>
            <token inflected="yes" postag="N.*;M.*;.*" postag_regexp="yes">متعارف</token>
            <token>عليه</token>
          </marker>
        </pattern>
        <message>
        ويفضل أن يقال: 
        <suggestion>متعارف</suggestion>
        </message>
        <example correction="متعارف" type="incorrect"> شرط <marker>متعارف عليه</marker> في البلاد</example>
      </rule>
      <rule id="syntax_0503_hawla" name="حول بدلا من في">
        <pattern>
          <token inflected="yes" skip="1" regexp="yes">آراء|دراسة</token>
          <marker>
            <token regexp="yes">&forms_hawla;</token>
          </marker>
        </pattern>
        <message>يفضل أن يقال: 
            <suggestion><match no="2" regexp_match="^حول" regexp_replace="في"/></suggestion>
        </message>
        <example correction="في" type="incorrect"> آراء القراء <marker>حول</marker> الكتاب </example>
        <example type="correct"> آراء القراء في الكتاب </example>
        <example correction="في" type="incorrect"> دراسات <marker>حول</marker> اللغة </example>
        <example type="correct"> دراسات في اللغة </example>
      </rule>
      <rule id="syntax_0507_taqrir_hawla" name="تقرير حول">
        <pattern>
          <token inflected="yes" skip="2">تقرير</token>
          <marker>
            <token regexp="yes">&forms_hawla;</token>
          </marker>
        </pattern>
        <message>يفضل أن يقال: 
            <suggestion><match no="2" regexp_match="^حول" regexp_replace="عن"/></suggestion>
        </message>
        <example correction="عن" type="incorrect"> تقرير <marker>حول</marker> الجلسة </example>
        <example type="correct"> تقرير عن الجلسة </example>
      </rule>
      <rule id="syntax_0508_tawdhih_hawla" name="توضيح حول">
        <pattern>
          <token inflected="yes">توضيح</token>
          <marker>
            <token regexp="yes">&forms_hawla;</token>
          </marker>
        </pattern>
        <message>يفضل أن يقال: 
            <suggestion/>
            <suggestion><match no="2" regexp_match="^حول" regexp_replace="ل"/></suggestion>
        </message>
        <example correction="|ل" type="incorrect"> توضيح <marker>حول</marker> فتوى ... </example>
        <example type="correct"> توضيحُ فتوى ... / توضيحٌ لفتوى ... </example>
      </rule>
      <rule id="syntax_0504_hawla" name="إرشادات حول">
        <pattern>
          <token inflected="yes" regexp="yes">إرشاد|تعقيب</token>
          <marker>
            <token regexp="yes">&forms_hawla;</token>
          </marker>
        </pattern>
        <message>يفضل أن يقال: 
            <suggestion>ذات صلة</suggestion>
            <suggestion>ذو صلة</suggestion>            
            <suggestion>تتعلق ب</suggestion>
            <suggestion>يتعلق ب</suggestion>
            
        </message>
        <example correction="ذات صلة|ذو صلة|تتعلق ب|يتعلق ب" type="incorrect"> إرشادات <marker>حول</marker> كذا ... </example>
        <example type="correct"> إرشادات ذات صلة / تتعلق بكذا... </example>
        <example correction="ذات صلة|ذو صلة|تتعلق ب|يتعلق ب" type="incorrect"> تعقيب <marker>حول</marker> الأسباب ... </example>
        <example type="correct"> تعقيب يتعلق بالأسباب ... </example>
      </rule>
      <rule id="syntax_504_mulahadha_hawl" name="ملاحظة حول">
        <pattern>
          <token inflected="yes" regexp="yes">ملاحظة|استدراك</token>
          <marker>
            <token regexp="yes">"حولنا|حولك|حولكما|حولكم|حولكن|حوله|حولها|حولهما|حولهم|حولهن"</token>
          </marker>
        </pattern>
        <message>يفضل أن يقال: 
            <suggestion><match no="2" regexp_match="^حول" regexp_replace="علي"/></suggestion>
        </message>
        <example correction="عليه" type="incorrect"> ملاحظات <marker>حوله</marker>  ... </example>
      </rule>
      <rule id="syntax_504_mulahadha_hawl_a" name="ملاحظة حول">
        <pattern>
          <token inflected="yes" regexp="yes">ملاحظة|استدراك</token>
          <marker>
            <token>حول</token>
          </marker>
        </pattern>
        <message>يفضل أن يقال: 
            <suggestion>على</suggestion>
        </message>
        <example correction="على" type="incorrect"> ملاحظات <marker>حول</marker> الأسباب ... </example>
        <example type="correct"> ملاحظات على الأسباب ... </example>
        <example correction="على" type="incorrect"> استدراك <marker>حول</marker> الأسباب ... </example>
        <example type="correct"> استدراك على الأسباب... </example>
      </rule>
      <rule id="syntax_0505_mushrif_li" name="المشرف له">
        <pattern>
          <token skip="1" inflected="yes">مشرف</token>
          <marker>
            <token postag="N.*;-L.?" postag_regexp="yes"/>
          </marker>
        </pattern>
        <message>يفضل أن يقال:  مشرف على.
        </message>
        <suggestion>على <match no="2" regexp_match="^ل" regexp_replace=""/></suggestion>
        <example correction="على برنامج" type="incorrect">المشرف اللغوي <marker>لبرنامج</marker> إذاعي.
 </example>
        <example type="correct"> المشرف اللغوي على البرنامج </example>
      </rule>
      <rule id="syntax_0506_ta2min_dhida" name="تأمين، مناعة ضد">
        <pattern>
          <token inflected="yes" skip="2" regexp="yes">تأمين|مناعة</token>
          <marker>
            <token regexp="yes">ضد(&encletics;)?</token>
          </marker>
        </pattern>
        <message>يفضل أن يقال: \1
            <suggestion><match no="2" regexp_match="^ضد" regexp_replace="من"/></suggestion>
        </message>
        <example correction="من" type="incorrect"> تأمين <marker>ضد</marker> جميع الأخطار </example>
        <example type="correct"> تأمين من جميع الأخطار </example>
        <example correction="من" type="incorrect"> مناعة <marker>ضد</marker> المرض </example>
        <example type="correct"> مناعة من المرض </example>
      </rule>
      <rule id="syntax_0509_dhida_sadamat" name="ضد الصدمات">
        <pattern>
          <marker>
            <token>ضد</token>
            <token>الصدمات</token>
          </marker>
        </pattern>
        <message>يفضل أن يقال: 
            <suggestion>تتحمل الصدمات</suggestion>
            <suggestion>لا تتأثر بالصدمات</suggestion>
        </message>
        <example correction="تتحمل الصدمات|لا تتأثر بالصدمات" type="incorrect"> ساعة <marker>ضد الصدمات</marker> </example>
        <example type="correct"> ساعة تتحمل الصدمات/ ساعة لا تتأثر بالصدمات </example>
      </rule>
      <rule id="syntax_05010_3atl_3an_3amal" name="عاطل عن العمل">
        <pattern>
          <token inflected="yes">عاطل</token>
          <marker>
            <token>عن</token>
          </marker>
          <token>العمل</token>
        </pattern>
        <message>يفضل أن يقال: \1
            <suggestion>من</suggestion> العمل
        </message>
        <example correction="من" type="incorrect"> عاطل <marker>عن</marker> العمل </example>
        <example type="correct"> عَاطِلٌ من العمل </example>
      </rule>
      <rule id="syntax_0511_3alaqa_ma3a" name="علاقة مع">
        <pattern>
=======
        <marker>
          <token regexp="yes">(&unbreak_procletics;)?تصنت</token>
        </marker>
      </pattern>
      <message> قل  جهاز <suggestion><match no="2" regexp_match="تصنت" regexp_replace="تنصّت"/></suggestion>
      </message>
      <example correction="التنصّت" type="incorrect">‎زرعت المخابرات جهاز <marker>التصنت</marker> على العدو.   </example>
    </rule>
    <rule id="collo_0008_uqsim_ban" name="أقسم بأن">
      <pattern>
        <marker>
          <token inflected="yes">أَقْسَمَ</token>
          <token>بأن</token>
        </marker>
      </pattern>
      <message>الباء تدخل على المُقْسَم به
        <suggestion><match no="1"/> باللّهِ أنْ</suggestion>
        <suggestion><match no="1"/> أنْ</suggestion>
      </message>
      <example correction="أقسم باللّهِ أنْ|أقسم أنْ" type="incorrect"><marker>أقسم بأن</marker> يفعل كذا </example>
      <example correction="أقسمت باللّهِ أنْ|أقسمت أنْ" type="incorrect"><marker>أقسمت بأن</marker> يفعل كذا </example>
      <example type="correct"> أَقْسَمَ (باللّهِ) أنْ يَفعلَ كذا </example>
    </rule>
    <rule id="collo_0009_illa_wa" name="إلا و">
      <pattern>
        <marker>
          <token>إلا</token>
          <token postag=".*;W.?.?" postag_regexp="yes"/>
        </marker>
      </pattern>
      <message>يفضل أن يقال:
        <suggestion>إلاّ <match no="2" regexp_match="^و" regexp_replace=""/></suggestion>
      </message>
      <example correction="إلاّ قال" type="incorrect"> ما تحدث <marker>إلا وقال</marker> خيرا </example>
      <example type="correct"> ما تَحدَّثَ إلاّ قال خيراً </example>
    </rule>
    <rule id="collo_0010" name="الأحسن من هذا">
      <pattern>
        <marker>
          <token>الأحسن</token>
          <token>من</token>
          <token>هذا</token>
        </marker>
      </pattern>
      <message>يفضل أن يقال:
        <suggestion>أَحْسَنُ من هذا</suggestion>
      </message>
      <example correction="أَحْسَنُ من هذا" type="incorrect"><marker>الأحسن من هذا</marker> فعل كذا </example>
      <example type="correct"> أَحْسَنُ مِن هذا فِعْلُ كذا </example>
    </rule>
    <rule id="collo_11_alakbar_min" name="الأكبر من">
      <pattern>
        <marker>
          <token>الأكبر</token>
          <token>من</token>
        </marker>
      </pattern>
      <message>يفضل أن يقال:
        <suggestion>التي هي أكبر من</suggestion>
      </message>
      <example correction="التي هي أكبر من" type="incorrect"> الأعداد <marker>الأكبر من</marker> 10 </example>
      <example type="correct"> الأعداد التي هي أكبر من 10 </example>
    </rule>
    <rule id="collo_0011" name="البارحة ظهرا">
      <pattern>
        <marker>
          <token>البارحة</token>
          <token>ظهرا</token>
        </marker>
      </pattern>
      <message>(البارحة): أقرب ليلةٍ مَضَت
        <suggestion>أمس ظهرا</suggestion>
      </message>
      <example correction="أمس ظهرا" type="incorrect"> لقيته <marker>البارحة ظهرا</marker> </example>
      <example type="correct"> لقيتُه أمسِ ظُهراً </example>
    </rule>
    <rule id="collo_0012_halam_akthar" name="الحالات الأكثر">
      <pattern>
        <marker>
          <token>الحالات</token>
          <token>الأكثر</token>
        </marker>
      </pattern>
      <message>يفضل أن يقال:
        <suggestion>أكثر الحالات</suggestion>
      </message>
      <example correction="أكثر الحالات" type="incorrect"><marker>الحالات الأكثر</marker> شيوعا </example>
      <example type="correct"> أكثر الحالات شيوعاً </example>
    </rule>
    <rule id="collo_0013_ghat_wa_sameen" name="الغث والثمين">
      <pattern>
        <marker>
          <token regexp="yes">(&undef_procletics;)?الغث|للغث</token>
          <token>والثمين</token>
        </marker>
      </pattern>
      <message>يفضل أن يقال:
        <suggestion>الغثُّ والسمين</suggestion>
      </message>
      <example correction="الغثُّ والسمين" type="incorrect">
        <marker>الغث والثمين</marker>
      </example>
      <example type="correct"> الغثُّ والسمين </example>
    </rule>
    <rule id="collo_0014_akbar_had" name="أكبر حد">
      <pattern>
        <marker>
          <token>أكبر</token>
          <token>حد</token>
        </marker>
      </pattern>
      <message>يفضل أن يقال:
        <suggestion>أبعد حدّ</suggestion>
      </message>
      <example correction="أبعد حدّ" type="incorrect"> ذهب إلى <marker>أكبر حد</marker> </example>
      <example type="correct"> ذَهَبَ إلى أبعد حدّ </example>
    </rule>

    <rule id="collo_0017_in3kas_li" name="انعكاس ل">
      <pattern>
        <marker>
          <token>انعكاس</token>
          <token postag="N.*;.?L.?" postag_regexp="yes"/>
        </marker>
      </pattern>
      <message>يفضل أن يقال:
        <suggestion>نتيجة <match no="2"/></suggestion>
        <suggestion>تعبير عن <match no="2" regexp_match="^ل" regexp_replace=""/></suggestion>
      </message>
      <example correction="نتيجة لشعور|تعبير عن شعور" type="incorrect"> هل هو <marker>انعكاس لشعور</marker> عام.. </example>
      <example type="correct"> هل هو نتيجة لشعور عام../هل هو تعبير عن شعور عام.. </example>
    </rule>
    <rule id="collo_0018_bilidafati" name="بالإضافة إلى ذلك">
      <pattern>
        <marker>
          <token>بالإضافة</token>
          <token>إلى</token>
          <token>ذلك</token>
        </marker>
      </pattern>
      <message>يفضل أن يقال:
        <suggestion>إضافة إلى ذلك</suggestion>
        <suggestion>زيادة على ذلك</suggestion>
        <suggestion>فضلاً على ذلك</suggestion>
      </message>
      <example correction="إضافة إلى ذلك|زيادة على ذلك|فضلاً على ذلك" type="incorrect"><marker>بالإضافة إلى ذلك</marker>، يمكن أن نفعل... </example>
      <example type="correct"> إضافة إلى ذلك، يمكن أن نفعل... </example>
    </rule>
    <rule id="collo_0019_rafah_w_banin" name="بالرفاه والبنين">
      <pattern>
        <marker>
          <token>بالرفاه</token>
          <token>والبنين</token>
        </marker>
      </pattern>
      <message>يفضل أن يقال:
        <suggestion>بالرِّفاء والبنين</suggestion>
      </message>
      <example correction="بالرِّفاء والبنين" type="incorrect">
        <marker>بالرفاه والبنين</marker>
      </example>
      <example type="correct"> بالرِّفاء والبنين </example>
    </rule>
    <rule id="collo_00" name="بالنسبة إلى">
      <pattern>
        <marker>
          <token>أما</token>
          <token>بالنسبة</token>
          <token regexp="yes">&forms_ila;</token>
        </marker>
      </pattern>
      <message>يفضل أن يقال:
        <suggestion>ما يتعلق</suggestion>
        <suggestion>أما ما يخصّ</suggestion>
      </message>
      <example correction="ما يتعلق|أما ما يخصّ" type="incorrect"><marker>أما بالنسبة إلى</marker> المقررات العملية... </example>
      <example type="correct"> ...هذا ما يتعلق بالمقررات النظرية، أما ما يخصّ المقررات العملية... </example>
    </rule>
    <rule id="collo_0021_bilnisbati_ila" name="بالنسبة إلى">
      <pattern>
        <marker>
          <token>بالنسبة</token>
          <token regexp="yes">&forms_ila;</token>
        </marker>
      </pattern>
      <message>يفضل أن يقال:
        <suggestion>ما يتعلق</suggestion>
        <suggestion>أما ما يخصّ</suggestion>
      </message>
      <example correction="ما يتعلق|أما ما يخصّ" type="incorrect"> ...هذا <marker>بالنسبة إلى</marker> المقررات النظرية، ... </example>
      <example type="correct"> ...هذا ما يتعلق بالمقررات النظرية، أما ما يخصّ المقررات العملية... </example>
    </rule>
    <rule id="collo_0022_binisbati_li" name="بالنسبة ل">
      <pattern>
        <marker>
          <token>بالنسبة</token>
          <token regexp="yes">&forms_lih;</token>
        </marker>
      </pattern>
      <message>يفضل أن يقال:
        <suggestion><match no="2"/></suggestion>
      </message>
      <example correction="لنا" type="incorrect"> هذا لا يعني شيئا <marker>بالنسبة لنا</marker> </example>
      <example type="correct"> هذا لا يعني لنا شيئاً </example>
    </rule>
    <rule id="collo_0023_bishakl_aw_biakhar" name="بشكل أو بآخر">
      <pattern>
        <marker>
          <token>بشكل</token>
          <token>أو</token>
          <token>بآخر</token>
        </marker>
      </pattern>
      <message>يفضل أن يقال:
        <suggestion>بأي وسيلة</suggestion>
      </message>
      <example correction="بأي وسيلة" type="incorrect"> لا بد من إصلاح الأمر <marker>بشكل أو بآخر</marker> </example>
      <example type="correct"> لا بدّ من إصلاح الأمر بأي وسيلة </example>
    </rule>
    <rule id="collo_0024_bikul_ma3ana_kalima" name="بكل معنى الكلمة">
      <pattern>
        <marker>
          <token postag="N.*" postag_regexp="yes"/>
          <token>بكل</token>
          <token>معنى</token>
          <token>الكلمة</token>
        </marker>
      </pattern>
      <message>يفضل أن يقال:
        <suggestion><match no="1"/>&nbsp;حقّاً</suggestion>
        <suggestion><match no="1"/>&nbsp;جدُّ&nbsp;<match no="1"/></suggestion>
        <suggestion>كلّ&nbsp;[مصدر(<match no="1"/>)]</suggestion>
      </message>
      <example correction="شجاع حقّاً|شجاع جدُّ شجاع|كلّ [مصدر(شجاع)]" type="incorrect"> خالد
        <marker>شجاع بكل معنى الكلمة</marker> </example>
      <example type="correct"> خالدٌ شجاعٌ حقّاً </example>
      <example type="correct"> خالدٌ شجاعٌ جدُّ شجاع </example>
    </rule>
    <rule id="collo_0025_bma_anna" name="بما أنّ">
      <pattern>
        <marker>
          <token>بما</token>
          <token>أن</token>
        </marker>
      </pattern>
      <message>بما أنّ ... تركيب دخيل على العربية
        <suggestion>لما كان</suggestion>
      </message>
      <example correction="لما كان" type="incorrect"><marker>بما أن</marker>... فإن ... </example>
      <example type="correct"> لمّا كان ... فإنّ ... </example>
    </rule>
    <rule id="collo_0026_bma_fiha" name="بما فيها">
      <pattern>
        <marker>
          <token>بما</token>
          <token regexp="yes">&forms_fi;</token>
        </marker>
      </pattern>
      <message>يفضل أن يقال:
        <suggestion>و<match no="2"/></suggestion>
      </message>
      <example correction="وفيها" type="incorrect"> اشتريت الدار <marker>بما فيها</marker> السطح </example>
      <example type="correct"> اشتريت الدارَ وفيها السطح </example>
      <example correction="وفيهم" type="incorrect"> رأيت الأولاد <marker>بما فيهم</marker> خالد وصالح </example>
      <example type="correct"> رأيت الأولادَ وفيهم خالد وصالح </example>
    </rule>
    <rule id="collo_0027_bynama_kana" name="بينما كان">
      <pattern>
        <marker>
          <token>بينما</token>
          <token>كان</token>
        </marker>
      </pattern>
      <message>يفضل أن يقال:
        <suggestion>حين كان</suggestion>
      </message>
      <example correction="حين كان" type="incorrect"> رأيته... <marker>بينما كان</marker> يهم بالخروج </example>
      <example type="correct"> رأيتُه... حين كان يهمّ بالخروج </example>
    </rule>
    <rule id="collo_0030" name="حتى أنه لم">
      <pattern>
        <marker>
          <token>حتى</token>
          <token>أنه</token>
          <token>لم</token>
        </marker>
      </pattern>
      <message>يفضل أن يقال:
        <suggestion>حتى إنه لم</suggestion>
      </message>
      <example correction="حتى إنه لم" type="incorrect"><marker>حتى أنه لم</marker> يفهم كلامي </example>
      <example type="correct"> حتى إنه لم يفهمْ كلامِي </example>
    </rule>
    <rule id="collo_0031" name="حتى ولو كان">
      <pattern>
        <marker>
          <token>حتى</token>
          <token>ولو</token>
          <token>كان</token>
        </marker>
      </pattern>
      <message>يفضل أن يقال:
        <suggestion>حتى لو كان</suggestion>
      </message>
      <example correction="حتى لو كان" type="incorrect"><marker>حتى ولو كان</marker>... </example>
      <example type="correct"> حتى لو كان... </example>
    </rule>
    <rule id="collo_0032_lilghaya" name="ذكي للغاية">
      <pattern>
        <marker>
          <token>ذكي</token>
          <token>للغاية</token>
        </marker>
      </pattern>
      <message>(الغاية): النهاية والآخِر، يفضل أن يقال:
        <suggestion>بلغ من الذكاء الغاية</suggestion>
        <suggestion>ذكيٌّ جداً</suggestion>
      </message>
      <example correction="بلغ من الذكاء الغاية|ذكيٌّ جداً" type="incorrect"> فلان <marker>ذكي للغاية</marker> </example>
      <example type="correct"> بلغ فلانٌ من الذكاء الغاية </example>
      <example correction="بلغ من الذكاء الغاية|ذكيٌّ جداً" type="incorrect"> فلان <marker>ذكي للغاية</marker> </example>
      <example type="correct"> فلانٌ ذكيٌّ جداً </example>
    </rule>
    <rule id="collo_0033_radhan_qasiran" name="ردحا قصيرا">
      <pattern>
        <marker>
          <token>ردحا</token>
          <token>قصيرا</token>
        </marker>
      </pattern>
      <message>يفضل أن يقال:
        <suggestion>زَمَناً قصيراً</suggestion>
      </message>
      <example correction="زَمَناً قصيراً" type="incorrect"> أقام <marker>ردحا قصيرا</marker> من الزمن </example>
      <example type="correct"> أقام زَمَناً قصيراً </example>
    </rule>
    <rule id="collo_0034_zakha" name="زخة من المطر">
      <pattern>
        <marker>
          <token>زخة</token>
          <token>من</token>
          <token>المطر</token>
        </marker>
      </pattern>
      <message>ليس من معاني (الزخّة) الدُّفعة
        <suggestion>دُفْعَةٌ من المطر</suggestion>
      </message>
      <example correction="دُفْعَةٌ من المطر" type="incorrect">
        <marker>زخة من المطر</marker>
      </example>
      <example type="correct"> دُفْعَةٌ من المطر </example>
    </rule>
    <rule id="collo_0035_sabaka" name="سبق وذكرنا">
      <pattern>
        <marker>
          <token>سبق</token>
          <token>وذكرنا</token>
        </marker>
      </pattern>
      <message>يفضل أن يقال:
        <suggestion>سبق أن ذكرنا</suggestion>
      </message>
      <example correction="سبق أن ذكرنا" type="incorrect"><marker>سبق وذكرنا</marker>... </example>
      <example type="correct"> سبق أن ذكرنا... </example>
    </rule>
    <rule id="collo_0036_sawfa_la" name="سوف لن |سوف لا">
      <pattern>
        <marker>
          <token>سوف</token>
          <token regexp="yes">لن|لا</token>
        </marker>
      </pattern>
      <message>(سوفَ) لا تدخل إلا على الفعل المُثْبَت
        <suggestion><match no="2"/></suggestion>
      </message>
      <example correction="لن" type="incorrect"><marker>سوف لن</marker> يذهب  </example>
      <example correction="لا" type="incorrect"><marker>سوف لا</marker> يذهب </example>
      <example type="correct"> لن يذهب </example>
    </rule>
    <rule id="collo_0037_siwa_ana" name="سوى أنا">
      <pattern>
        <marker>
          <token regexp="yes">سوى|غير</token>
          <token>أنا</token>
        </marker>
      </pattern>
      <message>يفضل أن يقال:
        <suggestion><match no="1" regexp_match="سوى" regexp_replace="سوا"/>ي</suggestion>
      </message>
      <example correction="سواي" type="incorrect"> لم يحضر <marker>سوى أنا</marker></example>
      <example correction="غيري" type="incorrect"> لم يحضر <marker>غير أنا</marker></example>
    </rule>
    <rule id="collo_0037_siwa_nahnu" name="سوى نحن">
      <pattern>
        <marker>
          <token regexp="yes">سوى|غير</token>
          <token>نحن</token>
        </marker>
      </pattern>
      <message>يفضل أن يقال:
        <suggestion><match no="1" regexp_match="سوى" regexp_replace="سوا"/>نا</suggestion>
      </message>
      <example correction="سوانا" type="incorrect"> لم يحضر <marker>سوى نحن</marker></example>
      <example correction="غيرنا" type="incorrect"> لم يحضر <marker>غير نحن</marker></example>
    </rule>
    <rule id="collo_0037_siwa_anta" name="سوى أنت أنتِ أنتما أنتم، أنتن">
      <pattern>
        <marker>
          <token regexp="yes">سوى|غير</token>
          <token regexp="yes">أنت|أنتما|أنتم|أنتن</token>
        </marker>
      </pattern>
      <message>يفضل أن يقال:
        <suggestion><match no="1" regexp_match="سوى" regexp_replace="سوا"/><match no="2" regexp_match="أنت" regexp_replace="ك"/></suggestion>
      </message>
      <example correction="سواك" type="incorrect"> لم يحضر <marker>سوى أنت</marker></example>
      <example correction="سواكن" type="incorrect"> لم يحضر <marker>سوى أنتن</marker></example>
      <example correction="غيرك" type="incorrect"> لم يحضر <marker>غير أنت</marker></example>
      <example correction="غيركن" type="incorrect"> لم يحضر <marker>غير أنتن</marker></example>
    </rule>
    <rule id="collo_0037_siwa_huwa" name="سوى هو">
      <pattern>
        <marker>
          <token regexp="yes">سوى|غير</token>
          <token>هو</token>
        </marker>
      </pattern>
      <message>يفضل أن يقال:
        <suggestion><match no="1" regexp_match="سوى" regexp_replace="سوا"/>ه</suggestion>
      </message>
      <example correction="سواه" type="incorrect"> لم يحضر <marker>سوى هو</marker></example>
      <example correction="غيره" type="incorrect"> لم يحضر <marker>غير هو</marker></example>
    </rule>
    <rule id="collo_0037_siwa_hia" name="سوى هي">
      <pattern>
        <marker>
          <token regexp="yes">سوى|غير</token>
          <token>هي</token>
        </marker>
      </pattern>
      <message>يفضل أن يقال:
        <suggestion><match no="1" regexp_match="سوى" regexp_replace="سوا"/>ها</suggestion>
      </message>
      <example correction="سواها" type="incorrect"> لم يحضر <marker>سوى هي</marker></example>
      <example correction="غيرها" type="incorrect"> لم يحضر <marker>غير هي</marker></example>
    </rule>
    <rule id="collo_0037_siwa_hum_huma" name="سوى هما هم هن">
      <pattern>
        <marker>
          <token regexp="yes">سوى|غير</token>
          <token regexp="yes">هما|هم|هن</token>
        </marker>
      </pattern>
      <message>يفضل أن يقال:
        <suggestion><match no="1" regexp_match="سوى" regexp_replace="سوا"/><match no="2"/></suggestion>
      </message>
      <example correction="سواهم" type="incorrect"> لم يحضر <marker>سوى هم</marker></example>
      <example correction="غيرهم" type="incorrect"> لم يحضر <marker>غير هم</marker></example>
    </rule>
    <rule id="collo_0038_siwa_3ala" name="سوى على">
      <pattern>
        <marker>
          <token>سوى</token>
          <token>على</token>
        </marker>
      </pattern>
      <message>(سوى) و(غير) تضافان إلى الاسم. ويعرب الاسم بعدهما مضافاً إليه دائماً، ويكون مفرداً؛ أي: ليس جملة ولا شبهها
        <suggestion>على سوى</suggestion>
      </message>
      <example correction="على سوى" type="incorrect"> لم أحصل <marker>سوى على</marker> كتاب واحد </example>
      <example type="correct"> لم أحصل على سوى كتاب واحد </example>
    </rule>
    <rule id="collo_0039_sabah_masaa" name="صباحا مساء">
      <pattern>
        <marker>
          <token>صباحا</token>
          <token>مساء</token>
        </marker>
      </pattern>
      <message>يفضل أن يقال:
        <suggestion>صباحَ مساءَ</suggestion>
        <suggestion>صباحاً ومساءً</suggestion>
      </message>
      <example correction="صباحَ مساءَ|صباحاً ومساءً" type="incorrect"> يزور صديقه <marker>صباحا مساء</marker> </example>
      <example type="correct"> يزور صديقه صباحَ مساءَ/ يزور صديقه صباحاً ومساءً </example>
    </rule>
    <rule id="collo_0040_akhmas_asdas" name="ضرب أخماسا بأسداس">
      <pattern>
        <marker>
          <token inflected="yes">ضَرَبَ</token>
          <token>أخماسا</token>
          <token>بأسداس</token>
        </marker>
      </pattern>
      <message>مثلٌ يُضربُ لِمَن يسعى في المكرِ والخَديعة
        <suggestion><match no="1"/> أخْماساً لأسداس</suggestion>
      </message>
      <example correction="ضرب أخْماساً لأسداس" type="incorrect">
        <marker>ضرب أخماسا بأسداس</marker>
      </example>
      <example type="correct"> ضَرَبَ أخْماساً لأسداس </example>
    </rule>
    <rule id="collo_0041_Tilata_3omrihi" name="طيلة عمره">
      <pattern>
        <marker>
          <token>طيلة</token>
          <token>عمره</token>
        </marker>
      </pattern>
      <message>(الطِّيلَة): العُمْر
        <suggestion>طُولَ عُمُرِهِ</suggestion>
      </message>
      <example correction="طُولَ عُمُرِهِ" type="incorrect"> قضى <marker>طيلة عمره</marker> في التدريس </example>
      <example type="correct"> قَضَى طُولَ عُمْرِهِ في التدريس </example>
    </rule>
    <rule id="collo_0042_3ada_3an" name="عدا عن">
      <pattern>
        <marker>
          <token>عدا</token>
          <token>عن</token>
        </marker>
      </pattern>
      <message>(عدا): أداة يُستثنى بها، والاسمُ بعدها يجوز نصبه وجرّه، ففي حالة النصب تكون (عدا) فعلاً، وفي حالة الجر تكون حرف جرّ.. فإذا اقترنتْ (ما) ب (عدا) وَجَب نصب الاسم بعدها على المفعولية.
        <suggestion>عدا</suggestion>
        <suggestion>ماعدا</suggestion>
      </message>
      <example correction="عدا|ماعدا" type="incorrect"> يوجد 50 رجلا <marker>عدا عن</marker> الأطفال </example>
      <example type="correct"> يوجد 50 رجلاً عدا الأطفالَ / الأطفالِ </example>
      <example type="correct"> يوجد 50 رجلاً ماعدا الأطفالَ </example>
    </rule>
    <rule id="collo_0043_3ala_hida" name="على حدا |على حدى|حده">
      <pattern>
        <marker>
          <token>على</token>
          <token regexp="yes">حدا|حدى|حده</token>
        </marker>
      </pattern>
      <message>يفضل أن يقال:
        <suggestion>على حِدَةٍ</suggestion>
      </message>
      <example correction="على حِدَةٍ" type="incorrect"> جعله <marker>على حدى</marker> </example>
      <example type="correct"> جعله على حِدَةٍ </example>
    </rule>
    <rule id="collo_0044_3ala_qyd_alhayat" name="على قيد الحياة">
      <pattern>
        <marker>
          <token>على</token>
          <token>قيد</token>
          <token>الحياة</token>
        </marker>
      </pattern>
      <message>يفضل أن يقال:
        <suggestion>حيٌّ يُرزَق</suggestion>
      </message>
      <example correction="حيٌّ يُرزَق" type="incorrect"> فلان <marker>على قيد الحياة</marker> .</example>
      <example type="correct"> فلانٌ حيٌّ يُرزَق </example>
    </rule>
    <rule id="collo_0045_ghyr_bi" name="غير ب">
      <pattern>
        <marker>
          <token>غير</token>
          <token postag_regexp="yes" postag="N.*;.*;-B.?"/>
        </marker>
      </pattern>
      <message>يفضل أن يقال:
        <suggestion>بغير&nbsp;<match no="2" regexp_match="^ب" regexp_replace=""/></suggestion>
      </message>
      <example correction="بغير الله" type="incorrect"> لا تستعن <marker>غير بالله</marker> </example>
      <example type="correct"> لا تستعِنْ بغير الله </example>
    </rule>
    <rule id="collo_0046_thanaiaHu" name="في ثناياه">
      <pattern>
        <marker>
          <token>في</token>
          <token regexp="yes">ثنايا(&encletics;)</token>
        </marker>
      </pattern>
      <message>يفضل أن يقال:
        <suggestion>في&nbsp;<match no="2" regexp_match="ثنايا" regexp_replace="أثنائ"/></suggestion>
        <suggestion>في&nbsp;<match no="2" regexp_match="ثنايا" regexp_replace="تضاعيف"/></suggestion>
        <suggestion>في&nbsp;<match no="2" regexp_match="ثنايا" regexp_replace="طيات"/></suggestion>
        <suggestion>في&nbsp;<match no="2" regexp_match="ثنايا" regexp_replace="أطوائ"/></suggestion>
        <suggestion>في&nbsp;<match no="2" regexp_match="ثنايا" regexp_replace="مطاوي"/></suggestion>
      </message>
      <example correction="في أثنائه|في تضاعيفه|في طياته|في أطوائه|في مطاويه" type="incorrect"> يحمل <marker>في ثناياه</marker> كل خير </example>
      <example type="correct"> يَحمل في أثنائه / تضاعيفه / طياته / أطوائه / مطاويه كلَّ خير </example>
    </rule>
    <rule id="collo_0046_thanaia" name="في ثنايا">
      <pattern>
        <marker>
          <token>في</token>
          <token>ثنايا</token>
        </marker>
      </pattern>
      <message>يفضل أن يقال:
        <suggestion>في&nbsp;<match no="2" regexp_match="ثنايا" regexp_replace="أثناء"/></suggestion>
        <suggestion>في&nbsp;<match no="2" regexp_match="ثنايا" regexp_replace="تضاعيف"/></suggestion>
        <suggestion>في&nbsp;<match no="2" regexp_match="ثنايا" regexp_replace="طيات"/></suggestion>
        <suggestion>في&nbsp;<match no="2" regexp_match="ثنايا" regexp_replace="أطواء"/></suggestion>
        <suggestion>في&nbsp;<match no="2" regexp_match="ثنايا" regexp_replace="مطاوي"/></suggestion>
      </message>
      <example correction="في أثناء|في تضاعيف|في طيات|في أطواء|في مطاوي" type="incorrect"> يحمل <marker>في ثنايا</marker>  قلبه كل خير </example>
    </rule>
    <rule id="collo_0047_fi_Sadad" name="في صدد">
      <pattern>
        <marker>
          <token>في</token>
          <token>صدد</token>
        </marker>
      </pattern>
      <message>يفضل أن يقال:
        <suggestion>بصَدَدِ</suggestion>
      </message>
      <example correction="بصَدَدِ" type="incorrect"> فلان <marker>في صدد</marker> كذا </example>
      <example type="correct"> فلانٌ بصَدَدِ كذا </example>
    </rule>
    <rule id="collo_0048_shamis_fi_rabi3a_nahar" name="كالشمس في رابعة النهار">
      <pattern>
        <marker>
          <token>كالشمس</token>
          <token>في</token>
          <token>رابعة</token>
          <token>النهار</token>
        </marker>
      </pattern>
      <message>يفضل أن يقال:
        <suggestion>كالشمس في رائِعَةِ النهار</suggestion>
      </message>
      <example correction="كالشمس في رائِعَةِ النهار" type="incorrect">
        <marker>كالشمس في رابعة النهار</marker>
      </example>
      <example type="correct"> كالشمس في رائِعَةِ النهار </example>
    </rule>
    <rule id="collo_0049_kma_anna" name="كما أنّ">
      <pattern>
        <marker>
          <token>كما</token>
          <token>أن</token>
        </marker>
      </pattern>
      <message>كما = (ك) التشبيه+ (ما) المصدرية. ولا تستعمل (كما) للعطف والاستئناف
        <suggestion>ثم أن</suggestion>
      </message>
      <example correction="ثم أن" type="incorrect"> كان للجهاز أثر كبير ...، <marker>كما أن</marker> استخدامه سيزداد ... </example>
      <example type="correct"> كان للجهاز أثر كبير ...، ثم إن استخدامه سيزداد ... </example>
    </rule>
    <rule id="collo_0049_kma_annahu" name="كما أنّه">
      <pattern>
        <marker>
          <token>كما</token>
          <token>أنه</token>
        </marker>
      </pattern>
      <message>يفضل أن يقال:
        <suggestion>وهو إلى ذلك</suggestion>
      </message>
      <example correction="وهو إلى ذلك" type="incorrect"> الخدمة مجانية..، <marker>كما أنه</marker> يعطي .. </example>
      <example type="correct"> الخدمة مجانية..، وهو إلى ذلك يعطي.. </example>
    </rule>
    <rule id="collo_0049_kma_annaha" name="كما أنّها">
      <pattern>
        <marker>
          <token>كما</token>
          <token>أنها</token>
        </marker>
      </pattern>
      <message>يفضل أن يقال:
        <suggestion>وهي إلى ذلك</suggestion>
      </message>
      <example correction="وهي إلى ذلك" type="incorrect"> الخدمة مجانية..، <marker>كما أنها</marker> تعطي .. </example>
      <example type="correct"> الخدمة مجانية..، وهي إلى ذلك تعطي.. </example>
    </rule>
    <rule id="collo_0049_kma_annahuma" name="كما أنّهما">
      <pattern>
        <marker>
          <token>كما</token>
          <token>أنهما</token>
        </marker>
      </pattern>
      <message>يفضل أن يقال:
        <suggestion>وهما إلى ذلك</suggestion>
      </message>
      <example correction="وهما إلى ذلك" type="incorrect"> الخدمة مجانية..، <marker>كما أنهما</marker> يعطيان .. </example>
      <example type="correct"> الخدمة مجانية..، وهما إلى ذلك تعطيان.. </example>
    </rule>
    <rule id="collo_0049_kma_annahum" name="كما أنّهم">
      <pattern>
        <marker>
          <token>كما</token>
          <token>أنهم</token>
        </marker>
      </pattern>
      <message>يفضل أن يقال:
        <suggestion>وهم إلى ذلك</suggestion>
      </message>
      <example correction="وهم إلى ذلك" type="incorrect"> الخدمة مجانية..، <marker>كما أنهم</marker> يعطون .. </example>
      <example type="correct"> الخدمة مجانية..، وهم إلى ذلك يعطون.. </example>
    </rule>
    <rule id="collo_0049_kma_annahun" name="كما أنّهن">
      <pattern>
        <marker>
          <token>كما</token>
          <token>أنهن</token>
        </marker>
      </pattern>
      <message>يفضل أن يقال:
        <suggestion>وهن إلى ذلك</suggestion>
      </message>
      <example correction="وهن إلى ذلك" type="incorrect"> الخدمة مجانية..، <marker>كما أنهن</marker> يعطين .. </example>
      <example type="correct"> الخدمة مجانية..، وهن إلى ذلك يعطين.. </example>
    </rule>
    <rule id="collo_0049_kma_wa_anna" name="كما وأنها">
      <pattern>
          <token>كما</token>
        <marker>
          <token regexp="yes">و(&forms_anna;)</token>
        </marker>
      </pattern>
      <message>
        ويفضل أن يقال: كما
        <suggestion><match no="2" regexp_match="^و" regexp_replace=""/></suggestion>
        لأن "كما" في هذا السياق، تفيد معنى العطف، والواو حرف عطف. وعطفان لا يجتمعان.
      </message>
      <example correction="أنها">
        المطالعة ممتعة كما
        <marker>وأنها</marker> تثري ثقافة القارئ</example>
    </rule>
    <rule id="collo_0050_kma_yumkin_an" name="كما يمكن أن">
      <pattern>
        <marker>
          <token>كما</token>
          <token>يمكن</token>
          <token>أن</token>
        </marker>
      </pattern>
      <message>يفضل أن يقال:
        <suggestion>ويمكن أن</suggestion>
      </message>
      <example correction="ويمكن أن" type="incorrect"> يعمل الحاسوب في ...، <marker>كما يمكن أن</marker> تحتاج تجهيزاته إلى... </example>
      <example type="correct"> يعمل الحاسوب في ...، ويمكن أن تحتاج تجهيزاته إلى... </example>
    </rule>
    <rule id="collo_0051_labudda_wa_ann" name="لا بد وأن">
      <pattern>
        <marker>
          <token>لابد</token>
          <token>وأن</token>
        </marker>
      </pattern>
      <message>لا تدخل الواوُ بين اسم (لا) و(أن) المصدرية. الأصل: (لا بد من أن...) ويجوز إسقاط الجار قبل (أن)
        <suggestion>لابدَّ أن</suggestion>
      </message>
      <example correction="لابدَّ أن" type="incorrect"><marker>لابد وأن</marker> تتغير الحال </example>
      <example type="correct"> لا بدَّ أن تتغير الحال </example>
    </rule>
    <rule id="collo_0052_la_dakhla_la" name="لا دخل لك">
      <pattern>
        <marker>
          <token>لا</token>
          <token>دخل</token>
          <token regexp="yes">&forms_lih;</token>
        </marker>
      </pattern>
      <message>يفضل أن يقال:
        <suggestion>لا علاقة&nbsp;<match no="3"/></suggestion>
      </message>
      <example correction="لا علاقة لك" type="incorrect"><marker>لا دخل لك</marker> في هذا </example>
      <example type="correct"> لا علاقة لك بهذا </example>
    </rule>
    <rule id="collo_0053_la_yajibu_an" name="لا يجب أن">
      <pattern>
        <marker>
          <token>لا</token>
          <token>يجب</token>
          <token>أن</token>
        </marker>
      </pattern>
      <message>(لا يجب أن تذهب) تعني أن الذهاب ليس واجباً عليك، فيمكنك الذهاب وعدمه
        <suggestion>يَجِبُ ألاّ</suggestion>
      </message>
      <example correction="يَجِبُ ألاّ" type="incorrect"><marker>لا يجب أن</marker> تذهب </example>
      <example type="correct"> يَجِبُ ألاّ تذهبَ </example>
    </rule>
    <rule id="collo_0054_linafridh_an" name="لنفرض أن">
      <pattern>
        <marker>
          <token>لنفرض</token>
          <token regexp="yes">أن|&forms_anna;</token>
        </marker>
      </pattern>
      <message>(فَرَض الأمرَ): أوجبه، و(افترض الباحثُ): اتّخذ فَرْضاً ليصل إلى حلّ مسألة.
        <suggestion>لنفترض&nbsp;<match no="2"/></suggestion>
      </message>
      <example correction="لنفترض أن" type="incorrect"><marker>لنفرض أن</marker> س أكبر من ع </example>
      <example type="correct"> لنفترض أن س أكبر من ع </example>
    </rule>
    <rule id="collo_0055_ma_tamalaka" name="ما تمالك نفسه">
      <pattern>
        <marker>
          <token>ما</token>
          <token>تمالك</token>
          <token>نفسه</token>
        </marker>
      </pattern>
      <message> (تمالك) فعلٌ لازم، يفضل أن يقال:
        <suggestion>ما تَمَالَكَ</suggestion>
        <suggestion>لم يَمْلِكْ نفسَه</suggestion>

      </message>
      <example correction="ما تَمَالَكَ|لم يَمْلِكْ نفسَه" type="incorrect"><marker>ما تمالك نفسه</marker> أن بكى </example>
      <example type="correct"> ما تَمَالَكَ أن بكى </example>
      <example type="correct"> لم يَمْلِكْ نفسَه أن بكى </example>
    </rule>
    <rule id="collo_0056_mulfitun_llnaZar" name="ملفت للنظر">
      <pattern>
        <marker>
          <token inflected="yes">ملفت</token>
          <token>للنظر</token>
        </marker>
      </pattern>
      <message>الفعل هو: (لَفَت)، لا: (ألْفَتَ)
        <suggestion><match no="1" regexp_match="ملفت" regexp_replace="لافت"/>&nbsp;للنظر</suggestion>
      </message>
      <example correction="لافت للنظر" type="incorrect"> مشهد <marker>ملفت للنظر</marker> </example>
      <example type="correct"> مشهدٌ لافِتٌ للنظر </example>
    </rule>
    <rule id="collo_0057_mimma_da3a" name="مما دعا إلى">
      <pattern>
        <marker>
          <token>مما</token>
          <token inflected="yes">دَعَا</token>
          <token>إلى</token>
        </marker>
      </pattern>
      <message>يفضل أن يقال:
        <suggestion>وهذا <match no="2"/> إلى</suggestion>
      </message>
      <example correction="وهذا يدعو إلى" type="incorrect"> كلفني وألح علي،  <marker>مما يدعو إلى</marker> القلق </example>
      <example type="correct"> كلّفني وألحّ عليّ، وهذا ما دعاني إلى.. </example>
    </rule>
    <rule id="collo_0058_nahika_3an" name="ناهيك عن">
      <pattern>
        <marker>
          <token>ناهيك</token>
          <token>عن</token>
        </marker>
      </pattern>
      <message>(ناهيك) كلمة تعجب واستعظام، نحو: ناهيك بخالدٍ كاتباً
        <suggestion>بَلْهَ</suggestion>
        <suggestion>فضلاً على</suggestion>

      </message>
      <example correction="بَلْهَ|فضلاً على" type="incorrect"> يجيد لغتين، <marker>ناهيك عن</marker> لغته الأصلية </example>
      <example type="correct"> يجيد لغتين، بَلْهَ لغتَه الأصلية </example>
      <example type="correct"> يجيد لغتين، فضلاً على لغته الأصلية </example>
    </rule>
    <rule id="collo_0059_nawaha_ila" name="نوه إلى">
      <pattern>
        <marker>
          <token>نوه</token>
          <token regexp="yes">&forms_ila;</token>
        </marker>
      </pattern>
      <message>(نَوَّه بالشيء): أشاد به وأظهره
        <suggestion>أشار <match no="2"/></suggestion>
      </message>
      <example correction="أشار إلى" type="incorrect"><marker>نوه إلى</marker> الشيء </example>
      <example type="correct"> أشار إلى الشيء </example>
    </rule>
    <rule id="collo_0060_nif_wa_mi2a" name="نيف ومئة">
      <pattern>
        <marker>
          <token>نيف</token>
          <token>ومئة</token>
        </marker>
      </pattern>
      <message>(النَّيِّف): الأعداد من واحد إلى ثلاثة، ويأتي بعد العقود والمئات والآلاف
        <suggestion>مئةُ ونَيِّفٌ</suggestion>
      </message>
      <example correction="مئةُ ونَيِّفٌ" type="incorrect"> جاء <marker>نيف ومئة</marker> رجل </example>
      <example type="correct"> جاء مئةُ رجلٍ ونَيِّفٌ </example>
    </rule>
    <rule id="collo_0061_ha2oula_dhoo" name="هؤلاء ذو">
      <pattern>
        <marker>
          <token>هؤلاء</token>
          <token>ذو</token>
        </marker>
      </pattern>
      <message>يفضل أن يقال:
        <suggestion>هؤلاء ذوُو</suggestion>
      </message>
      <example correction="هؤلاء ذوُو" type="incorrect"><marker>هؤلاء ذو</marker> أنفس أبية </example>
      <example type="correct"> هؤلاء ذوُو أنْفُسٍ أبِيَّة </example>
    </rule>
    <rule id="collo_0062_hakadha_Ashyaa" name="هكذا أشياء">
      <pattern>
        <marker>
          <token>هكذا</token>
          <token>أشياء</token>
        </marker>
      </pattern>
      <message>يفضل أن يقال:
        <suggestion>مثل هذه الأشياء</suggestion>
        <suggestion>أشياء كهذه</suggestion>
      </message>
      <example correction="مثل هذه الأشياء|أشياء كهذه" type="incorrect"> إن <marker>هكذا أشياء</marker> </example>
      <example type="correct"> إن مثل هذه الأشياء / إن أشياء كهذه </example>
    </rule>
    <rule id="collo_0063_hal_in" name="ْهل إن">
      <pattern>
        <marker>
          <token>هل</token>
          <token>إن</token>
        </marker>
      </pattern>
      <message>(هل) لا تدخل على الشرط
        <suggestion>أإن</suggestion>
      </message>
      <example correction="أإن" type="incorrect"><marker>هل إن</marker> غبت عن العمل أعاقب؟ </example>
      <example type="correct"> أإن غبتُ عن العمل أعاقب؟ </example>
    </rule>
    <rule id="collo_0064_hal_inna" name="هل إنّ">
      <pattern>
        <marker>
          <token>هل</token>
          <token regexp="yes">&forms_inna;</token>
        </marker>
      </pattern>
      <message>(هل) للاستفهام، و(إنّ) للتوكيد، وهما لا يجتمعان
        <suggestion>هل</suggestion>
      </message>
      <example correction="هل" type="incorrect"><marker>هل إنه</marker> نجح فيما سعى إليه؟ </example>
      <example type="correct"> هل نجح فيما سعى إليه </example>
    </rule>
    <rule id="collo_0065_hal_lam" name="هل لمْ">
      <pattern>
        <marker>
          <token>هل</token>
          <token>لم</token>
        </marker>
      </pattern>
      <message>(هل) لا تدخل على الكلام المنفي
        <suggestion>أمَا</suggestion>
        <suggestion>ألم</suggestion>
      </message>
      <example correction="أمَا|ألم" type="incorrect"><marker>هل لم</marker> يباشر فلان؟ </example>
      <example type="correct"> أما باشر فلان؟ / ألم يباشر فلان؟ </example>
    </rule>
    <rule id="collo_0066_al_adha" name="والأدهى من ذلك أن">
      <pattern>
        <marker>
          <token>والأدهى</token>
          <token>من</token>
          <token>ذلك</token>
        </marker>
      </pattern>
      <message>أفعل التفضيل إذا دخلت عليه [أل] لا تلحقه [من]
        <suggestion>والأدهى</suggestion>
        <suggestion>وأدهى من ذلك</suggestion>
      </message>
      <example correction="والأدهى|وأدهى من ذلك" type="incorrect"><marker>والأدهى من ذلك</marker> أن ... </example>
      <example type="correct"> والأدهى أن .. / وأدهى من ذلك أن .. </example>
    </rule>
    <rule id="collo_0067_a3jabu" name="والأعجب من ذلك">
      <pattern>
        <marker>
          <token>والأعجب</token>
          <token>من</token>
          <token>ذلك</token>
        </marker>
      </pattern>
      <message>أفعل التفضيل المحلّى ب (أل) لا يجوز فيه ذكر (مِن) مع المفضَّل عليه
        <suggestion>والأعجب</suggestion>
        <suggestion>وأعجب من ذلك</suggestion>
      </message>
      <example correction="والأعجب|وأعجب من ذلك" type="incorrect"><marker>والأعجب من ذلك</marker> قوله... </example>
      <example type="correct"> والأعجب قولُه.../وأعجب من ذلك قولُه... </example>
    </rule>
    <rule id="collo_0068_wabittali" name="وبالتالي فإن">
      <pattern>
        <marker>
          <token>وبالتالي</token>
          <token>فإن</token>
        </marker>
      </pattern>
      <message>يفضل أن يقال:
        <suggestion>لذا فإن</suggestion>
      </message>
      <example correction="لذا فإن" type="incorrect"><marker>وبالتالي فإن</marker> حساسية القياس ... </example>
      <example type="correct"> لذا فإن حساسية القياس ... </example>
    </rule>
    <rule id="collo_0069_wahuwa_alahsanu" name="وهو الأحسن من">
      <pattern>
        <marker>
          <token>وهو</token>
          <token>الأحسن</token>
          <token>من</token>
        </marker>
      </pattern>
      <message>أفعل التفضيل المحلّى ب (أل) لا يجوز فيه ذكر (مِن) مع المفضَّل عليه
        <suggestion>وهو أَحْسَنُ مِن</suggestion>
      </message>
      <example correction="وهو أَحْسَنُ مِن" type="incorrect"><marker>وهو الأحسن من</marker> كل هذا </example>
      <example type="correct"> وهو أَحْسَنُ مِن كلِّ هذا </example>
    </rule>
    <rule id="collo_0070_tamahwara_hawla" name="يتمحور حول">
      <pattern>
        <marker>
          <token inflected="yes" skip="2">تمحور</token>
        </marker>
          <token>حول</token>
      </pattern>
      <message>يفضل أن يقال:
        <suggestion>دار</suggestion>
        <suggestion>يدور</suggestion>
      </message>
      <example correction="دار|يدور" type="incorrect"><marker>يتمحور</marker> هذا الأمر حول كذا </example>
      <example type="correct"> يدور هذا الأمرُ حول كذا </example>
    </rule>
    <rule id="collo_0071_yanbaghy_alla" name="ينبغي عليك ألا">
      <pattern>
        <marker>
          <token>ينبغي</token>
          <token regexp="yes">&forms_3ala;</token>
          <token>ألا</token>
        </marker>
      </pattern>
      <message>يفضل أن يقال:
        <suggestion>يجب&nbsp;<match no="2"/>&nbsp;ألاّ</suggestion>
      </message>
      <example correction="يجب عليك ألاّ" type="incorrect"><marker>ينبغي عليك ألا</marker> تكذب </example>
      <example type="correct"> يجب عليك ألاّ تكذب </example>
    </rule>
    <rule id="collo_0072_sewa_bi" name="سوى ب">
      <pattern>
        <marker>
          <token>سوى</token>
          <token postag="N.*;-B.?" postag_regexp="yes"/>
        </marker>
      </pattern>
      <message>يفضل أن يقال:
        <suggestion>بسوى <match no="2" regexp_match="^ب" regexp_replace=""/></suggestion>
      </message>
      <example correction="بسوى الله" type="incorrect"> لا تستعن <marker>سوى بالله</marker> </example>
      <example type="correct"> لا تستعن بسوى الله </example>
    </rule>
    <rule id="collo_0073_Akhla_manzil" name="أخلى السكان من المنزل">
      <pattern>
        <marker>
          <token inflected="yes">أَخْلَى</token>
          <token>السكان</token>
          <token>من</token>
          <token>المنزل</token>
        </marker>
      </pattern>
      <message>(الإخلاء) يكون للمنزل لا للسكان, و(الإجلاء) يكون للسكان
        <suggestion><match no="1"/> المنزل من السكان</suggestion>
        <suggestion><match no="1" regexp_match="خل" regexp_replace="جل"/>&nbsp;السكان من المنزل</suggestion>
      </message>
      <example correction="أخلوا المنزل من السكان|أجلوا السكان من المنزل" type="incorrect">
        <marker>أخلوا السكان من المنزل</marker>
      </example>
      <example type="correct"> أخْلَوْا المنْزلَ من السكان </example>
    </rule>
    <rule id="collo_0074_3ala_Auhbati" name="على أهبة الاستعداد">
      <pattern>
        <marker>
          <token>على</token>
          <token>أهبة</token>
          <token>الاستعداد</token>
        </marker>
      </pattern>
      <message> استعمل  <suggestion>مستعد</suggestion><suggestion>متأهب</suggestion>
        لا تقل:
        بل قل: أنا مستعد أو متأهب للقيام بهذا الأمر
        إذ أن الأهبة تعني "العدة"، وبناءً عليه يصبح معنى الجملة الأولى: "أنا على عُدّة الاستعداد للقيام بكذا"، والأصح أن تقول مثلاً، "أخذ فلان للسفر أهبته".
      </message>
      <example correction="مستعد|متأهب">‎أنا ‎‎ <marker>على أهبة الاستعداد</marker> للقيام بهذا الأمر</example>
      <example correction="مستعد|متأهب">‎أنا ‎‎ <marker>على أهبة الاستعداد</marker> للقيام بهذا الأمر</example>
    </rule>
    <rule id="collo_0075_tamathal_lishifaa" name="تماثل للشفاء">
      <pattern>
          <token skip="1">تماثل</token>
        <marker>
          <token>للشفاء</token>
        </marker>
      </pattern>
      <message> قل تماثل العليل  <suggestion>من علته</suggestion> فالفعل "تماثل" يتعدى بـ "من"، لا باللام؛ وهو يحمل معنى "الشفاء" ضمناً.</message>
      <example correction="من علته">‎تماثل العليل <marker>للشفاء</marker> أي أقبل وقارب البرء</example>
      <example correction="من علته">‎ تماثل <marker>للشفاء</marker> أي أقبل وقارب البرء</example>
    </rule>
    <rule id="collo_0076_min_khilal" name="من خلاله">
      <pattern>
        <marker>
          <token>من</token>
          <token regexp="yes">خلال|خلاله|خلالها</token>
        </marker>
      </pattern>
      <message> الأصوب أن يُختار - عوضًا عن (من خلال) - ما يناسب المقام مما يلي:
        <suggestion>ب</suggestion>
        <suggestion>في</suggestion>
        <suggestion>من طريق</suggestion>
        <suggestion>بواسطة</suggestion>
        <suggestion>أثناء</suggestion>
        <suggestion>باستعراض</suggestion>
        <suggestion>انطلاقًا من</suggestion>
        <suggestion>باستعمال</suggestion>
        <suggestion>بممارسة</suggestion>
        <suggestion>بفضل</suggestion>
        <suggestion>بسبب</suggestion>
        <suggestion>نتيجة لـِ</suggestion>
        <suggestion>بالاستفادة من</suggestion>
        <suggestion>وذلك أن</suggestion>
        <suggestion>بإجراء</suggestion>
        <suggestion>بالرجوع إلى</suggestion>
      </message>
      <example correction="ب|في|من طريق|بواسطة|أثناء|باستعراض|انطلاقًا من|باستعمال|بممارسة|بفضل|بسبب|نتيجة لـِ|بالاستفادة من|وذلك أن|بإجراء|بالرجوع إلى">
‎تأكد الباحث ‎‎<marker>من خلال</marker> أبحاثه أنّ الدواء نافع.
      </example>
      <example correction="ب|في|من طريق|بواسطة|أثناء|باستعراض|انطلاقًا من|باستعمال|بممارسة|بفضل|بسبب|نتيجة لـِ|بالاستفادة من|وذلك أن|بإجراء|بالرجوع إلى">
 ‎لست متحققا أنك تستطيع‎‎ <marker>من خلالها</marker>
        الإدعاء صراحة.
      </example>
    </rule>
    <rule id="collo_0077_a3la_raghmi_min" name="على الرغم من">
      <pattern>
        <marker>
          <token>على</token>
          <token>الرغم</token>
          <token>من</token>
        </marker>
      </pattern>
      <message>لأن كلمة (الرغم) لا تستعمل في غير التراكيب التي يكون معنى القَسْرِ وعدم الرغبة ملحوظًا غالبًا. وهي ترجمة سيئة لـ "Although"
        <suggestion>مع أنّ</suggestion>
      </message>
      <example correction="مع أنّ"><marker>على الرغم من</marker> أنّ المسألة صعبة</example>
      <example correction="مع أنّ"><marker>على الرغم من</marker> كون البلوتونيوم مادة سامة</example>
    </rule>
    <rule id="collo_0078_tawajaba_3ala" name="توجب على">
      <pattern>
        <marker>
          <token inflected="yes">تَوَجَّبَ</token>
        </marker>
          <token inflected="yes">على</token>
      </pattern>
      <message>
        ويفضل أن يقال:
        <suggestion>يجب</suggestion>
        <suggestion>ينبغي ل</suggestion>
        جاء في (المعجم الوسيط): «تَوَجَّب فلانٌ: أكل في اليوم والليلة أكلةً واحدةً.»
      </message>
      <example correction="يجب|ينبغي ل"> ‎‎ <marker>يتوجب</marker> علينا أن نفعل كذا</example>
    </rule>
    <rule id="collo_0079_Anif_aldhikr" name="الآنف الذكر">
      <pattern>
        <marker>
          <token>الآنف</token>
          <token>الذكر</token>
        </marker>
      </pattern>
      <message>
        ويفضل أن يقال:
        <suggestion>المذكور آنفا</suggestion>
        <suggestion>المتقدّم ذكره</suggestion>
        لأن آنفًا جاء في كلام العرب ظرف زمان، ولم يشتق من فعل (أَنِفَ) الذي يعني استنكف وتَنَزَّه (واسم الفاعل منه آنِف)
      </message>
      <example correction="المذكور آنفا|المتقدّم ذكره"> الخيار‎‎ <marker>الآنف الذكر</marker> .</example>
    </rule>
    <rule id="collo_0080_money_laundring" name="غسيل الأموال">
      <pattern>
        <marker>
          <token inflected="yes" postag="N.*;.*;.?.?-" postag_regexp="yes">غسيل</token>
        </marker>
          <token inflected="yes" postag="N.*;.*;--.?" postag_regexp="yes">أموال</token>
      </pattern>
      <message>
        ويفضل أن يقال:
        <suggestion><match no="1" regexp_match="غسيل" regexp_replace="تبييض"/></suggestion> \2.
        لأنها ترجمة مبتذلة لـ (Money laundering)
      </message>
      <example correction="تبييض" type="incorrect"> محاربة ‎‎<marker>غسيل</marker> الأموال.</example>
      <example correction="لتبييض" type="incorrect"> محاربة ‎‎<marker>لغسيل</marker> أموالهم.</example>
    </rule>
    <rule id="collo_0081_shkl_3am" name="بشكل عام">
      <pattern>
        <marker>
          <unify>
            <feature id="definite"/>
          <token inflected="yes" postag_regexp="yes" postag="N.*;M1.*;.?B.?">شكل</token>
          <token inflected="yes" postag_regexp="yes" postag="NA.*;M1.*;--.?">عام</token>
          </unify>
        </marker>
      </pattern>
      <message> الأصوب أن تقول:
        <suggestion>عمومًا</suggestion>
        من الشائع أن يقال: ... بشكل عام، أو تتباين بشكل ملحوظ، أو يؤكد بشكل قوي، أو حلّ المشكلة بالشكل المناسب، أو تعالج بشكل فعّال
        ويفضل أن يقال: بوجهٍ عام/عمومًا، تتباين تبايناً ملحوظاً، يؤكد بقوة، حلّ المشكلة على الوجه المناسب، تعالج بفاعلية.
        الأصوب أن توضع محل (بشكل) إحدى الكلمات الآتية: بطريقة، بأسلوب، بصفة، بصيغة، بوجه، بدرجة، بكيفية، الخ…. (مصدر)
      </message>
      <example correction="عمومًا" type="incorrect">‎الأمر مستقر <marker>بشكل عام</marker> في البلاد.</example>
    </rule>
    <rule id="collo_0081_shkl_mnasb" name="بشكل مناسب">
      <pattern>
          <unify>
            <feature id="definite"/>
          <token inflected="yes" postag_regexp="yes" postag="N.*;M1.*;.?B.?">شكل</token>
          <token inflected="yes" postag_regexp="yes" postag="NA.*;M1.*;--.?">مناسب</token>
          </unify>
      </pattern>
      <message> الأصوب أن تقول:
        <suggestion>على الوجه المناسب</suggestion>
        من الشائع أن يقال: ... بشكل عام، أو تتباين بشكل ملحوظ، أو يؤكد بشكل قوي، أو حلّ المشكلة بالشكل المناسب، أو تعالج بشكل فعّال
        ويفضل أن يقال: بوجهٍ عام/عمومًا، تتباين تبايناً ملحوظاً، يؤكد بقوة، حلّ المشكلة على الوجه المناسب، تعالج بفاعلية.
        الأصوب أن توضع محل (بشكل) إحدى الكلمات الآتية: بطريقة، بأسلوب، بصفة، بصيغة، بوجه، بدرجة، بكيفية، الخ…. (مصدر)
      </message>
      <example correction="على الوجه المناسب">‎ستحل المشكلة <marker>بشكل مناسب</marker> في وقتها.</example>
    </rule>
    <rule id="collo_0081_shkl_qwi" name="بشكل قوي">
      <pattern>
          <unify>
            <feature id="definite"/>
          <token inflected="yes" postag_regexp="yes" postag="N.*;M1.*;.?B.?">شكل</token>
          <token inflected="yes" postag_regexp="yes" postag="NA.*;M1.*;--.?">قوي</token>
          </unify>
      </pattern>
      <message> الأصوب أن تقول:<suggestion>بقوة</suggestion>
        من الشائع أن يقال: ... بشكل عام، أو تتباين بشكل ملحوظ، أو يؤكد بشكل قوي، أو حلّ المشكلة بالشكل المناسب، أو تعالج بشكل فعّال
        ويفضل أن يقال: بوجهٍ عام/عمومًا، تتباين تبايناً ملحوظاً، يؤكد بقوة، حلّ المشكلة على الوجه المناسب، تعالج بفاعلية.
        الأصوب أن توضع محل (بشكل) إحدى الكلمات الآتية: بطريقة، بأسلوب، بصفة، بصيغة، بوجه، بدرجة، بكيفية، الخ…. (مصدر)
      </message>
      <example correction="بقوة">‎يؤكد <marker>بشكل قوي</marker> أن الأمر محسوم.</example>
    </rule>
    <rule id="collo_0082_3ibara_3an" name="عبارة_عن">
      <pattern>
        <marker>
          <token>عبارة</token>
          <token>عن</token>
        </marker>
      </pattern>
      <message>
        ويفضل أن تحذف "عبارة عن"
        <suggestion/>
        (حشو لا ضرورة له)
        يتضح فساد المعنى في هذه النماذج إذا عُوِّض عن (عبارة عن) بـ (تعبير عن)...
        هذا الكلام عبارة عن كذا ≈ تعبير عن كذا ≈ معناه كذا ≈ ذو دَلالة على كذا
      </message>
      <example correction=""> أشعة غاما هي  فوتونات. <marker>عبارة عن</marker> فوتونات</example>
      <example correction=""> هذا الجهاز. <marker>عبارة عن</marker> صندوق فيه</example>
    </rule>
    <rule id="collo_0083_3ilawa_3an" name="علاوة_على">
      <pattern>
        <marker>
          <token regexp="yes">علاوة|وعلاوة</token>
          <token>على</token>
        </marker>
      </pattern>
      <message>
        ويفضل أن يقال:
        <suggestion>إضافةً إلى</suggestion>
        <suggestion>زيادةً على</suggestion>
        <suggestion>فضلًا على</suggestion>
        لأن العِلاوة: أعلى الرأس، أو ما يُحمل على البعير وغيره. وهي ليست مصدرًا.
      </message>
      <example correction="إضافةً إلى|زيادةً على|فضلًا على"> أشعة غاما هي  فوتونات. <marker>علاوة على</marker> ذلك</example>
    </rule>
    <rule id="collo_0084_lawal_marra" name="لأول_مرة">
      <pattern>
        <marker>
          <token>لأول</token>
        </marker>
          <token>مرة</token>
      </pattern>
      <message>
        ويفضل أن يقال:
        <suggestion>أول</suggestion>
        مرة
      </message>
      <example correction="أول"> ‎يقام في دمشق معرض المخطوطات . <marker>لأول</marker> مرة</example>
    </rule>
    <rule id="collo_0085_3an_kathab" name="عن_كثب">
      <pattern>
        <marker>
          <token>عن</token>
        </marker>
          <token>كثب</token>
      </pattern>
      <message>
        ويفضل أن يقال:
        <suggestion>من</suggestion> كثب
        لأن الكثب هو القرب
      </message>
      <example correction="من"> ‎نتابع الأمر  . <marker>عن</marker> كثب</example>
    </rule>
    <rule id="collo_0086_fi_athnaa" name="أثناء">
      <pattern>
          <token negate="yes">في</token>
        <marker>
          <token>أثناء</token>
        </marker>
      </pattern>
      <message>
        ويفضل أن يقال:
        <suggestion>في أثناء</suggestion>
        <suggestion>خلال</suggestion>
        لأن "أثناء" ليست ظرفًا ولا مضافة إلى ما تكسب منه الظرفية، ولهذا يجب أن تقترن بحرف الجر، أما خلال فهي ظرفية. جاء في القرآن ﴿فجاسوا خلال الديار﴾[17:5].
      </message>
      <example correction="في أثناء|خلال"> الزيارة  . <marker>أثناء</marker> العمل، تحرج الموظف</example>
    </rule>
  </rulegroup>
  <rulegroup id="common_errors_unsorted" name="أخطاء شائعة">
    <rule id="collo_0087_ya_abati" name="يا أبتي">
      <pattern>
        <marker>
          <token>يا</token>
          <token>أبتي</token>
        </marker>
      </pattern>
      <message>يفضل أن يقال:
        <suggestion>يا أبَتِ</suggestion>
التاء عِوَضٌ من الياء المحذوفة</message>
      <example correction="يا أبَتِ">
        <marker>يا أبتي</marker>
      </example>
    <!--  Wrong: يا أبَتِي -->
    <!--Correct: يا أبَتِ -->
    </rule>
    <rule id="collo_0088_baka_min_shidati_ta2athuri" name="بكى من شدة التأثير">
      <pattern>
          <token inflected="yes">بَكَى</token>
          <token>من</token>
          <token>شدة</token>
        <marker>
          <token>التأثير</token>
        </marker>
      </pattern>
      <message>يفضل أن يقال:
        <suggestion>التأثُّر</suggestion>
(أثـّر فيه تأثيراً): ترك فيه أثراً</message>
      <example correction="التأثُّر">يبكي من شدة <marker>التأثير</marker></example>
    <!--  Wrong: بكى من شدة التأثير -->
    <!--Correct: بكى من شدة التأثـُّر -->
    </rule>
    <rule id="collo_0089_akkada_bianna" name="أكّد بأنّ">
      <pattern>
          <token inflected="yes">أَكَّدَ</token>
        <marker>
          <token regexp="yes">ب(&forms_anna;)</token>
        </marker>
      </pattern>
      <message>يفضل أن يقال:
        <suggestion><match no="2" regexp_match="^ب" regexp_replace=""/></suggestion>
لا حاجة لحرف الجر باء</message>
      <example correction="أنه" type="incorrect">أكد <marker>بأنه</marker> صادق</example>
    <!--  Wrong: أكَّد بأنـَّه صادقٌ -->
    <!--Correct: أكَّد أنـَّه صادقٌ -->
    </rule>
    <rule id="collo_0091_ta2min_raha" name="تأمين راحة">
      <pattern>
        <marker>
          <token inflected="yes" postag="N.*;.*;.?.?-" postag_regexp="yes">تأمين</token>
        </marker>
          <token inflected="yes" postag="N.*;.*;--.?" postag_regexp="yes">راحة</token>
      </pattern>
      <message>يفضل أن يقال:
        <suggestion><match no="1" regexp_match="تأمين" regexp_replace="توفير"/></suggestion>
      </message>
      <example correction="توفير"><marker>تأمين</marker> راحة المصطافين</example>
    <!--  Wrong: لتأمين راحة المصطافين -->
    <!--Correct: لتوفير راحة المصطافين -->
    </rule>
    <rule id="collo_0092_ta2min_serriat" name="تأمين سرية">
      <pattern>
        <marker>
          <token inflected="yes" postag="N.*;.*;.?.?-" postag_regexp="yes">تأمين</token>
        </marker>
          <token inflected="yes" postag="N.*;.*;--.?" postag_regexp="yes">سرية</token>
      </pattern>
      <message>يفضل أن يقال:
        <suggestion><match no="1" regexp_match="تأمين" regexp_replace="تحقيق"/></suggestion>
      </message>
      <example correction="تحقيق"><marker>تأمين</marker> سرية الاتصالات</example>
    <!--  Wrong: لتأمين راحة المصطافين -->
    <!--Correct: لتوفير راحة المصطافين -->
    </rule>
    <rule id="collo_0093_liawal_wahla" name="لأول وهلة">
      <pattern>
        <marker>
          <token>لأول</token>
          <token>وهلة</token>
        </marker>
      </pattern>
      <message>يفضل أن يقال:
        <suggestion>أول وهلة</suggestion>
      </message>
      <example correction="أول وهلة">يبدو ذلك غامضا <marker>لأول وهلة</marker></example>
    <!--  Wrong: يبدو ذلك غامضاً لأول وهلة -->
    <!--Correct: يبدو ذلك غامضاً أول وهلة -->
    </rule>

    <rule id ='collo_0094_la_syama' name='سيما_357'>
      <antipattern>
          <token regexp="yes">لا|ولا</token>
          <token>سيما</token>
      </antipattern>

      <pattern>

        <marker>
          <token>سيما</token>
        </marker> </pattern>
      <message>يفضل أن يقال:
        <suggestion>لا سيّما</suggestion>
      </message>
      <example correction='لا سيّما' type='incorrect'>سأحقق ما تريد <marker>سيما</marker> الراتب</example>
      <example type='correct'> سأحقِّقُ ما تريد ولا سيّما../سأحقِّقُ ما تريد لا سيّما.. </example>
    </rule>

  </rulegroup>
  <rulegroup id="maf3oul_mutlaq" name="مفعول مطلق">
    <rule id="syntax_200_madhhool" name="مذهول">
      <pattern>
          <token inflected="yes">وَقَفَ</token>
        <marker>
          <token regexp="yes">مذهولا|مذهولة</token>
        </marker>
      </pattern>
      <message>يفضل أن يقال:
        <suggestion>ذاهِلاً</suggestion>
        <suggestion>مدهوشاً</suggestion>
      </message>
      <example correction="ذاهِلاً|مدهوشاً" type="incorrect"> يقف <marker>مذهولا</marker> لا يدري ما يفعل </example>
      <example type="correct"> وقف ذاهِلاً / مدهوشاً لا يدري ما يفعل </example>
    </rule>
    <rule id="syntax_0201_mughashan_3layh" name="مغشى عليه">
      <pattern>
          <token inflected="yes" postag_regexp="yes" postag="V.*">وَقِعَ</token>
        <marker>
          <token>مغشى</token>
        </marker>
          <token regexp="yes">&forms_3ala;</token>
      </pattern>
      <message>الفعل هو: (غُشِيَ عليه)، لا: (أُغْشِيَ عليه)  <suggestion>مَغْشِيّاً</suggestion>
      </message>
      <example correction="مَغْشِيّاً" type="incorrect"> وقع <marker>مغشى</marker> عليه </example>
      <example type="correct"> وقَعَ مَغْشِيّاً عليه </example>
    </rule>
  </rulegroup>
  <rulegroup id="Compound_names" name="أسماء مركبة">
    <rule id="syntax_0300_3abd_allah" name="الأسماء المبدوءة بعبد">
      <pattern>
        <marker>
          <token regexp="yes">(&undef_procletics;)?عبد(&allah_names;)</token>
        </marker>
      </pattern>
      <message>  ضع فراغا بعد كلمة عبد وأسماء الله الحسنى
        <suggestion><match no="1" regexp_match="عبد" regexp_replace="عبد&nbsp;"/></suggestion>
      </message>
      <example correction="عبد الملك" type="incorrect"><marker>عبدالملك</marker> بن مروان </example>
      <example type="correct"> عبد الملك بن مروان </example>
    </rule>
  </rulegroup>
  <rulegroup id="Masdar_errors" name="أخطاء في المصادر">
    <rule id="syntax_0400_wadhaha" name="غاية الوضاحة">
      <pattern>
          <token>غاية</token>
        <marker>
          <token>الوضاحة</token>
        </marker>
      </pattern>
      <message>قل غاية الوضوح بدلا من غاية الوضاحة<suggestion>الوضوح</suggestion>؟
      </message>
      <example correction="الوضوح" type="incorrect"> هذا الأمر في غاية
        <marker>الوضاحة</marker>
      </example>
    </rule>
    <rule id="syntax_0401_ta2aqlum_ma3a" name="التأقلم مع">
      <pattern>
        <marker>
          <token>التأقلم</token>
          <token regexp="yes">&forms_ma3a;</token>
        </marker>
      </pattern>
      <message> استعمل  <suggestion>الاندماج&nbsp;<match no="2" regexp_match="مع" regexp_replace="في"/></suggestion>
        أي يدخل ويستحكم أو التَّعايُش في المحيط، العيش مع الآخرين بألفة. أما الفعل "تأقلم" فلم يرد في المعاجم
      </message>
      <example correction="الاندماج في">‎‎لم يستطع ‎‎ <marker>التأقلم مع</marker> المحيط الجديد</example>
    </rule>
  </rulegroup>
  <rulegroup id="bad_use_of_prepositions" name="استعمال خاطئ لحروف الجر">
    <rule id="syntax_0500_munawwah" name="المنوه عنه|المنوه إليه">
      <pattern>
        <marker>
          <token inflected="yes">منوه</token>
          <token regexp="yes">&forms_3an;|&forms_ila;</token>
        </marker>
      </pattern>
      <message>يفضل أن يقال:
        <suggestion>المنوّه <match no="2" regexp_match="^(عن|إلي)" regexp_replace="ب"/></suggestion>
      </message>
      <example correction="المنوّه به" type="incorrect"> هذا الرجل <marker>المنوه عنه</marker>  </example>
      <example type="correct"> هذا الرجلُ المُنَوَّهُ به </example>
    </rule>
    <rule id="syntax_0201_thasuban_min" name="تحسبا من كل">
      <pattern>
        <marker>
          <token>تحسبا</token>
          <token>من</token>
          <token/>
        </marker>
      </pattern>
      <message>يفضل أن يقال:
        <suggestion>تَحَسُّباً ل<match no="3"/></suggestion>
      </message>
      <example correction="تَحَسُّباً لكل" type="incorrect"><marker>تحسبا من كل</marker> طارئ </example>
      <example type="correct"> تَحَسُّباً لكل طارئ </example>
    </rule>
    <rule id="syntax_0202_mwshik_3ala" name="موشك على">
      <pattern>
        <marker>
          <token inflected="yes">موشك</token>
          <token regexp="yes">&forms_3ala;</token>
        </marker>
      </pattern>
      <message>يفضل أن يقال:
        <suggestion><match no="1" regexp_match="موشك" regexp_replace="مشرف"/>&nbsp;<match no="2"/></suggestion>
        <suggestion>على وشْك</suggestion>
      </message>
      <example correction="مشرف على|على وشْك" type="incorrect"> فلان <marker>موشك على</marker> الإفلاس </example>
      <example type="correct"> فلان مشرف على الإفلاس </example>
    </rule>
    <rule id="syntax_05001_istftaa" name="استفتاء على">
      <pattern>
        <marker>
          <token inflected="yes">استفتاء</token>
          <token regexp="yes">&forms_3ala;</token>
        </marker>
      </pattern>
      <message>        الفعل "استَفْتَاه" أي سأله رأيه في مسألة و "أفتى في المسألة": أبان الحكم فيها. وهو لا يتعدى بـ "على".
      </message>
        <suggestion><match no="1"/>&nbsp;<match no="2" regexp_match="علي|على" regexp_replace="في"/></suggestion>
      <example correction="الاستفتاء في" type="incorrect">‎بدأ <marker>الاستفتاء على</marker> قانون الانتخاب الجديد</example>
    </rule>
    <rule id="syntax_0502_muta3aref_3alYah" name="متعارف عليها">
      <pattern>
        <marker>
          <token inflected="yes" postag="N.*;M.*;.*" postag_regexp="yes">متعارف</token>
          <token>عليها</token>
        </marker>
      </pattern>
      <message>
        ويفضل أن يقال:
        <suggestion>متعارفة</suggestion>
      </message>
      <example correction="متعارفة" type="incorrect"> عادات <marker>متعارف عليها</marker> في البلاد</example>
    </rule>
    <rule id="syntax_0502_muta3aref_3alyh" name="متعارف عليه">
      <pattern>
        <marker>
          <token inflected="yes" postag="N.*;M.*;.*" postag_regexp="yes">متعارف</token>
          <token>عليه</token>
        </marker>
      </pattern>
      <message>
        ويفضل أن يقال:
        <suggestion>متعارف</suggestion>
      </message>
      <example correction="متعارف" type="incorrect"> شرط <marker>متعارف عليه</marker> في البلاد</example>
    </rule>
    <rule id="syntax_0503_hawla" name="حول بدلا من في">
      <pattern>
          <token inflected="yes" skip="1" regexp="yes">آراء|دراسة</token>
        <marker>
          <token regexp="yes">&forms_hawla;</token>
        </marker>
      </pattern>
      <message>يفضل أن يقال:
        <suggestion><match no="2" regexp_match="^حول" regexp_replace="في"/></suggestion>
      </message>
      <example correction="في" type="incorrect"> آراء القراء <marker>حول</marker> الكتاب </example>
      <example type="correct"> آراء القراء في الكتاب </example>
      <example correction="في" type="incorrect"> دراسات <marker>حول</marker> اللغة </example>
      <example type="correct"> دراسات في اللغة </example>
    </rule>
    <rule id="syntax_0507_taqrir_hawla" name="تقرير حول">
      <pattern>
          <token inflected="yes" skip="2">تقرير</token>
        <marker>
          <token regexp="yes">&forms_hawla;</token>
        </marker>
      </pattern>
      <message>يفضل أن يقال:
        <suggestion><match no="2" regexp_match="^حول" regexp_replace="عن"/></suggestion>
      </message>
      <example correction="عن" type="incorrect"> تقرير <marker>حول</marker> الجلسة </example>
      <example type="correct"> تقرير عن الجلسة </example>
    </rule>
    <rule id="syntax_0508_tawdhih_hawla" name="توضيح حول">
      <pattern>
          <token inflected="yes">توضيح</token>
        <marker>
          <token regexp="yes">&forms_hawla;</token>
        </marker>
      </pattern>
      <message>يفضل أن يقال:
        <suggestion/>
        <suggestion><match no="2" regexp_match="^حول" regexp_replace="ل"/></suggestion>
      </message>
      <example correction="|ل" type="incorrect"> توضيح <marker>حول</marker> فتوى ... </example>
      <example type="correct"> توضيحُ فتوى ... / توضيحٌ لفتوى ... </example>
    </rule>
    <rule id="syntax_0504_hawla" name="إرشادات حول">
      <pattern>
          <token inflected="yes" regexp="yes">إرشاد|تعقيب</token>
        <marker>
          <token regexp="yes">&forms_hawla;</token>
        </marker>
      </pattern>
      <message>يفضل أن يقال:
        <suggestion>ذات صلة</suggestion>
        <suggestion>ذو صلة</suggestion>
        <suggestion>تتعلق ب</suggestion>
        <suggestion>يتعلق ب</suggestion>

      </message>
      <example correction="ذات صلة|ذو صلة|تتعلق ب|يتعلق ب" type="incorrect"> إرشادات <marker>حول</marker> كذا ... </example>
      <example type="correct"> إرشادات ذات صلة / تتعلق بكذا... </example>
      <example correction="ذات صلة|ذو صلة|تتعلق ب|يتعلق ب" type="incorrect"> تعقيب <marker>حول</marker> الأسباب ... </example>
      <example type="correct"> تعقيب يتعلق بالأسباب ... </example>
    </rule>
    <rule id="syntax_504_mulahadha_hawl" name="ملاحظة حول">
      <pattern>
          <token inflected="yes" regexp="yes">ملاحظة|استدراك</token>
        <marker>
          <token regexp="yes">"حولنا|حولك|حولكما|حولكم|حولكن|حوله|حولها|حولهما|حولهم|حولهن"</token>
        </marker>
      </pattern>
      <message>يفضل أن يقال:
        <suggestion><match no="2" regexp_match="^حول" regexp_replace="علي"/></suggestion>
      </message>
      <example correction="عليه" type="incorrect"> ملاحظات <marker>حوله</marker>  ... </example>
    </rule>
    <rule id="syntax_504_mulahadha_hawl_a" name="ملاحظة حول">
      <pattern>
          <token inflected="yes" regexp="yes">ملاحظة|استدراك</token>
        <marker>
          <token>حول</token>
        </marker>
      </pattern>
      <message>يفضل أن يقال:
        <suggestion>على</suggestion>
      </message>
      <example correction="على" type="incorrect"> ملاحظات <marker>حول</marker> الأسباب ... </example>
      <example type="correct"> ملاحظات على الأسباب ... </example>
      <example correction="على" type="incorrect"> استدراك <marker>حول</marker> الأسباب ... </example>
      <example type="correct"> استدراك على الأسباب... </example>
    </rule>
    <rule id="syntax_0505_mushrif_li" name="المشرف له">
      <pattern>
          <token skip="1" inflected="yes">مشرف</token>
        <marker>
          <token postag="N.*;-L.?" postag_regexp="yes"/>
        </marker>
      </pattern>
      <message>يفضل أن يقال:  مشرف على.
      </message>
        <suggestion>على <match no="2" regexp_match="^ل" regexp_replace=""/></suggestion>
      <example correction="على برنامج" type="incorrect">المشرف اللغوي <marker>لبرنامج</marker> إذاعي.
      </example>
      <example type="correct"> المشرف اللغوي على البرنامج </example>
    </rule>
    <rule id="syntax_0506_ta2min_dhida" name="تأمين، مناعة ضد">
      <pattern>
          <token inflected="yes" skip="2" regexp="yes">تأمين|مناعة</token>
        <marker>
          <token regexp="yes">ضد(&encletics;)?</token>
        </marker>
      </pattern>
      <message>يفضل أن يقال: \1
        <suggestion><match no="2" regexp_match="^ضد" regexp_replace="من"/></suggestion>
      </message>
      <example correction="من" type="incorrect"> تأمين <marker>ضد</marker> جميع الأخطار </example>
      <example type="correct"> تأمين من جميع الأخطار </example>
      <example correction="من" type="incorrect"> مناعة <marker>ضد</marker> المرض </example>
      <example type="correct"> مناعة من المرض </example>
    </rule>
    <rule id="syntax_0509_dhida_sadamat" name="ضد الصدمات">
      <pattern>
        <marker>
          <token>ضد</token>
          <token>الصدمات</token>
        </marker>
      </pattern>
      <message>يفضل أن يقال:
        <suggestion>تتحمل الصدمات</suggestion>
        <suggestion>لا تتأثر بالصدمات</suggestion>
      </message>
      <example correction="تتحمل الصدمات|لا تتأثر بالصدمات" type="incorrect"> ساعة <marker>ضد الصدمات</marker> </example>
      <example type="correct"> ساعة تتحمل الصدمات/ ساعة لا تتأثر بالصدمات </example>
    </rule>
    <rule id="syntax_05010_3atl_3an_3amal" name="عاطل عن العمل">
      <pattern>
          <token inflected="yes">عاطل</token>
        <marker>
          <token>عن</token>
        </marker>
          <token>العمل</token>
      </pattern>
      <message>يفضل أن يقال: \1
        <suggestion>من</suggestion> العمل
      </message>
      <example correction="من" type="incorrect"> عاطل <marker>عن</marker> العمل </example>
      <example type="correct"> عَاطِلٌ من العمل </example>
    </rule>
    <rule id="syntax_0511_3alaqa_ma3a" name="علاقة مع">
      <pattern>
>>>>>>> 6a3254d1
          <token inflected="yes" skip="2">علاقة</token>
        <marker>
          <token regexp="yes">&forms_ma3a;</token>
        </marker>
      </pattern>
      <message>يفضل أن يقال: \1
        <suggestion><match no="2" regexp_match="^مع" regexp_replace="ب"/></suggestion>
      </message>
      <example correction="ب" type="incorrect"> له علاقة حميمة <marker>مع</marker> ابنه </example>
      <example type="correct"> له علاقةٌ حميمةٌ بابنه </example>
    </rule>
    <rule id="syntax_0512_lamha_3an" name="لمحة عن">
      <pattern>
          <token inflected="yes">لمحة</token>
        <marker>
          <token regexp="yes">&forms_3an;</token>
        </marker>
      </pattern>
      <message>يفضل أن يقال: \1
        <suggestion><match no="2" regexp_match="^عن" regexp_replace="إلى"/></suggestion>
        <suggestion><match no="2" regexp_match="^عن" regexp_replace="من"/></suggestion>
      </message>
      <example correction="إلى|من" type="incorrect"> لمحة <marker>عن</marker> حياة المؤلف </example>
      <example type="correct"> لَمحَة إلى حياة المؤلف </example>
    </rule>
    <rule id="syntax_0513_mutadhali3_fi" name="متضلع في">
      <pattern>
          <token inflected="yes">متضلع</token>
        <marker>
          <token regexp="yes">&forms_fi;</token>
        </marker>
      </pattern>
      <message>يفضل أن يقال: \1
        <suggestion><match no="2" regexp_match="^في" regexp_replace="من"/></suggestion>
      </message>
      <example correction="من" type="incorrect"> متضلع <marker>في</marker> اللغة </example>
      <example type="correct"> مُتَضَلِّعٌ من اللغة </example>
    </rule>
    <rule id="syntax_0514_ma3soum_3an" name="معصوم من">
      <pattern>
          <token inflected="yes">معصوم</token>
        <marker>
          <token regexp="yes">&forms_3an;</token>
        </marker>
    <!--           <token>الخطأ</token> -->
      </pattern>
      <message>يفضل أن يقال: \1
        <suggestion><match no="2" regexp_match="^عن" regexp_replace="من"/></suggestion>
      </message>
      <example correction="من" type="incorrect"> معصوم <marker>عن</marker> الخطأ </example>
      <example type="correct"> معصومٌ من الخطأ </example>
    </rule>
    <rule id="syntax_0515_raghba_li" name="رغبة ل">
      <pattern>
          <token inflected="yes" skip="1">رغبة</token>
<<<<<<< HEAD
          <marker>
            <token postag="N.*;-L.?" postag_regexp="yes"/>
          </marker>
        </pattern>
        <message>يفضل أن يقال: \1
            <suggestion>في&nbsp;<match no="2" regexp_match="^ل" regexp_replace=""/></suggestion>
        </message>
        <example correction="في كتابة" type="incorrect"> لديه رغبة شديدة <marker>لكتابة</marker> الروايات </example>
        <example type="correct"> لديه رَغْبَةٌ شديدة في الكتابة </example>
      </rule>
    </rulegroup>
<!--
  END RULEGROUP bad use of preposition
-->
  </category>
  <!-- ====================================================================== -->
  <!-- Wrong use -->
  <!-- ====================================================================== -->
  <category id="WRONG_USE" name="خطأ في الاستعمال" type="style">
    <rulegroup id="wrong_verb_use" name="خطأ في استعمال فعل">
      <rule id="verb_0090_takkada_min" name="تأكّد من">
        <pattern>
          <marker>
            <token inflected="yes">تَأَكَّدَ</token>
          </marker>
=======
        <marker>
          <token postag="N.*;-L.?" postag_regexp="yes"/>
        </marker>
      </pattern>
      <message>يفضل أن يقال: \1
        <suggestion>في&nbsp;<match no="2" regexp_match="^ل" regexp_replace=""/></suggestion>
      </message>
      <example correction="في كتابة" type="incorrect"> لديه رغبة شديدة <marker>لكتابة</marker> الروايات </example>
      <example type="correct"> لديه رَغْبَةٌ شديدة في الكتابة </example>
    </rule>
  </rulegroup>
 </category>
    <!-- ====================================================================== -->
    <!-- Wrong use -->
    <!-- ====================================================================== -->
 <category id="WRONG_USE" name="خطأ في الاستعمال" type="style">
  <rulegroup id="wrong_verb_use" name="خطأ في استعمال فعل">
    <rule id="verb_0090_takkada_min" name="تأكّد من">
      <pattern>
        <marker>
          <token inflected="yes">تَأَكَّدَ</token>
        </marker>
>>>>>>> 6a3254d1
          <token>من</token>
      </pattern>
      <message>يفضل أن يقال:
        <suggestion><match no="1" regexp_match="تأكد" regexp_replace="تحقق"/></suggestion>
        <suggestion><match no="1" regexp_match="تأكد" regexp_replace="تيقن"/></suggestion>
      </message>
      <example correction="يتحقق|يتيقن" type="incorrect"> يجب أن  <marker>يتأكد</marker>  من حدوث كذا</example>
    <!--  Wrong: يجب أن نتأكّد من حدوث كذا -->
    <!--Correct: يجب أن يتأكّد لنا حدوثُ كذا -->
    </rule>
    <rule id="verb_0093_qam_biawdih" name="قام بأوده">
      <pattern>
          <token>قام</token>
          <token>بأوده</token>
      </pattern>
      <message>يفضل أن يقال:
        <suggestion>عالَه</suggestion>
        <suggestion>أَعالَه</suggestion>
(الأَوَد): الاعْوِجاج، (أقام أوَدَه): قَوّم اعوِجاجَه</message>
      <example correction="عالَه|أَعالَه">
        <marker>قام  بأوده</marker>
      </example>
    <!--  Wrong: قام بأَوَدِه -->
    <!--Correct: عالَه / أَعالَه -->
    </rule>
    <rule id="use_0001_fashila_fi" name="فشل في">
      <pattern>
        <marker>
          <token inflected="yes">فَشِلَ</token>
          <token inflected="yes">في</token>
        </marker>
      </pattern>
      <message>
        ويفضل أن يقال:
        <suggestion>أخفق</suggestion>
        لا تقل: فشلت في حياتها الزوجية، وفشل في دراسته
        بل قل: أخفقت في حياتها الزوجية، وأخفق في دراسته
        فَشِل: كَسِلَ وضعُف وتراخَى وجَبُن. جاء في القرآن: ﴿وَلاَ تَنَازَعُواْ فَتَفْشَلُواْ وَتَذْهَبَ رِيحُكُمْ﴾[الأنفال:46]
      </message>
      <example correction="أخفق"><marker>فشلت في</marker> حياتها الزوجية </example>
      <example correction="أخفق"><marker>فشل في</marker> دراسته </example>
    </rule>
    <rule id="use_0081_open_fire" name="فتح الرصاص/النار">
      <pattern>
        <marker>
          <token inflected="yes" skip="1">فَتَحَ</token>
        </marker>
          <token regexp="yes">الرصاص|النار</token>
      </pattern>
      <message>
        ويفضل أن يقال:
        <suggestion>أطلق</suggestion>

        لأنها ترجمة مبتذلة لـ (opened fire).
      </message>
      <example correction="أطلق"><marker>فتحت</marker>  الشرطة الرصاص على المتظاهرين.</example>
    </rule>
    <rule id="verb_0010_ta2amala" name="تأمل خيرا">
      <pattern>
        <marker>
          <token inflected="yes">تَأَمَّلَ</token>
        </marker>
          <token>خيرا</token>
      </pattern>
      <message>يفضل أن يقال:
        <suggestion><match no="1" regexp_match="تأمل" regexp_replace="أمّل"/></suggestion>

(تأمَّل): تدبّر</message>
      <example correction="أمّل"><marker>تأمل</marker> خيرا</example>
    <!--  Wrong: تأَمَّل خيراً -->
    <!--Correct: أمَّل خيراً -->
    </rule>

    <!-- verb_201_AHna_rAs أَحْنَى رأسَهُ -->
    <rule id="verb_201_AHna_rAs" name="أحنى رأس">
      <pattern>
        <marker>
          <token inflected="yes" postag="VW1;.*p.?.?;.*" postag_regexp="yes" skip="1">أَحْنَى</token>
        </marker>
          <token inflected="yes" postag="N.*;--.?" postag_regexp="yes" skip="1">رأس</token>
      </pattern>
      <message>(أَحْنَى عليه): عطف عليه
        <suggestion><match no="1" regexp_match="أحن" regexp_replace="حن"/></suggestion>
      </message>
      <example correction="حنى" type="incorrect"><marker>أحنى</marker> رأسه </example>
      <example correction="حنيت" type="incorrect"><marker>أحنيت</marker> رأسي </example>
      <example type="correct">يحني رأسه </example>
      <example type="correct"> حَنَى رأسَهُ </example>
    </rule>

    <rule id="verb_204_AstqrD_mAl" name="استقرض مال">
      <pattern>
        <marker>
          <token regexp="yes"  skip="1">(&conj;)?(&verb6_prefixes;)ستقرض.*</token>
        </marker>
          <token inflected="yes" postag="N.*;-*-.?" postag_regexp="yes">مال</token>
      </pattern>
      <message>(الاستقراض): طلب القرض
        <suggestion><match no="1" regexp_match="ستقرض" regexp_replace="قترض"/></suggestion>
      </message>
      <example correction="اقترضت" type="incorrect"><marker>استقرضت</marker> المال</example>
      <example type="correct"> اقترضتُ مالاً </example>
    </rule>

    <!-- verb_205_Astql_syArt اسْتَقَلَّ السيارةَ -->
    <rule id="verb_205_Astql_syArt" name="استقل سيارة">
      <pattern>
        <marker>
          <token inflected="yes" skip="1">اِسْتَقَلَّ</token>
        </marker>
          <token inflected="yes" postag="N.*;--.?" postag_regexp="yes">سيارة</token>
      </pattern>
      <message>(استقلَّ الشيءَ): حَمَلَه ورفعه
        <suggestion><match no="1" regexp_match="استقل|ستقل" regexp_replace="ركب"/></suggestion>
      </message>
      <example correction="ركب" type="incorrect"><marker>استقل</marker> فلان السيارة </example>
      <example correction="يركب" type="incorrect"><marker>يستقل</marker> فلان السيارة </example>
      <example type="correct"> ركبَ فلانٌ السيارةَ </example>
    </rule>


    <!-- verb_206_Astlft_AnzhAr اسْتَلْفَتَ ببلاغتِه الأنظارَ -->
    <rule id="verb_206_Astlft_AnzhAr" name="استلفت أنظار">
      <pattern>
        <marker>
          <token inflected="yes" skip="1">اِسْتَلْفَتَ</token>
        </marker>
          <token inflected="yes" postag="N.*;--.?" postag_regexp="yes" regexp="yes">أنظار|نظر</token>
      </pattern>
      <message>يفضل أن يقال:
        <suggestion>اسْتَرْعَى</suggestion>
    <!-- Todo: conjugate -->
      </message>
      <example correction="اسْتَرْعَى" type="incorrect"><marker>استلفت</marker> ببلاغته الأنظار </example>
      <example type="correct"> اسْتَرْعَى ببلاغتِه الأنظارَ </example>
    </rule>
    <!-- verb_207_Astlft_AnzhAr اسْتَلْفَتَ ببلاغتِه الأنظارَ -->
    <rule id="verb_207_Astlft_AnzhAr" name="استلفت أنظار">
      <pattern>
        <marker>
          <token inflected="yes" skip="1">اِسْتَلْفَتَ</token>
        </marker>
          <token inflected="yes" postag="N.*;--.?" postag_regexp="yes" regexp="yes">أنظار|نظر</token>
      </pattern>
      <message>يفضل أن يقال:
        <suggestion><match no="1" regexp_match="استلفت|ستلفت" regexp_replace="لفت"/></suggestion>
      </message>
      <example correction="لفت" type="incorrect"><marker>استلفت</marker> ببلاغته الأنظار </example>
      <example correction="ويلفت" type="incorrect"><marker>ويستلفت</marker> ببلاغته الأنظار </example>
      <example type="correct"> لَفَتَ ببلاغتِه الأنظارَ </example>
    </rule>

    <!-- verb_208_Astlm_rsAlt اسْتَلَمَ الرسالةَ -->
    <rule id="verb_208_Astlm_rsAlt" name="استلم رسالة">
      <pattern>
        <marker>
          <token inflected="yes" skip="1">اِسْتَلَمَ</token>
        </marker>
          <token inflected="yes" postag="N.*;--.?" postag_regexp="yes">رسالة</token>
      </pattern>
      <message>(الاستلام) خاص بالحجر الأسود
        <suggestion><match no="1" regexp_match="استلم|ستلم" regexp_replace="تسلّم"/></suggestion>
      </message>
      <example correction="تسلّم" type="incorrect"><marker>استلم</marker> الرسالة </example>
      <example type="correct"> تَسَلَّمَ الرسالةَ </example>
    </rule>

<<<<<<< HEAD
<!-- verb_209_Astmzj_rAy اسْتَمْزَجَ رأيَه -->
  <rule id="verb_209_Astmzj_rAy" name="استمزج رأي">
    <pattern>
      <marker>
        <token regexp="yes" skip="1">(&conj;)?(&verb6_prefixes;)ستمزج.*</token>
      </marker>
      <token inflected="yes" postag="N.*;--.?" postag_regexp="yes">رأي</token>
    </pattern>
    <message>يفضل أن يقال: 
   <suggestion><match no="1" regexp_match="ستمزج" regexp_replace="لتمس"/></suggestion>
   <suggestion><match no="1" regexp_match="استمزج|ستمزج" regexp_replace="طلب"/></suggestion>
</message>
    <example correction="التمس|طلب" type="incorrect"><marker>استمزج</marker> رأيه </example>
    <example type="correct"> الْتَمَسَ رأيَه / طَلَبَ رأيَه </example>
  </rule>

  <!-- verb_210_Astnsb_shy2 اسْتَنْسَبَ الشيءَ -->
  <rule id="verb_210_Astnsb_shy2" name="استنسب شيء">
    <pattern>
      <marker>
        <token regexp="yes" skip="1">(&conj;)?(&verb6_prefixes;)ستنسب.*</token>
      </marker>
      <token inflected="yes" postag="N.*;--.?" postag_regexp="yes">شيء</token>
    </pattern>
    <message>(استنسبَ الرجُلُ): ذَكَرَ نسبَه. (استنسبَ الرجُلَ): سأله أن يذكر نسبه 
   <suggestion><match no="1" regexp_match="ستنسب" regexp_replace="ستحسن"/></suggestion>
</message>
    <example correction="استحسن" type="incorrect"><marker>استنسب</marker> الشيء </example>
    <example type="correct"> اسْتَحْسَنَ الشيءَ </example>
  </rule>
=======
    <!-- verb_209_Astmzj_rAy اسْتَمْزَجَ رأيَه -->
    <rule id="verb_209_Astmzj_rAy" name="استمزج رأي">
      <pattern>
        <marker>
          <token regexp="yes" skip="1">(&conj;)?(&verb6_prefixes;)ستمزج.*</token>
        </marker>
          <token inflected="yes" postag="N.*;--.?" postag_regexp="yes">رأي</token>
      </pattern>
      <message>يفضل أن يقال:
        <suggestion><match no="1" regexp_match="ستمزج" regexp_replace="لتمس"/></suggestion>
        <suggestion><match no="1" regexp_match="استمزج|ستمزج" regexp_replace="طلب"/></suggestion>
      </message>
      <example correction="التمس|طلب" type="incorrect"><marker>استمزج</marker> رأيه </example>
      <example type="correct"> الْتَمَسَ رأيَه / طَلَبَ رأيَه </example>
    </rule>

    <!-- verb_210_Astnsb_shy2 اسْتَنْسَبَ الشيءَ -->
    <rule id="verb_210_Astnsb_shy2" name="استنسب شيء">
      <pattern>
        <marker>
          <token regexp="yes" skip="1">(&conj;)?(&verb6_prefixes;)ستنسب.*</token>
        </marker>
          <token inflected="yes" postag="N.*;--.?" postag_regexp="yes">شيء</token>
      </pattern>
      <message>(استنسبَ الرجُلُ): ذَكَرَ نسبَه. (استنسبَ الرجُلَ): سأله أن يذكر نسبه
        <suggestion><match no="1" regexp_match="ستنسب" regexp_replace="ستحسن"/></suggestion>
      </message>
      <example correction="استحسن" type="incorrect"><marker>استنسب</marker> الشيء </example>
      <example type="correct"> اسْتَحْسَنَ الشيءَ </example>
    </rule>
>>>>>>> 6a3254d1

    <!-- verb_211_AsEf_2la_Almstshfa أسْعَفَهُ إلى المستشفى -->
    <rule id="verb_211_AsEf_2la_Almstshfa" name="أسعف إلى المستشفى">
      <pattern>
        <marker>
          <token inflected="yes" skip="1">أَسْعَفَ</token>
        </marker>
          <token regexp="yes">&forms_ila;</token>
          <token inflected="yes"  postag="N.*;--.?" postag_regexp="yes">مستشفى</token>
      </pattern>
      <message>(أسعَفَ فلاناً بحاجته): قضاها له
        <suggestion><match no="1" regexp_match="(أ|ي|ن|ت)سعف" regexp_replace="حمل"/></suggestion>
      </message>
      <example correction="حمله" type="incorrect"><marker>أسعفه</marker> إلى المستشفى </example>
      <example type="correct"> حَمَلَهُ إلى المستشفى </example>
    </rule>

    <!-- verb_212_ATlqfk_srAH أُطْلِقَ سراح | فُكَّ سَراحُ -->
    <rule id="verb_212_ATlqfk_srAH" name="أطلق، فك سراح">
      <pattern>
        <marker>
          <token inflected="yes" skip="1">أَطْلَقَ</token>
          <token inflected="yes" postag="N.*;--.?" postag_regexp="yes">سراح</token>
        </marker> </pattern>
      <message>يفضل أن يقال:
أُطْلِقَ من أَسْرِهِ/ خٌلِّيَ سبيلُهُ.
        <suggestion><match no="1"/>&nbsp;من&nbsp;<match no="2" regexp_match="سراح" regexp_replace="أسر"/></suggestion>
        <suggestion>خلّى&nbsp;<match no="2" regexp_match="سراح" regexp_replace="سبيل"/></suggestion>
      </message>
      <example correction="أطلق من أسره|خلّى سبيله" type="incorrect"><marker>أطلق سراحه</marker></example>
      <example type="correct"> أُطْلِقَ من أَسْرِهِ/ خٌلِّيَ سبيلُهُ </example>
    </rule>
    <!-- verb_212_ATlqfk_srAH أُطْلِقَ سراح | فُكَّ سَراحُ -->
    <rule id="verb_212_ATlqfk_srAH_2" name="فك سراح">
      <pattern>
        <marker>
          <token inflected="yes" skip="1">فَكَّ</token>
          <token inflected="yes" postag="N.*;--.?" postag_regexp="yes">سراح</token>
        </marker> </pattern>
      <message>يفضل أن يقال:
أُطْلِقَ من أَسْرِهِ/ خٌلِّيَ سبيلُهُ.
        <suggestion>أطلق&nbsp;من&nbsp;<match no="2" regexp_match="سراح" regexp_replace="أسر"/></suggestion>
        <suggestion>خلّى&nbsp;<match no="2" regexp_match="سراح" regexp_replace="سبيل"/></suggestion>
      </message>
      <example correction="أطلق من أسره|خلّى سبيله" type="incorrect"><marker>فكّ سراحه</marker></example>
      <example type="correct"> أُطْلِقَ من أَسْرِهِ/ خٌلِّيَ سبيلُهُ </example>
    </rule>


    <!-- verb_213_Agdq_khyr أغْدَقَ الخيرَ على -->
    <rule id="verb_213_Agdq_khyr" name="أغدق خير">
      <pattern>
        <marker>
          <token inflected="yes" skip="1">أَغْدَقَ</token>
        </marker>
          <token inflected="yes" postag="N.*;--.?" postag_regexp="yes">خير</token>
      </pattern>
      <message>(أغدق) فعلٌ لازم؛ تقول: (أغدقتِ الأرضُ): أخصبت
        <suggestion><match no="1" regexp_match="غدق" regexp_replace="سبغ"/></suggestion>
        <suggestion>أفاض يفيض</suggestion>
      </message>
      <example correction="أسبغ|أفاض يفيض" type="incorrect"><marker>أغدق</marker> الخير عليهم </example>
      <example type="correct"> أسبغ / أفاضَ الخيرَ عليهم </example>
    </rule>


    <!-- verb_214_AfdHh_dyn أَفْدَحَهُ الدَّيْنُ -->
    <rule id="verb_214_AfdHh_dyn" name="أفدحه دين">
      <pattern>
        <marker>
          <token regexp="yes" skip="1">(&conj;)?(أفدح|أفدحت)(&verb_encletics;)?</token>
        </marker>
          <token inflected="yes" postag="N.*;--.?" postag_regexp="yes" regexp="yes">دين|ديون</token>
      </pattern>
      <message>الفعل هو: (فَدح)، لا: (أفدح)
        <suggestion><match no="1" regexp_match="أفدح" regexp_replace="فدح"/></suggestion>
      </message>
      <example correction="فدحه" type="incorrect"><marker>أفدحه</marker> الدين </example>
      <example type="correct"> فَدَحَه الدَّيْنُ </example>
    </rule>

<<<<<<< HEAD
<!-- verb_215_AfsH_lh_fy_Almjls أفْسَحَ له في المجلس -->
  <rule id="verb_215_AfsH_lh_fy_Almjls" name="أفسح له في المجلس">
    <pattern>
      <marker>
        <token regexp="yes" skip="1">(&conj;)?أفسح.*</token>
      </marker>
      <token>في</token>
      <token inflected="yes" postag="N.*;--.?" postag_regexp="yes">مجلس</token>
    </pattern>
    <message>يفضل أن يقال: فَسَح له في المجلس، بدلا من أَفْسح له.
   <suggestion><match no="1" regexp_match="أفسح" regexp_replace="فسح"/></suggestion>
</message>
    <example correction="فسح" type="incorrect"><marker>أفسح</marker> له في المجلس </example>
    <example type="correct"> فَسَحَ له في المجلس </example>
  </rule>

 <!-- verb_216_AqtSd_mblg اقتصدتُ مبلغاً من المال -->
  <rule id="verb_216_AqtSd_mblg" name="اقتصد مبلغ">
    <pattern>
      <marker>
        <token inflected="yes" skip="1">اِقْتَصَدَ</token>
      </marker>
      <token inflected="yes" postag="N.*;--.?" postag_regexp="yes">مبلغ</token>
    </pattern>
    <message>(اقتصد في النفقة): لم يسرف ولم يقتِّر 
   <suggestion><match no="1" regexp_match="قتصد" regexp_replace="دَّخر"/></suggestion>
</message>
    <example correction="ادَّخرت" type="incorrect"><marker>اقتصدت</marker> مبلغا من المال </example>
    <example type="correct"> ادَّخرتُ مبلغاً من المال </example>
  </rule>
 <!-- verb_217_AqlE_mEml أقلَعَ المعملُ -->
  <rule id="verb_217_AqlE_mEml" name="أقلع معمل">
    <pattern>
      <marker>
        <token inflected="yes">أَقْلَعَ</token>
      </marker>
      <token inflected="yes" postag="N.*;--.?" postag_regexp="yes">معمل</token>
    </pattern>
    <message>يفضل أن يقال: 
 <!--  <suggestion><match no="1" regexp_match="أقلع" regexp_replace="انطلق"/></suggestion>-->
      <suggestion>انطلق</suggestion>
 <!-- Todo: conjugate -->
</message>
    <example correction="انطلق" type="incorrect"><marker>أقلع</marker> المعمل </example>
    <example type="correct"> انطلق المعملُ </example>
  </rule>
 <!-- verb_218_Akrb_gm أَكْرَبَهُ الغَمُّ -->
  <rule id="verb_218_Akrb_gm" name="أكرب غم">
    <pattern>
      <marker>
        <token regexp="yes" skip="1">(&conj;)?أكرب(&verb_encletics;)?</token>
      </marker>
      <token inflected="yes" postag="N.*;--.?" postag_regexp="yes">غم</token>
    </pattern>
    <message>(أَكْرَبَ الرجلُ): عَدَا. (أَكْرَبَ السِّقاءَ): ملأَه 
   <suggestion><match no="1" regexp_match="أكرب" regexp_replace="كرب"/></suggestion>
</message>
    <example correction="كربه" type="incorrect"><marker>أكربه</marker> الغم </example>
    <example type="correct"> كَرَبَهُ الغَمُّ </example>
  </rule>

 <!-- verb_220_AmlA_AlwEA2_bAlmA2 أملأتُ الوعاءَ بالماء -->
  <rule id="verb_220_AmlA_AlwEA2_bAlmA2" name="أملأ الوعاء بالماء">
    <pattern>
      <marker>
        <token regexp="yes" skip="1">(&conj;)?(أملأ|أملأت)(&verb_encletics;)?</token>
      </marker>
      <token inflected="yes" postag="N.*;--.?" postag_regexp="yes">وعاء</token>
    </pattern>
    <message>(أَمْلأهُ): سبّب له الزكام 
   <suggestion><match no="1" regexp_match="أملأ" regexp_replace="ملأ"/></suggestion>
</message>
    <example correction="ملأت" type="incorrect"><marker>أملأت</marker> الوعاء بالماء </example>
    <example type="correct"> ملأتُ الوعاءَ بالماء </example>
  </rule>
  <!-- verb_221_AnTla_Elyh_AlHylt انْطَلَتْ عليه الحيلة -->
  <rule id="verb_221_AnTla_Elyh_AlHylt" name="انطلت عليه الحيلة">
    <pattern>
      <marker>
        <token regexp="yes" skip="1">(&conj;)?انطلت</token>
      </marker>
      <token inflected="yes" postag="N.*;--.?" postag_regexp="yes" regexp="yes">حيل|حيلة</token>
    </pattern>
    <message>يفضل أن يقال: جازت عليه الحيلة.
   <suggestion><match no="1" regexp_match="انطلت" regexp_replace="جَازَت"/></suggestion>
</message>
    <example correction="جَازَت" type="incorrect"><marker>انطلت</marker> عليه الحيلة </example>
    <example type="correct"> جَازَتْ عليه الحيلة </example>
  </rule>
=======
    <!-- verb_215_AfsH_lh_fy_Almjls أفْسَحَ له في المجلس -->
    <rule id="verb_215_AfsH_lh_fy_Almjls" name="أفسح له في المجلس">
      <pattern>
        <marker>
          <token regexp="yes" skip="1">(&conj;)?أفسح.*</token>
        </marker>
          <token>في</token>
          <token inflected="yes" postag="N.*;--.?" postag_regexp="yes">مجلس</token>
      </pattern>
      <message>يفضل أن يقال: فَسَح له في المجلس، بدلا من أَفْسح له.
        <suggestion><match no="1" regexp_match="أفسح" regexp_replace="فسح"/></suggestion>
      </message>
      <example correction="فسح" type="incorrect"><marker>أفسح</marker> له في المجلس </example>
      <example type="correct"> فَسَحَ له في المجلس </example>
    </rule>

    <!-- verb_216_AqtSd_mblg اقتصدتُ مبلغاً من المال -->
    <rule id="verb_216_AqtSd_mblg" name="اقتصد مبلغ">
      <pattern>
        <marker>
          <token inflected="yes" skip="1">اِقْتَصَدَ</token>
        </marker>
          <token inflected="yes" postag="N.*;--.?" postag_regexp="yes">مبلغ</token>
      </pattern>
      <message>(اقتصد في النفقة): لم يسرف ولم يقتِّر
        <suggestion><match no="1" regexp_match="قتصد" regexp_replace="دَّخر"/></suggestion>
      </message>
      <example correction="ادَّخرت" type="incorrect"><marker>اقتصدت</marker> مبلغا من المال </example>
      <example type="correct"> ادَّخرتُ مبلغاً من المال </example>
    </rule>
    <!-- verb_217_AqlE_mEml أقلَعَ المعملُ -->
    <rule id="verb_217_AqlE_mEml" name="أقلع معمل">
      <pattern>
        <marker>
          <token inflected="yes">أَقْلَعَ</token>
        </marker>
          <token inflected="yes" postag="N.*;--.?" postag_regexp="yes">معمل</token>
      </pattern>
      <message>يفضل أن يقال:
    <!--  <suggestion><match no="1" regexp_match="أقلع" regexp_replace="انطلق"/></suggestion>-->
        <suggestion>انطلق</suggestion>
    <!-- Todo: conjugate -->
      </message>
      <example correction="انطلق" type="incorrect"><marker>أقلع</marker> المعمل </example>
      <example type="correct"> انطلق المعملُ </example>
    </rule>
    <!-- verb_218_Akrb_gm أَكْرَبَهُ الغَمُّ -->
    <rule id="verb_218_Akrb_gm" name="أكرب غم">
      <pattern>
        <marker>
          <token regexp="yes" skip="1">(&conj;)?أكرب(&verb_encletics;)?</token>
        </marker>
          <token inflected="yes" postag="N.*;--.?" postag_regexp="yes">غم</token>
      </pattern>
      <message>(أَكْرَبَ الرجلُ): عَدَا. (أَكْرَبَ السِّقاءَ): ملأَه
        <suggestion><match no="1" regexp_match="أكرب" regexp_replace="كرب"/></suggestion>
      </message>
      <example correction="كربه" type="incorrect"><marker>أكربه</marker> الغم </example>
      <example type="correct"> كَرَبَهُ الغَمُّ </example>
    </rule>

    <!-- verb_220_AmlA_AlwEA2_bAlmA2 أملأتُ الوعاءَ بالماء -->
    <rule id="verb_220_AmlA_AlwEA2_bAlmA2" name="أملأ الوعاء بالماء">
      <pattern>
        <marker>
          <token regexp="yes" skip="1">(&conj;)?(أملأ|أملأت)(&verb_encletics;)?</token>
        </marker>
          <token inflected="yes" postag="N.*;--.?" postag_regexp="yes">وعاء</token>
      </pattern>
      <message>(أَمْلأهُ): سبّب له الزكام
        <suggestion><match no="1" regexp_match="أملأ" regexp_replace="ملأ"/></suggestion>
      </message>
      <example correction="ملأت" type="incorrect"><marker>أملأت</marker> الوعاء بالماء </example>
      <example type="correct"> ملأتُ الوعاءَ بالماء </example>
    </rule>
    <!-- verb_221_AnTla_Elyh_AlHylt انْطَلَتْ عليه الحيلة -->
    <rule id="verb_221_AnTla_Elyh_AlHylt" name="انطلت عليه الحيلة">
      <pattern>
        <marker>
          <token regexp="yes" skip="1">(&conj;)?انطلت</token>
        </marker>
          <token inflected="yes" postag="N.*;--.?" postag_regexp="yes" regexp="yes">حيل|حيلة</token>
      </pattern>
      <message>يفضل أن يقال: جازت عليه الحيلة.
        <suggestion><match no="1" regexp_match="انطلت" regexp_replace="جَازَت"/></suggestion>
      </message>
      <example correction="جَازَت" type="incorrect"><marker>انطلت</marker> عليه الحيلة </example>
      <example type="correct"> جَازَتْ عليه الحيلة </example>
    </rule>
>>>>>>> 6a3254d1

    <!-- verb_222_AhAj_AlAmr أَهَاجَهُ الأمرُ -->
    <rule id="verb_222_AhAj_AlAmr" name="أهاج الأمر">
      <pattern>
        <marker>
          <token inflected="yes" postag="V.*;.*p.?.?;.*" postag_regexp="yes" skip="1">أَهَاجَ</token>
        </marker>
          <token inflected="yes" postag="N.*;--.?" postag_regexp="yes">أمر</token>
      </pattern>
      <message>(أهاجتِ الريحُ النبتَ): أَيْبَسَتْهُ
        <suggestion><match no="1" regexp_match="أهاج" regexp_replace="هاج"/></suggestion>
      </message>
      <example correction="هاجه" type="incorrect"><marker>أهاجه</marker> الأمر </example>
      <example type="correct"> هَاجَهُ الأمرُ </example>
    </rule>


<<<<<<< HEAD
  <!-- verb_224_Awkl_AlAmr_2lamwkl_2lyh أوْكَلَ الأمرَ إلى | مُوكَلٌ إليه -->
  <rule id="verb_224_Awkl_AlAmr_2lamwkl_2lyh" name="أوكل الأمر إلى|موكل إليه">
    <pattern>
       <marker>
        <token inflected="yes" skip="1">أَوْكَلَ</token>
    
      <token regexp="yes">&forms_ila;</token> 
     </marker>
    </pattern>
    <message>يفضل أن يقال: أوْكَلَ الأمرَ على فلان، فهو مُوكَلٌ عليه
=======
    <!-- verb_224_Awkl_AlAmr_2lamwkl_2lyh أوْكَلَ الأمرَ إلى | مُوكَلٌ إليه -->
    <rule id="verb_224_Awkl_AlAmr_2lamwkl_2lyh" name="أوكل الأمر إلى|موكل إليه">
      <pattern>
        <marker>
          <token inflected="yes" skip="1">أَوْكَلَ</token>

          <token regexp="yes">&forms_ila;</token>
        </marker>
      </pattern>
      <message>يفضل أن يقال: أوْكَلَ الأمرَ على فلان، فهو مُوكَلٌ عليه
>>>>>>> 6a3254d1
أو وَكَلَ الأمرَ إلى فلان، فهو مَوْكُولٌ إليه.
        <suggestion><match no="1"/>&nbsp;<match no="2" regexp_match="إل" regexp_replace="عل"/></suggestion>
        <suggestion><match no="1" regexp_match="أوكل" regexp_replace="وكل"/>&nbsp;<match no="2"/></suggestion>
      </message>
      <example correction="أوكل على|وكل إلى" type="incorrect"> <marker>أوكل الأمر إلى</marker> فلان، فهو موكل إليه </example>
      <example type="correct"> أوْكَلَ الأمرَ على فلان، فهو مُوكَلٌ عليه </example>
      <example type="correct"> وَكَلَ الأمرَ إلى فلان، فهو مَوْكُولٌ إليه </example>
    </rule>
    <!-- verb_225_brsh_SAbwn بَرَشَ الصابونَ -->
    <rule id="verb_225_brsh_SAbwn" name="برش صابون">
      <pattern>
        <marker>
          <token inflected="yes" skip="1">بَرِشَ</token>
        </marker>
          <token inflected="yes" postag="N.*;--.?" postag_regexp="yes">صابون</token>
      </pattern>
      <message>(بَرِشَ الشيءُ): اختلف لونُه
        <suggestion><match no="1" regexp_match="برش" regexp_replace="بشر"/></suggestion>
      </message>
      <example correction="بشر" type="incorrect"><marker>برش</marker> الصابون </example>
      <example type="correct"> بَشَرَ الصابونَ </example>
    </rule>
    <!-- verb_228_tHSl_Ela تَحَصَّلَ على -->
    <rule id="verb_228_tHSl_Ela" name="تحصل على">
      <pattern>
        <marker>
          <token inflected="yes" skip="1">تَحَصَّلَ</token>
        </marker>
          <token regexp="yes">&forms_3ala;</token>
      </pattern>
      <message>(تَحَصَّل الشيءُ): تَجَمَّعَ وثبت
        <suggestion><match no="1" regexp_match="تحصل" regexp_replace="حصل"/></suggestion>
      </message>
      <example correction="حصل" type="incorrect"><marker>تحصل</marker> على الشيء </example>
      <example type="correct"> حَصَلَ على الشيءِ </example>
    </rule>
    <!-- verb_229_trAs ترأَّسَ الوزيرُ اللجانَ -->
    <rule id="verb_229_trAs" name="ترأس">
      <pattern>
        <marker>
          <token inflected="yes">تَرَأَّسَ</token>
        </marker>
      </pattern>
      <message>(ترأَّسَ) فعلٌ لازم
        <suggestion><match no="1" regexp_match="ترأس" regexp_replace="رأس"/></suggestion>
      </message>
      <example correction="رأس" type="incorrect"><marker>ترأس</marker> الوزير اللجان </example>
      <example type="correct"> رَأَسَ الوزيرُ اللجانَ </example>
    </rule>

    <!-- verb_230_tstr_Ela تستَّرَ على -->
    <rule id="verb_230_tstr_Ela" name="تستر على">
      <pattern>
        <marker>
          <token inflected="yes" skip="1">تَسَتَّرَ</token>
        </marker>
          <token regexp="yes">&forms_3ala;</token>
      </pattern>
      <message>(تستَّرَ): احتجب
        <suggestion><match no="1" regexp_match="تستر" regexp_replace="ستر"/></suggestion>
      </message>
      <example correction="ستر" type="incorrect"><marker>تستر</marker> فلان على فلان </example>
      <example type="correct"> سَتَرَ فلانٌ على فلان </example>
    </rule>
    <!-- verb_231_tETsh_2la تَعَطَّشَ إلى -->
    <rule id="verb_231_tETsh_2la" name="تعطش إلى">
      <pattern>
        <marker>
          <token inflected="yes" skip="1">تَعَطَّشَ</token>
        </marker>
          <token regexp="yes">&forms_ila;</token>
      </pattern>
      <message>(تعطَّش): تكلّف العطش
        <suggestion><match no="1" regexp_match="تعطش" regexp_replace="عطش"/></suggestion>
      </message>
      <example correction="عطش" type="incorrect"><marker>تعطش</marker> إلى لقائه فهو م<marker>تعطش</marker> </example>
      <example type="correct"> عَطِش إلى لقائه فهو عَطِشٌ وعاطِش </example>
    </rule>

<<<<<<< HEAD
<!-- verb_232_tEhd_l تعهّد ل -->
  <rule id="verb_232_tEhd_l" name="تعهد ل">
    <pattern>
      <marker>
        <token inflected="yes" skip="1">تَعَهَّدَ</token>
     
        <or>
      <token regexp="yes" skip="1">&forms_lih;</token>
      <token postag="N.*;-L.?" postag_regexp="yes"/>
        </or>
      </marker>
    </pattern> 
    <message>(تعهَّدََ الشيءَ): تفقَّدَهُ 
   <suggestion><match no="1" regexp_match="تعهد" regexp_replace="تكفَّل"/></suggestion>
</message>
    <example correction="تكفَّل" type="incorrect"><marker>تعهد له</marker> بدفع هذا المبلغ </example>
    <example type="correct"> تكفَّل بدفع هذا المبلغ </example>
  </rule>
<!-- verb_233_Aftqd_2la افتقد إلى -->
  <rule id="verb_233_Aftqd_2la" name="افتقد إلى">
    <pattern>
      <marker>
        <token inflected="yes" skip="1">اِفْتَقَدَ</token>
      </marker>
      <token regexp="yes">&forms_ila;</token>
    </pattern>
    <message>يفضل أن يقال: 
   <suggestion><match no="1" regexp_match="فتقد" regexp_replace="فتقر"/></suggestion>
</message>
    <example correction="تفتقر" type="incorrect"><marker>تفتقد</marker> قريتنا إلى كثير من الخدمات </example>
    <example type="correct"> تفتقر قريتُنا إلى كثير من الخدمات </example>
  </rule>

 <!-- verb_234_tqTb_rjl تَقَطَّبَ الرجُلُ -->
  <rule id="verb_234_tqTb_rjl" name="تَقَطَّب الرجل">
    <pattern>
      <marker>
        <token regexp="yes" skip="1">(&conj;)?(&verb_prefixes;)?تقطب.*</token>
      </marker>
      <token inflected="yes" postag="N.*;--.?" postag_regexp="yes" skip="1">رجل</token>
    </pattern>
    <message>الفعل هو: (قَطَب) أو (قَطَّب)، لا: (تقطَّب) 
   <suggestion><match no="1" regexp_match="تقطب" regexp_replace="قطب"/></suggestion>
   <suggestion><match no="1" regexp_match="تقطب" regexp_replace="قطّب"/></suggestion>
</message>
    <example correction="قطب|قطّب" type="incorrect"><marker>تقطب</marker> الرجل </example>
    <example type="correct"> قَطَبَ / قَطَّبَ الرجُلُ </example>
  </rule>
 <!-- verb_235_tlhf_Ela__tlhf_2la تلهَّفَ على | تلهف إلى -->
  <rule id="verb_235_tlhf_Ela__tlhf_2la" name="تلهف على | تلهف إلى">
    <pattern>
      <marker>
        <token inflected="yes" skip="1">تَلَهَّفَ</token>
        <or>
      <token regexp="yes">&forms_3ala;</token>
      <token regexp="yes">&forms_ila;</token>
        </or>
      </marker>
    </pattern>
    <message>(التلهُّف): التحسّر والتوجع 
   <suggestion><match no="1" regexp_match="تلهف" regexp_replace="تشوّق"/>&nbsp;<match no="2" regexp_match="عل" regexp_replace="إل"/></suggestion>
</message>
    <example correction="تشوّق إلى" type="incorrect"><marker>تلهف على</marker> الطعام</example>
    <example correction="تشوّق إليهما" type="incorrect"><marker>تلهف عليهما</marker></example>
    <example correction="يتشوّقون إليه" type="incorrect"><marker>يتلهفون إليه</marker> </example>
    <example type="correct"> تشوَّقَ إليه </example>
  </rule>
=======
    <!-- verb_232_tEhd_l تعهّد ل -->
    <rule id="verb_232_tEhd_l" name="تعهد ل">
      <pattern>
        <marker>
          <token inflected="yes" skip="1">تَعَهَّدَ</token>

        <or>
          <token regexp="yes" skip="1">&forms_lih;</token>
          <token postag="N.*;-L.?" postag_regexp="yes"/>
        </or>
        </marker>
      </pattern>
      <message>(تعهَّدََ الشيءَ): تفقَّدَهُ
        <suggestion><match no="1" regexp_match="تعهد" regexp_replace="تكفَّل"/></suggestion>
      </message>
      <example correction="تكفَّل" type="incorrect"><marker>تعهد له</marker> بدفع هذا المبلغ </example>
      <example type="correct"> تكفَّل بدفع هذا المبلغ </example>
    </rule>
    <!-- verb_233_Aftqd_2la افتقد إلى -->
    <rule id="verb_233_Aftqd_2la" name="افتقد إلى">
      <pattern>
        <marker>
          <token inflected="yes" skip="1">اِفْتَقَدَ</token>
        </marker>
          <token regexp="yes">&forms_ila;</token>
      </pattern>
      <message>يفضل أن يقال:
        <suggestion><match no="1" regexp_match="فتقد" regexp_replace="فتقر"/></suggestion>
      </message>
      <example correction="تفتقر" type="incorrect"><marker>تفتقد</marker> قريتنا إلى كثير من الخدمات </example>
      <example type="correct"> تفتقر قريتُنا إلى كثير من الخدمات </example>
    </rule>

    <!-- verb_234_tqTb_rjl تَقَطَّبَ الرجُلُ -->
    <rule id="verb_234_tqTb_rjl" name="تَقَطَّب الرجل">
      <pattern>
        <marker>
          <token regexp="yes" skip="1">(&conj;)?(&verb_prefixes;)?تقطب.*</token>
        </marker>
          <token inflected="yes" postag="N.*;--.?" postag_regexp="yes" skip="1">رجل</token>
      </pattern>
      <message>الفعل هو: (قَطَب) أو (قَطَّب)، لا: (تقطَّب)
        <suggestion><match no="1" regexp_match="تقطب" regexp_replace="قطب"/></suggestion>
        <suggestion><match no="1" regexp_match="تقطب" regexp_replace="قطّب"/></suggestion>
      </message>
      <example correction="قطب|قطّب" type="incorrect"><marker>تقطب</marker> الرجل </example>
      <example type="correct"> قَطَبَ / قَطَّبَ الرجُلُ </example>
    </rule>
    <!-- verb_235_tlhf_Ela__tlhf_2la تلهَّفَ على | تلهف إلى -->
    <rule id="verb_235_tlhf_Ela__tlhf_2la" name="تلهف على | تلهف إلى">
      <pattern>
        <marker>
          <token inflected="yes" skip="1">تَلَهَّفَ</token>
        <or>
          <token regexp="yes">&forms_3ala;</token>
          <token regexp="yes">&forms_ila;</token>
        </or>
        </marker>
      </pattern>
      <message>(التلهُّف): التحسّر والتوجع
        <suggestion><match no="1" regexp_match="تلهف" regexp_replace="تشوّق"/>&nbsp;<match no="2" regexp_match="عل" regexp_replace="إل"/></suggestion>
      </message>
      <example correction="تشوّق إلى" type="incorrect"><marker>تلهف على</marker> الطعام</example>
      <example correction="تشوّق إليهما" type="incorrect"><marker>تلهف عليهما</marker></example>
      <example correction="يتشوّقون إليه" type="incorrect"><marker>يتلهفون إليه</marker> </example>
      <example type="correct"> تشوَّقَ إليه </example>
    </rule>
>>>>>>> 6a3254d1

    <!-- verb_236_tmAda_Ela تمادى على -->
    <rule id="verb_236_tmAda_Ela" name="تمادى على">
      <pattern>
        <marker>
          <token inflected="yes" skip="1">تَمَادَى</token>
        </marker>
          <token regexp="yes">&forms_3ala;</token>
      </pattern>
      <message>يفضل أن يقال:
        <suggestion><match no="1" regexp_match="تمادى|تمادي|تماد" regexp_replace="تطاول"/></suggestion>
      </message>
      <example correction="تطاول" type="incorrect"><marker>تمادى</marker> فلان على فلان </example>
      <example correction="تطاولت" type="incorrect"><marker>تماديت</marker> على فلان </example>
      <example correction="تطاولوا" type="incorrect"><marker>تمادوا</marker> على فلان </example>
      <example type="correct"> تطاول فلان على فلان </example>
    </rule>

    <!-- verb_237_tmEn_fy_Amr تَمَعَّنَ في الأمر -->
    <rule id="verb_237_tmEn_fy_Amr" name="تمعن في أمر">
      <pattern>
        <marker>
          <token inflected="yes" skip="1">تَمَعَّنَ</token>
        </marker>
          <token regexp="yes">&forms_fi;</token>
      </pattern>
      <message>(تَمَعَّن): تصاغَرَ وتذلَّل, أنعم النظر في الأمر= أطال الفِكرة فيه، أَمْعَنَ النظر في الأمر = بالَغَ في استقصائه
        <suggestion>أَمْعَنَ النظر</suggestion>
        <suggestion>أنعم النظر</suggestion>
      </message>
      <example correction="أَمْعَنَ النظر|أنعم النظر" type="incorrect"><marker>تمعن</marker> في الامر </example>
      <example type="correct"> أنعم النظر في الأمر = أطال الفِكرة فيه </example>
      <example type="correct"> أَمْعَنَ النظر في الأمر = بالَغَ في استقصائه </example>
    </rule>
    <!-- verb_239_tnAzl_En تنازل عن -->
    <rule id="verb_239_tnAzl_En" name="تنازل عن">
      <pattern>
        <marker>
          <token inflected="yes" skip="1">تَنَازَلَ</token>
        </marker>
          <token regexp="yes">&forms_3an;</token>
      </pattern>
      <message>يفضل أن يقال:
        <suggestion><match no="1" regexp_match="تنازل" regexp_replace="نزل"/></suggestion>
      </message>
      <example correction="نزل" type="incorrect"><marker>تنازل</marker> فلان عن حقه </example>
      <example type="correct"> نزل فلانٌ عن حقِّه </example>
    </rule>

    <!-- verb_240_nqS_tjArb تنقصه التجارب -->
    <rule id="verb_240_nqS_tjArb" name="نقص تجارب">
      <pattern>
        <marker>
          <token inflected="yes" skip="1">نَقَصَ</token>
        </marker>
          <token inflected="yes" postag="N.*;--.?" postag_regexp="yes" regexp="yes">حكمة|خبرة|تجربة|تجارب</token>
      </pattern>
      <message>يفضل أن يقال: تعوزه التجارب والخبرة بدلا من تنقصه.
        <suggestion>تُعْوِزُه</suggestion>
      </message>
      <example correction="تُعْوِزُه" type="incorrect">هو عالم فذ ولكن <marker>تنقصه</marker> التجارب </example>
      <example type="correct"> هو عالِمٌ فذ ولكن تُعْوِزُهُ التجارب </example>
    </rule>

<<<<<<< HEAD
 <!-- verb_241_twAzE_fymA_bynhm توازعوه فيما بينهم -->
  <rule id="verb_241_twAzE_fymA_bynhm" name="توازع فيما بينهم">
    <pattern>
      <marker>
        <token regexp="yes">(&conj;)?(&verb_prefixes;)?توازع.*</token>
      </marker>
    </pattern>
    <message>ليس في العربية (توازع) بل توزّع
   <suggestion><match no="1" regexp_match="توازع" regexp_replace="توزّع"/></suggestion>
</message>
    <example correction="توزّعوه" type="incorrect"><marker>توازعوه</marker> فيما بينهم </example>
    <example type="correct"> توزَّعوه فيما بينهم </example>
  </rule>
 <!-- verb_242_twlj_Amr_bnfsh تولّج الأمرَ بنفسه -->
  <rule id="verb_242_twlj_Amr_bnfsh" name="تولج أمر بنفسه">
    <pattern>
      <marker>
        <token inflected="yes" skip="1">تَوَلَّجَ</token>
      </marker>
      <token inflected="yes" postag="N.*;--.?" postag_regexp="yes">أمر</token>
    </pattern>
    <message>(تولّج): دخل 
   <suggestion>تولّى</suggestion>
 <!-- Todo: conjugate -->
   <suggestion><match no="1" regexp_match="تولج" regexp_replace="تقلّد"/></suggestion>
</message>
    <example correction="تولّى|تقلّد" type="incorrect"><marker>تولج</marker> الأمر بنفسه </example>
    <example type="correct"> تولّى / تقلّد / الأمرَ بنفسه </example>
  </rule>
<!-- verb_243_jrd_lwn_AlqmyS جَرَدَ لونُ القميص -->
  <rule id="verb_243_jrd_lwn_AlqmyS" name="جرد لون القميص">
    <pattern>
      <marker>
        <token inflected="yes" skip="1">جَرَدَ</token>
      </marker>
      <token inflected="yes" postag="N.*;--.?" postag_regexp="yes">لون</token>
    </pattern>
    <message>(جَرِدَ الثوبُ): أَخْلَق. (جَرَد): قَشَر 
   <suggestion><match no="1" regexp_match="جرد" regexp_replace="نصل"/></suggestion>
</message>
    <example correction="نصل" type="incorrect"><marker>جرد</marker> لون القميص </example>
    <example type="correct"> نَصَلَ لونُه </example>
  </rule>
=======
    <!-- verb_241_twAzE_fymA_bynhm توازعوه فيما بينهم -->
    <rule id="verb_241_twAzE_fymA_bynhm" name="توازع فيما بينهم">
      <pattern>
        <marker>
          <token regexp="yes">(&conj;)?(&verb_prefixes;)?توازع.*</token>
        </marker>
      </pattern>
      <message>ليس في العربية (توازع) بل توزّع
        <suggestion><match no="1" regexp_match="توازع" regexp_replace="توزّع"/></suggestion>
      </message>
      <example correction="توزّعوه" type="incorrect"><marker>توازعوه</marker> فيما بينهم </example>
      <example type="correct"> توزَّعوه فيما بينهم </example>
    </rule>
    <!-- verb_242_twlj_Amr_bnfsh تولّج الأمرَ بنفسه -->
    <rule id="verb_242_twlj_Amr_bnfsh" name="تولج أمر بنفسه">
      <pattern>
        <marker>
          <token inflected="yes" skip="1">تَوَلَّجَ</token>
        </marker>
          <token inflected="yes" postag="N.*;--.?" postag_regexp="yes">أمر</token>
      </pattern>
      <message>(تولّج): دخل
        <suggestion>تولّى</suggestion>
    <!-- Todo: conjugate -->
        <suggestion><match no="1" regexp_match="تولج" regexp_replace="تقلّد"/></suggestion>
      </message>
      <example correction="تولّى|تقلّد" type="incorrect"><marker>تولج</marker> الأمر بنفسه </example>
      <example type="correct"> تولّى / تقلّد / الأمرَ بنفسه </example>
    </rule>
    <!-- verb_243_jrd_lwn_AlqmyS جَرَدَ لونُ القميص -->
    <rule id="verb_243_jrd_lwn_AlqmyS" name="جرد لون القميص">
      <pattern>
        <marker>
          <token inflected="yes" skip="1">جَرَدَ</token>
        </marker>
          <token inflected="yes" postag="N.*;--.?" postag_regexp="yes">لون</token>
      </pattern>
      <message>(جَرِدَ الثوبُ): أَخْلَق. (جَرَد): قَشَر
        <suggestion><match no="1" regexp_match="جرد" regexp_replace="نصل"/></suggestion>
      </message>
      <example correction="نصل" type="incorrect"><marker>جرد</marker> لون القميص </example>
      <example type="correct"> نَصَلَ لونُه </example>
    </rule>
>>>>>>> 6a3254d1

    <!-- verb_244_HlqAHlq_dhqn حلقت ذقَنه | حلق ذقنه -->
    <rule id="verb_244_HlqAHlq_dhqn" name="حلق¦أحلق ذقن">
      <pattern>
        <marker>
          <token inflected="yes" skip="1">حَلَقَ</token>
        </marker>
          <token inflected="yes" postag="N.*;--.?" postag_regexp="yes">ذقن</token>
      </pattern>
      <message>(الذقَن): مجتمع اللَّحْيَيْن من أسفلهما. (اللِّحية): شعر الخدَّين والذقَن
        <suggestion>لِحية</suggestion>
    <!-- Todo: conjugate -->
      </message>
      <example correction="لِحية" type="incorrect"><marker>حلقت</marker> ذقني </example>
      <example type="correct"> حلقتُ لِحيتي </example>
    </rule>
    <!-- verb_245_dAhm_Edw داهَمَنا العدوُّ -->
    <rule id="verb_245_dAhm_Edw" name="داهم عدو">
      <pattern>
        <marker>
          <token inflected="yes" skip="1">دَاهَمَ</token>
        </marker>
          <token inflected="yes" postag="N.*;--.?" postag_regexp="yes">عدو</token>
      </pattern>
      <message>يفضل أن يقال:
        <suggestion><match no="1" regexp_match="داهم" regexp_replace="دهم"/></suggestion>
      </message>
      <example correction="دهمنا" type="incorrect"><marker>داهمنا</marker> العدو </example>
      <example type="correct"> دَهَمَنا العدوُّ </example>
    </rule>

    <!-- verb_246_dAwl_fy_Amr دَاوَلَهُ في الأمرِ -->
    <rule id="verb_246_dAwl_fy_Amr" name="داول في أمر">
      <pattern>
        <marker>
          <token inflected="yes" skip="1">دَاوَلَ</token>
        </marker>
          <token regexp="yes">&forms_fi;</token>
      </pattern>
      <message>(داوَل الشيءَ بينهم): جعله متداولاً، تارة لهؤلاء وتارة لهؤلاء
        <suggestion><match no="1" regexp_match="داول" regexp_replace="شاور"/></suggestion>
        <suggestion><match no="1" regexp_match="داول" regexp_replace="باحث"/></suggestion>
      </message>
      <example correction="شاوره|باحثه" type="incorrect"><marker>داوله</marker> في الأمر </example>
      <example type="correct"> شَاوَرَهُ / باحثَه في الأمرِ </example>
    </rule>

<<<<<<< HEAD
  <!-- verb_247_dlf_sqf دَلَفَ السقفُ -->
  <rule id="verb_247_dlf_sqf" name="دلف سقف">
    <pattern>
      <marker>
        <token regexp="yes">(&conj;)?(&verb_prefixes;)?(دلف|دلفت)</token>
      </marker>
      <token inflected="yes" postag="N.*;--.?" postag_regexp="yes" regexp="yes">سقوف|سقف</token>
    </pattern>
    <message>(دَلَفَ الشيخُ): مشى مَشْياً بَطيئاً كمَن يَزحَف 
   <suggestion>وَكَفَ</suggestion>
</message>
    <example correction="وَكَفَ" type="incorrect"><marker>دلف</marker> السقف </example>
    <example type="correct"> وَكَفَ السقفُ </example>
  </rule>

 <!-- verb_248_dhs_syArt دَهَسَتْهُ السيارةُ -->
  <rule id="verb_248_dhs_syArt" name="دهسته السيارة">
    <pattern>
      <marker>
        <token regexp="yes">(&conj;)?(&verb_prefixes;)?(دهس|دهست)(&verb_encletics;)?</token>
=======
    <!-- verb_247_dlf_sqf دَلَفَ السقفُ -->
    <rule id="verb_247_dlf_sqf" name="دلف سقف">
      <pattern>
        <marker>
          <token regexp="yes">(&conj;)?(&verb_prefixes;)?(دلف|دلفت)</token>
        </marker>
          <token inflected="yes" postag="N.*;--.?" postag_regexp="yes" regexp="yes">سقوف|سقف</token>
      </pattern>
      <message>(دَلَفَ الشيخُ): مشى مَشْياً بَطيئاً كمَن يَزحَف
        <suggestion>وَكَفَ</suggestion>
      </message>
      <example correction="وَكَفَ" type="incorrect"><marker>دلف</marker> السقف </example>
      <example type="correct"> وَكَفَ السقفُ </example>
    </rule>

    <!-- verb_248_dhs_syArt دَهَسَتْهُ السيارةُ -->
    <rule id="verb_248_dhs_syArt" name="دهسته السيارة">
      <pattern>
        <marker>
          <token regexp="yes">(&conj;)?(&verb_prefixes;)?(دهس|دهست)(&verb_encletics;)?</token>
>>>>>>> 6a3254d1

        </marker>
          <token inflected="yes" postag="N.*;--.?" postag_regexp="yes">سيارة</token>
      </pattern>
      <message>يفضل أن يقال:
        <suggestion><match no="1" regexp_match="دهس" regexp_replace="دعس"/></suggestion>
      </message>
      <example correction="دعسته" type="incorrect"><marker>دهسته</marker> السيارة </example>
      <example type="correct"> دَعَسَتْهُ السيارةُ </example>
    </rule>

    <!-- verb_249_rtArthA_thwb رَتا الثوب | رَثا الثوبَ -->
    <rule id="verb_249_rtA_rthA_thwb" name="رتا|رثا ثوب">
      <pattern>
        <marker>
          <token inflected="yes" regexp="yes" skip="1">رَتَا|رَثَا</token>
        </marker>
          <token inflected="yes" postag="N.*;--.?" postag_regexp="yes">ثوب</token>
      </pattern>
      <message>(رَتا الرجُلُ): خَطَا. (رَثاه): بَكاهُ وعَدَّدَ مَحاسِنَه
        <suggestion><match no="1" regexp_match="رت|رث" regexp_replace="رف"/></suggestion>
        <suggestion><match no="1" regexp_match="رتا|رتو|رتي|رثا|رثو|رثي|رث|رت" regexp_replace="رفأ"/></suggestion>
      </message>
      <example correction="رفا|رفأ" type="incorrect"><marker>رتا</marker>   الثوب </example>
      <example correction="رفا|رفأ" type="incorrect"><marker>رثا</marker>  الثوب </example>
      <example correction="رفوت|رفأت" type="incorrect"><marker>رتوت</marker>   الثوب </example>
      <example correction="رفوت|رفأت" type="incorrect"><marker>رثوت</marker>  الثوب </example>
      <example correction="يرفو|يرفأ" type="incorrect"><marker>يرتو</marker>   الثوب </example>
      <example correction="يرفو|يرفأ" type="incorrect"><marker>يرثو</marker>  الثوب </example>
      <example correction="يرف|يرفأ" type="incorrect"><marker>يرت</marker>   الثوب </example>
      <example correction="يرف|يرفأ" type="incorrect"><marker>يرث</marker>  الثوب </example>
      <example type="correct"> رَفا الثوب أو رَفأَ الثوبَ </example>

<<<<<<< HEAD
  </rule>
 <!-- verb_251_rDkh_l رَضَخَ لمشيئته -->
  <rule id="verb_251_rDkh_l" name="رضخ ل">
    <pattern>
      <marker>
        <token inflected="yes" skip="1">رَضَخَ</token>
      </marker>
    <or>
   <token regexp="yes">&forms_lih;</token>
   <token postag="N.*;-L.?" postag_regexp="yes"></token>
    </or>
    </pattern>
    <message>(رَضَخَ الشيءَ): كَسَرَه 
   <suggestion><match no="1" regexp_match="رضخ" regexp_replace="خضع"/></suggestion>
   <suggestion>أذعن يذعن</suggestion>
   <suggestion>عَنَا يَعْنو</suggestion>
 <!-- Todo: conjugate -->
</message>
    <example correction="يخضع|أذعن يذعن|عَنَا يَعْنو" type="incorrect"><marker>يرضخ</marker> لمشيئته </example>
    <example type="correct"> خَضَعَ / أَذْعَنَ / عَنَا لمشيئته </example>
  </rule>
 <!-- verb_252_sHb_shkwa سَحَبَ شكوى -->
  <rule id="verb_252_sHb_shkwa" name="سحب شكوى">
    <pattern>
      <marker>
        <token inflected="yes" skip="1">سَحَبَ</token>
      </marker>
      <token inflected="yes" postag="N.*;--.?" postag_regexp="yes">شكوى</token>
    </pattern>
    <message>(سحب الشيءَ): جَرَّهُ على وجه الأرض 
   <suggestion>اسْتَرَدّ</suggestion>
 <!-- Todo: conjugate -->
</message>
    <example correction="اسْتَرَدّ" type="incorrect"><marker>سحب</marker> شكواه </example>
    <example type="correct"> اسْتَرَدَّ شكواه </example>
  </rule>

 <!-- verb_254_shHn_bDAEt_2la شُحِنَتِ البضاعةُ إلى -->
  <rule id="verb_254_shHn_bDAEt_2la" name="شُحِنَتِ البضاعةُ إلى">
    <pattern>
      <marker>
        <token inflected="yes" skip="1">شَحَنَ</token>
      </marker>
      <token inflected="yes" postag="N.*;--.?" postag_regexp="yes" regexp="yes">بضاعة|بضائع</token>
      <token regexp="yes">&forms_ila;</token>
    </pattern>
    <message>(شُحِنت السفينةُ بالبضاعة): مُلِئت بالبضاعة 
   <suggestion><match no="1" regexp_match="شحن" regexp_replace="حمل"/></suggestion>
   <suggestion><match no="1" regexp_match="شحن" regexp_replace="نقل"/></suggestion>
</message>
    <example correction="حملت|نقلت" type="incorrect"><marker>شحنت</marker> البضاعة إلى السفينة </example>
    <example type="correct"> حُمِلَتْ البضاعةُ إلى السفينة </example>
    <example type="correct"> نُقِلَتْ البضاعةُ إلى السفينة </example>
  </rule>
 <!-- verb_255_shE_shms شَعَّتِ الشمسُ -->
  <rule id="verb_255_shE_shms" name="شع شمس">
    <pattern>
      <marker>
        <token regexp="yes">(&conj;)?(شع|شعت)</token>
      </marker>
      <token inflected="yes" postag="N.*;--.?" postag_regexp="yes" skip="1">شمس</token>
    </pattern>
    <message>(شعَّ): تفرَّق وانتشر 
   <suggestion><match no="1" regexp_match="شع" regexp_replace="أَشَعّ"/></suggestion>
</message>
    <example correction="أَشَعّت" type="incorrect"><marker>شعت</marker> الشمس </example>
    <example type="correct"> أَشَعَّتِ الشمسُ </example>
  </rule>
<!-- verb_256_SlH_AkhTA2 صَلَّحَ أخطاءَ -->
  <rule id="verb_256_SlH_AkhTA2" name="صلح أخطاء">
    <pattern>
      <marker>
        <token inflected="yes" skip="1">صَلَّحَ</token>
      </marker>
      <token inflected="yes" postag="N.*;--.?" postag_regexp="yes" regexp="yes">خطأ|أخطاء|غلط|أغلاط</token>
    </pattern>
    <message>يفضل أن يقال: 
   <suggestion><match no="1" regexp_match="صلح" regexp_replace="صحّح"/></suggestion>
</message>
    <example correction="صحّح" type="incorrect"><marker>صلح</marker> أخطاء الكتاب </example>
    <example type="correct"> صَحَّحَ أخطاءَ الكتاب </example>
  </rule>
<!-- verb_257_SlH_syArt صَلَّحَ السيَّارةَ -->
  <rule id="verb_257_SlH_syArt" name="صلح سيارة">
    <antipattern>
      <marker>
        <token inflected="yes" postag="V.*;.*p.?.?;.*" postag_regexp="yes" skip="1">أَصْلَحَ</token>
      </marker>
      <token inflected="yes" postag="N.*;--.?" postag_regexp="yes">سيارة</token>
    </antipattern>
    <pattern>
      <marker>
        <token inflected="yes" postag="V.*;.*p.?.?;.*" postag_regexp="yes" skip="1">صَلَّحَ
<exception inflected="yes" scope="previous">أَصْلَحَ</exception></token>
      </marker>
      <token inflected="yes" postag="N.*;--.?" postag_regexp="yes">سيارة</token>
    </pattern>
    <message>يفضل أن يقال: 
   <suggestion><match no="1" regexp_match="صلح" regexp_replace="أصلح"/></suggestion>
</message>
    <example correction="أصلح" type="incorrect"><marker>صلح</marker> السيارة </example>
    <example correction="أصلحتم" type="incorrect"><marker>صلحتم</marker> السيارة </example>
    <example type="correct"> أَصْلَحَ السيارةَ </example>
    <example type="correct"> يُصْلحون السيارةَ </example>
  </rule>
  <!-- verb_261_gAfl_lS غافَلَ اللصُّ -->
  <rule id="verb_261_gAfl_lS" name="غافل لص">
    <pattern>
      <marker>
        <token regexp="yes">(&conj;)?(&verb_prefixes;)?(غافل)(&verb_encletics;)?</token>
      </marker>
      <token inflected="yes" postag="N.*;--.?" postag_regexp="yes" regexp="yes">لص|لصوص</token>
    </pattern>
    <message>يفضل أن يقال: 
   <suggestion><match no="1" regexp_match="غافل" regexp_replace="تغفّل"/></suggestion>
</message>
    <example correction="تغفّل" type="incorrect"><marker>غافل</marker> اللص الحارس ودخل البيت </example>
    <example type="correct"> تغفَّلَ اللصُّ الحارسَ ودخلَ البيتَ </example>
  </rule>
 <!-- verb_262_gTa_mqAl غَطَّى المقالُ -->
  <rule id="verb_262_gTa_mqAl" name="غطى مقال">
    <pattern>
      <marker>
        <token inflected="yes">غَطَّى</token>
      </marker>
      <token inflected="yes" postag="N.*;--.?" postag_regexp="yes">مقال</token>
    </pattern>
    <message>يفضل أن يقال: 
   <suggestion><match no="1" regexp_match="غطى|غطي|غط" regexp_replace="شمل"/></suggestion>
</message>
    <example correction="شمل" type="incorrect"><marker>غطى</marker> المقال النقاط المطلوبة </example>
    <example correction="يشمل" type="incorrect"><marker>يغطي</marker> المقال النقاط المطلوبة </example>
    <example correction="يشمل" type="incorrect">لم <marker>يغط</marker> المقال النقاط المطلوبة </example>
    <example type="correct"> شمل المقالُ النِّقاطَ المطلوبة </example>
  </rule>
<!-- verb_200_AHATh_ElmA أَحَاطَهُ عِلْماً -->
  <rule id="verb_200_AHATh_ElmA" name="أحاطه علما">
    <pattern>
      <marker>
        <token inflected="yes" postag="V.*;.*p.?.?;--H" postag_regexp="yes" skip="1">أَحَاطَ</token>
      </marker>
      <token>علما</token>
    </pattern>
    <message>(أحاط) فعلٌ لازم 
   <suggestion><match no="1" regexp_match="أحاط|أحط" regexp_replace="أعلم"/></suggestion>
</message>
    <example correction="أعلمه" type="incorrect"><marker>أحاطه</marker> علما </example>
    <example type="correct"> أَعْلَمَهُ </example>
  </rule>
 <!-- verb_200_AHATh_ElmA أَحَاطَهُ عِلْماً -->
  <rule id="verb_200_AHATh_ElmA_2" name="أحاطه علما">
    <pattern>
      <marker>
        <token inflected="yes" postag="V.*;.*f.?.?;--H" postag_regexp="yes" skip="1">أَحَاطَ</token>
      </marker>
      <token>علما</token>
    </pattern>
    <message>(أحاط) فعلٌ لازم 
   <suggestion><match no="1" regexp_match="حيط|حط" regexp_replace="علم"/></suggestion>
</message>
    <example correction="يعلمه" type="incorrect"><marker>يحيطه</marker> علما </example>
    <example correction="يعلمه" type="incorrect">لم <marker>يحطه</marker> علما </example>
    <example type="correct"> يعْلَمَهُ </example>
  </rule>
  <!-- verb_250_rshyt_flAnA رَشَيْتُ فلاناً -->
  <rule id="verb_250_rshyt_flAnA" name="رشيت فلانا">
    <pattern>
      <marker>
        <token regexp="yes">(&conj;)?رشيت(ما|م)?</token>
      </marker>
    </pattern>
    <message>يفضل أن يقال: 
   <suggestion><match no="1" regexp_match="رشيت" regexp_replace="رَشَوْت"/></suggestion>
</message>
    <example correction="رَشَوْت" type="incorrect"><marker>رشيت</marker> فلانا </example>
    <example type="correct"> رَشَوْتُ فلاناً </example>
  </rule>
=======
    </rule>
    <!-- verb_251_rDkh_l رَضَخَ لمشيئته -->
    <rule id="verb_251_rDkh_l" name="رضخ ل">
      <pattern>
        <marker>
          <token inflected="yes" skip="1">رَضَخَ</token>
        </marker>
        <or>
          <token regexp="yes">&forms_lih;</token>
          <token postag="N.*;-L.?" postag_regexp="yes"/>
        </or>
      </pattern>
      <message>(رَضَخَ الشيءَ): كَسَرَه
        <suggestion><match no="1" regexp_match="رضخ" regexp_replace="خضع"/></suggestion>
        <suggestion>أذعن يذعن</suggestion>
        <suggestion>عَنَا يَعْنو</suggestion>
    <!-- Todo: conjugate -->
      </message>
      <example correction="يخضع|أذعن يذعن|عَنَا يَعْنو" type="incorrect"><marker>يرضخ</marker> لمشيئته </example>
      <example type="correct"> خَضَعَ / أَذْعَنَ / عَنَا لمشيئته </example>
    </rule>
    <!-- verb_252_sHb_shkwa سَحَبَ شكوى -->
    <rule id="verb_252_sHb_shkwa" name="سحب شكوى">
      <pattern>
        <marker>
          <token inflected="yes" skip="1">سَحَبَ</token>
        </marker>
          <token inflected="yes" postag="N.*;--.?" postag_regexp="yes">شكوى</token>
      </pattern>
      <message>(سحب الشيءَ): جَرَّهُ على وجه الأرض
        <suggestion>اسْتَرَدّ</suggestion>
    <!-- Todo: conjugate -->
      </message>
      <example correction="اسْتَرَدّ" type="incorrect"><marker>سحب</marker> شكواه </example>
      <example type="correct"> اسْتَرَدَّ شكواه </example>
    </rule>

    <!-- verb_254_shHn_bDAEt_2la شُحِنَتِ البضاعةُ إلى -->
    <rule id="verb_254_shHn_bDAEt_2la" name="شُحِنَتِ البضاعةُ إلى">
      <pattern>
        <marker>
          <token inflected="yes" skip="1">شَحَنَ</token>
        </marker>
          <token inflected="yes" postag="N.*;--.?" postag_regexp="yes" regexp="yes">بضاعة|بضائع</token>
          <token regexp="yes">&forms_ila;</token>
      </pattern>
      <message>(شُحِنت السفينةُ بالبضاعة): مُلِئت بالبضاعة
        <suggestion><match no="1" regexp_match="شحن" regexp_replace="حمل"/></suggestion>
        <suggestion><match no="1" regexp_match="شحن" regexp_replace="نقل"/></suggestion>
      </message>
      <example correction="حملت|نقلت" type="incorrect"><marker>شحنت</marker> البضاعة إلى السفينة </example>
      <example type="correct"> حُمِلَتْ البضاعةُ إلى السفينة </example>
      <example type="correct"> نُقِلَتْ البضاعةُ إلى السفينة </example>
    </rule>
    <!-- verb_255_shE_shms شَعَّتِ الشمسُ -->
    <rule id="verb_255_shE_shms" name="شع شمس">
      <pattern>
        <marker>
          <token regexp="yes">(&conj;)?(شع|شعت)</token>
        </marker>
          <token inflected="yes" postag="N.*;--.?" postag_regexp="yes" skip="1">شمس</token>
      </pattern>
      <message>(شعَّ): تفرَّق وانتشر
        <suggestion><match no="1" regexp_match="شع" regexp_replace="أَشَعّ"/></suggestion>
      </message>
      <example correction="أَشَعّت" type="incorrect"><marker>شعت</marker> الشمس </example>
      <example type="correct"> أَشَعَّتِ الشمسُ </example>
    </rule>
    <!-- verb_256_SlH_AkhTA2 صَلَّحَ أخطاءَ -->
    <rule id="verb_256_SlH_AkhTA2" name="صلح أخطاء">
      <pattern>
        <marker>
          <token inflected="yes" skip="1">صَلَّحَ</token>
        </marker>
          <token inflected="yes" postag="N.*;--.?" postag_regexp="yes" regexp="yes">خطأ|أخطاء|غلط|أغلاط</token>
      </pattern>
      <message>يفضل أن يقال:
        <suggestion><match no="1" regexp_match="صلح" regexp_replace="صحّح"/></suggestion>
      </message>
      <example correction="صحّح" type="incorrect"><marker>صلح</marker> أخطاء الكتاب </example>
      <example type="correct"> صَحَّحَ أخطاءَ الكتاب </example>
    </rule>
    <!-- verb_257_SlH_syArt صَلَّحَ السيَّارةَ -->
    <rule id="verb_257_SlH_syArt" name="صلح سيارة">
      <antipattern>
        <marker>
          <token inflected="yes" postag="V.*;.*p.?.?;.*" postag_regexp="yes" skip="1">أَصْلَحَ</token>
        </marker>
          <token inflected="yes" postag="N.*;--.?" postag_regexp="yes">سيارة</token>
      </antipattern>
      <pattern>
        <marker>
          <token inflected="yes" postag="V.*;.*p.?.?;.*" postag_regexp="yes" skip="1">صَلَّحَ
            <exception inflected="yes" scope="previous">أَصْلَحَ</exception></token>
        </marker>
          <token inflected="yes" postag="N.*;--.?" postag_regexp="yes">سيارة</token>
      </pattern>
      <message>يفضل أن يقال:
        <suggestion><match no="1" regexp_match="صلح" regexp_replace="أصلح"/></suggestion>
      </message>
      <example correction="أصلح" type="incorrect"><marker>صلح</marker> السيارة </example>
      <example correction="أصلحتم" type="incorrect"><marker>صلحتم</marker> السيارة </example>
      <example type="correct"> أَصْلَحَ السيارةَ </example>
      <example type="correct"> يُصْلحون السيارةَ </example>
    </rule>
    <!-- verb_261_gAfl_lS غافَلَ اللصُّ -->
    <rule id="verb_261_gAfl_lS" name="غافل لص">
      <pattern>
        <marker>
          <token regexp="yes">(&conj;)?(&verb_prefixes;)?(غافل)(&verb_encletics;)?</token>
        </marker>
          <token inflected="yes" postag="N.*;--.?" postag_regexp="yes" regexp="yes">لص|لصوص</token>
      </pattern>
      <message>يفضل أن يقال:
        <suggestion><match no="1" regexp_match="غافل" regexp_replace="تغفّل"/></suggestion>
      </message>
      <example correction="تغفّل" type="incorrect"><marker>غافل</marker> اللص الحارس ودخل البيت </example>
      <example type="correct"> تغفَّلَ اللصُّ الحارسَ ودخلَ البيتَ </example>
    </rule>
    <!-- verb_262_gTa_mqAl غَطَّى المقالُ -->
    <rule id="verb_262_gTa_mqAl" name="غطى مقال">
      <pattern>
        <marker>
          <token inflected="yes">غَطَّى</token>
        </marker>
          <token inflected="yes" postag="N.*;--.?" postag_regexp="yes">مقال</token>
      </pattern>
      <message>يفضل أن يقال:
        <suggestion><match no="1" regexp_match="غطى|غطي|غط" regexp_replace="شمل"/></suggestion>
      </message>
      <example correction="شمل" type="incorrect"><marker>غطى</marker> المقال النقاط المطلوبة </example>
      <example correction="يشمل" type="incorrect"><marker>يغطي</marker> المقال النقاط المطلوبة </example>
      <example correction="يشمل" type="incorrect">لم <marker>يغط</marker> المقال النقاط المطلوبة </example>
      <example type="correct"> شمل المقالُ النِّقاطَ المطلوبة </example>
    </rule>
    <!-- verb_200_AHATh_ElmA أَحَاطَهُ عِلْماً -->
    <rule id="verb_200_AHATh_ElmA" name="أحاطه علما">
      <pattern>
        <marker>
          <token inflected="yes" postag="V.*;.*p.?.?;--H" postag_regexp="yes" skip="1">أَحَاطَ</token>
        </marker>
          <token>علما</token>
      </pattern>
      <message>(أحاط) فعلٌ لازم
        <suggestion><match no="1" regexp_match="أحاط|أحط" regexp_replace="أعلم"/></suggestion>
      </message>
      <example correction="أعلمه" type="incorrect"><marker>أحاطه</marker> علما </example>
      <example type="correct"> أَعْلَمَهُ </example>
    </rule>
    <!-- verb_200_AHATh_ElmA أَحَاطَهُ عِلْماً -->
    <rule id="verb_200_AHATh_ElmA_2" name="أحاطه علما">
      <pattern>
        <marker>
          <token inflected="yes" postag="V.*;.*f.?.?;--H" postag_regexp="yes" skip="1">أَحَاطَ</token>
        </marker>
          <token>علما</token>
      </pattern>
      <message>(أحاط) فعلٌ لازم
        <suggestion><match no="1" regexp_match="حيط|حط" regexp_replace="علم"/></suggestion>
      </message>
      <example correction="يعلمه" type="incorrect"><marker>يحيطه</marker> علما </example>
      <example correction="يعلمه" type="incorrect">لم <marker>يحطه</marker> علما </example>
      <example type="correct"> يعْلَمَهُ </example>
    </rule>
    <!-- verb_250_rshyt_flAnA رَشَيْتُ فلاناً -->
    <rule id="verb_250_rshyt_flAnA" name="رشيت فلانا">
      <pattern>
        <marker>
          <token regexp="yes">(&conj;)?رشيت(ما|م)?</token>
        </marker>
      </pattern>
      <message>يفضل أن يقال:
        <suggestion><match no="1" regexp_match="رشيت" regexp_replace="رَشَوْت"/></suggestion>
      </message>
      <example correction="رَشَوْت" type="incorrect"><marker>رشيت</marker> فلانا </example>
      <example type="correct"> رَشَوْتُ فلاناً </example>
    </rule>
>>>>>>> 6a3254d1

    <!-- verb_265_fls_AltAjr فَلَّسَ التاجرُ -->
    <rule id="verb_265_fls_AltAjr" name="فلس التاجر">
      <antipattern>
        <marker>
          <token inflected="yes">أَفْلَسَ</token>
        </marker>
          <token inflected="yes" postag="N.*;--.?" postag_regexp="yes">تاجر</token>
      </antipattern>
      <pattern>
        <marker>
          <token inflected="yes">فَلَّسَ</token>
        </marker>
          <token inflected="yes" postag="N.*;--.?" postag_regexp="yes">تاجر</token>
      </pattern>
      <message>(فَلَّسَ القاضي التاجرَ): حَكَمَ بإفلاسه
        <suggestion>أفلس</suggestion>
      </message>
      <example correction="أفلس" type="incorrect"><marker>فلس</marker> التاجر </example>
      <example type="correct"> أَفْلَسَ التاجرُ </example>
      <example type="correct">  يفلس التاجرُ </example>
    </rule>
    <!-- verb_266_qrf_mn قَرِفَ من -->
    <rule id="verb_266_qrf_mn" name="قرف من">
      <pattern>
        <marker>
          <token inflected="yes" postag="V.*;.*(p|i).?.?;.*" postag_regexp="yes" skip="1">قَرِفَ</token>
        </marker>
          <token regexp="yes">&forms_min;</token>
      </pattern>
      <message>(قَرِفَ فلانٌ): دَانَى المرضَ
        <suggestion><match no="1" regexp_match="قرف" regexp_replace="اشْمَأَزّ"/></suggestion>
      </message>
      <example correction="اشْمَأَزّ" type="incorrect"><marker>قرف</marker> منه </example>
      <example type="correct"> اشْمَأَزَّ منه </example>
    </rule>
    <!-- verb_266_qrf_mn قَرِفَ من -->
    <rule id="verb_266_qrf_mn_2" name="قرف من">
      <pattern>
        <marker>
          <token inflected="yes" postag="V.*;.*f.?.?;.*" postag_regexp="yes" skip="1">قَرِفَ</token>
        </marker>
          <token regexp="yes">&forms_min;</token>
      </pattern>
      <message>(قَرِفَ فلانٌ): دَانَى المرضَ
        <suggestion><match no="1" regexp_match="قرف" regexp_replace="شْمَئِزّ"/></suggestion>
      </message>
      <example correction="يشْمَئِزّ" type="incorrect"><marker>يقرف</marker> منه </example>
      <example type="correct"> يشمئز منه </example>
    </rule>
    <!-- verb_267_qfl_AlbAb قَفَلَ البابَ -->
    <rule id="verb_267_qfl_AlbAb" name="قفل الباب">
      <antipattern>
        <marker>
          <token inflected="yes" skip="1">أَقْفَلَ</token>
        </marker>
          <token inflected="yes" postag="N.*;--.?" postag_regexp="yes">باب</token>
      </antipattern>
      <pattern>
        <marker>
          <token inflected="yes" postag="V.*;.*p.?.?;.*" postag_regexp="yes" skip="1">قَفَلَ</token>
        </marker>
          <token inflected="yes" postag="N.*;--.?" postag_regexp="yes">باب</token>
      </pattern>
      <message>(قَفَل): رجع من سَفره. (أقْفَلَ البابَ): أغْلَقَه بالقفل
        <suggestion><match no="1" regexp_match="قفل" regexp_replace="أَقْفَل"/></suggestion>
      </message>
      <example correction="أَقْفَل" type="incorrect"><marker>قفل</marker> الباب، فهو مقفول </example>
      <example type="correct"> أَقْفَلَ البابَ، فهو مُقْفَلٌ </example>
      <example type="correct"> يُقْفل البابَ، فهو مُقْفَلٌ </example>
    </rule>

    <!-- verb_269_kra_Albyt كَرَى البيتَ -->
    <rule id="verb_269_kra_Albyt" name="كرى البيت">
      <antipattern>
        <marker>
          <token inflected="yes" postag="V.*;*.p.?.?;.*" postag_regexp="yes" skip="1">أَكْرَى</token>
        </marker>
          <token inflected="yes" postag="N.*;--.?" postag_regexp="yes">بيت</token>
      </antipattern>
      <pattern>
        <marker>
          <token inflected="yes" postag="V.*;*.p.?.?;.*" postag_regexp="yes" skip="1">كَرَى</token>
        </marker>
          <token inflected="yes" postag="N.*;--.?" postag_regexp="yes">بيت</token>
      </pattern>
      <message>(كَرَى الأرضَ): حَفَرَهَا. (كَرِيَ الرجلُ): نَعَسَ أو نامَ
        <suggestion><match no="1" regexp_match="كر" regexp_replace="أكر"/></suggestion>
      </message>
      <example correction="أكرى" type="incorrect"><marker>كرى</marker> البيت </example>
      <example correction="أكريت" type="incorrect"><marker>كريت</marker> البيت </example>
      <example type="correct"> أَكْرَى البيتَ </example>
    </rule>
    <!-- verb_270_ksr_AlqAnwn كَسَرَ القانونَ -->
    <rule id="verb_270_ksr_AlqAnwn" name="كسر القانون">
      <pattern>
        <marker>
          <token inflected="yes" skip="1">كَسَرَ</token>
        </marker>
          <token inflected="yes" postag="N.*;--.?" postag_regexp="yes" regexp="yes">قاعدة|قواعد|قوانين|نظام|أنظمة|قانون</token>
      </pattern>
      <message>يفضل أن يقال:
        <suggestion><match no="1" regexp_match="كسر" regexp_replace="خالف"/></suggestion>
      </message>
      <example correction="خالف" type="incorrect"><marker>كسر</marker> القانون </example>
      <example type="correct"> خَالفَ القانونَ </example>
    </rule>

<<<<<<< HEAD
<!-- verb_272_ljm_AljwAd لَجَمَ الجوادَ -->
  <rule id="verb_272_ljm_AljwAd" name="لجم الجواد">
    <antipattern>
      <marker>
        <token inflected="yes" skip="1">أَلْجَمَ</token>
      </marker>
      <token inflected="yes" postag="N.*;--.?" postag_regexp="yes" regexp="yes">جواد|جياد|حصان|أحصنة|فرس</token>
    </antipattern>
    <pattern>
      <marker>
        <token inflected="yes" postag="V.*;.*p.?.?;.*" postag_regexp="yes" skip="1">لَجَمَ</token>
      </marker>
      <token inflected="yes" postag="N.*;--.?" postag_regexp="yes" regexp="yes">جواد|جياد|حصان|أحصنة|فرس</token>
    </pattern>
    <message>(لَجَمَ الثوبَ): خاطَه 
   <suggestion><match no="1" regexp_match="لجم" regexp_replace="ألجم"/></suggestion>
</message>
    <example correction="ألجم" type="incorrect"><marker>لجم</marker> الجواد </example>
    <example type="correct">  ألْجَمَ الجوادَ  باللجام</example>
  </rule>
  <!-- verb_273_lSq_Alwrq_bAlSmg لَصَقَ الورقَ بالصمغِ -->
  <rule id="verb_273_lSq_Alwrq_bAlSmg" name="لصق الورق بالصمغ">
    <antipattern>
      <marker>
        <token inflected="yes" skip="1">أَلْصَقَ</token>
      </marker>
      <token inflected="yes" postag="N.*;-B.?" postag_regexp="yes" regexp="yes">غراء|صمغ|لاصق</token>
    </antipattern>
    <pattern>
      <marker>
        <token inflected="yes" postag="V.*;.*p.?.?;.*" postag_regexp="yes" skip="1">لَصِقَ</token>
      </marker>
      <token inflected="yes" postag="N.*;-B.?" postag_regexp="yes" regexp="yes">غراء|صمغ|لاصق</token>
    </pattern>
    <message>(لَصِقَ الشيءُ بغيره): لَزِقَ به. وهو فعلٌ لازم 
   <suggestion><match no="1" regexp_match="لصق" regexp_replace="أَلْصَق"/></suggestion>
</message>
    <example correction="أَلْصَق" type="incorrect"><marker>لصق</marker> الورق بالصمغ </example>
    <example type="correct"> أَلْصَقَ الورقَ بالصمغِ </example>
  </rule>
 <!-- verb_274_lgA_AlmshrwE لَغَا المشروعَ -->
  <rule id="verb_274_lgA_AlmshrwE" name="لغا المشروع">
    <pattern>
      <marker>
        <token regexp="yes" skip="1">لغا|لغى|لغت|لغوا|لغيت</token>
      </marker>
      <token inflected="yes" postag="N.*;--.?" postag_regexp="yes">مشروع</token>
    </pattern>
    <message>(لغا الشيءُ): بَطَلَ، وهو فعلٌ لازم.. يقال: (بَطَلَ البيعُ، فالبيع باطلٌ/لاغٍ) 
   <suggestion>أَلْغَى</suggestion>
</message>
    <example correction="أَلْغَى" type="incorrect"><marker>لغا</marker> خالد المشروع، فالمشروع لاغ </example>
    <example type="correct"> أَلْغَى خالدٌ المشروعَ، فالمشروعُ مُلْغًى </example>
  </rule>
<!-- verb_275_lfzh_AnfAsh لفظ أنفاسَه -->
  <rule id="verb_275_lfzh_AnfAsh" name="لفظ أنفاسه">
    <pattern>
      <marker>
      <token inflected="yes" skip="1">لَفَظَ</token>
      <token inflected="yes" postag="N.*;--.?" postag_regexp="yes" regexp="yes">أنفاس|نفس</token>
    </marker>
    </pattern>
    <message>يفضل أن يقال: 
   <suggestion>انقضت&nbsp;<match no="2"/></suggestion>
   <suggestion>انقطعت&nbsp;<match no="2"/></suggestion>
</message>
    <example correction="انقضت أنفاسه|انقطعت أنفاسه" type="incorrect"><marker>لفظ فلان أنفاسه</marker> </example>
    <example correction="انقضت أنفاسي|انقطعت أنفاسي" type="incorrect"><marker>لفظت  أنفاسي</marker> </example>
    <example type="correct"> انقضتْ أنفاسُ فلان </example>
    <example type="correct">  انقطعتْ أنفاسُ فلان </example>
  </rule>

  <!-- verb_277_ngz_AldAbt نغز الدابةَ -->
  <rule id="verb_277_ngz_AldAbt" name="نغز الدابة">
    <pattern>
      <marker>
        <token inflected="yes" skip="1">نَغَزَ</token>
      </marker>
      <token inflected="yes" postag="N.*;--.?" postag_regexp="yes">دابة</token>
    </pattern>
    <message>يفضل أن يقال: 
   <suggestion><match no="1" regexp_match="نغز" regexp_replace="نخز"/></suggestion>
</message>
    <example correction="نخز" type="incorrect"><marker>نغز</marker> الدابة بعصاه </example>
    <example type="correct"> نخز الدابةَ بعصاه </example>
  </rule>
  <!-- verb_278_nfdh_Sbrh نَفَذَ صَبْرُهُ -->
  <rule id="verb_278_nfdh_Sbrh" name="نـفذ صبره">
    <pattern>
      <marker>
        <token inflected="yes">نَفَذَ</token>
      </marker>
      <token inflected="yes" postag="N.*;--.?" postag_regexp="yes">صبر</token>
    </pattern>
    <message>يفضل أن يقال: 
   <suggestion><match no="1" regexp_match="نفذ" regexp_replace="نفد"/></suggestion>
</message>
    <example correction="نفد" type="incorrect"><marker>نفذ</marker> صبره </example>
    <example type="correct"> نَفِدَ صَبْرُهُ </example>
  </rule>
 <!-- verb_280_hds_fy_AlAmr هَدَسَ في الأمر -->
  <rule id="verb_280_hds_fy_AlAmr" name="هدس في الأمر">
    <pattern>
      <marker>
        <token regexp="yes" skip="1">(&conj;)?(&verb_prefixes;)?(هدس|هدست)</token>
        <token regexp="yes">&forms_fi;</token>
        <token inflected="yes" postag="N.*;--.?" postag_regexp="yes" min="0">أمر</token>
      </marker>
    </pattern>
    <message>يفضل أن يقال: 
   <suggestion><match no="1" regexp_match="هدس" regexp_replace="هجس"/>&nbsp;<match no="3"/>&nbsp;<match no="2"/></suggestion>
</message>
    <example correction="هجس الأمر في" type="incorrect"><marker>هدس في الأمر</marker> </example>
    <example type="correct"> هَجَسَ الأمرُ في صدره </example>
  </rule>
 <!-- verb_281_wjd_Elyh وَجَدَ عليه -->
  <rule id="verb_281_wjd_Elyh" name="وجد عليه">
    <pattern>
      <marker>
        <token inflected="yes" skip="1">وَجَدَ</token>
      </marker>
      <token regexp="yes">&forms_3ala;</token>
    </pattern>
    <message>(وجَدَ عليه): غَضِبَ عليه، (وَجَدَ به): أَحَبَّه 
   <suggestion><match no="1" regexp_match="وجد|يجد|جد" regexp_replace="حزن"/></suggestion>
</message>
    <example correction="حزن" type="incorrect"><marker>وجد</marker> عليه </example>
    <example type="correct"> حَزِنَ عليه </example>
  </rule>
<!-- verb_282_wfa_Alkyl وَفَى الكَيْلَ -->
  <rule id="verb_282_wfa_Alkyl" name="وفى الكيل">
    <antipattern>
      <marker>
        <token inflected="yes" skip="1">أَوْفَى</token>
      </marker>
      <token inflected="yes" postag="N.*;--.?" postag_regexp="yes">كيل</token>
    </antipattern>
    <pattern>
      <marker>
        <token inflected="yes" postag="V.*;.*p.?.?;.*" postag_regexp="yes" skip="1">وَفَى</token>
      </marker>
      <token inflected="yes" postag="N.*;--.?" postag_regexp="yes">كيل</token>
    </pattern>
    <message>يفضل أن يقال: 
   <suggestion><match no="1" regexp_match="وف" regexp_replace="أوف"/></suggestion>
</message>
    <example correction="أوفى" type="incorrect"><marker>وفى</marker> الكيل </example>
    <example type="correct"> أَوْفَى الكيلَ </example>
  </rule>
  <!-- verb_283_wqdt_AlHTb وَقَدْتُ الحطبَ -->
  <rule id="verb_283_wqdt_AlHTb" name="وقدت الحطب">
    <antipattern>
      <marker>
        <token inflected="yes" skip="1">أوْقَدَ</token>
      </marker>
      <token inflected="yes" postag="N.*;--.?" postag_regexp="yes" regexp="yes">حطب|خشب</token>
    </antipattern>
    <pattern>
      <marker>
        <token inflected="yes" postag="V.*;.*p.?.?;.*" postag_regexp="yes" skip="1">وَقَّدَ</token>
      </marker>
      <token inflected="yes" postag="N.*;--.?" postag_regexp="yes" regexp="yes">حطب|خشب</token>
    </pattern>
    <message>يفضل أن يقال: 
   <suggestion><match no="1" regexp_match="وقد" regexp_replace="أوقد"/></suggestion>
</message>
    <example correction="أوقدت" type="incorrect"><marker>وقدت</marker> الحطب </example>
    <example type="correct"> أوْقَدْتُ الحطبَ </example>
  </rule>
<!-- verb_284_wlE_AlnAr وَلَّعَ النارَ -->
  <rule id="verb_284_wlE_AlnAr" name="ولع النار">
    <pattern>
      <marker>
        <token inflected="yes" postag="V.*;.*[pi].?.?;.*" postag_regexp="yes" skip="1">وَلَّعَ</token>
      </marker>
      <token inflected="yes" postag="N.*;--.?" postag_regexp="yes">نار</token>
    </pattern>
    <message>(وَلَّع فلاناً به): أغراه 
   <suggestion><match no="1" regexp_match="ولع" regexp_replace="أشعل"/></suggestion>
   <suggestion><match no="1" regexp_match="ولع" regexp_replace="أوقد"/></suggestion>
</message>
    <example correction="أشعل|أوقد" type="incorrect"><marker>ولع</marker> النار </example>
    <example type="correct"> أَشْعَلَ / أَوْقَدَ النارَ </example>
  </rule>
<!-- verb_284_wlE_AlnAr وَلَّعَ النارَ -->
  <rule id="verb_284_wlE_AlnAr_2" name="ولع النار">
    <pattern>
      <marker>
        <token inflected="yes" postag="V.*;.*[^pi].?.?;.*" postag_regexp="yes" skip="1">وَلَّعَ</token>
      </marker>
      <token inflected="yes" postag="N.*;--.?" postag_regexp="yes">نار</token>
    </pattern>
    <message>(وَلَّع فلاناً به): أغراه 
   <suggestion><match no="1" regexp_match="ولع" regexp_replace="شعل"/></suggestion>
   <suggestion><match no="1" regexp_match="ولع" regexp_replace="وقد"/></suggestion>
</message>
    <example correction="يشعل|يوقد" type="incorrect"><marker>يولع</marker> النار </example>
    <example type="correct"> يشْعل  النار/ يوْقَدَ النارَ </example>
  </rule>
=======
    <!-- verb_272_ljm_AljwAd لَجَمَ الجوادَ -->
    <rule id="verb_272_ljm_AljwAd" name="لجم الجواد">
      <antipattern>
        <marker>
          <token inflected="yes" skip="1">أَلْجَمَ</token>
        </marker>
          <token inflected="yes" postag="N.*;--.?" postag_regexp="yes" regexp="yes">جواد|جياد|حصان|أحصنة|فرس</token>
      </antipattern>
      <pattern>
        <marker>
          <token inflected="yes" postag="V.*;.*p.?.?;.*" postag_regexp="yes" skip="1">لَجَمَ</token>
        </marker>
          <token inflected="yes" postag="N.*;--.?" postag_regexp="yes" regexp="yes">جواد|جياد|حصان|أحصنة|فرس</token>
      </pattern>
      <message>(لَجَمَ الثوبَ): خاطَه
        <suggestion><match no="1" regexp_match="لجم" regexp_replace="ألجم"/></suggestion>
      </message>
      <example correction="ألجم" type="incorrect"><marker>لجم</marker> الجواد </example>
      <example type="correct">  ألْجَمَ الجوادَ  باللجام</example>
    </rule>
    <!-- verb_273_lSq_Alwrq_bAlSmg لَصَقَ الورقَ بالصمغِ -->
    <rule id="verb_273_lSq_Alwrq_bAlSmg" name="لصق الورق بالصمغ">
      <antipattern>
        <marker>
          <token inflected="yes" skip="1">أَلْصَقَ</token>
        </marker>
          <token inflected="yes" postag="N.*;-B.?" postag_regexp="yes" regexp="yes">غراء|صمغ|لاصق</token>
      </antipattern>
      <pattern>
        <marker>
          <token inflected="yes" postag="V.*;.*p.?.?;.*" postag_regexp="yes" skip="1">لَصِقَ</token>
        </marker>
          <token inflected="yes" postag="N.*;-B.?" postag_regexp="yes" regexp="yes">غراء|صمغ|لاصق</token>
      </pattern>
      <message>(لَصِقَ الشيءُ بغيره): لَزِقَ به. وهو فعلٌ لازم
        <suggestion><match no="1" regexp_match="لصق" regexp_replace="أَلْصَق"/></suggestion>
      </message>
      <example correction="أَلْصَق" type="incorrect"><marker>لصق</marker> الورق بالصمغ </example>
      <example type="correct"> أَلْصَقَ الورقَ بالصمغِ </example>
    </rule>
    <!-- verb_274_lgA_AlmshrwE لَغَا المشروعَ -->
    <rule id="verb_274_lgA_AlmshrwE" name="لغا المشروع">
      <pattern>
        <marker>
          <token regexp="yes" skip="1">لغا|لغى|لغت|لغوا|لغيت</token>
        </marker>
          <token inflected="yes" postag="N.*;--.?" postag_regexp="yes">مشروع</token>
      </pattern>
      <message>(لغا الشيءُ): بَطَلَ، وهو فعلٌ لازم.. يقال: (بَطَلَ البيعُ، فالبيع باطلٌ/لاغٍ)
        <suggestion>أَلْغَى</suggestion>
      </message>
      <example correction="أَلْغَى" type="incorrect"><marker>لغا</marker> خالد المشروع، فالمشروع لاغ </example>
      <example type="correct"> أَلْغَى خالدٌ المشروعَ، فالمشروعُ مُلْغًى </example>
    </rule>
    <!-- verb_275_lfzh_AnfAsh لفظ أنفاسَه -->
    <rule id="verb_275_lfzh_AnfAsh" name="لفظ أنفاسه">
      <pattern>
        <marker>
          <token inflected="yes" skip="1">لَفَظَ</token>
          <token inflected="yes" postag="N.*;--.?" postag_regexp="yes" regexp="yes">أنفاس|نفس</token>
        </marker>
      </pattern>
      <message>يفضل أن يقال:
        <suggestion>انقضت&nbsp;<match no="2"/></suggestion>
        <suggestion>انقطعت&nbsp;<match no="2"/></suggestion>
      </message>
      <example correction="انقضت أنفاسه|انقطعت أنفاسه" type="incorrect"><marker>لفظ فلان أنفاسه</marker> </example>
      <example correction="انقضت أنفاسي|انقطعت أنفاسي" type="incorrect"><marker>لفظت  أنفاسي</marker> </example>
      <example type="correct"> انقضتْ أنفاسُ فلان </example>
      <example type="correct">  انقطعتْ أنفاسُ فلان </example>
    </rule>

    <!-- verb_277_ngz_AldAbt نغز الدابةَ -->
    <rule id="verb_277_ngz_AldAbt" name="نغز الدابة">
      <pattern>
        <marker>
          <token inflected="yes" skip="1">نَغَزَ</token>
        </marker>
          <token inflected="yes" postag="N.*;--.?" postag_regexp="yes">دابة</token>
      </pattern>
      <message>يفضل أن يقال:
        <suggestion><match no="1" regexp_match="نغز" regexp_replace="نخز"/></suggestion>
      </message>
      <example correction="نخز" type="incorrect"><marker>نغز</marker> الدابة بعصاه </example>
      <example type="correct"> نخز الدابةَ بعصاه </example>
    </rule>
    <!-- verb_278_nfdh_Sbrh نَفَذَ صَبْرُهُ -->
    <rule id="verb_278_nfdh_Sbrh" name="نـفذ صبره">
      <pattern>
        <marker>
          <token inflected="yes">نَفَذَ</token>
        </marker>
          <token inflected="yes" postag="N.*;--.?" postag_regexp="yes">صبر</token>
      </pattern>
      <message>يفضل أن يقال:
        <suggestion><match no="1" regexp_match="نفذ" regexp_replace="نفد"/></suggestion>
      </message>
      <example correction="نفد" type="incorrect"><marker>نفذ</marker> صبره </example>
      <example type="correct"> نَفِدَ صَبْرُهُ </example>
    </rule>
    <!-- verb_280_hds_fy_AlAmr هَدَسَ في الأمر -->
    <rule id="verb_280_hds_fy_AlAmr" name="هدس في الأمر">
      <pattern>
        <marker>
          <token regexp="yes" skip="1">(&conj;)?(&verb_prefixes;)?(هدس|هدست)</token>
          <token regexp="yes">&forms_fi;</token>
          <token inflected="yes" postag="N.*;--.?" postag_regexp="yes" min="0">أمر</token>
        </marker>
      </pattern>
      <message>يفضل أن يقال:
        <suggestion><match no="1" regexp_match="هدس" regexp_replace="هجس"/>&nbsp;<match no="3"/>&nbsp;<match no="2"/></suggestion>
      </message>
      <example correction="هجس الأمر في" type="incorrect"><marker>هدس في الأمر</marker> </example>
      <example type="correct"> هَجَسَ الأمرُ في صدره </example>
    </rule>
    <!-- verb_281_wjd_Elyh وَجَدَ عليه -->
    <rule id="verb_281_wjd_Elyh" name="وجد عليه">
      <pattern>
        <marker>
          <token inflected="yes" skip="1">وَجَدَ</token>
        </marker>
          <token regexp="yes">&forms_3ala;</token>
      </pattern>
      <message>(وجَدَ عليه): غَضِبَ عليه، (وَجَدَ به): أَحَبَّه
        <suggestion><match no="1" regexp_match="وجد|يجد|جد" regexp_replace="حزن"/></suggestion>
      </message>
      <example correction="حزن" type="incorrect"><marker>وجد</marker> عليه </example>
      <example type="correct"> حَزِنَ عليه </example>
    </rule>
    <!-- verb_282_wfa_Alkyl وَفَى الكَيْلَ -->
    <rule id="verb_282_wfa_Alkyl" name="وفى الكيل">
      <antipattern>
        <marker>
          <token inflected="yes" skip="1">أَوْفَى</token>
        </marker>
          <token inflected="yes" postag="N.*;--.?" postag_regexp="yes">كيل</token>
      </antipattern>
      <pattern>
        <marker>
          <token inflected="yes" postag="V.*;.*p.?.?;.*" postag_regexp="yes" skip="1">وَفَى</token>
        </marker>
          <token inflected="yes" postag="N.*;--.?" postag_regexp="yes">كيل</token>
      </pattern>
      <message>يفضل أن يقال:
        <suggestion><match no="1" regexp_match="وف" regexp_replace="أوف"/></suggestion>
      </message>
      <example correction="أوفى" type="incorrect"><marker>وفى</marker> الكيل </example>
      <example type="correct"> أَوْفَى الكيلَ </example>
    </rule>
    <!-- verb_283_wqdt_AlHTb وَقَدْتُ الحطبَ -->
    <rule id="verb_283_wqdt_AlHTb" name="وقدت الحطب">
      <antipattern>
        <marker>
          <token inflected="yes" skip="1">أوْقَدَ</token>
        </marker>
          <token inflected="yes" postag="N.*;--.?" postag_regexp="yes" regexp="yes">حطب|خشب</token>
      </antipattern>
      <pattern>
        <marker>
          <token inflected="yes" postag="V.*;.*p.?.?;.*" postag_regexp="yes" skip="1">وَقَّدَ</token>
        </marker>
          <token inflected="yes" postag="N.*;--.?" postag_regexp="yes" regexp="yes">حطب|خشب</token>
      </pattern>
      <message>يفضل أن يقال:
        <suggestion><match no="1" regexp_match="وقد" regexp_replace="أوقد"/></suggestion>
      </message>
      <example correction="أوقدت" type="incorrect"><marker>وقدت</marker> الحطب </example>
      <example type="correct"> أوْقَدْتُ الحطبَ </example>
    </rule>
    <!-- verb_284_wlE_AlnAr وَلَّعَ النارَ -->
    <rule id="verb_284_wlE_AlnAr" name="ولع النار">
      <pattern>
        <marker>
          <token inflected="yes" postag="V.*;.*[pi].?.?;.*" postag_regexp="yes" skip="1">وَلَّعَ</token>
        </marker>
          <token inflected="yes" postag="N.*;--.?" postag_regexp="yes">نار</token>
      </pattern>
      <message>(وَلَّع فلاناً به): أغراه
        <suggestion><match no="1" regexp_match="ولع" regexp_replace="أشعل"/></suggestion>
        <suggestion><match no="1" regexp_match="ولع" regexp_replace="أوقد"/></suggestion>
      </message>
      <example correction="أشعل|أوقد" type="incorrect"><marker>ولع</marker> النار </example>
      <example type="correct"> أَشْعَلَ / أَوْقَدَ النارَ </example>
    </rule>
    <!-- verb_284_wlE_AlnAr وَلَّعَ النارَ -->
    <rule id="verb_284_wlE_AlnAr_2" name="ولع النار">
      <pattern>
        <marker>
          <token inflected="yes" postag="V.*;.*[^pi].?.?;.*" postag_regexp="yes" skip="1">وَلَّعَ</token>
        </marker>
          <token inflected="yes" postag="N.*;--.?" postag_regexp="yes">نار</token>
      </pattern>
      <message>(وَلَّع فلاناً به): أغراه
        <suggestion><match no="1" regexp_match="ولع" regexp_replace="شعل"/></suggestion>
        <suggestion><match no="1" regexp_match="ولع" regexp_replace="وقد"/></suggestion>
      </message>
      <example correction="يشعل|يوقد" type="incorrect"><marker>يولع</marker> النار </example>
      <example type="correct"> يشْعل  النار/ يوْقَدَ النارَ </example>
    </rule>
>>>>>>> 6a3254d1

    <!-- verb_285_ytmAsha_mE يتماشى مع -->
    <rule id="verb_285_ytmAsha_mE" name="يتماشى مع">
      <pattern>
        <marker>
          <token inflected="yes" skip="1">تَمَاشَى</token>
          <token regexp="yes">&forms_ma3a;</token>
        </marker>

      </pattern>
      <message>فاعل (تماشى) لا يكون إلا مثنى أو جمعاً
        <suggestion><match no="1" regexp_match="تماشى|تماشي|تماش" regexp_replace="طابق"/></suggestion>
        <suggestion><match no="1" regexp_match="تماشى|تماشي|تماش" regexp_replace="ساير"/></suggestion>
        <suggestion><match no="1" regexp_match="تماشى|تماشي|تماش" regexp_replace="شايع"/></suggestion>
        <suggestion><match no="1" regexp_match="تماشى|تماشي|تماش" regexp_replace="جاري*"/></suggestion>
      </message>
      <example correction="يطابق|يساير|يشايع|يجاري*" type="incorrect">هذا العمل لا <marker>يتماشى مع</marker> القانون </example>
      <example type="correct"> هذا العمل لا يطابق / يجاري القانون هذا العمل لا يساير / يشايع القانون </example>
    </rule>

    <!-- verb_286_ysry_AlHkm_mn يَسْرِي الحُكْمُ من -->
    <rule id="verb_286_ysry_AlHkm_mn" name="يسري الحكم من">
      <pattern>
        <marker>
          <token inflected="yes" skip="1">سَرَى</token>
        </marker>
          <token inflected="yes" postag="N.*;--.?" postag_regexp="yes" regexp="yes">حكم|قرار|مرسوم</token>
          <token regexp="yes">&forms_min;</token>
      </pattern>
      <message>(سرى): سار ليلاً، دبّ تحت الأرض . قل نفُذ الحكم
        <suggestion><match no="1" regexp_match="سرى|سري|سر" regexp_replace="نفذ"/></suggestion>
      </message>
      <example correction="ينفذ" type="incorrect"><marker>يسري</marker> الحكم من أول الشهر </example>
      <example type="correct"> يَنْفُذُ الحُكْمُ من أول الشهر </example>
    </rule>

<<<<<<< HEAD
 <!-- verb_287_yTAlhA_AlqAnwn يَطالُها القانون -->
  <rule id="verb_287_yTAlhA_AlqAnwn" name="يطالها القانون">
    <pattern>
      <marker>
        <token regexp="yes">(&conj;)?(ي|ت|سي|ست)?(طال)(&verb_encletics;)?</token>
      </marker>
      <token inflected="yes" postag="N.*;--.?" postag_regexp="yes" regexp="yes">قانون|قوانين|نظام|أنظمة</token>
    </pattern>
    <message>يفضل أن يقال: 
   <suggestion><match no="1" regexp_match="طال" regexp_replace="طول"/></suggestion>
</message>
    <example correction="يطولها" type="incorrect">هذه  جرائم <marker>يطالها</marker> القانون </example>
    <example type="correct"> هذه جرائمُ يَطولُها القانون </example>
  </rule>
  <!-- verb_288_yThy_AlTEAm يَطْهِي الطعامَ -->
  <rule id="verb_288_yThy_AlTEAm" name="يطهي الطعام">
    <antipattern>
      <marker>
        <token inflected="yes" skip="1">طَهَا</token>
      </marker>
      <token inflected="yes" postag="N.*;--.?" postag_regexp="yes">طعام</token>
    </antipattern>
    <pattern>
      <marker>
        <token inflected="yes" skip="1">طَهَى</token>
      </marker>
      <token inflected="yes" postag="N.*;--.?" postag_regexp="yes">طعام</token>
    </pattern>
    <message>يفضل أن يقال: 
   <suggestion><match no="1" regexp_match="طهي" regexp_replace="طهو"/></suggestion>
</message>
    <example correction="يطهو" type="incorrect"><marker>يطهي</marker> الطعام </example>
    <example type="correct"> يَطْهُو الطعامَ طَهْواً وطَهْياً </example>
  </rule>
 <!-- verb_289_ylEb_dwrA_r2ysyA يلعب دوراً رئيسياً -->
  <rule id="verb_289_ylEb_dwrA_r2ysyA" name="يلعب دورا رئيسيا">
    <pattern>
      <marker>
        <token inflected="yes" skip="1" regexp="yes">لَعَبَ|لَعِبَ</token>
      </marker>
      <token inflected="yes" postag="N.*;--.?" postag_regexp="yes" regexp="yes">دور|أدوار</token>
=======
    <!-- verb_287_yTAlhA_AlqAnwn يَطالُها القانون -->
    <rule id="verb_287_yTAlhA_AlqAnwn" name="يطالها القانون">
      <pattern>
        <marker>
          <token regexp="yes">(&conj;)?(ي|ت|سي|ست)?(طال)(&verb_encletics;)?</token>
        </marker>
          <token inflected="yes" postag="N.*;--.?" postag_regexp="yes" regexp="yes">قانون|قوانين|نظام|أنظمة</token>
      </pattern>
      <message>يفضل أن يقال:
        <suggestion><match no="1" regexp_match="طال" regexp_replace="طول"/></suggestion>
      </message>
      <example correction="يطولها" type="incorrect">هذه  جرائم <marker>يطالها</marker> القانون </example>
      <example type="correct"> هذه جرائمُ يَطولُها القانون </example>
    </rule>
    <!-- verb_288_yThy_AlTEAm يَطْهِي الطعامَ -->
    <rule id="verb_288_yThy_AlTEAm" name="يطهي الطعام">
      <antipattern>
        <marker>
          <token inflected="yes" skip="1">طَهَا</token>
        </marker>
          <token inflected="yes" postag="N.*;--.?" postag_regexp="yes">طعام</token>
      </antipattern>
      <pattern>
        <marker>
          <token inflected="yes" skip="1">طَهَى</token>
        </marker>
          <token inflected="yes" postag="N.*;--.?" postag_regexp="yes">طعام</token>
      </pattern>
      <message>يفضل أن يقال:
        <suggestion><match no="1" regexp_match="طهي" regexp_replace="طهو"/></suggestion>
      </message>
      <example correction="يطهو" type="incorrect"><marker>يطهي</marker> الطعام </example>
      <example type="correct"> يَطْهُو الطعامَ طَهْواً وطَهْياً </example>
    </rule>
    <!-- verb_289_ylEb_dwrA_r2ysyA يلعب دوراً رئيسياً -->
    <rule id="verb_289_ylEb_dwrA_r2ysyA" name="يلعب دورا رئيسيا">
      <pattern>
        <marker>
          <token inflected="yes" skip="1" regexp="yes">لَعَبَ|لَعِبَ</token>
        </marker>
          <token inflected="yes" postag="N.*;--.?" postag_regexp="yes" regexp="yes">دور|أدوار</token>
>>>>>>> 6a3254d1

      </pattern>
      <message>يفضل أن يقال:
        <suggestion>أدّى</suggestion>
        <suggestion>يؤدّي</suggestion>
        <suggestion>أدّت</suggestion>

      </message>

<<<<<<< HEAD
    <example correction="أدّى|يؤدّي|أدّت" type="incorrect"><marker>يلعب</marker> دورا رئيسيا </example>
    <example type="correct"> يؤدي دوراً رئيسياً </example>
  </rule>
 <!-- verb_290_ynqSh_shy2 ينقصه شيء -->
  <rule id="verb_290_ynqSh_shy2" name="ينقصه شيء">
    <pattern>
      <marker>
        <token inflected="yes" skip="1">نَقَصَ</token>
      </marker>
      <token inflected="yes" postag="N.*;--.?" postag_regexp="yes" skip="1">شيء</token>
    </pattern>
    <message>يفضل أن يقال:  يُعْوِزٌه شيء
   <suggestion>يُعْوِز</suggestion>
   <suggestion>يعوزه</suggestion>
</message>
    <example correction="يُعْوِز|يعوزه" type="incorrect">العمل جيد لا <marker>ينقصه</marker> شيء </example>
    <example type="correct"> العمل جيد لا يُعْوِزُهُ شيء </example>
  </rule>
 <!-- verb_292_Akhtla_bhA اخْتَلَى بها -->
  <rule id="verb_292_Akhtla_bhA" name="اختلى بها">
    <pattern>
      <marker>
        <token inflected="yes" skip="1">اِخْتَلَى</token>
        <token regexp="yes">&forms_bih;</token>
      </marker>
    </pattern>
    <message>(اختلى البقلَ): احتشَّه؛ أي: انتزعه 
   <suggestion>خلا بها</suggestion>
   <suggestion>خلا إليها</suggestion>
   <suggestion>خلا معها</suggestion>
=======
      <example correction="أدّى|يؤدّي|أدّت" type="incorrect"><marker>يلعب</marker> دورا رئيسيا </example>
      <example type="correct"> يؤدي دوراً رئيسياً </example>
    </rule>
    <!-- verb_290_ynqSh_shy2 ينقصه شيء -->
    <rule id="verb_290_ynqSh_shy2" name="ينقصه شيء">
      <pattern>
        <marker>
          <token inflected="yes" skip="1">نَقَصَ</token>
        </marker>
          <token inflected="yes" postag="N.*;--.?" postag_regexp="yes" skip="1">شيء</token>
      </pattern>
      <message>يفضل أن يقال:  يُعْوِزٌه شيء
        <suggestion>يُعْوِز</suggestion>
        <suggestion>يعوزه</suggestion>
      </message>
      <example correction="يُعْوِز|يعوزه" type="incorrect">العمل جيد لا <marker>ينقصه</marker> شيء </example>
      <example type="correct"> العمل جيد لا يُعْوِزُهُ شيء </example>
    </rule>
    <!-- verb_292_Akhtla_bhA اخْتَلَى بها -->
    <rule id="verb_292_Akhtla_bhA" name="اختلى بها">
      <pattern>
        <marker>
          <token inflected="yes" skip="1">اِخْتَلَى</token>
          <token regexp="yes">&forms_bih;</token>
        </marker>
      </pattern>
      <message>(اختلى البقلَ): احتشَّه؛ أي: انتزعه
        <suggestion>خلا بها</suggestion>
        <suggestion>خلا إليها</suggestion>
        <suggestion>خلا معها</suggestion>
>>>>>>> 6a3254d1

      </message>
      <example correction="خلا بها|خلا إليها|خلا معها" type="incorrect"><marker>اختلى بها</marker> </example>
      <example type="correct"> خَلا بها / إليها / معها </example>
    </rule>

<<<<<<< HEAD
<!-- verb_293_AkhTr_b أَخْطَرَ ب -->
  <rule id="verb_293_AkhTr_b" name="أخطر ب">
    <pattern>
      <marker>
        <token inflected="yes" skip="1">أَخْطَرَ</token>
      </marker>
    <or>
   <token regexp="yes">&forms_bih;</token>
   <token postag="N.*;-B.?" postag_regexp="yes"/>
    </or>
    </pattern>
    <message>يفضل أن يقال: أَنْذر بدلا من أخطر
   <suggestion><match no="1" regexp_match="خطر" regexp_replace="نذر"/></suggestion>
</message>
    <example correction="أنذره" type="incorrect"><marker>أخطره</marker> بالأمر </example>
    <example type="correct"> أنْذَرَهُ بكذا </example>
  </rule>
 <!-- verb_294_SAdq_Almjls_Ela_AlqrAr صادق المجلسُ على القرار -->
  <rule id="verb_294_SAdq_Almjls_Ela_AlqrAr" name="صادق المجلس على القرار">
    <pattern>
      <marker>
        <token inflected="yes" skip="1">صَادَقَ</token>
      </marker>
      <token regexp="yes">&forms_3ala;</token>
    </pattern>
    <message>يفضل أن يقال: 
   <suggestion><match no="1" regexp_match="صادق" regexp_replace="صدّق"/></suggestion>
   <suggestion>أقرّ*</suggestion>
   <suggestion>أجاز*</suggestion>
</message>
    <example correction="صدّق|أقرّ*|أجاز*" type="incorrect"><marker>صادق</marker> المجلس على القرار </example>
    <example type="correct"> صدّق / أقرّ / أجاز المجلسُ القرارَ </example>
  </rule>

 <!-- verb_408_tAjr_b تاجَرَ ب -->
  <rule id="verb_408_tAjr_b" name="تاجر ب">
    <pattern>
      <marker>
        <token inflected="yes" skip="1">تَاجَرَ</token>
        <token postag="N.*;-B.?" postag_regexp="yes"/>
      </marker>
    </pattern>
    <message>(تاجَرَ فلانٌ فلاناً): اتَّجَرَ معه 
   <suggestion>اتَّجر&nbsp;في&nbsp;<match no="2" regexp_match="^ب" regexp_replace=""/></suggestion>
</message>
    <example correction="اتَّجر في البضاعة" type="incorrect"><marker>تاجر بالبضاعة</marker></example>
    <example type="correct"> اتَّجر في كذا </example>
  </rule>
<!-- verb_408_tAjr_b تاجَرَ ب -->
  <rule id="verb_408_tAjr_b_2" name="تاجر ب">
    <pattern>
      <marker>
        <token inflected="yes" skip="1">تَاجَرَ</token>
        <token regexp="yes">&forms_bih;</token>
      </marker>
    </pattern>
    <message>(تاجَرَ فلانٌ فلاناً): اتَّجَرَ معه 
   <suggestion>اتَّجر&nbsp;<match no="2" regexp_match="^ب" regexp_replace="في"/></suggestion>
</message>
    <example correction="اتَّجر فيها" type="incorrect"><marker>تاجر بها</marker></example>
    <example type="correct"> اتَّجر في كذا </example>
  </rule>
 <!-- verb_561_nkhr_Alsws_Alkhshb نَخَرَ السُّوسُ الخشبَ -->
  <rule id="verb_561_nkhr_Alsws_Alkhshb" name="نـخر السوس الخشب">
    <pattern>
      <marker>
        <token inflected="yes">نَخَرَ</token>
        <token inflected="yes" postag="N.*;--.?" postag_regexp="yes">سوس</token>
      </marker>
      <token inflected="yes" postag="N.*;--.?" postag_regexp="yes" regexp="yes">خشب|أخشاب|سن|أسنان</token>
    </pattern>
    <message>(نَخِرَ) فعلٌ لازم. (نَخَر): صَوَّتَ بخياشيمه. (نَخَرَ الحالبُ الناقَةَ): دَلَكَ مَنْخِرَها بيدِهِ لِتَدِرّ 
   <suggestion><match no="1" regexp_match="نخر" regexp_replace="نَخِر"/></suggestion>
</message>
    <example correction="نَخِر" type="incorrect"><marker>نخر السوس</marker> الخشب </example>
    <example type="correct"> نَخِرَ الخشبُ </example>
  </rule>
<!-- verb_562_nzf_flAn نَزَفَ فلانٌ -->
  <rule id="verb_562_nzf_flAn" name="نـزف فلان">
    <antipattern>
      <marker>
        <token inflected="yes">نَزَفَ</token>
      </marker>
      <token postag="N.*;--.?" postag_regexp="yes"/>
      <token inflected="yes" postag="N.*;--.?" postag_regexp="yes">دم</token>
    </antipattern>
=======
    <!-- verb_293_AkhTr_b أَخْطَرَ ب -->
    <rule id="verb_293_AkhTr_b" name="أخطر ب">
      <pattern>
        <marker>
          <token inflected="yes" skip="1">أَخْطَرَ</token>
        </marker>
        <or>
          <token regexp="yes">&forms_bih;</token>
          <token postag="N.*;-B.?" postag_regexp="yes"/>
        </or>
      </pattern>
      <message>يفضل أن يقال: أَنْذر بدلا من أخطر
        <suggestion><match no="1" regexp_match="خطر" regexp_replace="نذر"/></suggestion>
      </message>
      <example correction="أنذره" type="incorrect"><marker>أخطره</marker> بالأمر </example>
      <example type="correct"> أنْذَرَهُ بكذا </example>
    </rule>
    <!-- verb_294_SAdq_Almjls_Ela_AlqrAr صادق المجلسُ على القرار -->
    <rule id="verb_294_SAdq_Almjls_Ela_AlqrAr" name="صادق المجلس على القرار">
      <pattern>
        <marker>
          <token inflected="yes" skip="1">صَادَقَ</token>
        </marker>
          <token regexp="yes">&forms_3ala;</token>
      </pattern>
      <message>يفضل أن يقال:
        <suggestion><match no="1" regexp_match="صادق" regexp_replace="صدّق"/></suggestion>
        <suggestion>أقرّ*</suggestion>
        <suggestion>أجاز*</suggestion>
      </message>
      <example correction="صدّق|أقرّ*|أجاز*" type="incorrect"><marker>صادق</marker> المجلس على القرار </example>
      <example type="correct"> صدّق / أقرّ / أجاز المجلسُ القرارَ </example>
    </rule>

    <!-- verb_408_tAjr_b تاجَرَ ب -->
    <rule id="verb_408_tAjr_b" name="تاجر ب">
      <pattern>
        <marker>
          <token inflected="yes" skip="1">تَاجَرَ</token>
          <token postag="N.*;-B.?" postag_regexp="yes"/>
        </marker>
      </pattern>
      <message>(تاجَرَ فلانٌ فلاناً): اتَّجَرَ معه
        <suggestion>اتَّجر&nbsp;في&nbsp;<match no="2" regexp_match="^ب" regexp_replace=""/></suggestion>
      </message>
      <example correction="اتَّجر في البضاعة" type="incorrect"><marker>تاجر بالبضاعة</marker></example>
      <example type="correct"> اتَّجر في كذا </example>
    </rule>
    <!-- verb_408_tAjr_b تاجَرَ ب -->
    <rule id="verb_408_tAjr_b_2" name="تاجر ب">
      <pattern>
        <marker>
          <token inflected="yes" skip="1">تَاجَرَ</token>
          <token regexp="yes">&forms_bih;</token>
        </marker>
      </pattern>
      <message>(تاجَرَ فلانٌ فلاناً): اتَّجَرَ معه
        <suggestion>اتَّجر&nbsp;<match no="2" regexp_match="^ب" regexp_replace="في"/></suggestion>
      </message>
      <example correction="اتَّجر فيها" type="incorrect"><marker>تاجر بها</marker></example>
      <example type="correct"> اتَّجر في كذا </example>
    </rule>
    <!-- verb_561_nkhr_Alsws_Alkhshb نَخَرَ السُّوسُ الخشبَ -->
    <rule id="verb_561_nkhr_Alsws_Alkhshb" name="نـخر السوس الخشب">
      <pattern>
        <marker>
          <token inflected="yes">نَخَرَ</token>
          <token inflected="yes" postag="N.*;--.?" postag_regexp="yes">سوس</token>
        </marker>
          <token inflected="yes" postag="N.*;--.?" postag_regexp="yes" regexp="yes">خشب|أخشاب|سن|أسنان</token>
      </pattern>
      <message>(نَخِرَ) فعلٌ لازم. (نَخَر): صَوَّتَ بخياشيمه. (نَخَرَ الحالبُ الناقَةَ): دَلَكَ مَنْخِرَها بيدِهِ لِتَدِرّ
        <suggestion><match no="1" regexp_match="نخر" regexp_replace="نَخِر"/></suggestion>
      </message>
      <example correction="نَخِر" type="incorrect"><marker>نخر السوس</marker> الخشب </example>
      <example type="correct"> نَخِرَ الخشبُ </example>
    </rule>
    <!-- verb_562_nzf_flAn نَزَفَ فلانٌ -->
    <rule id="verb_562_nzf_flAn" name="نـزف فلان">
      <antipattern>
        <marker>
          <token inflected="yes">نَزَفَ</token>
        </marker>
          <token postag="N.*;--.?" postag_regexp="yes"/>
          <token inflected="yes" postag="N.*;--.?" postag_regexp="yes">دم</token>
      </antipattern>
>>>>>>> 6a3254d1

      <pattern>
        <marker>
          <token inflected="yes">نَزَفَ</token>
          <token postag="N.*;--.?" postag_regexp="yes"/>
        </marker>
      </pattern>
      <message>(نَزَفَ الشيءُ): نَفِدَ وفَني. (نَزَفَ الدمُ فلاناً): أضعفَهُ بكثرة خروجه منه
        <suggestion><match no="1"/>&nbsp;<match no="2"/>&nbsp;دمًا</suggestion>
      </message>
      <example correction="نزف فلان دمًا" type="incorrect"><marker>نزف فلان</marker></example>
      <example type="correct"> نَزَفَ فلانٌ دماً </example>
    </rule>
    <!-- verb_564_nEa_wfAt نَعَى وفاةَ -->
    <rule id="verb_564_nEa_wfAt" name="نـعى وفاة">
      <pattern>
        <marker>
          <token inflected="yes" skip="1">نَعَى</token>
          <token inflected="yes" postag="N.*;--.?" postag_regexp="yes">وفاة</token>
        </marker>
      </pattern>
      <message>يفضل أن يقال: نعى فقط بدلا من نعى وفاة
        <suggestion><match no="1"/></suggestion>
      </message>
      <example correction="نعى" type="incorrect"><marker>نعى وفاة</marker> صديقه </example>
      <example type="correct"> نَعَى صديقَه </example>
    </rule>
    <!-- verb_260_EfAh_mn_Alwzhyft عَفَاهُ من الوظيفةِ -->
    <rule id="verb_260_EfAh_mn_Alwzhyft" name="عفاه من الوظيفة">
      <antipattern>
        <marker>
          <token inflected="yes" skip="1">أَعْفَى</token>
        </marker>
          <token regexp="yes">&forms_min;</token>
      </antipattern>
      <pattern>
        <marker>
          <token inflected="yes" skip="1">عَفَا</token>
        </marker>
          <token regexp="yes">&forms_min;</token>

      </pattern>
      <message>(عفا عنه): صَفَحَ عنه. (عفا الأثرُ): زال
        <suggestion>أَعْفَى</suggestion>
      </message>
      <example correction="أَعْفَى" type="incorrect"><marker>عفاه</marker> من الوظيفة </example>
      <example type="correct"> أَعْفَاهُ من الوظيفة </example>
    </rule>

    <!-- verb_276_mzH_mE مَزَحَ مع -->
    <rule id="verb_276_mzH_mE" name="مزح مع">
      <pattern>
        <marker>
          <token inflected="yes">مَزَحَ</token>
          <token regexp="yes">&forms_ma3a;</token>
        </marker>
      </pattern>
      <message>(مزح خالدٌ مع سعيد) تعني أنهما مزحا معاً، لا أنّ خالداً هو المازِح. ولو شارك سعيدٌ في المزح لقلنا: تمازَحَا
        <suggestion><match no="1" regexp_match="مزح" regexp_replace="مازح"/><match no="2" regexp_match="مع" regexp_replace=""/></suggestion>
      </message>
      <example correction="مازحته" type="incorrect"><marker>مزحت معه</marker> </example>

<<<<<<< HEAD
    <example type="correct"> مَازَحْته </example>
  </rule>
<!-- verb_276_mzH_mE مَزَحَ مع -->
  <rule id="verb_276_mzH_mE_2" name="مزح مع">
    <pattern>
      <marker>
        <token inflected="yes">مَزَحَ</token>
        <token postag="N.*;--.?" postag_regexp="yes" min="0"/>
        <token regexp="yes">&forms_ma3a;</token>
     </marker>
    </pattern>
    <message>(مزح خالدٌ مع سعيد) تعني أنهما مزحا معاً، لا أنّ خالداً هو المازِح. ولو شارك سعيدٌ في المزح لقلنا: تمازَحَا 
   <suggestion><match no="1" regexp_match="مزح" regexp_replace="مازح"/><match no="3" regexp_match="مع" regexp_replace=""/>&nbsp;<match no="2"/></suggestion>
</message>
    <example correction="مازح خالد" type="incorrect"><marker>مزح خالد مع</marker> سعيد </example>
    <example correction="مازحه&nbsp;" type="incorrect"><marker>مزح معه</marker> سعيد </example>

    <example type="correct"> مَازَحَ خالدٌ سعيداً </example>
  </rule>
  <!-- verb_257_SlH_AlsyArt صَلَّحَ السيَّارةَ -->
  <rule id="verb_257_SlH_AlsyArt" name="صلح السيارة">
    <antipattern>
      <marker>
        <token inflected="yes" skip="1">أَصْلَحَ</token>
      </marker>
      <token inflected="yes" postag="N.*;--.?" postag_regexp="yes">سيارة</token>
    </antipattern>
    <pattern>
      <marker>
        <token inflected="yes" skip="1">صَلَّحَ</token>
      </marker>
      <token inflected="yes" postag="N.*;--.?" postag_regexp="yes">سيارة</token>
    </pattern>
    <message>يفضل أن يقال: أصلح السيارة بدلا من صلّحها.
   <suggestion><match no="1" regexp_match="صلح" regexp_replace="أصلح"/></suggestion>
</message>
    <example correction="أصلح" type="incorrect"><marker>صلح</marker> السيارة </example>
    <example type="correct"> أَصْلَحَ السيارةَ </example>
    <example type="correct"> يصلح السيارةَ </example>
  </rule>
 <!-- verb_258_EdAh_bAlmrD عَدَاهُ بالمرض -->
  <rule id="verb_258_EdAh_bAlmrD" name="عداه بالمرض">
    <pattern>
      <marker>
        <token inflected="yes" postag="V.*;.*p.?.?;.*" postag_regexp="yes">عَدَا</token>
      </marker>
      <token inflected="yes" postag="N.*;-B.?" postag_regexp="yes">مرض</token>
    </pattern>
    <message>(عدا): جَرَى، وسَرَق، وجَاوَزَ وتَرَك، لذا قل: 
   <suggestion>أعدى*</suggestion>
   <suggestion>أعداه*</suggestion>
</message>
    <example correction="أعدى*|أعداه*" type="incorrect"><marker>عداه</marker> بالمرض </example>
    <example type="correct"> أَعْدَاهُ بالمرض </example>
  </rule>
<!-- verb_253_srE_AlEml سَرَّعَ العملَ -->
  <rule id="verb_253_srE_AlEml" name="سرع العمل">
    <antipattern>
      <marker>
        <token inflected="yes" skip="1">أَسْرَعَ</token>
      </marker>
      <token inflected="yes" postag="N.*;--.?" postag_regexp="yes">عمل</token>
    </antipattern>
    <pattern>
      <marker>
        <token inflected="yes" postag="V.*;.*p.?.?;.*" postag_regexp="yes" skip="1">سَرُعَ</token>
      </marker>
      <token inflected="yes" postag="N.*;--.?" postag_regexp="yes">عمل</token>
    </pattern>
    <message>قل أسْرَعَ العمل بدلا من سرّعه.
   <suggestion><match no="1" regexp_match="سرع" regexp_replace="أسرع"/></suggestion>
</message>
    <example correction="أسرع" type="incorrect"><marker>سرع</marker> العمل </example>
    <example type="correct"> أسرَعَ العملَ </example>
  </rule>
  <!-- trans_383_AHtAr_fy احْتَارَ في -->
  <rule id="trans_383_AHtAr_fy" name="احتار في">
    <pattern>
      <marker>
      <token inflected="yes" skip="1">احتار</token>
      <token regexp="yes">&forms_fi;</token>
      </marker>
    </pattern>
    <message>يفضل أن يقال: 
<!--     <suggestion>حار</suggestion>
   <suggestion>تحيّر&nbsp;<match no="2"/></suggestion>
-->

     <suggestion><match no="1" postag="(V-1);(.*)" postag_replace="VW1;$2" postag_regexp="yes">حَارَ</match></suggestion>
   <suggestion><match no="1" postag="(V-1);(.*)" postag_replace="V-0;$2" postag_regexp="yes">تَحَيَّرَ</match>&nbsp;<match no="2"/></suggestion>


</message>
    <example correction="حار|تحير في" type="incorrect"> <marker>احتار في</marker> أمره </example>
 <!--   <example correction="يحيرون|يتحيّرون في" type="incorrect"> <marker>يحتارون في</marker> أمره </example>-->
    <example type="correct"> تحيّرت في أمره </example>
  </rule>

    </rulegroup>
<!--
  END RULEGROUP wrong_verb_use
-->
  </category>
<!--
  END CATEGORY WRONG_USE
-->
  <!-- ====================================================================== -->
  <!-- Number Agreement -->
  <!-- ====================================================================== -->
  <category id="NUMBER_AGREEMENT" name="الأخطاء المتعلقة بالأعداد" type="numbers">
    <rulegroup id="Number_gender" name="تطابق العدد مع النوع">
      <rule id="number_under_10_feminin" name="الأعداد المفردة المؤنثة">
        <pattern>
          <marker>
            <token regexp="yes">ثلاثة|أربعة|خمسة|ستة|سبعة|ثمانية|تسعة</token>
          </marker>
=======
      <example type="correct"> مَازَحْته </example>
    </rule>
    <!-- verb_276_mzH_mE مَزَحَ مع -->
    <rule id="verb_276_mzH_mE_2" name="مزح مع">
      <pattern>
        <marker>
          <token inflected="yes">مَزَحَ</token>
          <token postag="N.*;--.?" postag_regexp="yes" min="0"/>
          <token regexp="yes">&forms_ma3a;</token>
        </marker>
      </pattern>
      <message>(مزح خالدٌ مع سعيد) تعني أنهما مزحا معاً، لا أنّ خالداً هو المازِح. ولو شارك سعيدٌ في المزح لقلنا: تمازَحَا
        <suggestion><match no="1" regexp_match="مزح" regexp_replace="مازح"/><match no="3" regexp_match="مع" regexp_replace=""/>&nbsp;<match no="2"/></suggestion>
      </message>
      <example correction="مازح خالد" type="incorrect"><marker>مزح خالد مع</marker> سعيد </example>
      <example type="correct"> مَازَحَ خالدٌ سعيداً </example>
    </rule>
    <!-- verb_257_SlH_AlsyArt صَلَّحَ السيَّارةَ -->
    <rule id="verb_257_SlH_AlsyArt" name="صلح السيارة">
      <antipattern>
        <marker>
          <token inflected="yes" skip="1">أَصْلَحَ</token>
        </marker>
          <token inflected="yes" postag="N.*;--.?" postag_regexp="yes">سيارة</token>
      </antipattern>
      <pattern>
        <marker>
          <token inflected="yes" skip="1">صَلَّحَ</token>
        </marker>
          <token inflected="yes" postag="N.*;--.?" postag_regexp="yes">سيارة</token>
      </pattern>
      <message>يفضل أن يقال: أصلح السيارة بدلا من صلّحها.
        <suggestion><match no="1" regexp_match="صلح" regexp_replace="أصلح"/></suggestion>
      </message>
      <example correction="أصلح" type="incorrect"><marker>صلح</marker> السيارة </example>
      <example type="correct"> أَصْلَحَ السيارةَ </example>
      <example type="correct"> يصلح السيارةَ </example>
    </rule>
    <!-- verb_258_EdAh_bAlmrD عَدَاهُ بالمرض -->
    <rule id="verb_258_EdAh_bAlmrD" name="عداه بالمرض">
      <pattern>
        <marker>
          <token inflected="yes" postag="V.*;.*p.?.?;.*" postag_regexp="yes">عَدَا</token>
        </marker>
          <token inflected="yes" postag="N.*;-B.?" postag_regexp="yes">مرض</token>
      </pattern>
      <message>(عدا): جَرَى، وسَرَق، وجَاوَزَ وتَرَك، لذا قل:
        <suggestion>أعدى*</suggestion>
        <suggestion>أعداه*</suggestion>
      </message>
      <example correction="أعدى*|أعداه*" type="incorrect"><marker>عداه</marker> بالمرض </example>
      <example type="correct"> أَعْدَاهُ بالمرض </example>
    </rule>
    <!-- verb_253_srE_AlEml سَرَّعَ العملَ -->
    <rule id="verb_253_srE_AlEml" name="سرع العمل">
      <antipattern>
        <marker>
          <token inflected="yes" skip="1">أَسْرَعَ</token>
        </marker>
          <token inflected="yes" postag="N.*;--.?" postag_regexp="yes">عمل</token>
      </antipattern>
      <pattern>
        <marker>
          <token inflected="yes" postag="V.*;.*p.?.?;.*" postag_regexp="yes" skip="1">سَرُعَ</token>
        </marker>
          <token inflected="yes" postag="N.*;--.?" postag_regexp="yes">عمل</token>
      </pattern>
      <message>قل أسْرَعَ العمل بدلا من سرّعه.
        <suggestion><match no="1" regexp_match="سرع" regexp_replace="أسرع"/></suggestion>
      </message>
      <example correction="أسرع" type="incorrect"><marker>سرع</marker> العمل </example>
      <example type="correct"> أسرَعَ العملَ </example>
    </rule>

    <!-- TODO -->
  </rulegroup>
 </category>
    <!-- ====================================================================== -->
    <!-- Number Agreement -->
    <!-- ====================================================================== -->
 <category id="NUMBER_AGREEMENT" name="الأخطاء المتعلقة بالأعداد" type="numbers">
  <rulegroup id="Number_gender" name="تطابق العدد مع النوع">
    <rule id="number_under_10_feminin" name="الأعداد المفردة المؤنثة">
      <pattern>
        <marker>
          <token regexp="yes">ثلاثة|أربعة|خمسة|ستة|سبعة|ثمانية|تسعة</token>
        </marker>
>>>>>>> 6a3254d1
          <token postag="N.*;F[34]--;---" postag_regexp="yes"/>
      </pattern>
      <message>أتقصد <suggestion><match no="1" regexp_match="ة" regexp_replace=""/></suggestion>؟
الأعداد المفردة من ثلاثة إلى تسعة، تكون مذكرة قبل الأسماء المؤنثة.      قل ثلاث طالبات ولا تقل ثلاثة طالبات.
      </message>
      <example correction="ثلاث"><marker>ثلاثة</marker> طاولات</example>
      <example correction="أربع"><marker>أربعة</marker> طاولات</example>
    </rule>
    <rule id="number_under_10_masculine" name="الأعداد المفردة المذكرة">
      <pattern>
        <marker>
          <token regexp="yes">ثلاث|أربع|خمس|ست|سبع|ثماني|تسع</token>
        </marker>
          <token postag="N.*;M[34]--;---" postag_regexp="yes"/>
      </pattern>
      <message>أتقصد <suggestion><match no="1"/>ة</suggestion>؟
الأعداد المفردة من ثلاثة إلى تسعة، تكون مؤنثة قبل الأسماء المذكرة.  قل ثلاثة رجال، ولا تقل ثلاث رجال.
      </message>
      <example correction="ثلاثة"><marker>ثلاث</marker> عاملين</example>
      <example correction="أربعة"><marker>أربع</marker> سائلين</example>
    </rule>
    <rule id="number_13_19_masculine" name="13-19 الأعداد المركبة المذكرة">
      <pattern>
        <marker>
          <token regexp="yes">ثلاث|أربع|خمس|ست|سبع|ثماني|تسع</token>
          <token regexp="yes">عشرة|عشر</token>
        </marker>
          <token postag="N.*;M1.*;---" postag_regexp="yes"/>
      </pattern>
      <message>أتقصد <suggestion><match no="1"/>ة عشر</suggestion>؟
الأعداد المركبة من ثلاثة عشر إلى تسعة عشر، تكون مؤنثة الجزء الأول قبل الأسماء المذكرة.  قل ثلاثة عشر رجلا، ولا تقل ثلاث عشر رجلا.
      </message>
      <example correction="ثلاثة عشر"><marker>ثلاث عشر</marker> رجلا</example>
      <example correction="أربعة عشر"><marker>أربع عشرة</marker> أسدا</example>
    </rule>
    <rule id="number_13_19_ten_masculine" name="13-19 الأعداد المركبة المذكرة  العشرة">
      <pattern>
        <marker>
          <token regexp="yes">ثلاثة|أربعة|خمسة|ستة|سبعة|ثمانية|تسعة</token>
          <token>عشرة</token>
        </marker>
          <token postag="N.*;M1.*;---" postag_regexp="yes"/>
      </pattern>
      <message>أتقصد <suggestion><match no="1"/> عشر</suggestion>؟
الأعداد المركبة من ثلاثة عشر إلى تسعة عشر، تكون مذكرة الجزء الثاني  قبل الأسماء المذكرة.    قل ثلاثة عشر رجلا، ولا تقل ثلاثة عشرة رجلا.
      </message>
      <example correction="ثلاثة عشر"><marker>ثلاثة عشرة</marker> رجلا</example>
    </rule>
    <rule id="number_11_masculine" name="11الأعداد المركبة المذكرة">
      <pattern>
        <marker>
          <token regexp="yes">إحدى|اثنتي</token>
          <token regexp="yes">عشرة|عشر</token>
        </marker>
          <token postag="N.*;M1.*;---" postag_regexp="yes"/>
      </pattern>
      <message>أتقصد <suggestion>أحد عشر</suggestion>؟

الأعداد المركبة أحد عشر تطابق في النوع الأسماء المذكرة.     قل أحد عشر رجلا.
      </message>
      <example correction="أحد عشر"><marker>إحدى عشر</marker> رجلا</example>
    </rule>
    <rule id="number_11_feminin" name="11الأعداد المركبة المؤنثة">
      <pattern>
        <marker>
          <token regexp="yes">أحد|اثني</token>
          <token regexp="yes">عشرة|عشر</token>
        </marker>
          <token postag="N.*;F1.*;---" postag_regexp="yes"/>
      </pattern>
      <message>أتقصد <suggestion>إحدى عشرة</suggestion>؟

الأعداد المركبة إحدى عشرة تطابق في النوع الأسماء المؤنثة.   قل إحدى عشرة طالبة.
      </message>
      <example correction="إحدى عشرة"><marker>أحد عشرة</marker> طالبة</example>
    </rule>
    <rule id="number_12_masculine" name="12الأعداد المركبة المذكرة">
      <pattern>
        <marker>
          <token regexp="yes">اثنتا|اثنتي</token>
          <token regexp="yes">عشرة|عشر</token>
        </marker>
          <token postag="N.*;M1.*;---" postag_regexp="yes"/>
      </pattern>
      <message>أتقصد <suggestion>اثنا عشر</suggestion><suggestion>اثني عشر</suggestion>؟

الأعداد المركبة اثنا عشر تطابق في النوع الأسماء المذكرة.    قل اثنا عشر رجلا.
      </message>
      <example correction="اثنا عشر|اثني عشر"><marker>اثنتا عشر</marker> رجلا</example>
      <example correction="اثنا عشر|اثني عشر"><marker>اثنتا عشرة</marker> أسدا</example>
    </rule>
    <rule id="number_12_feminin" name="12الأعداد المركبة المؤنثة">
      <pattern>
        <marker>
          <token regexp="yes">اثنا|اثني</token>
          <token regexp="yes">عشرة|عشر</token>
        </marker>
          <token postag="N.*;F1.*;---" postag_regexp="yes"/>
      </pattern>
      <message>أتقصد <suggestion>اثنتا عشرة</suggestion><suggestion>اثنتي عشرة</suggestion>؟

الأعداد المركبة اثنتا عشرة تطابق في النوع الأسماء المؤنثة.  قل اثنتا عشرة طالبة.
      </message>
      <example correction="اثنتا عشرة|اثنتي عشرة"><marker>اثنا عشرة</marker> طالبة</example>
    </rule>
    <rule id="number_13_19_feminin" name="13-19 الأعداد المركبة المؤنثة">
      <pattern>
        <marker>
          <token regexp="yes">ثلاثة|أربعة|خمسة|ستة|سبعة|ثمانية|تسعة</token>
          <token regexp="yes">عشرة|عشر</token>
        </marker>
          <token postag="N.*;F1.*;---" postag_regexp="yes"/>
      </pattern>
      <message>أتقصد <suggestion><match no="1" regexp_match="ة" regexp_replace=""/> عشرة</suggestion>؟
الأعداد المركبة من ثلاثة عشر إلى تسعة عشر، تكون مذكرة الجزء الأول قبل الأسماء المؤنثة.  قل ثلاث عشرة طالبة، ولا تقل ثلاثة عشر طالبة.
      </message>
      <example correction="ثلاث عشرة"><marker>ثلاثة عشر</marker> طالبة</example>
      <example correction="أربع عشرة"><marker>أربعة عشرة</marker> مكتبة</example>
    </rule>
    <rule id="number_13_19_ten_feminin" name="13-19 الأعداد المركبة المؤنثة العشرة">
      <pattern>
        <marker>
          <token regexp="yes">ثلاث|أربع|خمس|ست|سبع|ثماني|تسع</token>
          <token>عشر</token>
        </marker>
          <token postag="N.*;F1.*;---" postag_regexp="yes"/>
      </pattern>
      <message>أتقصد <suggestion><match no="1"/> عشرة</suggestion>؟
الأعداد المركبة من ثلاثة عشر إلى تسعة عشر، تكون مؤنثة الجزء الثاني  قبل الأسماء المؤنثة.    قل ثلاث عشرة طالبة، ولا تقل ثلاث عشر طالبة.
      </message>
      <example correction="ثلاث عشرة"><marker>ثلاث عشر</marker> طالبة</example>
    </rule>
    <rule id="number_21to99_masculine" name="الأعداد المعطوفة المذكرة">
      <pattern>
        <marker>
          <token regexp="yes">واحدة|ثلاثة|أربعة|خمسة|ستة|سبعة|ثمانية|تسعة</token>
          <token regexp="yes">وعشرون|وثلاثون|وأربعون|وخمسون|وستون|وسبعون|وثمانون|وتسعون|وعشرين|وثلاثين|وأربعين|وخمسين|وستين|وسبعين|وثمانين|وتسعين</token>
        </marker>
          <token postag="N.*;M1.*;---" postag_regexp="yes"/>
      </pattern>
      <message>أتقصد <suggestion><match no="1" regexp_match="ة" regexp_replace=""/>&nbsp;<match no="2"/></suggestion>؟
الأعداد المعطوفة من 21 إلى 99، تكون مطابقة في التأنيث والتذكير للمعدود.
      </message>
      <example correction="ثلاث وعشرون"><marker>ثلاثة وعشرون</marker> رجلا</example>
      <example correction="تسع وأربعين"><marker>تسعة وأربعين</marker> أسدا</example>
    </rule>
    <rule id="number_22to92_masculine" name="الأعداد المعطوفة المذكرة22-92">
      <pattern>
        <marker>
          <token regexp="yes">اثنتان|اثنتين</token>
          <token regexp="yes">وعشرون|وثلاثون|وأربعون|وخمسون|وستون|وسبعون|وثمانون|وتسعون|وعشرين|وثلاثين|وأربعين|وخمسين|وستين|وسبعين|وثمانين|وتسعين</token>
        </marker>
          <token postag="N.*;M1.*;---" postag_regexp="yes"/>
      </pattern>
      <message>أتقصد <suggestion>اثنان <match no="2" regexp_match="ين" regexp_replace="ون"/></suggestion><suggestion>اثنين <match no="2" regexp_match="ون" regexp_replace="ين"/></suggestion>؟
الأعداد المعطوفة من 21 إلى 99، تكون مطابقة في التأنيث والتذكير للمعدود.
      </message>
      <example correction="اثنان وعشرون|اثنين وعشرين"><marker>اثنتان وعشرون</marker> رجلا</example>
    </rule>
    <rule id="number_21to99_feminin" name="الأعداد المعطوفة المؤنثة">
      <pattern>
        <marker>
          <token regexp="yes">ثلاث|أربع|خمس|ست|سبع|تسع|ثماني|واحد</token>
          <token regexp="yes">وعشرون|وثلاثون|وأربعون|وخمسون|وستون|وسبعون|وثمانون|وتسعون|وعشرين|وثلاثين|وأربعين|وخمسين|وستين|وسبعين|وثمانين|وتسعين</token>
        </marker>
          <token postag="N.*;F1.*;---" postag_regexp="yes"/>
      </pattern>
      <message>أتقصد <suggestion><match no="1"/>ة&nbsp;<match no="2"/></suggestion>؟
الأعداد المعطوفة من 21 إلى 99، تكون مطابقة في التأنيث والتذكير للمعدود.
      </message>
      <example correction="ثلاثة وعشرون"><marker>ثلاث وعشرون</marker> طالبة</example>
      <example correction="تسعة وأربعين"><marker>تسع وأربعين</marker> طاولة</example>
    </rule>
    <rule id="number_22to92_feminin" name="الأعداد المعطوفة المؤنثة22-92">
      <pattern>
        <marker>
          <token regexp="yes">اثنان|اثنين</token>
          <token regexp="yes">وعشرون|وثلاثون|وأربعون|وخمسون|وستون|وسبعون|وثمانون|وتسعون|وعشرين|وثلاثين|وأربعين|وخمسين|وستين|وسبعين|وثمانين|وتسعين</token>
        </marker>
          <token postag="N.*;F1.*;---" postag_regexp="yes"/>
      </pattern>
      <message>أتقصد <suggestion>اثنتان <match no="2" regexp_match="ين" regexp_replace="ون"/></suggestion><suggestion>اثنتين <match no="2" regexp_match="ون" regexp_replace="ين"/></suggestion>؟
الأعداد المعطوفة من 21 إلى 99، تكون مطابقة في التأنيث والتذكير للمعدود.
      </message>
      <example correction="اثنتان وعشرون|اثنتين وعشرين"><marker>اثنان وعشرون</marker> طالبة</example>
    </rule>
    <rule id="number_21to99_majrour" name="الأعداد المعطوفة المجرورة">
      <pattern>
        <marker>
          <token regexp="yes">[بكل](ثلاث|أربع|خمس|ست|سبع|تسع|ثماني|اثنين|واحد|ثلاثة|أربعة|خمسة|ستة|سبعة|ثمانية|تسعة)</token>
          <token regexp="yes">وعشرون|وثلاثون|وأربعون|وخمسون|وستون|وسبعون|وثمانون|وتسعون</token>
        </marker>
          <token postag="N.*;.?1.*;---" postag_regexp="yes"/>
<<<<<<< HEAD
        </pattern>
        <message>أتقصد <suggestion><match no="1"/>&nbsp;<match no="2" regexp_match="ون" regexp_replace="ين"/></suggestion>؟
الأعداد المعطوفة من 21 إلى 99، تجر العقود بالياء والنون قل بخمسة وعشرين ولا تقل بخمسة وعشرون.       
</message>
        <example correction="بثلاث وعشرين"><marker>بثلاث وعشرون</marker> طالبة</example>
        <example correction="لتسعة وأربعين"><marker>لتسعة وأربعون</marker> طاولة</example>
      </rule>
    </rulegroup>
<!--
  END RULEGROUP number_gender
-->
    <rulegroup id="Number_case" name="تطابق العدد مع الإعراب">
      <rule id="number_21to99_majrour_separate_jar" name=" الأعداد المعطوفة المجرورة بحرف جر منفصل">
        <pattern>
=======
      </pattern>
      <message>أتقصد <suggestion><match no="1"/>&nbsp;<match no="2" regexp_match="ون" regexp_replace="ين"/></suggestion>؟
الأعداد المعطوفة من 21 إلى 99، تجر العقود بالياء والنون قل بخمسة وعشرين ولا تقل بخمسة وعشرون.
      </message>
      <example correction="بثلاث وعشرين"><marker>بثلاث وعشرون</marker> طالبة</example>
      <example correction="لتسعة وأربعين"><marker>لتسعة وأربعون</marker> طاولة</example>
    </rule>
  </rulegroup>
  <rulegroup id="Number_case" name="تطابق العدد مع الإعراب">
    <rule id="number_21to99_majrour_separate_jar" name=" الأعداد المعطوفة المجرورة بحرف جر منفصل">
      <pattern>
>>>>>>> 6a3254d1
          <token regexp="yes">في|من|على|عن|مع|إلى</token>
        <marker>
          <token regexp="yes">ثلاث|أربع|خمس|ست|سبع|تسع|ثماني|اثنين|واحد|ثلاثة|أربعة|خمسة|ستة|سبعة|ثمانية|تسعة</token>
          <token regexp="yes">وعشرون|وثلاثون|وأربعون|وخمسون|وستون|وسبعون|وثمانون|وتسعون</token>
        </marker>
          <token postag="N.*;.?1.*;---" postag_regexp="yes"/>
<<<<<<< HEAD
        </pattern>
        <message>أتقصد <suggestion><match no="2"/>&nbsp;<match no="3" regexp_match="ون" regexp_replace="ين"/></suggestion>؟
الأعداد المعطوفة من 21 إلى 99، تجر العقود بالياء والنون قل  "في خمسة وعشرين" ولا تقل  "في خمسة وعشرون".         
</message>
        <example correction="ثلاث وعشرين"> من <marker>ثلاث وعشرون</marker> طالبة</example>
        <example correction="تسعة وأربعين"> على <marker>تسعة وأربعون</marker> طاولة</example>
      </rule>
    </rulegroup>
<!--
  END RULEGROUP number_case
-->
    <rulegroup id="Number_numbered" name="تطابق العدد مع الجمع">
      <rule id="number_number_accord" name="تطابق العدد مع المعدود في العدد">
        <pattern>
          <token regexp="yes">
ثلاث|أربع|خمس|ست|سبع|تسع|ثماني|اثنين|واحد|ثلاثة|أربعة|خمسة|ستة|سبعة|ثمانية|تسعة|اثنان</token>
          <token regexp="yes">وعشرون|وثلاثون|وأربعون|وخمسون|وستون|وسبعون|وثمانون|وتسعون|وعشرين|وثلاثين|وأربعين|وخمسين|وستين|وسبعين|وثمانين|وتسعين</token>
          <marker>
            <token postag="N.*;.?3.*;---" postag_regexp="yes"/>
          </marker>
        </pattern>
        <message>أتقصد <suggestion/>؟
الأعداد المركبة والمعطوفة من 11 إلى 19 من 21 إلى 99، معدودها مفرد، قل  "خمسة وعشرون رجلا" ولا تقل  "خمسة وعشرون رجالا".         
</message>
        <example correction=""> من ثلاث وعشرين <marker>طالبات</marker></example>
      </rule>
    </rulegroup>
<!--
  END RULEGROUP number_gender
-->
  </category>
<!--
  END CATEGORY NUMBER_AGREEMENT
-->
  <!-- ====================================================================== -->
  <!-- Common errors- on one word -->
  <!-- ====================================================================== -->
  <category id="COMMON_ERRORS_ON_ONE_WORD_USE" name="أخطاء شائعة في كلمة واحدة" type="grammar">
    <rulegroup id="common_errors_one_word" name=" أخطاء شائعة ذات كلمة واحدة">
      <rule id="worduse_0001" name="العشرينيات إلى التسعينيات">
        <pattern>
          <marker>
            <token regexp="yes">(و|ف)?(كال|لل|بال|ال)(عشر|ثلاث|أربع|خمس|ست|سبع|ثمان|تسع)ينات</token>
          </marker>
        </pattern>
        <message>يفضل أن يقال:
=======
      </pattern>
      <message>أتقصد <suggestion><match no="2"/>&nbsp;<match no="3" regexp_match="ون" regexp_replace="ين"/></suggestion>؟
الأعداد المعطوفة من 21 إلى 99، تجر العقود بالياء والنون قل  "في خمسة وعشرين" ولا تقل  "في خمسة وعشرون".
      </message>
      <example correction="ثلاث وعشرين"> من <marker>ثلاث وعشرون</marker> طالبة</example>
      <example correction="تسعة وأربعين"> على <marker>تسعة وأربعون</marker> طاولة</example>
    </rule>
  </rulegroup>
  <rulegroup id="Number_numbered" name="تطابق العدد مع الجمع">
    <rule id="number_number_accord" name="تطابق العدد مع المعدود في العدد">
      <pattern>
          <token regexp="yes">
ثلاث|أربع|خمس|ست|سبع|تسع|ثماني|اثنين|واحد|ثلاثة|أربعة|خمسة|ستة|سبعة|ثمانية|تسعة|اثنان</token>
          <token regexp="yes">وعشرون|وثلاثون|وأربعون|وخمسون|وستون|وسبعون|وثمانون|وتسعون|وعشرين|وثلاثين|وأربعين|وخمسين|وستين|وسبعين|وثمانين|وتسعين</token>
        <marker>
          <token postag="N.*;.?3.*;---" postag_regexp="yes"/>
        </marker>
      </pattern>
      <message>أتقصد <suggestion/>؟
الأعداد المركبة والمعطوفة من 11 إلى 19 من 21 إلى 99، معدودها مفرد، قل  "خمسة وعشرون رجلا" ولا تقل  "خمسة وعشرون رجالا".
      </message>
      <example correction=""> من ثلاث وعشرين <marker>طالبات</marker></example>
    </rule>
  </rulegroup>
 </category>
    <!-- ====================================================================== -->
    <!-- Common errors- on one word -->
    <!-- ====================================================================== -->
 <category id="COMMON_ERRORS_ON_ONE_WORD_USE" name="أخطاء شائعة في كلمة واحدة" type="grammar">
  <rulegroup id="common_errors_one_word" name=" أخطاء شائعة ذات كلمة واحدة">
    <rule id="worduse_0001" name="العشرينيات إلى التسعينيات">
      <pattern>
        <marker>
          <token regexp="yes">(و|ف)?(كال|لل|بال|ال)(عشر|ثلاث|أربع|خمس|ست|سبع|ثمان|تسع)ينات</token>
        </marker>
      </pattern>
      <message>يفضل أن يقال:
>>>>>>> 6a3254d1
        <suggestion><match no="1" regexp_match="ات$" regexp_replace="يات"/></suggestion>
      </message>
      <example correction="الثلاثينيات" type="incorrect"> يبدو في <marker>الثلاثينات</marker> من عمره</example>
      <example correction="والثلاثينيات" type="incorrect"><marker>والثلاثينات</marker> من عمره</example>
    </rule>
    <rule id="worduse_0002_mo2akharan" name="مؤخرا">
      <pattern>
        <marker>
          <token>مؤخرا</token>
        </marker>
      </pattern>
      <message>يفضل أن يقال:
        <suggestion>حديثًا</suggestion>
        <suggestion>قريبًا</suggestion>
        <suggestion>منذ عهد قريب</suggestion>
        <suggestion>قبل مدة قصيرة</suggestion>
(المُؤَخـَّر): نهاية الشيء من الخلف</message>
      <example correction="حديثًا|قريبًا|منذ عهد قريب|قبل مدة قصيرة">وقع <marker>مؤخرا</marker></example>
    <!--  Wrong: وَقَع مؤخَّراً -->
    <!--Correct: وَقَع حديثاً / قريباً / منذ عهد قريب / قبل مدة قصيرة -->
    </rule>
    <rule id="worduse_0003_إمارة" name="إمارة الشيء">
      <pattern>
        <marker>
          <token>إمارة</token>
        </marker>
          <token>الشيء</token>
      </pattern>
      <message>يفضل أن يقال:
        <suggestion>أمارة</suggestion> إذا تقصد العلامة مثل أمارة الشيء. أمّا (الإمارة): منصب الأمير، والأرض التي يملكها الأمير</message>
      <example correction="أمارة"><marker>إمارة</marker>  الشيء</example>
    <!--  Wrong: إمارة الشيء -->
    <!--Correct: أمارة الشيء -->
    </rule>
    <rule id="word_use_0005_muta2akid" name="متأكد">
      <pattern>
          <token inflected="yes">متأكد</token>
      </pattern>
      <message>يفضل أن يقال:
        <suggestion><match no="1" regexp_match="متأكد" regexp_replace="متحقِّق"/></suggestion>
        <suggestion><match no="1" regexp_match="متأكد" regexp_replace="متيقِّن"/></suggestion>
متيقن أو متحقق بدلا من متأكد</message>
      <example correction="متحقِّق|متيقِّن" type="incorrect"> هل أنت <marker>متأكد</marker>؟</example>
    <!--  Wrong: هل أنتَ متأكِّد؟ -->
    <!--Correct: هل أنتَ متيقِّن؟ / هل أنتَ متحقق؟ -->
    </rule>
    <rule id="worduse_0006_dhata" name="ذاتا">
      <pattern>
        <marker>
          <token>ذاتا</token>
        </marker>
      </pattern>
      <message>(ذاتا) لا تصح إلا في الشعر
        <suggestion>ذواتا</suggestion>
      </message>
      <example correction="ذواتا" type="incorrect"> هاتان المرأتان <marker>ذاتا</marker> مكانة عالية </example>
      <example type="correct"> هاتان المرأتان ذواتا مكانةٍ عالية </example>
    </rule>
    <rule id="worduse_0007_khatir" name="خطير">
      <pattern>
        <marker>
          <token inflected="yes">خطير</token>
        </marker>
      </pattern>
      <message>(الخطير): الرفيعُ المقام. (الخطورة): عِظَمُ الشَّأْن والمنزلة
        <suggestion>شديد الْخَطَر</suggestion>
        <suggestion>يُنذِرُ بالخطر</suggestion>
        <suggestion>محفوف بالخطر</suggestion>
      </message>
      <example correction="شديد الْخَطَر|يُنذِرُ بالخطر|محفوف بالخطر" type="incorrect">  موقف <marker>خطير</marker>  </example>
      <example type="correct"> موقفٌ يُنْذِرُ / محفوف بالْخَطَر </example>
    </rule>
    <rule id="worduse_0008_dho_khotora" name="ذو خطورة">
      <pattern>
        <marker>
          <token>ذو</token>
          <token>خطورة</token>
        </marker>
      </pattern>
      <message>(الخطير): الرفيعُ المقام. (الخطورة): عِظَمُ الشَّأْن والمنزلة
        <suggestion>شديد الْخَطَر</suggestion>
        <suggestion>يُنذِرُ بالخطر</suggestion>
        <suggestion>محفوف بالخطر</suggestion>
      </message>
      <example correction="شديد الْخَطَر|يُنذِرُ بالخطر|محفوف بالخطر" type="incorrect">  موقف <marker>ذو خطورة</marker>  </example>
      <example type="correct"> موقفٌ يُنْذِرُ / محفوف بالْخَطَر </example>
    </rule>
    <rule id="worduse_0009_khammara" name="الخمارة">
      <pattern>
        <marker>
          <token inflected="yes">خمارة</token>
        </marker>
      </pattern>
      <message>(الخمّارة): بائعةُ الخمر
        <suggestion>مَخْمَرَة</suggestion>
        <suggestion>حانة</suggestion>
      </message>
      <example correction="مَخْمَرَة|حانة" type="incorrect">
        <marker>خمارة</marker>
      </example>
      <example type="correct"> الْمَخْمَرَة / الحانة </example>
    </rule>
    <rule id="worduse_0010_za3tar" name="الزعتر">
      <pattern>
        <marker>
          <token inflected="yes">زعتر</token>
        </marker>
      </pattern>
      <message>يفضل أن يقال:
        <suggestion><match no="1" regexp_match="زعتر" regexp_replace="سعتر"/></suggestion>
        <suggestion><match no="1" regexp_match="زعتر" regexp_replace="صعتر"/></suggestion>
      </message>
      <example correction="السعتر|الصعتر" type="incorrect"> يحب <marker>الزعتر</marker> </example>
      <example type="correct"> يُحبّ السَّعْتَر / الصَّعْتَر </example>
    </rule>
    <rule id="worduse_0011_kader" name="الكادر">
      <pattern>
        <marker>
          <token>الكادر</token>
        </marker>
      </pattern>
      <message>يفضل أن يقال:
        <suggestion>المَلاك</suggestion>
        <suggestion>المِلاك</suggestion>
      </message>
      <example correction="المَلاك|المِلاك" type="incorrect">
        <marker>الكادر</marker>
      </example>
      <example type="correct"> المَلاك / المِلاك </example>
    </rule>
    <rule id="worduse_0015_cartoon" name="الكرتون">
      <pattern>
        <marker>
          <token regexp="yes">(&procletics;)?كرتون</token>
        </marker>
      </pattern>
      <message>يفضل أن يقال:
        <suggestion><match no="1" regexp_match="كرتون" regexp_replace="مُقَوَّى"/></suggestion>
        <suggestion>الرسوم المتحركة</suggestion>
      </message>
      <example correction="المُقَوَّى|الرسوم المتحركة" type="incorrect"><marker>الكرتون</marker>.</example>
      <example type="correct"> المُقَوَّى </example>
    </rule>
    <rule id="worduse_0012_wareeth" name="الوريث">
      <pattern>
        <marker>
          <token>الوريث</token>
        </marker>
      </pattern>
      <message>(الوريث) لم تسمع عن العرب
        <suggestion>الوَارِثُ</suggestion>
      </message>
      <example correction="الوَارِثُ" type="incorrect"> فلان هو <marker>الوريث</marker> الوحيد </example>
      <example type="correct"> فلان هو الوَارِثُ الوحيد </example>
    </rule>
    <rule id="worduse_0013_indhahala" name="انذهل">
      <pattern>
        <marker>
          <token inflected="yes">انذهل</token>
        </marker>
      </pattern>
      <message>يفضل أن يقال:
        <suggestion><match no="1" regexp_match="انذهل" regexp_replace="ذهل"/></suggestion>
      </message>
      <example correction="ذهل" type="incorrect"><marker>انذهل</marker> فلان</example>
      <example type="correct"> ذَهِلَ فلانٌ </example>
    </rule>
    <rule id="worduse_0014_in3ikas" name="انعكاس">
      <pattern>
        <marker>
          <token inflected="yes" skip="2">انعكاس</token>
        </marker>
          <token regexp="yes">&forms_3ala;</token>
      </pattern>
      <message>يفضل أن يقال:
        <suggestion><match no="1" regexp_match="انعكاس" regexp_replace="أثر"/></suggestion>
      </message>
      <example correction="أثر" type="incorrect"> وهذه الأرقام تبين <marker>انعكاس</marker> فقدان الأمن على الحالة الاقتصادية </example>
      <example type="correct"> وهذه الأرقام تبيّن أثر فقدان الأمن على الحالة الاقتصادية </example>
    </rule>
    <rule id="worduse_0016_biAkmalihi" name="بأكمله">
      <pattern>
        <marker>
          <token regexp="yes">بأكمل(&encletics;)</token>
        </marker>
      </pattern>
      <message>يفضل أن يقال:
        <suggestion><match no="1" regexp_match="بأكمل" regexp_replace="كُلََّ"/></suggestion>
        <suggestion><match no="1" regexp_match="بأكمل" regexp_replace="جميع"/></suggestion>
        <suggestion><match no="1" regexp_match="بأكمل" regexp_replace="بِرُمَّت"/></suggestion>
      </message>
      <example correction="كُلََّه|جميعه|بِرُمَّته" type="incorrect"> اشتراه <marker>بأكمله</marker> </example>
      <example type="correct"> اشتراهُ كُلَّه / جَميعَه / برُمَّته </example>
    </rule>
    <rule id="worduse_0017_tahammama" name="تحمم">
      <pattern>
        <marker>
          <token inflected="yes">تَحَمَّمَ</token>
        </marker>
      </pattern>
      <message>(تَحَمَّمَ): اسودَّ
        <suggestion>استَحَمَّ</suggestion>
      </message>
      <example correction="استَحَمَّ" type="incorrect"><marker>تحمم</marker> فلان </example>
      <example type="correct"> استَحَمَّ فلانٌ </example>
    </rule>
    <rule id="worduse_0018_tushakkilu" name="تشكل">
      <pattern>
        <marker>
          <token postag="V.*;.*" postag_regexp="yes" inflected="yes">شَكَّلَ</token>
        </marker>
      </pattern>
      <message>يستحسن الاستغناء عن كلمة "تُشّكّلُ", أو استبدالها بـ"هي".</message>
        <suggestion>هي</suggestion>
        <suggestion/>
      <example correction="هي|" type="incorrect"> هذه القواعد <marker>تشكل</marker> محور البحث </example>
      <example type="correct"> هذه القواعد هي محور البحث </example>
    </rule>
    <rule id="worduse_0019_tasamama" name="تصامم">
      <pattern>
        <marker>
          <token>تصامم</token>
        </marker>
      </pattern>
      <message>يلازم الفعلُ المضعَّفُ الإدغامَ ما لم يتصلْ بضميرِ رفعٍ متحرِّك، نحو: تَصَامَمْتُ
        <suggestion>تَصَامَّ عن الحديث</suggestion>
      </message>
      <example correction="تَصَامَّ عن الحديث" type="incorrect"><marker>تصامم</marker> عن الحديث </example>
      <example type="correct"> تَصَامَّ عن الحديث </example>
    </rule>
    <rule id="worduse_0020_tatmin" name="تطمين">
      <pattern>
        <marker>
          <token regexp="yes">(&procletics;)?تطمين</token>
        </marker>
      </pattern>
      <message>الفعل هو: (طمأن)، لا: (طَمَّنَ)
        <suggestion><match no="1" regexp_match="تطمين" regexp_replace="طَمأَنَة"/></suggestion>
      </message>
      <example correction="طَمأَنَة" type="incorrect"><marker>تطمين</marker> الناس </example>
      <example type="correct"> طَمأَنَةُ الناسِ </example>
    </rule>
    <rule id="worduse_0021_ta3kisu" name="تعكس">
      <pattern>
        <marker>
          <token inflected="yes">عَكَسَ</token>
        </marker>
      </pattern>
      <message>يفضل أن يقال:
        <suggestion><match no="1" regexp_match="عكس" regexp_replace="ظهر"/></suggestion>
        <suggestion><match no="1" regexp_match="عكس" regexp_replace="فضح"/></suggestion>
      </message>
      <example correction="تظهر|تفضح" type="incorrect"> ثم إن الرقابة <marker>تعكس</marker> خوف السلطة </example>
      <example type="correct"> ثم إن الرقابة تُظهِر خوف السلطة/ ثم إن الرقابة تفضح خوف السلطة </example>
    </rule>
    <rule id="worduse_0022_janobi" name="جنوبي">
      <pattern>
        <marker>
          <token>جنوبي</token>
        </marker>
      </pattern>
      <message>(جنوبيّ المدينة): في الجهة الجنوبية داخل المدينة. (جنوب المدينة): في الجهة الجنوبية خارج المدينة
        <suggestion>جنوبَ</suggestion>
      </message>
      <example correction="جنوبَ" type="incorrect"> تقع دمشق <marker>جنوبي</marker> حلب </example>
      <example type="correct"> تقع دمشقُ جنوبَ حلب </example>
    </rule>
    <rule id="worduse_0023_khessisan" name="خصيصا">
      <pattern>
        <marker>
          <token>خصيصا</token>
        </marker>
      </pattern>
      <message>يفضل أن يقال:
        <suggestion>خِصِّيصَى</suggestion>
        <suggestion>خاصاً</suggestion>
      </message>
      <example correction="خِصِّيصَى|خاصاً" type="incorrect"> فعله <marker>خصيصا</marker> لك </example>
      <example type="correct"> فَعَلَهُ خِصِّيصَى لك / فَعَلَهُ خاصاً بك </example>
    </rule>
    <rule id="worduse_0024_khodhar" name="خضار">
      <pattern>
        <marker>
          <token inflected="yes">خضار</token>
        </marker>
      </pattern>
      <message>يفضل أن يقال:
        <suggestion><match no="1" regexp_match="خضار" regexp_replace="خُضَر"/></suggestion>
    <!--             <suggestion>خَضْراوات</suggestion> -->
      </message>
    <!--         <example correction="خُضَر|خَضْراوات" type="incorrect"> يحب <marker>الخضار</marker> </example> -->
      <example correction="الخُضَر" type="incorrect"> يحب <marker>الخضار</marker> </example>
      <example type="correct"> يُحبّ الخُضَر </example>
    </rule>
    <rule id="worduse_0025_khalooq" name="خلوق">
      <pattern>
        <marker>
          <token inflected="yes">خلوق</token>
        </marker>
      </pattern>
      <message>(الخَلُوق): الطِّيب
        <suggestion>حَسَنُ الخُلُق</suggestion>
      </message>
      <example correction="حَسَنُ الخُلُق" type="incorrect"> فلان <marker>خلوق</marker> </example>
      <example type="correct"> فلانٌ حَسَنُ الخُلُق </example>
    </rule>
    <rule id="worduse_0026_rossomat" name="رسومات">
      <pattern>
        <marker>
          <token inflected="yes">رسومات</token>
        </marker>
      </pattern>
      <message>يفضل أن يقال:
        <suggestion>رُسُوم</suggestion>
        <suggestion>أَرْسُم</suggestion>
      </message>
      <example correction="رُسُوم|أَرْسُم" type="incorrect">
        <marker>رسومات</marker>
      </example>
      <example type="correct"> رُسُوم / أَرْسُم </example>
    </rule>
    <rule id="worduse_0027_raghma" name="رغم">
      <pattern>
        <marker>
          <token>رغم</token>
        </marker>
      </pattern>
      <message>يفضل أن يقال:
        <suggestion>على الرغْم</suggestion>
        <suggestion>بالرغْم</suggestion>
        <suggestion>على</suggestion>
        <suggestion>مع</suggestion>
      </message>
      <example correction="على الرغْم|بالرغْم|على|مع" type="incorrect"> يحبها <marker>رغم</marker> كرهها له </example>
      <example type="correct"> يحبها على الرغْم / بالرغْم من كرهها له </example>
    </rule>
    <rule id="worduse_0028_rafah" name="رفاة">
      <pattern>
        <marker>
          <token regexp="yes">(&procletics;)?رفاة</token>
        </marker>
      </pattern>
      <message>(رفات) اسمٌ مفردٌ مذَّكر
        <suggestion>رُفاتُ</suggestion>
      </message>
      <example correction="رُفاتُ" type="incorrect"> نقلت <marker>رفاة</marker> الجندي </example>
      <example type="correct"> نُقِلَ رُفاتُ الجندي </example>
    </rule>
    <rule id="worduse_0029_shawyan" name="شويا">
      <pattern>
        <marker>
          <token>شويا</token>
        </marker>
      </pattern>
      <message>تُقْلَبُ الواوُ في مصدر اللفيف المقرون ياءً، وتُدْغَمُ في الياءِ التي تليها
        <suggestion>شَيًّا</suggestion>
      </message>
      <example correction="شَيًّا" type="incorrect"> شوى اللحم <marker>شويا</marker> </example>
      <example type="correct"> شَوَى اللحمَ شَيًّا </example>
    </rule>
    <rule id="worduse_0030_3araya" name="عرايا">
      <pattern>
        <marker>
          <token regexp="yes">(&procletics;)?عرايا</token>
        </marker>
      </pattern>
      <message>(عارٍ) جَمْعُهُ (عُراة)، و(عارية) جمعُها (عاريات)، و(عُرْيانة) جمعُها (عُرْيانات)
        <suggestion>عُرْيانُون</suggestion>
      </message>
      <example correction="عُرْيانُون" type="incorrect">
        <marker>عرايا</marker>
      </example>
      <example type="correct"> عُرْيانُون </example>
    </rule>
    <rule id="worduse_0031_lawahdihi" name="لوحده">
      <pattern>
        <marker>
          <token>لوحده</token>
        </marker>
      </pattern>
      <message>(وَحْد) منصوبٌ على الحال
        <suggestion>وَحْدَهُ</suggestion>
      </message>
      <example correction="وَحْدَهُ" type="incorrect"> سافر <marker>لوحده</marker> </example>
      <example type="correct"> سَافَرَ وَحْدَهُ </example>
    </rule>
    <rule id="worduse_0032_mutawa3ik" name="متوعك">
      <pattern>
        <marker>
          <token inflected="yes">متوعك</token>
        </marker>
      </pattern>
      <message>يفضل أن يقال:
        <suggestion><match no="1" regexp_match="متوعك" regexp_replace="مَوْعُوك"/></suggestion>
        <suggestion><match no="1" regexp_match="متوعك" regexp_replace="وَعِك"/></suggestion>
      </message>
      <example correction="مَوْعُوك|وَعِك" type="incorrect"> فلان <marker>متوعك</marker> </example>
      <example type="correct"> فلانٌ مَوْعُوك / وَعِكٌ </example>
    </rule>
    <rule id="worduse_0033_mahalat" name="محلات">
      <pattern>
        <marker>
          <token regexp="yes">(&procletics;)?محلات</token>
        </marker>
      </pattern>
      <message>(مَحَلاَّت) جَمْعُ (مَحَلَّة)، لا جَمْع (مَحَلّ)
        <suggestion>مَحَالّ</suggestion>
      </message>
      <example correction="مَحَالّ" type="incorrect">
        <marker>محلات</marker>
      </example>
      <example type="correct"> مَحَالّ </example>
    </rule>
    <rule id="worduse_0034_mudaraa" name="مدراء">
      <pattern>
        <marker>
          <token inflected="yes">مدراء</token>
        </marker>
      </pattern>
      <message>يفضل أن يقال:
        <suggestion><match no="1" regexp_match="مدراء" regexp_replace="مُديرو"/></suggestion>
        <suggestion><match no="1" regexp_match="مدراء" regexp_replace="مُديرون"/></suggestion>
        <suggestion><match no="1" regexp_match="مدراء" regexp_replace="مُديرين"/></suggestion>
      </message>
      <example correction="مُديرو|مُديرون|مُديرين" type="incorrect"> اجتمع <marker>مدراء</marker> المدارس </example>
      <example type="correct"> اجتمع مُديرو المدارس </example>
    </rule>
    <rule id="worduse_0035_mo3aq" name="معاق">
      <pattern>
        <marker>
          <token inflected="yes">معاق</token>
        </marker>
      </pattern>
      <message>يفضل أن يقال:
        <suggestion><match no="1" regexp_match="معاق" regexp_replace="مَعُوق"/></suggestion>
      </message>
      <example correction="مَعُوق" type="incorrect"> طفل <marker>معاق</marker> </example>
      <example type="correct"> طفل مَعُوق </example>
    </rule>
    <rule id="worduse_0036_mundahish" name="مندهش">
      <pattern>
        <marker>
          <token regexp="yes">(&procletics;)?مندهش</token>
        </marker>
      </pattern>
      <message>يفضل أن يقال:
        <suggestion><match no="1" regexp_match="مندهش" regexp_replace="دَهِش"/></suggestion>
        <suggestion><match no="1" regexp_match="مندهش" regexp_replace="مَدهوش"/></suggestion>
      </message>
      <example correction="دَهِش|مَدهوش" type="incorrect"> فلان <marker>مندهش</marker> </example>
      <example type="correct"> فلان دَهِشٌ / مدهوش </example>
    </rule>
    <rule id="worduse_0037_nafoukh" name="نافوخ">
      <pattern>
        <marker>
          <token regexp="yes">(&procletics;)?نافوخ(&encletics;)?</token>
        </marker>
      </pattern>
      <message>يفضل أن يقال:
        <suggestion><match no="1" regexp_match="نافوخ" regexp_replace="يَافُوخ"/></suggestion>
      </message>
      <example correction="يَافُوخه" type="incorrect"> ضربه على <marker>نافوخه</marker> </example>
      <example type="correct"> ضَرَبَهُ على يَافُوخِه </example>
    </rule>
    <rule id="worduse_0038_nashet" name="نشط">
      <pattern>
        <marker>
          <token regexp="yes">(&procletics;)?نشط</token>
        </marker>
      </pattern>
      <message>يفضل أن يقال:
        <suggestion>نشيطٌ</suggestion>
        <suggestion>ناشطٌ</suggestion>
      </message>
      <example correction="نشيطٌ|ناشطٌ" type="incorrect"> فلان <marker>نشط</marker> </example>
      <example type="correct"> فلانٌ نشيطٌ / ناشطٌ </example>
    </rule>
    <rule id="worduse_0039_nasoh" name="نصوح">
      <pattern>
        <marker>
          <token inflected="yes">نصوح</token>
        </marker>
      </pattern>
      <message>يفضل أن يقال:
        <suggestion>ناصِحٌ</suggestion>
      </message>
      <example correction="ناصِحٌ" type="incorrect"> رجل <marker>نصوح</marker> </example>
      <example type="correct"> رجلٌ ناصِحٌ </example>
    </rule>
    <rule id="worduse_0040_wallati" name="والتي">
      <pattern>
        <marker>
          <token>والتي</token>
        </marker>
      </pattern>
      <message>يفضل أن يقال:
        <suggestion>التي</suggestion>
      </message>
      <example correction="التي" type="incorrect"> سنتبع سياسة الترغيب <marker>والتي</marker> ستكون.. </example>
      <example type="correct"> سنتبع سياسة الترغيب التي ستكون.. </example>
    </rule>
    <rule id="worduse_0041_walladhi" name="والذي">
      <pattern>
        <marker>
          <token>والذي</token>
        </marker>
      </pattern>
      <message>يفضل أن يقال:
        <suggestion>الذي</suggestion>
      </message>
      <example correction="الذي" type="incorrect"> سيبدأ قريبا الفصل الدراسي الثاني <marker>والذي</marker> مدته ثلاثة أشهر </example>
      <example type="correct"> سيبدأ قريباً الفصل الدراسي الثاني الذي مدته ثلاثة أشهر </example>
    </rule>
    <rule id="worduse_0042_yushakilu" name="يشكل">
      <pattern>
        <marker>
          <token inflected="yes">شَكَّلَ</token>
        </marker>
      </pattern>
      <message>(شَكَّل): صَوَّرَ، وألَّفَ، وقَيَّدَ
        <suggestion/>
      </message>
      <example correction="" type="incorrect"> الفدائيون <marker>يشكلون</marker> خطرا عليهم </example>
      <example type="correct"> الفدائيون خطرٌ عليهم </example>
    </rule>
    <rule id="worduse_0043_ittila3" name="الإطلاع">
      <pattern>
        <marker>
          <token regexp="yes">(&procletics;)?إطلاع</token>
        </marker>
      </pattern>
      <message>يفضل أن يقال:
        <suggestion><match no="1" regexp_match="إطلاع" regexp_replace="اطّلاع"/></suggestion>
      </message>
      <example correction="الاطّلاع" type="incorrect"> يرجى <marker>الإطلاع</marker> </example>
      <example type="correct"> يرجى الاطّلاع </example>
    </rule>
    <rule id="worduse_0044_idhTarada" name="اضطرد">
      <pattern>
        <marker>
          <token>اضطرد</token>
        </marker>
      </pattern>
      <message>الفعل هو: (طرد)، لا: (ضرد)
        <suggestion>اطَّرَدَ</suggestion>
      </message>
      <example correction="اطَّرَدَ" type="incorrect"><marker>اضطرد</marker> الأمر </example>
      <example type="correct"> اطَّرَدَ الأمرُ </example>
    </rule>
    <rule id="worduse_0045_shafooq" name="شفوق">
      <pattern>
        <marker>
          <token inflected="yes">شفوق</token>
        </marker>
          <token regexp="yes">&forms_3ala;</token>
<<<<<<< HEAD
        </pattern>
        <message>يفضل أن يقال: 
            <suggestion><match no="1" regexp_match="شفوق" regexp_replace="شَفِيق"/></suggestion>
        </message>
        <example correction="شَفِيق" type="incorrect"> فلان <marker>شفوق</marker> على ابنه </example>
        <example type="correct"> فلانٌ شَفِيقٌ على ابنه </example>
      </rule>
      <rule id="worduse_0046_dafea" name="دافئ">
        <pattern>
          <marker>
            <token regexp="yes">(&procletics;)?دافئ</token>
          </marker>
        </pattern>
        <message>يفضل أن يقال: 
        <suggestion><match no="1" regexp_match="دافئ" regexp_replace="دَفِيء"/></suggestion>
            <suggestion><match no="1" regexp_match="دافئ" regexp_replace="دَفِئ"/></suggestion>
        </message>
        <example correction="دَفِيء|دَفِئ" type="incorrect">مكان <marker>دافئ</marker></example>
        <example type="correct"> مكانٌ دَفِيءٌ / دَفِئٌ </example>
      </rule>
      <rule id="worduse_0047_mumtan_mamnoun" name="ممتن|ممنون">
        <pattern>
          <marker>
            <token inflected="yes" regexp="yes">ممتن|ممنون</token>
          </marker>
          <token regexp="yes">&forms_lih;</token>
        </pattern>
        <message>(الممنون): المقطوع.(امْتنَّ عليه): ذكّره بنعمته عليه وآذاه بمَنِّهِ 
                    <suggestion><match no="1" regexp_match="ممتن|ممنون" regexp_replace="شَاكِر"/></suggestion> <match no="2"/>
        </message>
        <example correction="شَاكِر" type="incorrect"> أنا <marker>ممتن</marker> لك </example>
        <example correction="شَاكِر" type="incorrect"> أنا  <marker>ممنون</marker> لك </example>
        <example type="correct"> أنا شَاكِرٌ لك </example>
      </rule>
      <rule id="worduse_0048_qafraa" name="قفراء">
        <pattern>
          <marker>
            <token regexp="yes">(&procletics;)?قفراء</token>
          </marker>
        </pattern>
        <message>يفضل أن يقال: 
<!--            <suggestion>مُقْفِرَة</suggestion>
            <suggestion>قَفْرَة</suggestion>
            <suggestion>قَفْر</suggestion>-->
               <suggestion><match no="1" regexp_match="قفراء" regexp_replace="مُقْفِرَة"/></suggestion>
               <suggestion><match no="1" regexp_match="قفراء" regexp_replace="قَفْرَة"/></suggestion>
               <suggestion><match no="1" regexp_match="قفراء" regexp_replace="قَفْر"/></suggestion>                              
                        
        </message>
        <example correction="مُقْفِرَة|قَفْرَة|قَفْر" type="incorrect"> أرض <marker>قفراء</marker> </example>
        <example type="correct"> أرضٌ مُقْفِرَةٌ / قَفْرَةٌ / قَفْرٌ </example>
      </rule>
      <rule id="worduse_0050_mujbat" name="مجباة">
        <pattern>
          <marker>
            <token regexp="yes">(&procletics;)?مجباة</token>
          </marker>
        </pattern>
        <message>الفعل هو: (جَبَى)، لا: (أجْبَى) 
        <suggestion><match no="1" regexp_match="مجباة" regexp_replace="مَجْبِيَّة"/></suggestion>
    </message>
        <example correction="المَجْبِيَّة" type="incorrect"> الضرائب <marker>المجباة</marker> </example>
        <example type="correct"> الضرائبُ المَجْبِيَّةُ </example>
      </rule>
      <rule id="worduse_0051_mundaboun" name="المندبون">
        <pattern>
          <marker>
            <token regexp="yes">(&procletics;)?(مندبون|مندبين)</token>
          </marker>
        </pattern>
        <message>يفضل أن يقال: 
            <suggestion><match no="1" regexp_match="مندب" regexp_replace="مَنْدُوب"/></suggestion>
            <suggestion><match no="1" regexp_match="مندب" regexp_replace="مُنْتدَب"/></suggestion>
        </message>
        <example correction="المَنْدُوبون|المُنْتدَبون" type="incorrect"> الموظفون <marker>المندبون</marker> </example>
        <example type="correct"> الموظفون الْمَنْدُوبون / الْمُنْتدَبون </example>
      </rule>
      <rule id="worduse_0052_maqfoul" name="مقفول">
        <pattern>
          <marker>
            <token regexp="yes">(&procletics;)?مقفول</token>
          </marker>
        </pattern>
        <message>(قَفَل): رجع من سَفره. (أقْفَلَ البابَ): أغْلَقَه بالقفل 
    <suggestion><match no="1" regexp_match="مقفول" regexp_replace="مُقْفَل"/></suggestion>
        </message>
        <example correction="مُقْفَل" type="incorrect"> قفل الباب، فهو <marker>مقفول</marker> </example>
        <example type="correct"> أَقْفَلَ البابَ، فهو مُقْفَلٌ </example>
      </rule>
      <rule id="worduse_0053_mousoud" name="موصود_153">
        <pattern>
          <marker>
            <token regexp="yes">(&procletics;)?موصود</token>
          </marker>
        </pattern>
        <message>(وَصَدَ الشيءُ): ثَبَتَ 
            <suggestion><match no="1" regexp_match="موصود" regexp_replace="مُوصَد"/></suggestion>
        </message>
        <example correction="مُوصَد" type="incorrect"> باب <marker>موصود</marker> </example>
        <example type="correct"> بابٌ مُوصَدٌ </example>
      </rule>
      <rule id="worduse_0054_taqawi" name="طاقوي">
        <pattern>
          <marker>
            <token regexp="yes">(&procletics;)?طاقوي</token>
          </marker>
        </pattern>
        <message>يفضل أن يقال: 
            <suggestion><match no="1" regexp_match="طاقوي" regexp_replace="طاقيّ"/></suggestion>
        </message>
        <example correction="طاقيّ" type="incorrect"> تخطيط <marker>طاقوي</marker> </example>
        <example type="correct"> تخطيط طاقيّ </example>
      </rule>
      <rule id="worduse_0055_misaghat" name="مصاغة">
        <pattern>
          <marker>
            <token regexp="yes">(&procletics;)?مصاغة</token>
          </marker>
        </pattern>
        <message>الفعل هو: (صاغ)، لا: (أصاغ) 
    <suggestion><match no="1" regexp_match="مصاغة" regexp_replace="مَصُوغَة"/></suggestion>
        </message>
        <example correction="مَصُوغَة" type="incorrect"> حلية <marker>مصاغة</marker> </example>
        <example type="correct"> حليةٌ مَصُوغَةٌ </example>
      </rule>
    </rulegroup>
<!--
    END Common erros one word
-->
    <rulegroup id="wrong_word_use" name="خطأ في استعمال كلمة">
      <rule id="worduse_0056_muAshirat" name="مؤشرات">
        <pattern>
          <marker>
            <token inflected="yes" postag="NA.*;F3.*;.*" postag_regexp="yes">مؤشر</token>
          </marker>
        </pattern>
        <message> إذ أن "المُؤّشَّر" تعني: كل شيء مرقق.
=======
      </pattern>
      <message>يفضل أن يقال:
        <suggestion><match no="1" regexp_match="شفوق" regexp_replace="شَفِيق"/></suggestion>
      </message>
      <example correction="شَفِيق" type="incorrect"> فلان <marker>شفوق</marker> على ابنه </example>
      <example type="correct"> فلانٌ شَفِيقٌ على ابنه </example>
    </rule>
    <rule id="worduse_0046_dafea" name="دافئ">
      <pattern>
        <marker>
          <token regexp="yes">(&procletics;)?دافئ</token>
        </marker>
      </pattern>
      <message>يفضل أن يقال:
        <suggestion><match no="1" regexp_match="دافئ" regexp_replace="دَفِيء"/></suggestion>
        <suggestion><match no="1" regexp_match="دافئ" regexp_replace="دَفِئ"/></suggestion>
      </message>
      <example correction="دَفِيء|دَفِئ" type="incorrect">مكان <marker>دافئ</marker></example>
      <example type="correct"> مكانٌ دَفِيءٌ / دَفِئٌ </example>
    </rule>
    <rule id="worduse_0047_mumtan_mamnoun" name="ممتن|ممنون">
      <pattern>
        <marker>
          <token inflected="yes" regexp="yes">ممتن|ممنون</token>
        </marker>
          <token regexp="yes">&forms_lih;</token>
      </pattern>
      <message>(الممنون): المقطوع.(امْتنَّ عليه): ذكّره بنعمته عليه وآذاه بمَنِّهِ
        <suggestion><match no="1" regexp_match="ممتن|ممنون" regexp_replace="شَاكِر"/></suggestion> <match no="2"/>
      </message>
      <example correction="شَاكِر" type="incorrect"> أنا <marker>ممتن</marker> لك </example>
      <example correction="شَاكِر" type="incorrect"> أنا  <marker>ممنون</marker> لك </example>
      <example type="correct"> أنا شَاكِرٌ لك </example>
    </rule>
    <rule id="worduse_0048_qafraa" name="قفراء">
      <pattern>
        <marker>
          <token regexp="yes">(&procletics;)?قفراء</token>
        </marker>
      </pattern>
      <message>يفضل أن يقال:
    <!--			<suggestion>مُقْفِرَة</suggestion>
        <suggestion>قَفْرَة</suggestion>
        <suggestion>قَفْر</suggestion>-->
        <suggestion><match no="1" regexp_match="قفراء" regexp_replace="مُقْفِرَة"/></suggestion>
        <suggestion><match no="1" regexp_match="قفراء" regexp_replace="قَفْرَة"/></suggestion>
        <suggestion><match no="1" regexp_match="قفراء" regexp_replace="قَفْر"/></suggestion>

      </message>
      <example correction="مُقْفِرَة|قَفْرَة|قَفْر" type="incorrect"> أرض <marker>قفراء</marker> </example>
      <example type="correct"> أرضٌ مُقْفِرَةٌ / قَفْرَةٌ / قَفْرٌ </example>
    </rule>
    <rule id="worduse_0050_mujbat" name="مجباة">
      <pattern>
        <marker>
          <token regexp="yes">(&procletics;)?مجباة</token>
        </marker>
      </pattern>
      <message>الفعل هو: (جَبَى)، لا: (أجْبَى)
        <suggestion><match no="1" regexp_match="مجباة" regexp_replace="مَجْبِيَّة"/></suggestion>
      </message>
      <example correction="المَجْبِيَّة" type="incorrect"> الضرائب <marker>المجباة</marker> </example>
      <example type="correct"> الضرائبُ المَجْبِيَّةُ </example>
    </rule>
    <rule id="worduse_0051_mundaboun" name="المندبون">
      <pattern>
        <marker>
          <token regexp="yes">(&procletics;)?(مندبون|مندبين)</token>
        </marker>
      </pattern>
      <message>يفضل أن يقال:
        <suggestion><match no="1" regexp_match="مندب" regexp_replace="مَنْدُوب"/></suggestion>
        <suggestion><match no="1" regexp_match="مندب" regexp_replace="مُنْتدَب"/></suggestion>
      </message>
      <example correction="المَنْدُوبون|المُنْتدَبون" type="incorrect"> الموظفون <marker>المندبون</marker> </example>
      <example type="correct"> الموظفون الْمَنْدُوبون / الْمُنْتدَبون </example>
    </rule>
    <rule id="worduse_0052_maqfoul" name="مقفول">
      <pattern>
        <marker>
          <token regexp="yes">(&procletics;)?مقفول</token>
        </marker>
      </pattern>
      <message>(قَفَل): رجع من سَفره. (أقْفَلَ البابَ): أغْلَقَه بالقفل
        <suggestion><match no="1" regexp_match="مقفول" regexp_replace="مُقْفَل"/></suggestion>
      </message>
      <example correction="مُقْفَل" type="incorrect"> قفل الباب، فهو <marker>مقفول</marker> </example>
      <example type="correct"> أَقْفَلَ البابَ، فهو مُقْفَلٌ </example>
    </rule>
    <rule id="worduse_0053_mousoud" name="موصود_153">
      <pattern>
        <marker>
          <token regexp="yes">(&procletics;)?موصود</token>
        </marker>
      </pattern>
      <message>(وَصَدَ الشيءُ): ثَبَتَ
        <suggestion><match no="1" regexp_match="موصود" regexp_replace="مُوصَد"/></suggestion>
      </message>
      <example correction="مُوصَد" type="incorrect"> باب <marker>موصود</marker> </example>
      <example type="correct"> بابٌ مُوصَدٌ </example>
    </rule>
    <rule id="worduse_0054_taqawi" name="طاقوي">
      <pattern>
        <marker>
          <token regexp="yes">(&procletics;)?طاقوي</token>
        </marker>
      </pattern>
      <message>يفضل أن يقال:
        <suggestion><match no="1" regexp_match="طاقوي" regexp_replace="طاقيّ"/></suggestion>
      </message>
      <example correction="طاقيّ" type="incorrect"> تخطيط <marker>طاقوي</marker> </example>
      <example type="correct"> تخطيط طاقيّ </example>
    </rule>
    <rule id="worduse_0055_misaghat" name="مصاغة">
      <pattern>
        <marker>
          <token regexp="yes">(&procletics;)?مصاغة</token>
        </marker>
      </pattern>
      <message>الفعل هو: (صاغ)، لا: (أصاغ)
        <suggestion><match no="1" regexp_match="مصاغة" regexp_replace="مَصُوغَة"/></suggestion>
      </message>
      <example correction="مَصُوغَة" type="incorrect"> حلية <marker>مصاغة</marker> </example>
      <example type="correct"> حليةٌ مَصُوغَةٌ </example>
    </rule>
  </rulegroup>
  <rulegroup id="wrong_word_use" name="خطأ في استعمال كلمة">
    <rule id="worduse_0056_muAshirat" name="مؤشرات">
      <pattern>
        <marker>
          <token inflected="yes" postag="NA.*;F3.*;.*" postag_regexp="yes">مؤشر</token>
        </marker>
      </pattern>
      <message> إذ أن "المُؤّشَّر" تعني: كل شيء مرقق.
>>>>>>> 6a3254d1
        <suggestion><match no="1" regexp_match="مؤشرات" regexp_replace="إشارات"/></suggestion>
        <suggestion><match no="1" regexp_match="مؤشرات" regexp_replace="علامات"/></suggestion>
        <suggestion><match no="1" regexp_match="مؤشرات" regexp_replace="شواهد"/></suggestion>
        <suggestion><match no="1" regexp_match="مؤشرات" regexp_replace="دلائل"/></suggestion>
      </message>

      <example correction="إشارات|علامات|شواهد|دلائل" type="incorrect">‎هذه التصرفات هي  ‎‎ <marker>مؤشرات</marker> لكذا</example>
    </rule>
    <rule id="worduse_0057_mishwar" name="مشوار">
      <pattern>
        <marker>
          <token inflected="yes">مشوار</token>
        </marker>
      </pattern>
      <message> كلمة مشوار لم ترد بهذا المعنى،
        من الشائع التلفظ: بكلمة مشوار
        وينبغي أن يحل محلها: طريق، أو مسار، أو نزهة، أو ما يقوم مقامها
        كلمة مشوار لأنها لم ترد عن العرب بهذا المعنى.
        <suggestion><match no="1" regexp_match="مشوار" regexp_replace="طريق"/></suggestion>
        <suggestion><match no="1" regexp_match="مشوار" regexp_replace="مسار"/></suggestion>
        <suggestion><match no="1" regexp_match="مشوار" regexp_replace="نزهة"/></suggestion>
      </message>

      <example correction="طريق|مسار|نزهة" type="incorrect">‎إن‎ <marker>مشوار</marker> العلم طويل</example>
      <example correction="طريق|مسار|نزهة" type="incorrect">‎ذهبنا في ‎ <marker>مشوار</marker></example>
      <example correction="الطريق|المسار|النزهة" type="incorrect">‎إن‎ <marker>المشوار</marker> طويل</example>
    </rule>
    <rule id="worduse_0058_machine" name="ماكينة">
      <pattern>
        <marker>
          <token regexp="yes">(&procletics;)?ماكينة</token>
        </marker>
      </pattern>
      <message>
        المكنة: جهاز تديره اليد أو الرِّجل أو قوة خارجية كالكهرباء، وجمعها "مَكِنات"
        <suggestion><match no="1" regexp_match="ماكينة" regexp_replace="مَكِنَة"/></suggestion>
      </message>
      <example correction="مَكِنَة" type="incorrect">‎اشترت أمي  ‎‎ <marker>ماكينة</marker> خياطة</example>
    </rule>
    <rule id="worduse_0059_Imkaniyat" name="إمكانيات">
      <pattern>
        <marker>
          <token inflected="yes" postag="N.*;F3.*;.*" postag_regexp="yes">إمكانية</token>
        </marker>
      </pattern>
      <message>
        ويفضل أن يقال إمكانات بدلا عن إمكانيات.

        <suggestion><match no="1" regexp_match="إمكانيات" regexp_replace="إمكانات"/></suggestion>
      </message>

      <example correction="إمكانات" type="incorrect">للبلاد <marker>إمكانيات</marker> هائلة.</example>
    </rule>
    <rule id="worduse_0060_twajd" name="تواجد">
      <pattern>
        <marker>
          <token inflected="yes">تَوَاجَدَ</token>
        </marker>
      </pattern>
      <message>
        ويفضل أن يقال: وجد يوجد،
        لأن تَواجَدَ فلانٌ: أي تظاهر بالوجْد. والوجْد: هو الحُب الشديد أو الحزن. (مصدر)

        <suggestion><match no="1" regexp_match="تواجد" regexp_replace="وجد"/></suggestion>
      </message>
      <example correction="توجد"><marker>تتواجد</marker> المادة في الكون</example>
    </rule>
    <rule id="worduse_0061_musbaqan" name="مسبقا">
      <pattern>
        <marker>
          <token>مسبقا</token>
        </marker>
      </pattern>
      <message>
        ويفضل أن يقال:
        <suggestion>مقدّمًا</suggestion>
        <suggestion>سلفًا</suggestion>
        <suggestion>قبلًا</suggestion>
      </message>
      <example correction="مقدّمًا|سلفًا|قبلًا">  فعل ذلك‎‎ <marker>مسبقا</marker></example>
    </rule>
    <rule id="worduse_0062_wabittali" name="وبالتالي">
      <pattern>
        <marker>
          <token>وبالتالي</token>
        </marker>
      </pattern>
      <message> (بالتالي) هي جملة ركيكة، ومن الأفضل أن يحلّ محلّها ما يناسب المقام مما يلي:

        <suggestion>ثَمّ</suggestion>
        <suggestion>لذا</suggestion>
        <suggestion>وعلى هذا</suggestion>
        <suggestion>وبذلك</suggestion>
        <suggestion>إذن</suggestion>
        <suggestion>أيْ</suggestion>
        <suggestion>ثَمَّ يتّضح</suggestion>
        <suggestion>نجد أنّ</suggestion>
        <suggestion> نرى أنّ</suggestion>
      </message>
      <example correction="ثَمّ|لذا|وعلى هذا|وبذلك|إذن|أيْ|ثَمَّ يتّضح|نجد أنّ| نرى أنّ">‎أنا أكلت، ‎‎ <marker>وبالتالي</marker> أنا شبعت.
      </example>
    </rule>
    <rule id="worduse_0063_bmathabati" name="بمثابة">
      <pattern>
        <marker>
          <token>بمثابة</token>
        </marker>
      </pattern>
      <message>
        ويفضل أن يقال بمنزلة، تقوم مقام.

        <suggestion>بمنزلة</suggestion>
        <suggestion>تقوم مقام</suggestion>
        <suggestion/>
      </message>
      <example correction="بمنزلة|تقوم مقام|">أنت <marker>بمثابة</marker> أبي.</example>
      <example correction="بمنزلة|تقوم مقام|">هذه الأداة <marker>بمثابة</marker> حاسوب.</example>
      <example correction="بمنزلة|تقوم مقام|">د عدم إجابتكم <marker>بمثابة</marker> موافقةٍ.</example>
    </rule>
    <rule id="worduse_0064_istbyan" name="استبانة">
      <pattern>
        <marker>
          <token regexp="yes">(&procletics;)?استبيان</token>
        </marker>
      </pattern>
      <message>
        ويفضل أن يقال استبانة بدلا من استبيان.

        لأن مصدر استبان استبانة، مثل استقام استقامة.

        <suggestion><match no="1" regexp_match="استبيان" regexp_replace="استبانة"/></suggestion>
      </message>
      <example correction="الاستبانة" type="incorrect">a كانت نتيجة <marker>الاستبيان</marker>  مخيبة.</example>
    </rule>
    <rule id="worduse_0065_akhiSaI" name="أخصائي">
      <pattern>
        <marker>
          <token regexp="yes">(&procletics;)?أخصائي</token>
        </marker>
      </pattern>
      <message>
        ويفضل أن يقال اختصاصي.
        <suggestion><match no="1" regexp_match="أخصائي" regexp_replace="اختصاصي"/></suggestion>
      </message>
      <example correction="الاختصاصي" type="incorrect">كان الطبيب  <marker>الأخصائي</marker> ماهرا</example>
    </rule>
    <rule id="worduse_0066_toqos" name="طقوس">
      <pattern>
        <marker>
          <token inflected="yes">طقوس</token>
        </marker>
      </pattern>
      <message>
        ويفضل أن يقال: شعائر فلا وجود لطقوس في اللغة العربية.
        <suggestion><match no="1" regexp_match="طقوس" regexp_replace="شعائر"/></suggestion>

      </message>
      <example correction="الشعائر"><marker>الطقوس</marker> الدينية</example>
    </rule>
    <rule id="worduse_0067_bihasabi" name="بحسب">
      <pattern>
        <marker>
          <token>بحسب</token>
        </marker>
      </pattern>
      <message>
        ويفضل أن يقال:
        <suggestion>حَسَبَ</suggestion>
        <suggestion>تَبَعاً لـِ</suggestion>
        <suggestion>طِبْقاً لـِ</suggestion>
        <suggestion>وَفْقاً لـِ</suggestion>
        <suggestion>بمقتضى</suggestion>
        <suggestion>بمُوْجب</suggestion>
        <suggestion>بناءً على</suggestion>
        <suggestion>استناداً إلى</suggestion>
        <suggestion>عملاً بـ</suggestion>
        <suggestion>انطلاقاً من</suggestion>
        (ترجمة غير صحيحة لـ According to)
        حَسَبُ الشيءِ: قَدْرُه وعددُه، فيقال على الصواب:حَسَبَ ما ذُكر. وليكن عملك بحَسَبِ ذلك: أي على وفاقه وعدده.
      </message>
      <example correction="حَسَبَ|تَبَعاً لـِ|طِبْقاً لـِ|وَفْقاً لـِ|بمقتضى|بمُوْجب|بناءً على|استناداً إلى|عملاً بـ|انطلاقاً من">
        تصنف هذه الأنواع
        <marker>بحسب</marker> مصادر الطاقة </example>
    </rule>
    <rule id="worduse_0068_lisalihika" name="لصالحك">
      <pattern>
        <marker>
          <token regexp="yes">لصالح(&encletics;)</token>
        </marker>
      </pattern>
      <message>
        ويفضل أن يقال لمصلحة          لأن (صالح) اسم الفاعل من (صَلَحَ). يقال: صَلَح الشيءُ فهو صالح


        <suggestion><match no="1" regexp_match="صالح" regexp_replace="مصلحت"/></suggestion>
      </message>
      <example correction="لمصلحتك">
        كان التعديل
        <marker>لصالحك</marker></example>
    </rule>
    <rule id="worduse_0068_lisalihi" name="لصالح">
      <pattern>
        <marker>
          <token regexp="yes">لصالح|للصالح</token>
        </marker>
      </pattern>
      <message>
        ويفضل أن يقال لمصلحة          لأن (صالح) اسم الفاعل من (صَلَحَ). يقال: صَلَح الشيءُ فهو صالح


        <suggestion><match no="1" regexp_match="صالح" regexp_replace="مصلحة"/></suggestion>

      </message>
      <example correction="لمصلحة">
        كان التعديل
        <marker>لصالح</marker> الشركة</example>
    </rule>
    <rule id="worduse_0069_i3tabar" name="اعتبر">
      <pattern>
        <marker>
          <token inflected="yes">اِعْتَبَرَ</token>
        </marker>
      </pattern>
      <message>
        ويفضل أن يقال: عدّ.  لأن "اعتبرت" تعني اتخذته عبرة وعظة والصواب عددته. جاء في القرآن: ﴿وَقَالُواْ مَا لَنَا لاَ نَرَىٰ رِجَالاً كُنَّا نَعُدُّهُمْ مِّنَ ٱلأَشْرَارِ﴾[ص:62]. ولم يقل نعتبرهم.
        <suggestion>عدّ</suggestion>

      </message>
      <example correction="عدّ"><marker>اعتبر</marker> زيدًا صديقه</example>
    </rule>
    <rule id="worduse_0070_burha" name="برهة">
      <pattern>
        <marker>
          <token inflected="yes">برهة</token>
        </marker>
      </pattern>
      <message>
        ويفضل أن يقال: هنيهة.
        جاء في (لسان العرب): «البرهة: الحِينُ الطويل من الدهر، وقيل: الزمانُ. يقال: أَقمت عنده بُرْهَةً من الدهر كقولك أَقمت عنده سنة من الدهر.»
        <suggestion><match no="1" regexp_match="برهة" regexp_replace="هُنيهة"/></suggestion>

      </message>
      <example correction="هُنيهة">غادر زيد قبل <marker>برهة</marker></example>
    </rule>
    <rule id="worduse_0071_َAwina" name="آونة">
      <pattern>
        <marker>
          <token inflected="yes">آونة</token>
        </marker>
      </pattern>
      <message>
        ويفضل أن يقال:  أوان         لأن الآونة جمع أوان، مثل أزمنة وزمان.

        <suggestion><match no="1" regexp_match="آونة" regexp_replace="أوان"/></suggestion>

      </message>
      <example correction="أوان"> بين. <marker>آونة</marker> وأخرى</example>
    </rule>
    <rule id="worduse_0072_َbawasil" name="بواسل">
      <pattern>
        <marker>
          <token inflected="yes">بواسل</token>
        </marker>
      </pattern>
      <message>
        ويفضل أن يقال: بسلاء وبواسل

        لأن البواسل جمع باسلة للمرأة، وباسل للحيوان كالأسد.
        <suggestion><match no="1" regexp_match="بواسل" regexp_replace="بسلاء"/></suggestion>
        <suggestion><match no="1" regexp_match="بواسل" regexp_replace="باسلون"/></suggestion>
      </message>
      <example correction="بسلاء|باسلون"> فرسان <marker>بواسل</marker></example>
    </rule>
    <rule id="worduse_0073_mustahtir" name="مستهتر">
      <pattern>
        <marker>
          <token inflected="yes">مستهتر</token>
        </marker>
          <token regexp="yes">بالقانون|بالدين|بالأعراف|بالعادات</token>
      </pattern>
      <message>
        ويفضل أن يقال:  مستهين أو مستخفّ بالقانون أو بالعادات،
        لأن الاستهتار غاية الولع بالشيء فيقال فلان مستهتر بالقراءة إذا أولع بها بلا حد.
        <suggestion><match no="1" regexp_match="مستهتر" regexp_replace="مستهين"/></suggestion>
        <suggestion><match no="1" regexp_match="مستهتر" regexp_replace="مستخفّ"/></suggestion>
      </message>

      <example correction="مستهين|مستخفّ"> ‎فلان  . <marker>مستهتر</marker> بالقانون</example>
    </rule>
    <rule id="worduse_0074_suwah" name="سواح">
      <pattern>
        <marker>
          <token regexp="yes" skip="1">(&procletics;)?سواح</token>
        </marker>
      </pattern>
      <message>
        ويفضل أن يقال:  سياح.
        <suggestion><match no="1" regexp_match="سواح" regexp_replace="سيّاح"/></suggestion>
      </message>

      <example correction="سيّاح"> ‎هؤلاء  . <marker>سواح</marker> أجانب</example>
    </rule>
    <rule id="worduse_0075_kakull" name="ككل">
      <pattern>
        <marker>
          <token>ككل</token>
        </marker>
      </pattern>
      <message>
        ويفضل أن يقال
        <suggestion>كليًّا</suggestion>

        لأن ككل لا أصل لها في اللغة، وهي ترجمة سيئة لعبارة as a whole.
<<<<<<< HEAD
        </message>
        <example correction="كليًّا">‎  عند النظر إلى الموضوع    <marker>ككل</marker></example>
      </rule>

    </rulegroup>
<!--
    END wrong word use
-->
  </category>
<!--
  END CATEGORY COMMON_ERRORS_ON_ONE_WORD_USE
-->
  <!-- ====================================================================== -->
  <!-- Common errors- on adjective -->
  <!-- ====================================================================== -->
  <category id="COMMON_ERRORS_ON_ADJECTIVES" name="أخطاء شائعة - النعوت" type="grammar">
    <rulegroup id="common_errors_adjective" name="أخطاء شائعة- الصفات">
      <rule id="adj_0001_Amr_Ham" name="أمر هام">
        <!-- TODO: هام غير موجودة في القاموس بصفتها اسما، لذا لم يمكن التطابق بينهما-->
        <pattern>
          <marker>
            <token inflected="yes">أمر</token>
            <token regexp="yes">الهام|هام</token>
          </marker>
        </pattern>
        <message>قل 
                        <suggestion><match no="1"/>&nbsp;<match no="2" regexp_match="هام" regexp_replace="مهم"/></suggestion> لأن "هامٌّ" هو اسم الفاعل من الفعل "هَمَّ" فنقول هَمَّهُ الأمرُ أي أَقْلَقَهُ وأَحْزَنَهُ.
            </message>
        <example correction="أمر مهم" type="incorrect"> ‎هذا <marker>أمر هام</marker></example>
        <example correction="الأمر مهم" type="incorrect"> ‎هذا <marker>الأمر هام</marker></example>
        <example correction="بالأمر المهم" type="incorrect"> ‎انشغلت <marker>بالأمر الهام</marker></example>
      </rule>
      <rule id="adj_0002_had_kabir" name="حد كبير">
        <pattern>
          <marker>
            <unify>
              <feature id="definite"/>
              <feature id="gender"/>
              <feature id="case"/>
              <feature id="number"/>
              <token inflected="yes">حد</token>
              <token inflected="yes" postag="N.*;.*;--.?" postag_regexp="yes">كبير</token>
            </unify>
          </marker>
        </pattern>
        <message>يفضل أن يقال: 
            <suggestion><match no="1"/>&nbsp;<match no="2" regexp_match="كبير" regexp_replace="بعيد"/></suggestion>
        </message>
        <example correction="حد بعيد" type="incorrect"> يختلف البحث إلى <marker>حد كبير</marker> عن... </example>
        <example type="correct"> يختلف البحث إلى حدّ بعيد عن... </example>
      </rule>
      <rule id="adj_0003_fatra_qasira" name="فترة قصيرة">
        <pattern>
          <marker>
            <unify>
              <feature id="definite"/>
              <feature id="gender"/>
              <feature id="case"/>
              <feature id="number"/>
              <token inflected="yes">فترة</token>
              <token inflected="yes" postag="N.*;F.*;--.?" postag_regexp="yes">قصير</token>
            </unify>
          </marker>
        </pattern>
        <message>يفضل أن يقال: 
            <suggestion><match no="1" regexp_match="فترة" regexp_replace="مدّة"/>&nbsp;<match no="2"/></suggestion>
        </message>
        <example correction="مدّة قصيرة" type="incorrect"> في <marker>فترة قصيرة</marker> </example>
        <example type="correct"> في مدّة قصيرة </example>
      </rule>
      <rule id="adj_0004_nta2j_afdal" name="النتائج الأفضل_2115">
        <pattern>
          <marker>
            <unify>
              <feature id="definite"/>
              <!--         <feature id="gender"/> -->
              <!--         <feature id="case"/> -->
              <!--         <feature id="number"/> -->
              <token inflected="yes">نتائج</token>
              <token inflected="yes" postag="N.*;.*;--.?" postag_regexp="yes">أفضل</token>
            </unify>
          </marker>
        </pattern>
        <message>يفضل أن يقال: 
            <suggestion><match no="1"/>&nbsp;<match no="2" regexp_match="أفضل" regexp_replace="فُضْلى"/></suggestion>
            <suggestion>أفضل&nbsp;<match no="1"/></suggestion>
        </message>
        <example correction="النتائج الفُضْلى|أفضل النتائج" type="incorrect"> حصل على <marker>النتائج الأفضل</marker> </example>
        <example type="correct"> حصل على النتائج الفُضْلى/حصل على أفضل النتائج </example>
      </rule>
      <rule id="unsorted5175" name="مبروك_5175">
        <pattern>
=======
      </message>
      <example correction="كليًّا">‎  عند النظر إلى الموضوع    <marker>ككل</marker></example>
    </rule>
  </rulegroup>
 </category>
    <!-- ====================================================================== -->
    <!-- Common errors- on adjective -->
    <!-- ====================================================================== -->
 <category id="COMMON_ERRORS_ON_ADJECTIVES" name="أخطاء شائعة - النعوت" type="grammar">
  <rulegroup id="common_errors_adjective" name="أخطاء شائعة- الصفات">
    <rule id="adj_0001_Amr_Ham" name="أمر هام">
    <!-- TODO: هام غير موجودة في القاموس بصفتها اسما، لذا لم يمكن التطابق بينهما-->
      <pattern>
        <marker>
          <token inflected="yes">أمر</token>
          <token regexp="yes">الهام|هام</token>
        </marker>
      </pattern>
      <message>قل
        <suggestion><match no="1"/>&nbsp;<match no="2" regexp_match="هام" regexp_replace="مهم"/></suggestion> لأن "هامٌّ" هو اسم الفاعل من الفعل "هَمَّ" فنقول هَمَّهُ الأمرُ أي أَقْلَقَهُ وأَحْزَنَهُ.
      </message>
      <example correction="أمر مهم" type="incorrect"> ‎هذا <marker>أمر هام</marker></example>
      <example correction="الأمر مهم" type="incorrect"> ‎هذا <marker>الأمر هام</marker></example>
      <example correction="بالأمر المهم" type="incorrect"> ‎انشغلت <marker>بالأمر الهام</marker></example>
    </rule>
    <rule id="adj_0002_had_kabir" name="حد كبير">
      <pattern>
        <marker>
          <unify>
            <feature id="definite"/>
            <feature id="gender"/>
            <feature id="case"/>
            <feature id="number"/>
          <token inflected="yes">حد</token>
          <token inflected="yes" postag="N.*;.*;--.?" postag_regexp="yes">كبير</token>
          </unify>
        </marker>
      </pattern>
      <message>يفضل أن يقال:
        <suggestion><match no="1"/>&nbsp;<match no="2" regexp_match="كبير" regexp_replace="بعيد"/></suggestion>
      </message>
      <example correction="حد بعيد" type="incorrect"> يختلف البحث إلى <marker>حد كبير</marker> عن... </example>
      <example type="correct"> يختلف البحث إلى حدّ بعيد عن... </example>
    </rule>
    <rule id="adj_0003_fatra_qasira" name="فترة قصيرة">
      <pattern>
        <marker>
          <unify>
            <feature id="definite"/>
            <feature id="gender"/>
            <feature id="case"/>
            <feature id="number"/>
          <token inflected="yes">فترة</token>
          <token inflected="yes" postag="N.*;F.*;--.?" postag_regexp="yes">قصير</token>
          </unify>
        </marker>
      </pattern>
      <message>يفضل أن يقال:
        <suggestion><match no="1" regexp_match="فترة" regexp_replace="مدّة"/>&nbsp;<match no="2"/></suggestion>
      </message>
      <example correction="مدّة قصيرة" type="incorrect"> في <marker>فترة قصيرة</marker> </example>
      <example type="correct"> في مدّة قصيرة </example>
    </rule>
    <rule id="adj_0004_nta2j_afdal" name="النتائج الأفضل_2115">
      <pattern>
        <marker>
          <unify>
            <feature id="definite"/>
    <!--         <feature id="gender"/> -->
    <!--         <feature id="case"/> -->
    <!--         <feature id="number"/> -->
          <token inflected="yes">نتائج</token>
          <token inflected="yes" postag="N.*;.*;--.?" postag_regexp="yes">أفضل</token>
          </unify>
        </marker>
      </pattern>
      <message>يفضل أن يقال:
        <suggestion><match no="1"/>&nbsp;<match no="2" regexp_match="أفضل" regexp_replace="فُضْلى"/></suggestion>
        <suggestion>أفضل&nbsp;<match no="1"/></suggestion>
      </message>
      <example correction="النتائج الفُضْلى|أفضل النتائج" type="incorrect"> حصل على <marker>النتائج الأفضل</marker> </example>
      <example type="correct"> حصل على النتائج الفُضْلى/حصل على أفضل النتائج </example>
    </rule>
    <rule id="unsorted5175" name="مبروك_5175">
      <pattern>
>>>>>>> 6a3254d1
          <token inflected="yes">عيد</token>
        <marker>
          <token regexp="yes">المبروك|مبروك</token>
        </marker>
      </pattern>
      <message>يفضل أن يقال:
                <match no="1"/>&nbsp;<suggestion><match no="2" regexp_match="مبروك" regexp_replace="مبارك"/></suggestion>
<<<<<<< HEAD
        </message>
        <example correction="مبارك" type="incorrect"> عيد <marker>مبروك</marker></example>
        <example type="correct"> عيد مبارك </example>
      </rule>
      <rule id="unsorted5143" name="شيء بسيط">
        <pattern>
          <marker>
            <unify>
              <feature id="definite"/>
              <feature id="gender"/>
              <feature id="case"/>
              <feature id="number"/>
              <token inflected="yes">شيء</token>
              <token inflected="yes" postag="N.*;.*;--.?" postag_regexp="yes">بسيط</token>
            </unify>
          </marker>
        </pattern>
        <message>(أرض بسيطة): أرض منبسطة، مستوية. (ثوبٌ بسيط): مبسوط منشور. 
            <suggestion><match no="1"/>&nbsp;<match no="2" regexp_match="بسيط" regexp_replace="قليل"/></suggestion>
            <suggestion><match no="1"/>&nbsp;<match no="2" regexp_match="بسيط" regexp_replace="يسير"/></suggestion>
        </message>
        <example correction="شيء قليل|شيء يسير" type="incorrect">
          <marker>شيء بسيط</marker>
        </example>
        <example correction="بالشيء القليل|بالشيء اليسير" type="incorrect">
          <marker>بالشيء البسيط</marker>
        </example>
        <example type="correct"> شيء قليل / يسير </example>
      </rule>
      <rule id="unsorted5144" name="مريعة_5144">
        <pattern>
=======
      </message>
      <example correction="مبارك" type="incorrect"> عيد <marker>مبروك</marker></example>
      <example type="correct"> عيد مبارك </example>
    </rule>
    <rule id="unsorted5143" name="شيء بسيط">
      <pattern>
        <marker>
          <unify>
            <feature id="definite"/>
            <feature id="gender"/>
            <feature id="case"/>
            <feature id="number"/>
          <token inflected="yes">شيء</token>
          <token inflected="yes" postag="N.*;.*;--.?" postag_regexp="yes">بسيط</token>
          </unify>
        </marker>
      </pattern>
      <message>(أرض بسيطة): أرض منبسطة، مستوية. (ثوبٌ بسيط): مبسوط منشور.
        <suggestion><match no="1"/>&nbsp;<match no="2" regexp_match="بسيط" regexp_replace="قليل"/></suggestion>
        <suggestion><match no="1"/>&nbsp;<match no="2" regexp_match="بسيط" regexp_replace="يسير"/></suggestion>
      </message>
      <example correction="شيء قليل|شيء يسير" type="incorrect">
        <marker>شيء بسيط</marker>
      </example>
      <example correction="بالشيء القليل|بالشيء اليسير" type="incorrect">
        <marker>بالشيء البسيط</marker>
      </example>
      <example type="correct"> شيء قليل / يسير </example>
    </rule>
    <rule id="unsorted5144" name="مريعة_5144">
      <pattern>
>>>>>>> 6a3254d1
          <unify>
            <feature id="definite"/>
            <feature id="case"/>
            <feature id="gender"/>
        <marker>
          <token inflected="yes">أحداث</token>
          <token inflected="yes" postag="N.*;F.*;--.?" postag_regexp="yes">مريع</token>
        </marker>
          </unify>
<<<<<<< HEAD
        </pattern>
        <message>يفضل أن يقال: 
            <suggestion><match no="1"/>&nbsp;<match no="2" regexp_match="مريع" regexp_replace="مُرَوِّع"/></suggestion>
        </message>
        <example correction="أحداث مُرَوِّعة" type="incorrect">
          <marker>أحداث مريعة</marker>
        </example>
        <example type="correct"> أحداثٌ مُرَوِّعة </example>
      </rule>
      <rule id="unsorted5148" name="الأعظم_5148">
        <pattern>
=======
      </pattern>
      <message>يفضل أن يقال:
        <suggestion><match no="1"/>&nbsp;<match no="2" regexp_match="مريع" regexp_replace="مُرَوِّع"/></suggestion>
      </message>
      <example correction="أحداث مُرَوِّعة" type="incorrect">
        <marker>أحداث مريعة</marker>
      </example>
      <example type="correct"> أحداثٌ مُرَوِّعة </example>
    </rule>
    <rule id="unsorted5148" name="الأعظم_5148">
      <pattern>
>>>>>>> 6a3254d1
          <token regexp="yes">(&conj;)?الدولتان</token>
        <marker>
          <token>الأعظم</token>
        </marker>
      </pattern>
      <message>الصفة تتبع موصوفها في الإفراد والتثنية والجمع
               <match no="1"/>&nbsp;<suggestion><match no="2" regexp_match="الأعظم" regexp_replace="العُظْمَيانِ"/></suggestion>
<<<<<<< HEAD
        </message>
        <example correction="العُظْمَيانِ" type="incorrect"> الدولتان <marker>الأعظم</marker> </example>
        <example type="correct"> الدَّوْلتانِ العُظْمَيانِ </example>
      </rule>
      <rule id="unsorted5150" name="الأعلى_5150">
        <pattern>
=======
      </message>
      <example correction="العُظْمَيانِ" type="incorrect"> الدولتان <marker>الأعظم</marker> </example>
      <example type="correct"> الدَّوْلتانِ العُظْمَيانِ </example>
    </rule>
    <rule id="unsorted5150" name="الأعلى_5150">
      <pattern>
>>>>>>> 6a3254d1
          <unify>
            <feature id="definite"/>
            <feature id="case"/>
            <feature id="number"/>
          <token inflected="yes">مرتبة</token>
        <marker>
          <token inflected="yes" postag="N.*;.*;--.?" postag_regexp="yes">أعلى</token>
        </marker>
          </unify>
<<<<<<< HEAD
        </pattern>
        <message>يفضل أن يقال: 
            <match no="1"/>&nbsp;<suggestion><match no="2" regexp_match="أعلى" regexp_replace="عليا"/></suggestion>
        </message>
        <example correction="العليا" type="incorrect"> في المرتبة <marker>الأعلى</marker> </example>
        <example type="correct"> في المرتبة العليا </example>
      </rule>
      <rule id="unsorted5154" name="ruleداكنة_5154">
        <pattern>
=======
      </pattern>
      <message>يفضل أن يقال:
			<match no="1"/>&nbsp;<suggestion><match no="2" regexp_match="أعلى" regexp_replace="عليا"/></suggestion>
      </message>
      <example correction="العليا" type="incorrect"> في المرتبة <marker>الأعلى</marker> </example>
      <example type="correct"> في المرتبة العليا </example>
    </rule>
    <rule id="unsorted5154" name="ruleداكنة_5154">
      <pattern>
>>>>>>> 6a3254d1
          <unify>
            <feature id="definite"/>
            <feature id="gender"/>
            <feature id="case"/>
            <feature id="number"/>
          <token inflected="yes" regexp="yes">بساط|لون</token>
        <marker>
          <token inflected="yes" postag="N.*;.*;--.?" postag_regexp="yes">داكن</token>
        </marker>
          </unify>
<<<<<<< HEAD
        </pattern>
        <message>يفضل أن يقال: 
            <match no="1"/>&nbsp;<suggestion><match no="2" regexp_match="داكن" regexp_replace="أدْكن"/></suggestion>
        </message>
        <example correction="أدْكن" type="incorrect"> بساط <marker>داكن</marker></example>
        <example type="correct"> بساط أدْكن </example>
      </rule>
      <rule id="unsorted5154b" name="داكنة_5154">
        <pattern>
=======
      </pattern>
      <message>يفضل أن يقال:
			<match no="1"/>&nbsp;<suggestion><match no="2" regexp_match="داكن" regexp_replace="أدْكن"/></suggestion>
      </message>
      <example correction="أدْكن" type="incorrect"> بساط <marker>داكن</marker></example>
      <example type="correct"> بساط أدْكن </example>
    </rule>
    <rule id="unsorted5154b" name="داكنة_5154">
      <pattern>
>>>>>>> 6a3254d1
          <unify>
            <feature id="definite"/>
            <feature id="gender"/>
            <feature id="case"/>
            <feature id="number"/>
          <token inflected="yes" regexp="yes">سجادة|لون</token>
        <marker>
          <token inflected="yes" postag="N.*;.*;--.?" postag_regexp="yes">داكن</token>
        </marker>
          </unify>
<<<<<<< HEAD
        </pattern>
        <message>يفضل أن يقال: 
            <match no="1"/>&nbsp;<suggestion><match no="2" regexp_match="داكنة" regexp_replace="دكناء"/></suggestion>
        </message>
        <example correction="دكناء" type="incorrect"> سجادة <marker>داكنة</marker></example>
        <example type="correct"> سجادة دكناء </example>
      </rule>
      <rule id="unsorted5155" name="مزار_5155">
        <pattern>
=======
      </pattern>
      <message>يفضل أن يقال:
			<match no="1"/>&nbsp;<suggestion><match no="2" regexp_match="داكنة" regexp_replace="دكناء"/></suggestion>
      </message>
      <example correction="دكناء" type="incorrect"> سجادة <marker>داكنة</marker></example>
      <example type="correct"> سجادة دكناء </example>
    </rule>
    <rule id="unsorted5155" name="مزار_5155">
      <pattern>
>>>>>>> 6a3254d1
          <unify>
            <feature id="definite"/>
            <feature id="gender"/>
            <feature id="case"/>
            <feature id="number"/>
          <token inflected="yes">بلد</token>
        <marker>
          <token inflected="yes" postag="N.*;.*;--.?" postag_regexp="yes">مزار</token>
        </marker>
          </unify>
<<<<<<< HEAD
        </pattern>
        <message>الفعل هو: (زار)، لا: (أزار) 
            <match no="1"/>&nbsp;<suggestion><match no="2" regexp_match="مزار" regexp_replace="مَزُور"/></suggestion>
        </message>
        <example correction="مَزُور" type="incorrect"> هذا بلد <marker>مزار</marker> </example>
        <example type="correct"> هذا بلدٌ مَزُور </example>
      </rule>
      <rule id="unsorted5157" name="محاك_5157">
        <pattern>
=======
      </pattern>
      <message>الفعل هو: (زار)، لا: (أزار)
			<match no="1"/>&nbsp;<suggestion><match no="2" regexp_match="مزار" regexp_replace="مَزُور"/></suggestion>
      </message>
      <example correction="مَزُور" type="incorrect"> هذا بلد <marker>مزار</marker> </example>
      <example type="correct"> هذا بلدٌ مَزُور </example>
    </rule>
    <rule id="unsorted5157" name="محاك_5157">
      <pattern>
>>>>>>> 6a3254d1
          <unify>
            <feature id="definite"/>
    <!--            <feature id="gender"/> -->
            <feature id="case"/>
    <!--            <feature id="number"/>  -->
          <token inflected="yes">ثوب</token>
        <marker>
          <token inflected="yes" postag="N.*;.*;--.?" postag_regexp="yes">محاك</token>
        </marker>
          </unify>
      </pattern>
      <message>الفعل هو: (حاك)، لا: (أحاك)
<match no="1"/>&nbsp;<suggestion><match no="2" regexp_match="محاك" regexp_replace="مَحُوك"/></suggestion>
<<<<<<< HEAD
            <suggestion><match no="2" regexp_match="محاك" regexp_replace="مَحِيك"/></suggestion>
     </message>
        <example correction="مَحُوك|مَحِيك" type="incorrect"> ثوب <marker>محاك</marker> </example>
        <example type="correct"> ثوبٌ مَحُوكٌ / مَحِيكٌ </example>
      </rule>
      <rule id="unsorted5160" name="شيق_5160">
        <pattern>
=======
        <suggestion><match no="2" regexp_match="محاك" regexp_replace="مَحِيك"/></suggestion>
      </message>
      <example correction="مَحُوك|مَحِيك" type="incorrect"> ثوب <marker>محاك</marker> </example>
      <example type="correct"> ثوبٌ مَحُوكٌ / مَحِيكٌ </example>
    </rule>
    <rule id="unsorted5160" name="شيق_5160">
      <pattern>
>>>>>>> 6a3254d1
          <unify>
            <feature id="definite"/>
            <feature id="gender"/>
            <feature id="case"/>
            <feature id="number"/>
          <token inflected="yes">حديث</token>
        <marker>
          <token inflected="yes" postag="N.*;.*;--.?" postag_regexp="yes">شيق</token>
        </marker>
          </unify>
<<<<<<< HEAD
        </pattern>
        <message>(الشَّيِّقُ): المشتاق 
<match no="1"/>&nbsp;           <suggestion><match no="2" regexp_match="شيق" regexp_replace="شَائِق"/></suggestion>
            <suggestion><match no="2" regexp_match="شيق" regexp_replace="مُشَوِّق"/></suggestion>
        </message>
        <example correction="شَائِق|مُشَوِّق" type="incorrect"> حديث <marker>شيق</marker> </example>
        <example type="correct"> حديثٌ شَائِقٌ / مُشَوِّق </example>
      </rule>
      <rule id="unsorted5161" name="قاصر_5161">
        <pattern>
=======
      </pattern>
      <message>(الشَّيِّقُ): المشتاق
<match no="1"/>&nbsp;			<suggestion><match no="2" regexp_match="شيق" regexp_replace="شَائِق"/></suggestion>
        <suggestion><match no="2" regexp_match="شيق" regexp_replace="مُشَوِّق"/></suggestion>
      </message>
      <example correction="شَائِق|مُشَوِّق" type="incorrect"> حديث <marker>شيق</marker> </example>
      <example type="correct"> حديثٌ شَائِقٌ / مُشَوِّق </example>
    </rule>
    <rule id="unsorted5161" name="قاصر_5161">
      <pattern>
>>>>>>> 6a3254d1
          <unify>
    <!--           <feature id="definite"/> -->
            <feature id="gender"/>
            <feature id="case"/>
            <feature id="number"/>
          <token inflected="yes">حديث</token>
        <marker>
          <token inflected="yes" postag="N.*;.*;--.?" postag_regexp="yes">قاصر</token>
        </marker>
          </unify>
          <token>على</token>
      </pattern>
      <message>يفضل أن يقال:
<match no="1"/>&nbsp;<suggestion><match no="2" regexp_match="قاصر" regexp_replace="مَقْصُور"/></suggestion>
<<<<<<< HEAD
        </message>
        <example correction="مَقْصُور" type="incorrect"> حديثه <marker>قاصر</marker> على الشعر </example>
        <example type="correct"> حديثُهُ مَقْصُور على الشعر </example>
      </rule>
      <rule id="unsorted5158" name="مخاط_5158">
        <pattern>
=======
      </message>
      <example correction="مَقْصُور" type="incorrect"> حديثه <marker>قاصر</marker> على الشعر </example>
      <example type="correct"> حديثُهُ مَقْصُور على الشعر </example>
    </rule>
    <rule id="unsorted5158" name="مخاط_5158">
      <pattern>
>>>>>>> 6a3254d1
          <unify>
            <feature id="definite"/>
            <feature id="gender"/>
            <feature id="case"/>
            <feature id="number"/>
          <token inflected="yes">ثوب</token>
        <marker>
          <token inflected="yes" postag="N.*;.*;--.?" postag_regexp="yes">مخاط</token>
        </marker>
          </unify>
<<<<<<< HEAD
        </pattern>
        <message>الفعل هو: (خاط)، لا: (أخاط) 
<match no="1"/>&nbsp;           <suggestion><match no="2" regexp_match="مخاط" regexp_replace="مَخِيطٌ"/></suggestion>
        </message>
        <example correction="مَخِيطٌ" type="incorrect"> هذا ثوب <marker>مخاط</marker> في المصنع </example>
        <example type="correct"> هذا ثوبُ مَخِيطٌ في المصنع </example>
      </rule>
      <rule id="unsorted5159" name="مفتخر_5159">
        <pattern>
=======
      </pattern>
      <message>الفعل هو: (خاط)، لا: (أخاط)
<match no="1"/>&nbsp;			<suggestion><match no="2" regexp_match="مخاط" regexp_replace="مَخِيطٌ"/></suggestion>
      </message>
      <example correction="مَخِيطٌ" type="incorrect"> هذا ثوب <marker>مخاط</marker> في المصنع </example>
      <example type="correct"> هذا ثوبُ مَخِيطٌ في المصنع </example>
    </rule>
    <rule id="unsorted5159" name="مفتخر_5159">
      <pattern>
>>>>>>> 6a3254d1
          <unify>
            <feature id="definite"/>
            <feature id="gender"/>
            <feature id="case"/>
            <feature id="number"/>
          <token inflected="yes">ثوب</token>
        <marker>
          <token inflected="yes" postag="N.*;.*;--.?" postag_regexp="yes">مفتخر</token>
        </marker>
          </unify>
<<<<<<< HEAD
        </pattern>
        <message>يفضل أن يقال: 
<match no="1"/>&nbsp;           <suggestion><match no="2" regexp_match="مفتخر" regexp_replace="فاخِر"/></suggestion>
        </message>
        <example correction="فاخِر" type="incorrect"> ثوب <marker>مفتخر</marker> </example>
        <example type="correct"> ثوبٌ فاخِر </example>
      </rule>
      <rule id="unsorted5165" name="بسيط_5165">
        <pattern>
=======
      </pattern>
      <message>يفضل أن يقال:
<match no="1"/>&nbsp;			<suggestion><match no="2" regexp_match="مفتخر" regexp_replace="فاخِر"/></suggestion>
      </message>
      <example correction="فاخِر" type="incorrect"> ثوب <marker>مفتخر</marker> </example>
      <example type="correct"> ثوبٌ فاخِر </example>
    </rule>
    <rule id="unsorted5165" name="بسيط_5165">
      <pattern>
>>>>>>> 6a3254d1
          <unify>
            <feature id="definite"/>
            <feature id="gender"/>
            <feature id="case"/>
            <feature id="number"/>
          <token inflected="yes">رجل</token>
        <marker>
          <token inflected="yes" postag="N.*;.*;--.?" postag_regexp="yes">بسيط</token>
        </marker>
          </unify>
<<<<<<< HEAD
        </pattern>
        <message>(رجلٌ بسيط): منبسط اللسان. (رجلٌ بسيط الوجه): إذا كان متهلّلاً منشرحاً. (رجلٌ بسيط اليدين): إذا كان كريماً مِسْماحاً 
<match no="1"/>&nbsp;           <suggestion><match no="2" regexp_match="بسيط" regexp_replace="غِرّ"/></suggestion>
            <suggestion><match no="2" regexp_match="بسيط" regexp_replace="ساذَج"/></suggestion>
            <suggestion><match no="2" regexp_match="بسيط" regexp_replace="مُغَفَّل"/></suggestion>
        </message>
        <example correction="غِرّ|ساذَج|مُغَفَّل" type="incorrect"> رجل <marker>بسيط</marker> </example>
        <example type="correct"> رجلٌ غِرٌّ / ساذَج / مُغَفَّل </example>
      </rule>
      <rule id="unsorted5166" name="مهاب_5166">
        <pattern>
=======
      </pattern>
      <message>(رجلٌ بسيط): منبسط اللسان. (رجلٌ بسيط الوجه): إذا كان متهلّلاً منشرحاً. (رجلٌ بسيط اليدين): إذا كان كريماً مِسْماحاً
<match no="1"/>&nbsp;			<suggestion><match no="2" regexp_match="بسيط" regexp_replace="غِرّ"/></suggestion>
        <suggestion><match no="2" regexp_match="بسيط" regexp_replace="ساذَج"/></suggestion>
        <suggestion><match no="2" regexp_match="بسيط" regexp_replace="مُغَفَّل"/></suggestion>
      </message>
      <example correction="غِرّ|ساذَج|مُغَفَّل" type="incorrect"> رجل <marker>بسيط</marker> </example>
      <example type="correct"> رجلٌ غِرٌّ / ساذَج / مُغَفَّل </example>
    </rule>
    <rule id="unsorted5166" name="مهاب_5166">
      <pattern>
>>>>>>> 6a3254d1
          <unify>
            <feature id="definite"/>
    <!--           <feature id="gender"/> -->
            <feature id="case"/>
    <!--           <feature id="number"/> -->
          <token inflected="yes">رجل</token>
        <marker>
          <token inflected="yes" postag="N.*;.*;--.?" postag_regexp="yes">مهاب</token>
        </marker>
          </unify>
      </pattern>
      <message>(أهاب): دعا، وصاح
<match no="1"/>&nbsp;<suggestion><match no="2" regexp_match="مهاب" regexp_replace="مَهِيب"/></suggestion>
<<<<<<< HEAD
        </message>
        <example correction="مَهِيب" type="incorrect"> قاضينا رجل <marker>مهاب</marker> </example>
        <example type="correct"> قاضِينا رَجُلٌ مَهِيبٌ </example>
      </rule>
      <rule id="unsorted5168" name="مصان_5168">
        <pattern>
=======
      </message>
      <example correction="مَهِيب" type="incorrect"> قاضينا رجل <marker>مهاب</marker> </example>
      <example type="correct"> قاضِينا رَجُلٌ مَهِيبٌ </example>
    </rule>
    <rule id="unsorted5168" name="مصان_5168">
      <pattern>
>>>>>>> 6a3254d1
          <unify>
            <feature id="definite"/>
            <feature id="gender"/>
            <feature id="case"/>
            <feature id="number"/>
          <token inflected="yes">سر</token>
        <marker>
          <token inflected="yes" postag="N.*;.*;--.?" postag_regexp="yes">مصان</token>
        </marker>
          </unify>
<<<<<<< HEAD
        </pattern>
        <message>الفعل هو: (صان)، لا: (أصان) 
<match no="1"/>&nbsp;           <suggestion><match no="2" regexp_match="مصان" regexp_replace="مَصُونٌ"/></suggestion>
        </message>
        <example correction="مَصُونٌ" type="incorrect"> سر <marker>مصان</marker> </example>
        <example type="correct"> سِرٌّ مَصُونٌ </example>
      </rule>
      <rule id="unsorted5172" name="مبهر_5172">
        <pattern>
=======
      </pattern>
      <message>الفعل هو: (صان)، لا: (أصان)
<match no="1"/>&nbsp;			<suggestion><match no="2" regexp_match="مصان" regexp_replace="مَصُونٌ"/></suggestion>
      </message>
      <example correction="مَصُونٌ" type="incorrect"> سر <marker>مصان</marker> </example>
      <example type="correct"> سِرٌّ مَصُونٌ </example>
    </rule>
    <rule id="unsorted5172" name="مبهر_5172">
      <pattern>
>>>>>>> 6a3254d1
          <unify>
            <feature id="definite"/>
            <feature id="gender"/>
            <feature id="case"/>
            <feature id="number"/>
          <token inflected="yes">ضوء</token>
        <marker>
          <token inflected="yes" postag="N.*;.*;--.?" postag_regexp="yes">مبهر</token>
        </marker>
          </unify>
<<<<<<< HEAD
        </pattern>
        <message>(أبْهَرَ الرجلُ): جاء بالعَجَب 
<match no="1"/>&nbsp;           <suggestion><match no="2" regexp_match="مبهر" regexp_replace="باهِر"/></suggestion>
        </message>
        <example correction="باهِر" type="incorrect"> ضوء <marker>مبهر</marker> </example>
        <example type="correct"> ضوءٌ باهِرٌ </example>
      </rule>
      <rule id="unsorted5173" name="نذر_5173">
        <pattern>
=======
      </pattern>
      <message>(أبْهَرَ الرجلُ): جاء بالعَجَب
<match no="1"/>&nbsp;			<suggestion><match no="2" regexp_match="مبهر" regexp_replace="باهِر"/></suggestion>
      </message>
      <example correction="باهِر" type="incorrect"> ضوء <marker>مبهر</marker> </example>
      <example type="correct"> ضوءٌ باهِرٌ </example>
    </rule>
    <rule id="unsorted5173" name="نذر_5173">
      <pattern>
>>>>>>> 6a3254d1
          <unify>
            <feature id="definite"/>
            <feature id="gender"/>
            <feature id="case"/>
            <feature id="number"/>
          <token inflected="yes">عطاء</token>
        <marker>
          <token inflected="yes" postag="N.*;.*;--.?" postag_regexp="yes">نذر</token>
        </marker>
          </unify>
<<<<<<< HEAD
        </pattern>
        <message>(النذْر): ما يوجبه المرء على نفسه من صدقة أو نحوها 
<match no="1"/>&nbsp;           <suggestion><match no="2" regexp_match="نذر" regexp_replace="نَزْر"/></suggestion>
        </message>
        <example correction="نَزْر" type="incorrect"> عطاء <marker>نذر</marker> </example>
        <example type="correct"> عطاءٌ نَزْرٌ </example>
      </rule>
      <rule id="unsorted5174" name="محط_5174">
        <pattern>
=======
      </pattern>
      <message>(النذْر): ما يوجبه المرء على نفسه من صدقة أو نحوها
<match no="1"/>&nbsp;			<suggestion><match no="2" regexp_match="نذر" regexp_replace="نَزْر"/></suggestion>
      </message>
      <example correction="نَزْر" type="incorrect"> عطاء <marker>نذر</marker> </example>
      <example type="correct"> عطاءٌ نَزْرٌ </example>
    </rule>
    <rule id="unsorted5174" name="محط_5174">
      <pattern>
>>>>>>> 6a3254d1
          <unify>
            <feature id="definite"/>
            <feature id="gender"/>
            <feature id="case"/>
            <feature id="number"/>
          <token inflected="yes">عمل</token>
        <marker>
          <token inflected="yes" postag="N.*;.*;--.?" postag_regexp="yes">محط</token>
        </marker>
          </unify>
<<<<<<< HEAD
        </pattern>
        <message>الفعل هو: (حَطَّ)، لا: (أحَطَّ) 
<match no="1"/>&nbsp;           <suggestion><match no="2" regexp_match="محط" regexp_replace="حاطّ"/></suggestion>
        </message>
        <example correction="حاطّ" type="incorrect"> عمل <marker>محط</marker> بشرفه </example>
        <example type="correct"> عملٌ حاطٌّ بشرفه </example>
      </rule>
      <rule id="unsorted5177" name="مصون_5177">
        <pattern>
=======
      </pattern>
      <message>الفعل هو: (حَطَّ)، لا: (أحَطَّ)
<match no="1"/>&nbsp;			<suggestion><match no="2" regexp_match="محط" regexp_replace="حاطّ"/></suggestion>
      </message>
      <example correction="حاطّ" type="incorrect"> عمل <marker>محط</marker> بشرفه </example>
      <example type="correct"> عملٌ حاطٌّ بشرفه </example>
    </rule>
    <rule id="unsorted5177" name="مصون_5177">
      <pattern>
>>>>>>> 6a3254d1
          <unify>
            <feature id="definite"/>
    <!--           <feature id="gender"/> -->
            <feature id="case"/>
            <feature id="number"/>
          <token inflected="yes">فتاة</token>
        <marker>
          <token inflected="yes" postag="N.*;M.*;--.?" postag_regexp="yes">مصون</token>
        </marker>
          </unify>
<<<<<<< HEAD
        </pattern>
        <message>(مصون) على وزن (مفعول)، لا على وزن (فَعُول) 
<match no="1"/>&nbsp;           <suggestion><match no="2" regexp_match="مصون" regexp_replace="مَصُونَة"/></suggestion>
        </message>
        <example correction="مَصُونَة" type="incorrect"> فتاة <marker>مصون</marker> </example>
        <example type="correct"> فتاةٌ مَصُونَةٌ </example>
      </rule>
      <rule id="unsorted5181" name="جذل_5181">
        <pattern>
=======
      </pattern>
      <message>(مصون) على وزن (مفعول)، لا على وزن (فَعُول)
<match no="1"/>&nbsp;			<suggestion><match no="2" regexp_match="مصون" regexp_replace="مَصُونَة"/></suggestion>
      </message>
      <example correction="مَصُونَة" type="incorrect"> فتاة <marker>مصون</marker> </example>
      <example type="correct"> فتاةٌ مَصُونَةٌ </example>
    </rule>
    <rule id="unsorted5181" name="جذل_5181">
      <pattern>
>>>>>>> 6a3254d1
          <unify>
            <feature id="definite"/>
            <feature id="gender"/>
            <feature id="case"/>
            <feature id="number"/>
          <token inflected="yes">كلام</token>
        <marker>
          <token inflected="yes" postag="N.*;.*;--.?" postag_regexp="yes">جذل</token>
        </marker>
          </unify>
<<<<<<< HEAD
        </pattern>
        <message>يفضل أن يقال: 
<match no="1"/>&nbsp;           <suggestion><match no="2" regexp_match="جذل" regexp_replace="جَزْل"/></suggestion>
        </message>
        <example correction="جَزْل" type="incorrect"> كلام <marker>جذل</marker> </example>
        <example type="correct"> كلامٌ جَزْلٌ </example>
      </rule>
      <rule id="unsorted5182" name="مقال_5182">
        <pattern>
=======
      </pattern>
      <message>يفضل أن يقال:
<match no="1"/>&nbsp;			<suggestion><match no="2" regexp_match="جذل" regexp_replace="جَزْل"/></suggestion>
      </message>
      <example correction="جَزْل" type="incorrect"> كلام <marker>جذل</marker> </example>
      <example type="correct"> كلامٌ جَزْلٌ </example>
    </rule>
    <rule id="unsorted5182" name="مقال_5182">
      <pattern>
>>>>>>> 6a3254d1
          <unify>
            <feature id="definite"/>
            <feature id="gender"/>
            <feature id="case"/>
            <feature id="number"/>
          <token inflected="yes">كلام</token>
        <marker>
          <token inflected="yes" postag="N.*;.*;--.?" postag_regexp="yes">مقال</token>
        </marker>
          </unify>
<<<<<<< HEAD
        </pattern>
        <message>(أقالَ البيعَ): فسَخَهُ. (أقالَ عثْرَتَه): تجاوز عنه. (أقالَه من عمله): نحّاه عنه 
<match no="1"/>&nbsp;           <suggestion><match no="2" regexp_match="مقال" regexp_replace="مَقُول"/></suggestion>
        </message>
        <example correction="مَقُول" type="incorrect"> كلام <marker>مقال</marker> </example>
        <example type="correct"> كلامٌ مَقُولٌ </example>
      </rule>
      <rule id="unsorted5183" name="أدنى_5183">
        <pattern>
=======
      </pattern>
      <message>(أقالَ البيعَ): فسَخَهُ. (أقالَ عثْرَتَه): تجاوز عنه. (أقالَه من عمله): نحّاه عنه
<match no="1"/>&nbsp;			<suggestion><match no="2" regexp_match="مقال" regexp_replace="مَقُول"/></suggestion>
      </message>
      <example correction="مَقُول" type="incorrect"> كلام <marker>مقال</marker> </example>
      <example type="correct"> كلامٌ مَقُولٌ </example>
    </rule>
    <rule id="unsorted5183" name="أدنى_5183">
      <pattern>
>>>>>>> 6a3254d1
          <unify>
            <feature id="definite"/>
    <!--           <feature id="gender"/> -->
            <feature id="case"/>
            <feature id="number"/>
          <token inflected="yes">مرتبة</token>
        <marker>
          <token inflected="yes" postag="N.*;M.*;--.?" postag_regexp="yes">أدنى</token>
        </marker>
          </unify>
<<<<<<< HEAD
        </pattern>
        <message>يفضل أن يقال: 
<match no="1"/>&nbsp;           <suggestion><match no="2" regexp_match="أدنى" regexp_replace="دنيا"/></suggestion>
        </message>
        <example correction="الدنيا" type="incorrect"> في المرتبة <marker>الأدنى</marker> </example>
        <example type="correct"> في المرتبة الدنيا </example>
      </rule>
      <rule id="unsorted5184" name="معاش_5184">
        <pattern>
=======
      </pattern>
      <message>يفضل أن يقال:
<match no="1"/>&nbsp;			<suggestion><match no="2" regexp_match="أدنى" regexp_replace="دنيا"/></suggestion>
      </message>
      <example correction="الدنيا" type="incorrect"> في المرتبة <marker>الأدنى</marker> </example>
      <example type="correct"> في المرتبة الدنيا </example>
    </rule>
    <rule id="unsorted5184" name="معاش_5184">
      <pattern>
>>>>>>> 6a3254d1
          <unify>
            <feature id="definite"/>
            <feature id="gender"/>
            <feature id="case"/>
            <feature id="number"/>
          <token/>
        <marker>
          <token inflected="yes" postag="N.*;.*;--.?" postag_regexp="yes">معاش</token>
        </marker>
          </unify>
      </pattern>
      <message>الفعل هو: (عاش)، لا: (أعاش)
            <match no="1"/>&nbsp;<suggestion><match no="2" regexp_match="معاش" regexp_replace="مَعِيش"/></suggestion>
<<<<<<< HEAD
        </message>
        <example correction="المَعِيش" type="incorrect"> الحال <marker>المعاش</marker> فيها </example>
        <example type="correct"> الحالُ المَعِيشٌ فيها </example>
      </rule>
      <rule id="unsorted5185" name="معفية|معفوة_5185">
        <pattern>
=======
      </message>
      <example correction="المَعِيش" type="incorrect"> الحال <marker>المعاش</marker> فيها </example>
      <example type="correct"> الحالُ المَعِيشٌ فيها </example>
    </rule>
    <rule id="unsorted5185" name="معفية|معفوة_5185">
      <pattern>
>>>>>>> 6a3254d1
          <unify>
            <feature id="definite"/>
            <feature id="gender"/>
            <feature id="case"/>
            <feature id="number"/>
          <token/>
        <marker>
          <token inflected="yes" postag="N.*;.*;--.?" postag_regexp="yes" regexp="yes">معفى|معفو</token>
        </marker>
          </unify>
          <token>من</token>
      </pattern>
      <message>الفعل هو: (أعفى)، لا: (عفا)
<match no="1"/>&nbsp;<suggestion><match no="2" regexp_match="معفوة|معفية" regexp_replace="مُعْفاة"/></suggestion>
<<<<<<< HEAD
        </message>
        <example correction="المُعْفاة" type="incorrect"> السلعة  <marker>المعفية</marker> من الحسم.</example>
        <example correction="المُعْفاة" type="incorrect"> السلعة  <marker>المعفوة</marker> من الحسم.</example>
        <example type="correct"> السلعة المُعْفاةٌ من الحسم </example>
      </rule>
      <rule id="unsorted5186" name="مقاد_5186">
        <pattern>
=======
      </message>
      <example correction="المُعْفاة" type="incorrect"> السلعة  <marker>المعفية</marker> من الحسم.</example>
      <example correction="المُعْفاة" type="incorrect"> السلعة  <marker>المعفوة</marker> من الحسم.</example>
      <example type="correct"> السلعة المُعْفاةٌ من الحسم </example>
    </rule>
    <rule id="unsorted5186" name="مقاد_5186">
      <pattern>
>>>>>>> 6a3254d1
          <unify>
            <feature id="definite"/>
            <feature id="gender"/>
    <!-- <feature id="case"/> -->
            <feature id="number"/>
          <token/>
        <marker>
          <token inflected="yes">مقاد</token>
        </marker>
          </unify>
          <token>من</token>
      </pattern>
      <message>(أقادَ القاتلَ بالقتيل): قتَلَهُ به قَوْداً. (أقادَهُ خيلاً): أعطاهُ إيّاها ليقودَها
<match no="1"/>&nbsp;<suggestion><match no="2" regexp_match="مقاد" regexp_replace="مَقُود"/></suggestion>
<<<<<<< HEAD
        </message>
        <example correction="المَقُود" type="incorrect"> هذا الجهاز <marker>المقاد</marker> من بعد </example>
        <example type="correct"> هذا الجهاز المَقُودٌ من بُعد </example>
      </rule>
      <rule id="unsorted5192" name="واطئ_5192">
        <pattern>
=======
      </message>
      <example correction="المَقُود" type="incorrect"> هذا الجهاز <marker>المقاد</marker> من بعد </example>
      <example type="correct"> هذا الجهاز المَقُودٌ من بُعد </example>
    </rule>
    <rule id="unsorted5192" name="واطئ_5192">
      <pattern>
>>>>>>> 6a3254d1
          <unify>
            <feature id="definite"/>
            <feature id="gender"/>
            <feature id="case"/>
            <feature id="number"/>
          <token inflected="yes">موضع</token>
        <marker>
          <token inflected="yes" postag="N.*;.*;--.?" postag_regexp="yes">واطئ</token>
        </marker>
          </unify>
      </pattern>
      <message>(الواطئ) اسم فاعل من (وطئ)
<match no="1"/>&nbsp;<suggestion><match no="2" regexp_match="واطئ" regexp_replace="وَطِيء"/></suggestion>
<<<<<<< HEAD
            <suggestion><match no="2" regexp_match="واطئ" regexp_replace="منخفض"/></suggestion>
        </message>
        <example correction="وَطِيء|منخفض" type="incorrect"> موضع <marker>واطئ</marker> </example>
        <example type="correct"> مَوْضعٌ وَطِيء / منخفض </example>
      </rule>
      <rule id="unsorted5193" name="مدبب_5193">
        <pattern>
=======
        <suggestion><match no="2" regexp_match="واطئ" regexp_replace="منخفض"/></suggestion>
      </message>
      <example correction="وَطِيء|منخفض" type="incorrect"> موضع <marker>واطئ</marker> </example>
      <example type="correct"> مَوْضعٌ وَطِيء / منخفض </example>
    </rule>
    <rule id="unsorted5193" name="مدبب_5193">
      <pattern>
>>>>>>> 6a3254d1
          <unify>
            <feature id="definite"/>
            <feature id="gender"/>
    <!--           <feature id="case"/> -->
            <feature id="number"/>
          <token inflected="yes">نصل</token>
        <marker>
          <token>مدبب</token>
        </marker>
          </unify>
      </pattern>
      <message>(دَبَّبَهُ): جَعَلَهُ يَدِبّ
<match no="1"/>&nbsp;<suggestion><match no="2" regexp_match="مدبب" regexp_replace="مُذَبَّب"/></suggestion>
        <suggestion><match no="2" regexp_match="مدبب" regexp_replace="حادّ"/></suggestion>
<<<<<<< HEAD
        </message>
        <example correction="مُذَبَّب|حادّ" type="incorrect"> نصل <marker>مدبب</marker> </example>
        <example type="correct"> نَصْلٌ مُذَبَّب / حادٌّ </example>
      </rule>
      <rule id="unsorted5194" name="صبوح_5194">
        <pattern>
=======
      </message>
      <example correction="مُذَبَّب|حادّ" type="incorrect"> نصل <marker>مدبب</marker> </example>
      <example type="correct"> نَصْلٌ مُذَبَّب / حادٌّ </example>
    </rule>
    <rule id="unsorted5194" name="صبوح_5194">
      <pattern>
>>>>>>> 6a3254d1
          <unify>
            <feature id="definite"/>
            <feature id="gender"/>
            <feature id="case"/>
            <feature id="number"/>
          <token inflected="yes">وجه</token>
        <marker>
          <token inflected="yes" postag="N.*;.*;--.?" postag_regexp="yes">صبوح</token>
        </marker>
          </unify>
      </pattern>
      <message>(الصَّبُوح): ما يشرب أو يؤكل في الصباح، ويقابله (الغَبُوق) في المساء
<match no="1"/>&nbsp;<suggestion><match no="2" regexp_match="صبوح" regexp_replace="صَبِيح"/></suggestion>
<<<<<<< HEAD
        </message>
        <example correction="صَبِيح" type="incorrect"> وجه <marker>صبوح</marker> </example>
        <example type="correct"> وجْهٌ صَبِيحٌ </example>
      </rule>
      <rule id="unsorted5195" name="كاسر_5195">
        <pattern>
=======
      </message>
      <example correction="صَبِيح" type="incorrect"> وجه <marker>صبوح</marker> </example>
      <example type="correct"> وجْهٌ صَبِيحٌ </example>
    </rule>
    <rule id="unsorted5195" name="كاسر_5195">
      <pattern>
>>>>>>> 6a3254d1
          <unify>
            <feature id="definite"/>
            <feature id="gender"/>
            <feature id="case"/>
            <feature id="number"/>
          <token inflected="yes">وحش</token>
        <marker>
          <token inflected="yes" postag="N.*;.*;--.?" postag_regexp="yes">كاسر</token>
        </marker>
          </unify>
<<<<<<< HEAD
        </pattern>
        <message>(الكاسِر) صفة للطائر الجارح، يقال: نَسْرٌ كاسِرٌ 
<match no="1"/>&nbsp;           <suggestion><match no="2" regexp_match="كاسر" regexp_replace="ضار"/></suggestion>
            <suggestion><match no="2" regexp_match="كاسر" regexp_replace="مُفْتَرِس"/></suggestion>
        </message>
        <example correction="ضار|مُفْتَرِس" type="incorrect"> وحش <marker>كاسر</marker> </example>
        <example type="correct"> وحشٌ ضارٍ / مُفْتَرِس </example>
      </rule>
      <rule id="unsorted5198" name="عتيد_5198">
        <pattern>
=======
      </pattern>
      <message>(الكاسِر) صفة للطائر الجارح، يقال: نَسْرٌ كاسِرٌ
<match no="1"/>&nbsp;			<suggestion><match no="2" regexp_match="كاسر" regexp_replace="ضار"/></suggestion>
        <suggestion><match no="2" regexp_match="كاسر" regexp_replace="مُفْتَرِس"/></suggestion>
      </message>
      <example correction="ضار|مُفْتَرِس" type="incorrect"> وحش <marker>كاسر</marker> </example>
      <example type="correct"> وحشٌ ضارٍ / مُفْتَرِس </example>
    </rule>
    <rule id="unsorted5198" name="عتيد_5198">
      <pattern>
>>>>>>> 6a3254d1
          <unify>
            <feature id="definite"/>
            <feature id="gender"/>
            <feature id="case"/>
            <feature id="number"/>
          <token inflected="yes">يوم</token>
        <marker>
          <token inflected="yes" postag="N.*;.*;--.?" postag_regexp="yes">عتيد</token>
        </marker>
          </unify>
<<<<<<< HEAD
        </pattern>
        <message>(العتيد): المُهَيَّأُ والحاضرُ والمُعَدُّ 
<match no="1"/>&nbsp;           <suggestion><match no="2" regexp_match="عتيد" regexp_replace="مُنتَظَر"/></suggestion>
        </message>
        <example correction="مُنتَظَر" type="incorrect"> هذا يوم <marker>عتيد</marker> </example>
        <example type="correct"> هذا يومٌ مُنتَظَرٌ </example>
      </rule>
      <rule id="unsorted5167" name="مهووس_5167">
        <pattern>
=======
      </pattern>
      <message>(العتيد): المُهَيَّأُ والحاضرُ والمُعَدُّ
<match no="1"/>&nbsp;			<suggestion><match no="2" regexp_match="عتيد" regexp_replace="مُنتَظَر"/></suggestion>
      </message>
      <example correction="مُنتَظَر" type="incorrect"> هذا يوم <marker>عتيد</marker> </example>
      <example type="correct"> هذا يومٌ مُنتَظَرٌ </example>
    </rule>
    <rule id="unsorted5167" name="مهووس_5167">
      <pattern>
>>>>>>> 6a3254d1
          <unify>
            <feature id="definite"/>
            <feature id="gender"/>
    <!--           <feature id="case"/> -->
            <feature id="number"/>
          <token inflected="yes">رجل</token>
        <marker>
          <token inflected="yes" postag="N.*;.*;--.?" postag_regexp="yes">مهووس</token>
        </marker>
          </unify>
<<<<<<< HEAD
        </pattern>
        <message>(هَاسَ فلانٌ): أكل شديداً، وطاف بالليل في جُرْأ، (هَوَّسَ اللّهُ فلاناً): جَعَلَهُ ذا هَوَس، (الهَوَس): طَرَفٌ من الجنون. 
<match no="1"/>&nbsp;           <suggestion><match no="2" regexp_match="مهووس" regexp_replace="مُهَوَّس"/></suggestion>
        </message>
        <example correction="مُهَوَّس" type="incorrect"> رجل <marker>مهووس</marker> </example>
        <example type="correct"> رجلٌ مُهَوَّس </example>
      </rule>
      <rule id="unsorted5169" name="مهاج_5169">
        <pattern>
=======
      </pattern>
      <message>(هَاسَ فلانٌ): أكل شديداً، وطاف بالليل في جُرْأ، (هَوَّسَ اللّهُ فلاناً): جَعَلَهُ ذا هَوَس، (الهَوَس): طَرَفٌ من الجنون.
<match no="1"/>&nbsp;			<suggestion><match no="2" regexp_match="مهووس" regexp_replace="مُهَوَّس"/></suggestion>
      </message>
      <example correction="مُهَوَّس" type="incorrect"> رجل <marker>مهووس</marker> </example>
      <example type="correct"> رجلٌ مُهَوَّس </example>
    </rule>
    <rule id="unsorted5169" name="مهاج_5169">
      <pattern>
>>>>>>> 6a3254d1
          <unify>
            <feature id="definite"/>
            <feature id="gender"/>
    <!--           <feature id="case"/> -->
            <feature id="number"/>
          <token inflected="yes">شر</token>
        <marker>
          <token inflected="yes" postag="N.*;.*;--.?" postag_regexp="yes">مهاج</token>
        </marker>
          </unify>
<<<<<<< HEAD
        </pattern>
        <message>يفضل أن يقال: 
<match no="1"/>&nbsp;           <suggestion><match no="2" regexp_match="مهاج" regexp_replace="مَهِيج"/></suggestion>
        </message>
        <example correction="مَهِيج" type="incorrect"> شر <marker>مهاج</marker> </example>
        <example type="correct"> شرٌّ مَهِيج </example>
      </rule>
      <rule id="unsorted5170" name="مثلج_5170">
        <pattern>
=======
      </pattern>
      <message>يفضل أن يقال:
<match no="1"/>&nbsp;			<suggestion><match no="2" regexp_match="مهاج" regexp_replace="مَهِيج"/></suggestion>
      </message>
      <example correction="مَهِيج" type="incorrect"> شر <marker>مهاج</marker> </example>
      <example type="correct"> شرٌّ مَهِيج </example>
    </rule>
    <rule id="unsorted5170" name="مثلج_5170">
      <pattern>
>>>>>>> 6a3254d1
          <unify>
            <feature id="definite"/>
            <feature id="gender"/>
    <!--           <feature id="case"/> -->
            <feature id="number"/>
          <token inflected="yes">شراب</token>
        <marker>
          <token inflected="yes" postag="N.*;.*;--.?" postag_regexp="yes">مثلج</token>
        </marker>
          </unify>
<<<<<<< HEAD
        </pattern>
        <message>يفضل أن يقال: 
<match no="1"/>&nbsp;           <suggestion><match no="2" regexp_match="مثلج" regexp_replace="مَثْلُوجٌ"/></suggestion>
        </message>
        <example correction="مَثْلُوجٌ" type="incorrect"> شراب <marker>مثلج</marker> </example>
        <example type="correct"> شرابٌ مَثْلُوجٌ </example>
      </rule>
 
    </rulegroup>
<!--
    END RULEGROUP common_errors_adjective
-->
    <rulegroup id="wrong_adj_use" name="خطأ في استعمال صفة">
      <rule>
        <pattern>
          <marker>
            <token inflected="yes">رئيسي</token>
          </marker>
        </pattern>
        <message>لا تقل رئيسي  أو رئيسية بل قل <suggestion>رئيس</suggestion> <suggestion>رئيسة</suggestion>
=======
      </pattern>
      <message>يفضل أن يقال:
<match no="1"/>&nbsp;			<suggestion><match no="2" regexp_match="مثلج" regexp_replace="مَثْلُوجٌ"/></suggestion>
      </message>
      <example correction="مَثْلُوجٌ" type="incorrect"> شراب <marker>مثلج</marker> </example>
      <example type="correct"> شرابٌ مَثْلُوجٌ </example>
    </rule>
  </rulegroup>
  <rulegroup id="wrong_adj_use" name="خطأ في استعمال صفة">
    <rule>
      <pattern>
        <marker>
          <token inflected="yes">رئيسي</token>
        </marker>
      </pattern>
      <message>لا تقل رئيسي  أو رئيسية بل قل <suggestion>رئيس</suggestion> <suggestion>رئيسة</suggestion>
>>>>>>> 6a3254d1
        أن كلمة "رئيس" أو "رئيسة" من الصفات وياء النسبة لا تُنسب للصفات فلا يصح مثلًا قول "(رأيتُ الرجل العظيمي)" أو "(رأيتُ المرأة العظيمية)"
      </message>
      <example correction="رئيس|رئيسة">‎صفحة <marker>رئيسية</marker></example>
      <example correction="رئيس|رئيسة">‎طبق <marker>رئيسي</marker></example>
    </rule>
    <rule>
      <pattern>
        <marker>
          <token regexp="yes">المليء|مليء</token>
        </marker>
      </pattern>
      <message> قل   <suggestion>المملوء</suggestion>
        <suggestion>مملوء</suggestion>
        <suggestion>مَلآن</suggestion>
        <suggestion>المَلآن</suggestion>
        <suggestion>مُمتلِئ</suggestion>
        <suggestion>المُمتلِئ</suggestion>
        من الفعل (مَلأ) الإناء بالماء، أي وضع فيه من الماء قدر ما يأخذه. أما (المليء) فتعني: الغني المقتدر، الحسن القضاء.
<<<<<<< HEAD
        </message>
        <example correction="المملوء|مملوء|مَلآن|المَلآن|مُمتلِئ|المُمتلِئ">aaهذا الإناء  ‎‎ <marker>مليء</marker> بالشراب</example>
      </rule>
      <rule id="adj_00012_maa_maghli" name="ماء مغلي">
        <pattern>
            <token inflected="yes">ماء</token>
          <marker>
            <token regexp="yes">(&unbreak_procletics;)?مغلي</token>
          </marker>
        </pattern>
        <message> قل    ماء <suggestion><match no="2" regexp_match="مغلي" regexp_replace="مُغلّى"/></suggestion>
        </message>
        <example correction="المُغلّى" type="incorrect">  الماء <marker>المغلي</marker> بالشراب</example>
      </rule>
    </rulegroup>
<!--
    END RULEGROUP wrong_adj_use
-->
    <rulegroup id="common_errors_relative_adjective" name="النعوت السببية">
      <rule id="unsorted5179" name="الشراهة_5179">
        <pattern>
=======
      </message>
      <example correction="المملوء|مملوء|مَلآن|المَلآن|مُمتلِئ|المُمتلِئ">aaهذا الإناء  ‎‎ <marker>مليء</marker> بالشراب</example>
    </rule>
  </rulegroup>
  <rulegroup id="common_errors_relative_adjective" name="النعوت السببية">
    <rule id="unsorted5179" name="الشراهة_5179">
      <pattern>
>>>>>>> 6a3254d1
          <token inflected="yes" postag="N.*;.*;.?.?-" postag_regexp="yes">كثير</token>
        <marker>
          <token>الشراهة</token>
        </marker>
      </pattern>
      <message>يفضل أن يقال:
                  <match no="1"/><suggestion>الشَّرَه</suggestion>

      </message>
      <example correction="الشَّرَه" type="incorrect"> فلان كثير <marker>الشراهة</marker> إلى الطعام </example>
      <example type="correct"> فلانٌ كثير الشَّرَه إلى الطعام </example>
    </rule>
    <rule id="unsorted5180" name="المخاطر_5180">
      <pattern>
          <token inflected="yes" postag="N.*;.*;.?.?-" postag_regexp="yes">كثير</token>
        <marker>
          <token>المخاطر</token>
        </marker>
      </pattern>
      <message>يفضل أن يقال:
                    <match no="1"/><suggestion>الأخْطار</suggestion>
<<<<<<< HEAD
        </message>
        <example correction="الأخْطار" type="incorrect"> أرض كثيرة <marker>المخاطر</marker> </example>
        <example type="correct"> أرضٌ كثيرةُ الأخْطار </example>
      </rule>
      <rule id="unsorted5162" name="المعشر_5162">
        <pattern>
=======
      </message>
      <example correction="الأخْطار" type="incorrect"> أرض كثيرة <marker>المخاطر</marker> </example>
      <example type="correct"> أرضٌ كثيرةُ الأخْطار </example>
    </rule>
    <rule id="unsorted5162" name="المعشر_5162">
      <pattern>
>>>>>>> 6a3254d1
          <token inflected="yes" postag="N.*;.*;.?.?-" postag_regexp="yes">حسن</token>
        <marker>
          <token>المعشر</token>
        </marker>
      </pattern>
      <message>(المَعْشَر): كلُّ جماعةٍ أمرُهم واحد
<match no="1"/><suggestion>العِشْرَة</suggestion>
<<<<<<< HEAD
        </message>
        <example correction="العِشْرَة" type="incorrect"> فلان حسن <marker>المعشر</marker> </example>
        <example type="correct"> فلانٌ حَسَنُ العِشْرَة </example>
      </rule>
      <rule id="unsorted5176" name="غاو|غاوي_5176">
        <pattern>
          <marker>
            <token inflected="yes" postag="N.*;.*;.?.?-" postag_regexp="yes">غاوي</token>
          </marker>
          <token>للموسيقى</token>
        </pattern>
        <message>(الغاوي): الضال 
                    <suggestion>هَاوٍ</suggestion> <match no="2"/>
        </message>
        <example correction="هَاوٍ" type="incorrect"> فلان <marker>غاو</marker> للموسيقى, وهم غواة </example>
        <example type="correct"> فلانٌ هَاوٍ للموسيقى, وهم هواة </example>
      </rule>
      <rule id="unsorted5187" name="مقاس_5187">
        <pattern>
          <marker>
            <token inflected="yes">مقاس</token>
          </marker>
          <token>بالمتر</token>
        </pattern>
        <message>الفعل هو: (قاسَ)، لا: (أقاسَ) 
<suggestion><match no="1" regexp_match="مقاس" regexp_replace="مَقِيس"/></suggestion>
        </message>
        <example correction="مَقِيس" type="incorrect"><marker>مقاس</marker> بالمتر </example>
        <example type="correct"> مَقِيسٌ بالمتر </example>
      </rule>
    </rulegroup>
<!--
    END RULEGROUP common_errors_relative_adjective
-->
  </category>
<!--
    END CATEGORY COMMON_ERRORS_ON_ADJECTIVES
-->
  <!-- ====================================================================== -->
  <!-- Common errors- on verbs -->
  <!-- ====================================================================== -->
  <category id="COMMON_VERBS_ERRORS" name="أخطاء الأفعال" type="grammar">
    <rulegroup id="common_errors_indirect_transitive_verbs" name="المتعدي بحرف">
      <rule>
        <pattern>
=======
      </message>
      <example correction="العِشْرَة" type="incorrect"> فلان حسن <marker>المعشر</marker> </example>
      <example type="correct"> فلانٌ حَسَنُ العِشْرَة </example>
    </rule>
    <rule id="unsorted5176" name="غاو|غاوي_5176">
      <pattern>
        <marker>
          <token inflected="yes" postag="N.*;.*;.?.?-" postag_regexp="yes">غاوي</token>
        </marker>
          <token>للموسيقى</token>
      </pattern>
      <message>(الغاوي): الضال
        <suggestion>هَاوٍ</suggestion> <match no="2"/>
      </message>
      <example correction="هَاوٍ" type="incorrect"> فلان <marker>غاو</marker> للموسيقى, وهم غواة </example>
      <example type="correct"> فلانٌ هَاوٍ للموسيقى, وهم هواة </example>
    </rule>
    <rule id="unsorted5187" name="مقاس_5187">
      <pattern>
        <marker>
          <token inflected="yes">مقاس</token>
        </marker>
          <token>بالمتر</token>
      </pattern>
      <message>الفعل هو: (قاسَ)، لا: (أقاسَ)
        <suggestion><match no="1" regexp_match="مقاس" regexp_replace="مَقِيس"/></suggestion>
      </message>
      <example correction="مَقِيس" type="incorrect"><marker>مقاس</marker> بالمتر </example>
      <example type="correct"> مَقِيسٌ بالمتر </example>
    </rule>
  </rulegroup>
 </category>
    <!-- ====================================================================== -->
    <!-- Common errors- on verbs -->
    <!-- ====================================================================== -->
 <category id="COMMON_VERBS_ERRORS" name="أخطاء الأفعال" type="grammar">
  <rulegroup id="common_errors_indirect_transitive_verbs" name="المتعدي بحرف">
    <rule>
      <pattern>
>>>>>>> 6a3254d1
          <token inflected="yes">دَلَّ</token>
        <marker>
          <token>إلى</token>
        </marker>
      </pattern>
      <message>أتقصد <suggestion>على</suggestion>؟
      </message>
      <example correction="على">يدل <marker>إلى</marker> حسن خلق
      </example>
      <example correction="على">دلت <marker>إلى</marker> الطريق
      </example>
    </rule>
    <rule>
      <pattern>
          <token inflected="yes">تَمَادَى</token>
        <marker>
          <token>على</token>
        </marker>
      </pattern>
      <message>قل تمادى في ولا تقل تمادى على <suggestion>في</suggestion>؟
      </message>
      <example correction="في">تمادى <marker>على</marker> الباطل
      </example>
      <example correction="في">تمادت <marker>على</marker> الباطل
      </example>
    </rule>
    <rule>
      <pattern>
          <token inflected="yes">أَوْشَكَ</token>
        <marker>
          <token>على</token>
        </marker>
      </pattern>
      <message>قل أوشك أن ولا تقل أوشك على <suggestion>أن</suggestion>؟
      </message>
      <example correction="أن">أوشك
        <marker>على</marker>
      </example>
    <!--     <example correction="أن">فأوشكنا
        <marker>على</marker>
      </example>
-->
      <example correction="أن">أوشكنا
        <marker>على</marker>
      </example>
    </rule>
    <rule id="نتج_عن">
      <pattern>
          <token inflected="yes">نَتَجَ</token>
        <marker>
          <token>عن</token>
        </marker>
      </pattern>
      <message>
        ويفضل أن يحذف عن
        <suggestion/>

        لأن نتج فعل متعدٍ، فلا حاجة لوجود حرف الجر.
<<<<<<< HEAD
        </message>
        <example correction=""> نتج <marker>عن</marker> هذا الدواء أعراض جانبية</example>
      </rule>
      <rule id="unsorted_0073_ayqana_min" name="أيقن من">
        <pattern>
          <marker>
            <token inflected="yes">أَيْقَنَ</token>
            <token regexp="yes">&forms_min;</token>
          </marker>
        </pattern>
        <message>(أيقن) يتعدى بنفسه أو بالباء 
            <suggestion>كان من الأمر على يقين</suggestion>
        </message>
        <example correction="كان من الأمر على يقين" type="incorrect"><marker>أيقنت من</marker>  الأمر</example>
        <example type="correct"> كان من الأمر على يقين </example>
      </rule>
    </rulegroup>
<!--
    END RULEGROUP common_errors_indirect_transitive_verbs
-->
    <rulegroup id="transitive_verbs_indirect_tobe_direct" name="المتعدي بحرف تصحيحه متعد بنفسه">
<!-- trans_376_AstAdhn_mn استأذن من -->
  <rule id="trans_376_AstAdhn_mn" name="استأذن من">
    <pattern>
    <marker>
      <token inflected="yes" skip="1">اِسْتَأْذَنَ</token>
      <token regexp="yes">&forms_min;</token>
      </marker>
    </pattern>
    <message>يفضل أن يقال: 
   <suggestion><match no="1" postag="(V.*)(-)" postag_replace="$1H">اِسْتَأْذَنَ</match></suggestion>
<!--
   <suggestion><match no="1" postag="(V.*)(-)" postag_replace="$1H">اِسْتَأْذَنَ</match>+<match no="2" regexp_match="من" regexp_replace=""/></suggestion>-->
</message>
    <example correction="استأذننه|استأذنه" type="incorrect"><marker>استأذن منه</marker></example>
    <example correction="استأذننه|استأذنوه" type="incorrect"><marker>استأذنوا منه</marker></example>

    <example type="correct"> استأذنه </example>
  </rule>
  <!-- trans_384_AHtdha_b احتذى ب -->
  <rule id="trans_384_AHtdha_b" name="احتذى ب">
    <pattern>
      <token inflected="yes" skip="1">اِحْتَذَى</token>
      <marker>
        <token postag="N.*;.*;-B.?" postag_regexp="yes"/>
      </marker>
    </pattern>
    <message>يفضل أن يقال: 
    <suggestion><match no="2" regexp_match="^ب" regexp_replace=""/></suggestion>
</message>
    <example correction="فلان" type="incorrect">احتذيت <marker>بفلان</marker> </example>
    <example type="correct"> احتذيت فلانا </example>
  </rule>
 <!-- trans_386_AkhTA_En_AlSwAb أَخْطَأَ عنِ الصواب -->
  <rule id="trans_386_AkhTA_En_AlSwAb" name="أخطأ عن الصواب">
    <pattern>
      <token inflected="yes" skip="1">أَخْطَأَ</token>
      <marker>
        <token regexp="yes">&forms_3an;</token>
      </marker>
    </pattern>
    <message>يفضل أن يقال: أخطأ الصواب بدلا من أخطأ عن الصواب
   <suggestion/>
</message>
    <example correction="" type="incorrect"> أخطأ <marker>عن</marker> الصواب </example>
    <example type="correct"> أخطأ الصواب </example>
  </rule>
 <!-- trans_388_Akhlf_bwEdh أَخْلَفَ بوعدِهِ -->
  <rule id="trans_388_Akhlf_bwEdh" name="أخلف بوعده">
    <pattern>
      <token inflected="yes" skip="1">أَخْلَفَ</token>
      <marker>
        <token postag="N.*;.*;-B.?" postag_regexp="yes" />
      </marker>
    </pattern>
    <message>يفضل أن يقال: 
    <suggestion><match no="2" regexp_match="^ب" regexp_replace=""/></suggestion>
</message>
    <example correction="وعده" type="incorrect"> أخلف <marker>بوعده</marker> </example>
    <example type="correct"> أخلف وعده </example>
  </rule>
=======
      </message>
      <example correction=""> نتج <marker>عن</marker> هذا الدواء أعراض جانبية</example>
    </rule>
    <rule id="unsorted_0073_ayqana_min" name="أيقن من">
      <pattern>
        <marker>
          <token inflected="yes">أَيْقَنَ</token>
          <token regexp="yes">&forms_min;</token>
        </marker>
      </pattern>
      <message>(أيقن) يتعدى بنفسه أو بالباء
        <suggestion>كان من الأمر على يقين</suggestion>
      </message>
      <example correction="كان من الأمر على يقين" type="incorrect"><marker>أيقنت من</marker>  الأمر</example>
      <example type="correct"> كان من الأمر على يقين </example>
    </rule>
  </rulegroup>
  <rulegroup id="transitive_verbs_indirect_tobe_direct" name="المتعدي بحرف تصحيحه متعد بنفسه">
    <!-- trans_376_AstAdhn_mn استأذن من -->
    <rule id="trans_376_AstAdhn_mn" name="استأذن من">
      <pattern>
        <marker>
          <token inflected="yes" skip="1">اِسْتَأْذَنَ</token>
          <token regexp="yes">&forms_min;</token>
        </marker>
      </pattern>
      <message>يفضل أن يقال:
        <suggestion><match no="1"/><match no="2" regexp_match="من" regexp_replace=""/></suggestion>
      </message>
      <example correction="استأذنه" type="incorrect"><marker>استأذن منه</marker></example>
      <example type="correct"> استأذنه </example>
    </rule>
    <!-- trans_384_AHtdha_b احتذى ب -->
    <rule id="trans_384_AHtdha_b" name="احتذى ب">
      <pattern>
          <token inflected="yes" skip="1">اِحْتَذَى</token>
        <marker>
          <token postag="N.*;.*;-B.?" postag_regexp="yes"/>
        </marker>
      </pattern>
      <message>يفضل أن يقال:
        <suggestion><match no="2" regexp_match="^ب" regexp_replace=""/></suggestion>
      </message>
      <example correction="فلان" type="incorrect">احتذيت <marker>بفلان</marker> </example>
      <example type="correct"> احتذيت فلانا </example>
    </rule>
    <!-- trans_386_AkhTA_En_AlSwAb أَخْطَأَ عنِ الصواب -->
    <rule id="trans_386_AkhTA_En_AlSwAb" name="أخطأ عن الصواب">
      <pattern>
          <token inflected="yes" skip="1">أَخْطَأَ</token>
        <marker>
          <token regexp="yes">&forms_3an;</token>
        </marker>
      </pattern>
      <message>يفضل أن يقال: أخطأ الصواب بدلا من أخطأ عن الصواب
        <suggestion/>
      </message>
      <example correction="" type="incorrect"> أخطأ <marker>عن</marker> الصواب </example>
      <example type="correct"> أخطأ الصواب </example>
    </rule>
    <!-- trans_388_Akhlf_bwEdh أَخْلَفَ بوعدِهِ -->
    <rule id="trans_388_Akhlf_bwEdh" name="أخلف بوعده">
      <pattern>
          <token inflected="yes" skip="1">أَخْلَفَ</token>
        <marker>
          <token postag="N.*;.*;-B.?" postag_regexp="yes"/>
        </marker>
      </pattern>
      <message>يفضل أن يقال:
        <suggestion><match no="2" regexp_match="^ب" regexp_replace=""/></suggestion>
      </message>
      <example correction="وعده" type="incorrect"> أخلف <marker>بوعده</marker> </example>
      <example type="correct"> أخلف وعده </example>
    </rule>
>>>>>>> 6a3254d1

    <!-- trans_390_Azdra_b ازْدَرَى ب -->
    <rule id="trans_390_Azdra_b" name="ازدرى ب">
      <pattern>
          <token inflected="yes" skip="1">اِزْدَرَى</token>
        <marker>
          <token postag="N.*;.*;-B.?" postag_regexp="yes"/>
        </marker>

<<<<<<< HEAD
    </pattern>
    <message>يفضل أن يقال: 
    <suggestion><match no="2" regexp_match="^ب" regexp_replace=""/></suggestion>
</message>
    <example correction="الشيء" type="incorrect"> ازدرى <marker>بالشيء</marker> </example>
    <example type="correct"> ازدرى الشيء </example>
  </rule>
<!-- trans_390_Azdra_b ازْدَرَى ب -->
  <rule id="trans_390_Azdra_b_2" name="ازدرى ب">
    <pattern>
    <marker>
      <token inflected="yes" skip="1">اِزْدَرَى</token>
      <token regexp="yes">&forms_bih;</token>
      </marker>
    </pattern>
    <message>يفضل أن يقال: 
    <suggestion><match no="1" postag="(V.*)(-)" postag_replace="$1H">اِزْدَرَى</match></suggestion>
<!--    <suggestion><match no="1" postag="(V.*)(-)" postag_replace="$1H">اِزْدَرَى</match>+<match no="2" regexp_match="^ب" regexp_replace=""/></suggestion>
-->
</message>
    <example correction="ازدراه" type="incorrect"><marker>ازدرى به</marker> </example>
    <example type="correct"> ازدراه </example>
  </rule>
 <!-- trans_394_AstwTn_fy استوطن في -->
  <rule id="trans_394_AstwTn_fy" name="استوطن في">
    <pattern>
      <token inflected="yes" skip="1">اِسْتَوْطَنَ</token>
      <marker>
        <token regexp="yes">&forms_fi;</token>
      </marker>
    </pattern>
    <message>يفضل أن يقال: 
   <suggestion/>
</message>
    <example correction="" type="incorrect"> حل خالد بحمص واستوطن <marker>فيها</marker> </example>
    <example type="correct"> استوطن البلاد </example>
  </rule>
 <!-- TODO trans I2D-->
    </rulegroup>
<!--
    END RULEGROUP transitive_verbs_indirect_tobe_direct

-->
  <rulegroup id="transitive_verbs_indirect_tobe_indirect" name="المتعدي بحرف تصحيحه متعد بحرف آخر">
  <!-- trans_381_AtSl_mE اتّصَلَ مع -->
  <rule id="trans_381_AtSl_mE" name="اتصل مع">
    <pattern>
      <token inflected="yes" skip="1">اِتَّصَلَ</token>
      <marker>
        <token regexp="yes">&forms_ma3a;</token>
      </marker>
    </pattern>
    <message>يفضل أن يقال: 
   <suggestion><match no="2" postag="PR.*">ب</match></suggestion>
</message>
    <example correction="به" type="incorrect">اتصل <marker>معه</marker> </example>
    <example type="correct"> اتصل به </example>
  </rule>
<!-- trans_382_AjAb_Ela أجاب على -->
  <rule id="trans_382_AjAb_Ela" name="أجاب على">
    <pattern>
      <token inflected="yes" skip="1">أَجَابَ</token>
      <marker>
        <token regexp="yes">&forms_3ala;</token>
      </marker>
    </pattern>
    <message>يفضل أن يقال: \1    
   <suggestion><match no="2" postag="PR.*">عن</match></suggestion>
   <suggestion><match no="2" postag="PR.*">إلى</match></suggestion>
</message>
    <example correction="عن|إلى" type="incorrect">أجاب <marker>على</marker> السؤال </example>
    <example type="correct"> أجاب عن السؤال </example>
  </rule>
 <!-- trans_385_AkhtlfwA_Ela اخْتَلَفُوا على -->
  <rule id="trans_385_AkhtlfwA_Ela" name="اختلفوا على">
    <pattern>
      <token inflected="yes" skip="1">اِخْتَلَفَ</token>
      <marker>
        <token regexp="yes">&forms_3ala;</token>
      </marker>
    </pattern>
    <message>يفضل أن يقال: 
   <suggestion><match no="2" postag="PR.*">في</match></suggestion>
</message>
    <example correction="في" type="incorrect">اختلفوا <marker>على</marker> الأمر </example>
    <example type="correct"> اختلفوا في الأمر </example>
  </rule>
 <!-- trans_387_AkhTAt_mE أَخْطَأْتُ مع -->
  <rule id="trans_387_AkhTAt_mE" name="أخطأت مع">
    <pattern>
      <token inflected="yes" skip="1">أَخْطَأَ</token>
      <marker>
        <token regexp="yes">&forms_ma3a;</token>
      </marker>
    </pattern>
    <message>أخطأتُ مع فلان = أخطأ فلانٌ وأخطأتُ معه ـ قل \1 
   <suggestion><match no="2" postag="PR.*">على</match></suggestion>
</message>
    <example correction="على" type="incorrect"> أخطأت <marker>مع</marker> فلان </example>
    <example correction="عليه" type="incorrect"> أخطأت <marker>معه</marker> </example>
    <example type="correct"> أخطأ على فلان </example>
  </rule>
<!-- trans_389_ArtAb_mn ارْتابَ من -->
  <rule id="trans_389_ArtAb_mn" name="ارتاب من">
    <pattern>
      <token inflected="yes" skip="1">اِرْتَابَ</token>
      <marker>
        <token regexp="yes">&forms_min;</token>
      </marker>
    </pattern>
    <message>يفضل أن يقال: 
   <suggestion><match no="2" postag="PR.*">في</match></suggestion>
</message>
    <example correction="في" type="incorrect"> ارتاب <marker>من</marker> الأمر </example>
    <example type="correct"> ارتاب في الأمر </example>
  </rule>

 <!-- trans_391_AstEd_2la اسْتَعَدَّ إلى -->
  <rule id="trans_391_AstEd_2la" name="استعد إلى">
    <pattern>
      <token inflected="yes" skip="1">اِسْتَعَدَّ</token>
      <marker>
        <token regexp="yes">&forms_ila;</token>
      </marker>
    </pattern>
    <message>يفضل أن يقال: 
   <suggestion><match no="2" postag="PR.*">ل</match></suggestion>
</message>
    <example correction="ل" type="incorrect"> استعد <marker>إلى</marker> الأمر </example>
    <example type="correct"> استعد للأمر </example>
  </rule>
<!-- trans_392_Astgfr_Allh_En_dhnbh استَغْفَرَ اللهَ عن ذنْبه -->
  <rule id="trans_392_Astgfr_Allh_En_dhnbh" name="استغفر الله عن ذنبه">
    <pattern>
      <token inflected="yes" skip="1">اِسْتَغْفَرَ</token>
      <marker>
        <token regexp="yes">&forms_3an;</token>
      </marker>
    </pattern>
    <message>يفضل أن يقال: 
   <suggestion><match no="2" postag="PR.*">ل</match></suggestion>
   <suggestion><match no="2" postag="PR.*">من</match></suggestion>

</message>
    <example correction="ل|من" type="incorrect"> استغفر الله <marker>عن</marker> ذنبه </example>
    <example type="correct"> استغفر الله لذنبه </example>
  </rule>
 <!-- trans_393_Astnd_Ela اسْتَنَدَ على -->
  <rule id="trans_393_Astnd_Ela" name="استنـد على">
    <pattern>
      <token inflected="yes" skip="1">اِسْتَنَدَ</token>
      <marker>
        <token regexp="yes">&forms_3ala;</token>
      </marker>
    </pattern>
    <message>يفضل أن يقال: 
   <suggestion><match no="2" postag="PR.*">إلى</match></suggestion>
</message>
    <example correction="إلى" type="incorrect"> استند <marker>على</marker> الشيء </example>
    <example type="correct"> استند إلى الأرض </example>
  </rule>

  <!-- trans_396_ASga_l أَصْغَى ل -->
  <rule id="trans_396_ASga_l" name="أصغى ل">
    <pattern>
      <token inflected="yes" skip="1">أَصْغَى</token>
      <marker>
        <token postag="N.*;.*;-L.?" postag_regexp="yes"/>
      </marker>
    </pattern>
    <message>يفضل أن يقال: 
   <suggestion>إلى&nbsp;<match no="2" regexp_match="^(لل|ل)" regexp_replace=""/>*</suggestion>
</message>
    <example correction="إلى حديثه*" type="incorrect"> أصغى <marker>لحديثه</marker> </example>
    <example type="correct"> أصغى إلى الدرس </example>
  </rule>
  <!-- trans_396_ASga_l أَصْغَى ل -->
  <rule id="trans_396_ASga_l_2" name="أصغى ل">
    <pattern>
      <token inflected="yes" skip="1">أَصْغَى</token>
      <marker>
        <token regexp="yes">&forms_lih;</token>
      </marker>
    </pattern>
    <message>يفضل أن يقال: 
   <suggestion><match no="2" postag="PR.*">إلى</match></suggestion>
</message>
    <example correction="إليه" type="incorrect"> أصغى <marker>له</marker> </example>
    <example type="correct"> أصغى إلى الدرس </example>
  </rule>
=======
      </pattern>
      <message>يفضل أن يقال:
        <suggestion><match no="2" regexp_match="^ب" regexp_replace=""/></suggestion>
      </message>
      <example correction="الشيء" type="incorrect"> ازدرى <marker>بالشيء</marker> </example>
      <example type="correct"> ازدرى الشيء </example>
    </rule>
    <!-- trans_390_Azdra_b ازْدَرَى ب -->
    <rule id="trans_390_Azdra_b_2" name="ازدرى ب">
      <pattern>
        <marker>
          <token inflected="yes" skip="1">اِزْدَرَى</token>
          <token regexp="yes">&forms_bih;</token>
        </marker>
      </pattern>
      <message>يفضل أن يقال:
        <suggestion><match no="1"/>+<match no="2" regexp_match="^ب" regexp_replace=""/></suggestion>
      </message>
      <example correction="ازدرى+ه" type="incorrect"><marker>ازدرى به</marker> </example>
      <example type="correct"> ازدراه </example>
    </rule>
    <!-- trans_394_AstwTn_fy استوطن في -->
    <rule id="trans_394_AstwTn_fy" name="استوطن في">
      <pattern>
          <token inflected="yes" skip="1">اِسْتَوْطَنَ</token>
        <marker>
          <token regexp="yes">&forms_fi;</token>
        </marker>
      </pattern>
      <message>يفضل أن يقال:
        <suggestion/>
      </message>
      <example correction="" type="incorrect"> حل خالد بحمص واستوطن <marker>فيها</marker> </example>
      <example type="correct"> استوطن البلاد </example>
    </rule>
    <!-- TODO trans I2D-->
  </rulegroup>
  <rulegroup id="transitive_verbs_indirect_tobe_indirect" name="المتعدي بحرف تصحيحه متعد بحرف آخر">
    <!-- trans_381_AtSl_mE اتّصَلَ مع -->
    <rule id="trans_381_AtSl_mE" name="اتصل مع">
      <pattern>
          <token inflected="yes" skip="1">اِتَّصَلَ</token>
        <marker>
          <token regexp="yes">&forms_ma3a;</token>
        </marker>
      </pattern>
      <message>يفضل أن يقال:
        <suggestion><match no="2" regexp_match="مع" regexp_replace="ب"/></suggestion>
      </message>
      <example correction="به" type="incorrect">اتصل <marker>معه</marker> </example>
      <example type="correct"> اتصل به </example>
    </rule>
    <!-- trans_382_AjAb_Ela أجاب على -->
    <rule id="trans_382_AjAb_Ela" name="أجاب على">
      <pattern>
          <token inflected="yes" skip="1">أَجَابَ</token>
        <marker>
          <token regexp="yes">&forms_3ala;</token>
        </marker>
      </pattern>
      <message>يفضل أن يقال: \1
        <suggestion><match no="2" regexp_match="على|علي" regexp_replace="عن"/></suggestion>
        <suggestion><match no="2" regexp_match="عل" regexp_replace="إل"/></suggestion>
      </message>
      <example correction="عن|إلى" type="incorrect">أجاب <marker>على</marker> السؤال </example>
      <example type="correct"> أجاب عن السؤال </example>
    </rule>
    <!-- trans_385_AkhtlfwA_Ela اخْتَلَفُوا على -->
    <rule id="trans_385_AkhtlfwA_Ela" name="اختلفوا على">
      <pattern>
          <token inflected="yes" skip="1">اِخْتَلَفَ</token>
        <marker>
          <token regexp="yes">&forms_3ala;</token>
        </marker>
      </pattern>
      <message>يفضل أن يقال:
        <suggestion><match no="2" regexp_match="على|علي" regexp_replace="في"/></suggestion>
      </message>
      <example correction="في" type="incorrect">اختلفوا <marker>على</marker> الأمر </example>
      <example type="correct"> اختلفوا في الأمر </example>
    </rule>
    <!-- trans_387_AkhTAt_mE أَخْطَأْتُ مع -->
    <rule id="trans_387_AkhTAt_mE" name="أخطأت مع">
      <pattern>
          <token inflected="yes" skip="1">أَخْطَأَ</token>
        <marker>
          <token regexp="yes">&forms_ma3a;</token>
        </marker>
      </pattern>
      <message>أخطأتُ مع فلان = أخطأ فلانٌ وأخطأتُ معه ـ قل \1
        <suggestion>على</suggestion>
        <suggestion>علي</suggestion>
        <suggestion>علينا</suggestion>
        <suggestion>عليك</suggestion>
        <suggestion>عليه</suggestion>
      </message>
      <example correction="على|علي|علينا|عليك|عليه" type="incorrect"> أخطأت <marker>مع</marker> فلان </example>
      <example type="correct"> أخطأ على فلان </example>
    </rule>
    <!-- trans_389_ArtAb_mn ارْتابَ من -->
    <rule id="trans_389_ArtAb_mn" name="ارتاب من">
      <pattern>
          <token inflected="yes" skip="1">اِرْتَابَ</token>
        <marker>
          <token regexp="yes">&forms_min;</token>
        </marker>
      </pattern>
      <message>يفضل أن يقال:
        <suggestion><match no="2" regexp_match="من" regexp_replace="في"/></suggestion>
      </message>
      <example correction="في" type="incorrect"> ارتاب <marker>من</marker> الأمر </example>
      <example type="correct"> ارتاب في الأمر </example>
    </rule>

    <!-- trans_391_AstEd_2la اسْتَعَدَّ إلى -->
    <rule id="trans_391_AstEd_2la" name="استعد إلى">
      <pattern>
          <token inflected="yes" skip="1">اِسْتَعَدَّ</token>
        <marker>
          <token regexp="yes">&forms_ila;</token>
        </marker>
      </pattern>
      <message>يفضل أن يقال:
        <suggestion><match no="2" regexp_match="إلى|إلي" regexp_replace="ل"/></suggestion>
      </message>
      <example correction="ل" type="incorrect"> استعد <marker>إلى</marker> الأمر </example>
      <example type="correct"> استعد للأمر </example>
    </rule>
    <!-- trans_392_Astgfr_Allh_En_dhnbh استَغْفَرَ اللهَ عن ذنْبه -->
    <rule id="trans_392_Astgfr_Allh_En_dhnbh" name="استغفر الله عن ذنبه">
      <pattern>
          <token inflected="yes" skip="1">اِسْتَغْفَرَ</token>
        <marker>
          <token regexp="yes">&forms_3an;</token>
        </marker>
      </pattern>
      <message>يفضل أن يقال:
        <suggestion><match no="2" regexp_match="عن" regexp_replace="ل"/></suggestion>
        <suggestion><match no="2" regexp_match="عن" regexp_replace="من"/></suggestion>
      </message>
      <example correction="ل|من" type="incorrect"> استغفر الله <marker>عن</marker> ذنبه </example>
      <example type="correct"> استغفر الله لذنبه </example>
    </rule>
    <!-- trans_393_Astnd_Ela اسْتَنَدَ على -->
    <rule id="trans_393_Astnd_Ela" name="استنـد على">
      <pattern>
          <token inflected="yes" skip="1">اِسْتَنَدَ</token>
        <marker>
          <token regexp="yes">&forms_3ala;</token>
        </marker>
      </pattern>
      <message>يفضل أن يقال:
        <suggestion><match no="2" regexp_match="عل" regexp_replace="إل"/></suggestion>
      </message>
      <example correction="إلى" type="incorrect"> استند <marker>على</marker> الشيء </example>
      <example type="correct"> استند إلى الأرض </example>
    </rule>

    <!-- trans_396_ASga_l أَصْغَى ل -->
    <rule id="trans_396_ASga_l" name="أصغى ل">
      <pattern>
          <token inflected="yes" skip="1">أَصْغَى</token>
        <marker>
          <token postag="N.*;.*;-L.?" postag_regexp="yes"/>
        </marker>
      </pattern>
      <message>يفضل أن يقال:
        <suggestion>إلى&nbsp;<match no="2" regexp_match="^(لل|ل)" regexp_replace=""/>*</suggestion>
      </message>
      <example correction="إلى حديثه*" type="incorrect"> أصغى <marker>لحديثه</marker> </example>
      <example type="correct"> أصغى إلى الدرس </example>
    </rule>
    <!-- trans_396_ASga_l أَصْغَى ل -->
    <rule id="trans_396_ASga_l_2" name="أصغى ل">
      <pattern>
          <token inflected="yes" skip="1">أَصْغَى</token>
        <marker>
          <token regexp="yes">&forms_lih;</token>
        </marker>
      </pattern>
      <message>يفضل أن يقال:
        <suggestion><match no="2" regexp_match="ل" regexp_replace="إلي"/></suggestion>
      </message>
      <example correction="إليه" type="incorrect"> أصغى <marker>له</marker> </example>
      <example type="correct"> أصغى إلى الدرس </example>
    </rule>
>>>>>>> 6a3254d1

    <!-- trans_397_ADTr_l__ADTr_Ela اضْطُرَّ ل | اضطر على -->
    <rule id="trans_397_ADTr_l__ADTr_Ela" name="اضطر ل |اضطر على">
      <pattern>
          <token inflected="yes" skip="1">اِضْطَرَّ</token>
        <marker>
          <token postag="N.*;.*;-L.?" postag_regexp="yes" skip="1"/>
        </marker>
      </pattern>
      <message>يفضل أن يقال:
        <suggestion>إلى&nbsp;<match no="2" regexp_match="^(لل|ل)" regexp_replace=""/>*</suggestion>
      </message>
      <example correction="إلى سفر*" type="incorrect"> اضطر <marker>لسفر</marker> / على السفر </example>
      <example type="correct"> اضطر إلى الدفع </example>
    </rule>
    <!-- trans_397_ADTr_l__ADTr_Ela اضْطُرَّ ل | اضطر على -->
    <rule id="trans_397_ADTr_l__ADTr_Ela_2" name="اضطر ل |اضطر على">
      <pattern>
          <token inflected="yes" skip="1">اِضْطَرَّ</token>
        <marker>
          <token regexp="yes">&forms_lih;</token>


        </marker>
      </pattern>
      <message>يفضل أن يقال:
        <suggestion><match no="2" regexp_match="ل" regexp_replace="إلي"/></suggestion>
      </message>
      <example correction="إليه" type="incorrect"> اضطر <marker>له</marker> / على السفر </example>
      <example type="correct"> اضطر إلى الدفع </example>
    </rule>
    <!-- trans_397_ADTr_l__ADTr_Ela اضْطُرَّ ل | اضطر على -->
    <rule id="trans_397_ADTr_l__ADTr_Ela_3" name="اضطر ل |اضطر على">
      <pattern>
          <token inflected="yes" skip="1">اِضْطَرَّ</token>
        <marker>
          <token regexp="yes">&forms_3ala;</token>


<<<<<<< HEAD
      </marker>
    </pattern>
    <message>يفضل أن يقال: 
   <suggestion><match no="2" postag="PR.*">إلى</match></suggestion>
</message>
    <example correction="إليه" type="incorrect"> اضطر <marker>عليه</marker> / على السفر </example>
    <example type="correct"> اضطر إلى الدفع </example>
  </rule>

 <!-- trans_400_AEtdhr_mn اعْتَذَرَ مِن -->
  <rule id="trans_400_AEtdhr_mn" name="اعتذر من">
 <!-- هذه القاعدة مقسومة إلى قاعدتين بسبب تحويل "من" إلى "إلى" -->
    <pattern>
      <token inflected="yes" skip="1">اِعْتَذَرَ</token>
      <marker>
        <token regexp="yes">من(&encletics;)</token>
      </marker>
    </pattern>
    <message>(اعتذر مِن فلان): شكاه , هل تقصد اعتذر إليه أو عنه
   <suggestion><match no="2" postag="PR.*">عن</match></suggestion>
   <suggestion><match no="2" postag="PR.*">إلى</match></suggestion>
</message>
    <example correction="عنه|إليه" type="incorrect"> اعتذر <marker>منه</marker> فلان </example>
    <example type="correct"> اعتذر إليه فلان </example>
    <example correction="عن|إلى" type="incorrect"> اعتذر <marker>من</marker> فلان </example>
    <example type="correct"> اعتذر إلى فلان </example>
  </rule>

 <!-- trans_403_Agra_Ela أَغْرى على -->
  <rule id="trans_403_Agra_Ela" name="أغرى على">
    <pattern>
      <token inflected="yes" skip="1">أَغْرَى</token>
      <marker>
        <token regexp="yes">&forms_3ala;</token>
      </marker>
    </pattern>
    <message>يفضل أن يقال: 
   <suggestion><match no="2" postag="PR.*">ب</match></suggestion>
</message>
    <example correction="ب" type="incorrect"> أغراه <marker>على</marker> البيع </example>
    <example type="correct"> أغراه بالبيع </example>
  </rule>

  <!-- trans_407_bAdr_l_b بادَرَ ل | ب -->
  <rule id="trans_407_bAdr_l_b" name="بادر ل|ب">
    <pattern>
      <token inflected="yes" skip="1">بَادَرَ</token>
      <marker>
        <or>
        <token postag="N.*;.*;-L.?" postag_regexp="yes"/>
        <token postag="N.*;.*;-B.?" postag_regexp="yes"/>
        </or>
      </marker>
    </pattern>
    <message>يفضل أن يقال: 
   <suggestion>إلى&nbsp;<match no="2" regexp_match="^(ب|لل|ل)" regexp_replace=""/>*</suggestion>
</message>
    <example correction="إلى فعل*" type="incorrect"> بادر <marker>لفعل</marker> / بفعل الشيء </example>
    <example type="correct"> بادرت إلى الصدقة </example>
  </rule>
  <!-- trans_407_bAdr_l_b بادَرَ ل | ب -->
  <rule id="trans_407_bAdr_l_b_2" name="بادر ل|ب">
    <pattern>
      <token inflected="yes" skip="1">بَادَرَ</token>
      <marker>
        <or>
         <token regexp="yes">&forms_lih;</token>
         <token regexp="yes">&forms_bih;</token>
        </or>
      </marker>
    </pattern>
    <message>يفضل أن يقال: 
   <suggestion><match no="2" postag="PR.*">إلى</match></suggestion>
</message>
    <example correction="إليها" type="incorrect"> بادر <marker>لها</marker> / بفعل الشيء </example>
    <example correction="إليها" type="incorrect"> بادر <marker>بها</marker> / بفعل الشيء </example>
=======
        </marker>
      </pattern>
      <message>يفضل أن يقال:
        <suggestion><match no="2" regexp_match="عل" regexp_replace="إل"/></suggestion>
      </message>
      <example correction="إليه" type="incorrect"> اضطر <marker>عليه</marker> / على السفر </example>
      <example type="correct"> اضطر إلى الدفع </example>
    </rule>

    <!-- trans_400_AEtdhr_mn اعْتَذَرَ مِن -->
    <rule id="trans_400_AEtdhr_mn" name="اعتذر من">
    <!-- هذه القاعدة مقسومة إلى قاعدتين بسبب تحويل "من" إلى "إلى" -->
      <pattern>
          <token inflected="yes" skip="1">اِعْتَذَرَ</token>
        <marker>
          <token regexp="yes">من(&encletics;)</token>
        </marker>
      </pattern>
      <message>(اعتذر مِن فلان): شكاه , هل تقصد اعتذر إليه أو عنه
        <suggestion><match no="2" regexp_match="من" regexp_replace="عن"/></suggestion>
        <suggestion><match no="2" regexp_match="من" regexp_replace="إلي"/></suggestion>
      </message>
      <example correction="عنه|إليه" type="incorrect"> اعتذر <marker>منه</marker> فلان </example>
      <example type="correct"> اعتذر إليه فلان </example>
    </rule>
    <!-- trans_400_AEtdhr_mn اعْتَذَرَ مِن -->
    <rule id="trans_400_AEtdhr_mn_2" name="اعتذر من">
    <!-- هذه القاعدة مقسومة إلى قاعدتين بسبب تحويل "من" إلى "إلى" -->
      <pattern>
          <token inflected="yes" skip="1">اِعْتَذَرَ</token>
        <marker>
          <token>من</token>
        </marker>
      </pattern>
      <message>(اعتذر مِن فلان): شكاه , هل تقصد اعتذر إليه أو عنه
        <suggestion><match no="2" regexp_match="من" regexp_replace="عن"/></suggestion>
        <suggestion><match no="2" regexp_match="من" regexp_replace="إلى"/></suggestion>

      </message>
      <example correction="عن|إلى" type="incorrect"> اعتذر <marker>من</marker> فلان </example>
      <example type="correct"> اعتذر إلى فلان </example>
    </rule>
    <!-- trans_403_Agra_Ela أَغْرى على -->
    <rule id="trans_403_Agra_Ela" name="أغرى على">
      <pattern>
          <token inflected="yes" skip="1">أَغْرَى</token>
        <marker>
          <token regexp="yes">&forms_3ala;</token>
        </marker>
      </pattern>
      <message>يفضل أن يقال:
        <suggestion><match no="2" regexp_match="على|علي" regexp_replace="ب"/></suggestion>
      </message>
      <example correction="ب" type="incorrect"> أغراه <marker>على</marker> البيع </example>
      <example type="correct"> أغراه بالبيع </example>
    </rule>

    <!-- trans_407_bAdr_l_b بادَرَ ل | ب -->
    <rule id="trans_407_bAdr_l_b" name="بادر ل|ب">
      <pattern>
          <token inflected="yes" skip="1">بَادَرَ</token>
        <marker>
        <or>
          <token postag="N.*;.*;-L.?" postag_regexp="yes"/>
          <token postag="N.*;.*;-B.?" postag_regexp="yes"/>
        </or>
        </marker>
      </pattern>
      <message>يفضل أن يقال:
        <suggestion>إلى&nbsp;<match no="2" regexp_match="^(ب|لل|ل)" regexp_replace=""/>*</suggestion>
      </message>
      <example correction="إلى فعل*" type="incorrect"> بادر <marker>لفعل</marker> / بفعل الشيء </example>
      <example type="correct"> بادرت إلى الصدقة </example>
    </rule>
    <!-- trans_407_bAdr_l_b بادَرَ ل | ب -->
    <rule id="trans_407_bAdr_l_b_2" name="بادر ل|ب">
      <pattern>
          <token inflected="yes" skip="1">بَادَرَ</token>
        <marker>
        <or>
          <token regexp="yes">&forms_lih;</token>
          <token regexp="yes">&forms_bih;</token>
        </or>
        </marker>
      </pattern>
      <message>يفضل أن يقال:
        <suggestion><match no="2" regexp_match="^(ب|ل)" regexp_replace="إلي"/></suggestion>
      </message>
      <example correction="إليها" type="incorrect"> بادر <marker>لها</marker> / بفعل الشيء </example>
      <example correction="إليها" type="incorrect"> بادر <marker>بها</marker> / بفعل الشيء </example>
>>>>>>> 6a3254d1

      <example type="correct"> بادرت إلى الصدقة </example>
    </rule>

<<<<<<< HEAD
 <!-- trans_411_tHkm_b تَحَكَّمَ ب -->
  <rule id="trans_411_tHkm_b" name="تحكم ب">
    <pattern>
      <token inflected="yes" skip="1">تَحَكَّمَ</token>
      <marker>
        <token postag="N.*;.*;-B.?" postag_regexp="yes"/>
      </marker>
    </pattern>
    <message>يفضل أن يقال: 
    <suggestion>في&nbsp;<match no="2" regexp_match="^ب" regexp_replace=""/></suggestion>
</message>
    <example correction="في الشيء" type="incorrect"> تحكم <marker>بالشيء</marker> </example>
    <example type="correct"> تحكم في الطائرة </example>
  </rule>
<!-- trans_411_tHkm_b تَحَكَّمَ ب -->
  <rule id="trans_411_tHkm_b_2" name="تحكم ب">
    <pattern>
      <token inflected="yes" skip="1">تَحَكَّمَ</token>
      <marker>
        <token regexp="yes">&forms_bih;</token>
      </marker>
    </pattern>
    <message>يفضل أن يقال: 
   <suggestion><match no="2" postag="PR.*">في</match></suggestion>
</message>
    <example correction="فيه" type="incorrect"> تحكم <marker>به</marker> </example>
    <example type="correct"> تحكم فيها  </example>
  </rule>
 <!-- trans_414_trbS_l تَرَبَّصَ ل -->
  <rule id="trans_414_trbS_l" name="تربص ل">
    <pattern>
      <token inflected="yes" skip="1">تَرَبَّصَ</token>
      <marker>
        <or>
        <token postag="N.*;.*;-L.?" postag_regexp="yes"/>
        <token regexp="yes">&forms_lih;</token>
        </or>
      </marker>
    </pattern>
    <message>يفضل أن يقال:  تربّص 
<suggestion><match no="2" regexp_match="^ل" regexp_replace="ب"/></suggestion>
</message>
    <example correction="بفلان" type="incorrect"> تربص <marker>لفلان</marker> </example>
    <example correction="به" type="incorrect"> تربص <marker>له</marker> </example>
    <example type="correct"> تربصنا باللص </example>
    <example type="correct"> تربصنا به </example>
  </rule>
<!-- trans_415_trdd_Ela تَرَدَّدَ على -->
  <rule id="trans_415_trdd_Ela" name="تردد على">
    <pattern>
      <token inflected="yes" skip="1">تَرَدَّدَ</token>
      <marker>
        <token regexp="yes">&forms_3ala;</token>
      </marker>
    </pattern>
    <message>يفضل أن يقال: 
   <suggestion><match no="2" postag="PR.*">إلى</match></suggestion>
</message>
    <example correction="إلى" type="incorrect"> تردد <marker>على</marker> المكتبة </example>
    <example type="correct"> ترددت إلى مكتبي </example>
  </rule>

 <!-- trans_417_tEAlwA_EndnA تعالَوْا عندنا -->
  <rule id="trans_417_tEAlwA_EndnA" name="تعالوا عندنا">
    <pattern>
      <token regexp="yes">تعالي|تعاليا|تعال|تعالوا</token>
      <marker>
        <token regexp="yes">(&forms_3inda;)</token>
      </marker>
    </pattern>
    <message>يفضل أن يقال: 
   <suggestion><match no="2" postag="PR.*">إلى</match></suggestion>
</message>
    <example correction="إلينا" type="incorrect"> تعالوا <marker>عندنا</marker> </example>
    <example type="correct"> تعالوا إلينا للإفطار </example>
    <example correction="إلى" type="incorrect"> تعالوا <marker>عند</marker> المطعم</example>
    <example type="correct"> تعالوا إلى المطعم للإفطار </example>
  </rule>
 <!-- trans_418_tErf_Ela تَعَرَّفَ على -->
  <rule id="trans_418_tErf_Ela" name="تعرف على">
    <pattern>
      <token inflected="yes" skip="1">تَعَرَّفَ</token>
      <marker>
        <token regexp="yes">&forms_3ala;</token>
      </marker>
    </pattern>
    <message>تعرّف عليه (أي: جعله يعرفه؛ عرَّفه بنفسه أو أصبح معروفا عنده.). 
   <suggestion><match no="2" postag="PR.*">إلى</match></suggestion>
   <suggestion><match no="2" postag="PR.*">ل</match></suggestion>
   <suggestion><match no="2" postag="PR.*">ب</match></suggestion>
</message>
    <example correction="إلى|ل|ب" type="incorrect"> تعرف الموظف <marker>على</marker> المدير </example>
    <example type="correct"> تعرفت إلى الصديق الجديد </example>
  </rule>

 <!-- trans_420_tESb_Dd تَعَصَّبَ ضدَّ -->
  <rule id="trans_420_tESb_Dd" name="تعصب ضد">
    <pattern>
      <token inflected="yes" skip="1">تَعَصَّبَ</token>
      <marker>
        <token regexp="yes">ضد(&encletics;)</token>
      </marker>
    </pattern>
    <message>(تعصَّب لفلان وتعصّب معه): نَصَرَه. (تعصّب على عدُوِّه): قاومَه وكان مع عصبته ضدّه 
<suggestion><match no="2" regexp_match="ضد" regexp_replace="علي"/></suggestion>
</message>
    <example correction="عليه" type="incorrect"> تعصب <marker>ضده</marker> فلان </example>
    <example type="correct"> تعصبت الفتاة على الطبيب </example>
  </rule>
 <!-- trans_420_tESb_Dd تَعَصَّبَ ضدَّ -->
  <rule id="trans_420_tESb_Dd_2" name="تعصب ضد">
    <pattern>
      <token inflected="yes" skip="1">تَعَصَّبَ</token>
      <marker>
        <token>ضد</token>
      </marker>
    </pattern>
    <message>(تعصَّب لفلان وتعصّب معه): نَصَرَه. (تعصّب على عدُوِّه): قاومَه وكان مع عصبته ضدّه 
<suggestion>على</suggestion>
</message>
    <example correction="على" type="incorrect"> تعصب <marker>ضد</marker> فلان </example>
    <example type="correct"> تعصبت الفتاة على الطبيب </example>
  </rule>
  <!-- trans_423_tqAEs_fy تَقَاعَسَ في -->
  <rule id="trans_423_tqAEs_fy" name="تقاعس في">
    <pattern>
      <token inflected="yes" skip="1">تَقَاعَسَ</token>
      <marker>
        <token regexp="yes">&forms_fi;</token>
      </marker>
    </pattern>
    <message>يفضل أن يقال: 
   <suggestion><match no="2" postag="PR.*">عن</match></suggestion>
</message>
    <example correction="عن" type="incorrect"> تقاعس <marker>في</marker> أداء واجبه </example>
    <example type="correct"> قد يتقاعس عن النهوض </example>
  </rule>
 <!-- trans_425_tmrs_Ela تمرَّس على -->
  <rule id="trans_425_tmrs_Ela" name="تمرس على">
    <pattern>
      <token inflected="yes" skip="1">تَمَرَّسَ</token>
      <marker>
        <token regexp="yes">&forms_3ala;</token>
      </marker>
    </pattern>
    <message>يفضل أن يقال: 
   <suggestion><match no="2" postag="PR.*">ب</match></suggestion>
</message>
    <example correction="ب" type="incorrect"> تمرس <marker>على</marker> الأعمال الدقيقة </example>
    <example type="correct"> تمرّس بالأعمال المكتبية </example>
  </rule>

 <!-- trans_426_tnAfswA_Ela_AlAmr تَنافَسُوا على الأمرِ -->
  <rule id="trans_426_tnAfswA_Ela_AlAmr" name="تنافسوا على الأمر">
    <pattern>
      <token inflected="yes" skip="1">تَنَافَسَ</token>
      <marker>
        <token regexp="yes">&forms_3ala;</token>
      </marker>
    </pattern>
    <message>يفضل أن يقال: 
   <suggestion><match no="2" postag="PR.*">في</match></suggestion>
</message>
    <example correction="في" type="incorrect"> تنافسوا <marker>على</marker> الأمر </example>
    <example type="correct"> تنافسوا في حفظ القرآن </example>
  </rule>
<!-- trans_427_thAft_AlfrAsh_2la_Alnwr تَهَافَتَ الفراش إلى النور -->
  <rule id="trans_427_thAft_AlfrAsh_2la_Alnwr" name="تهافت الفراش إلى النور">
    <pattern>
      <token inflected="yes" skip="1">تَهَافَتَ</token>
      <marker>
        <token regexp="yes">&forms_ila;</token>
      </marker>
    </pattern>
    <message>يفضل أن يقال: 
   <suggestion><match no="2" postag="PR.*">على</match></suggestion>
</message>
    <example correction="على" type="incorrect"> تهافت الفراش <marker>إلى</marker> النور </example>
    <example type="correct"> تهافت الفراش على النور </example>
  </rule>
 <!-- trans_428_thkm_Ela تَهَكَّمَ على -->
  <rule id="trans_428_thkm_Ela" name="تهكم على">
    <pattern>
      <token inflected="yes" skip="1">تَهَكَّمَ</token>
      <marker>
        <token regexp="yes">&forms_3ala;</token>
      </marker>
    </pattern>
    <message>(تَهَكَّمَ على فلان): اشتد غضبه عليه 
   <suggestion><match no="2" postag="PR.*">ب</match></suggestion>
</message>
    <example correction="ب" type="incorrect"> تهكم <marker>على</marker> فلان </example>
    <example type="correct"> تهكّم بالرجل </example>
  </rule>
<!-- trans_432_Hl_fy حَلَّ في -->
  <rule id="trans_432_Hl_fy" name="حل في">
    <pattern>
      <token inflected="yes" skip="1">حَلَّ</token>
      <marker>
        <token regexp="yes">&forms_fi;</token>
      </marker>
    </pattern>
    <message>يفضل أن يقال: 
   <suggestion><match no="2" postag="PR.*">ب</match></suggestion>
   <suggestion/>
</message>
    <example correction="ب|" type="incorrect"> حل <marker>في</marker> منزلنا </example>
    <example type="correct"> حلّ بمنزلنا </example>
  </rule>
<!-- trans_438_dhkr_bAn ذَكَرَ بأن -->
  <rule id="trans_438_dhkr_bAn" name="ذكر بأن">
    <pattern>
      <token inflected="yes" skip="1">ذَكَرَ</token>
      <marker>
        <token regexp="yes">ب(&forms_anna;)</token>
      </marker>
    </pattern>
    <message>يفضل أن يقال: 
   <suggestion><match no="2" regexp_match="^ب" regexp_replace=""/></suggestion>
</message>
    <example correction="أنه" type="incorrect"> ذكر <marker>بأنه</marker> مريض </example>
    <example type="correct"> ذكرت أنه مريض </example>
  </rule>
<!-- trans_442_rgbt_shdydt_l رَغْبَةٌ شديدة ل -->
  <rule id="trans_442_rgbt_shdydt_l" name="رغبة شديدة ل">
    <pattern>
      <token inflected="yes" skip="1">رغبة</token>
      <marker>
      <token postag="N.*;.*;-L.?" postag_regexp="yes"/>
      </marker>
    </pattern>
    <message>يفضل أن يقال: 
   <suggestion>في&nbsp;<match no="2" regexp_match="^ل" regexp_replace=""/></suggestion>
   <suggestion><match no="2" regexp_match="^ل" regexp_replace="ب"/></suggestion>
</message>
    <example correction="في كتابة|بكتابة" type="incorrect"> لديه رغبة شديدة <marker>لكتابة</marker> الشعر </example>
    <example type="correct"> لديه رغبة شديدة في الكتابة </example>
  </rule>
<!-- trans_442_rgbt_shdydt_l رَغْبَةٌ شديدة ل -->
  <rule id="trans_442_rgbt_shdydt_l_2" name="رغبة شديدة ل">
    <pattern>
      <token inflected="yes" skip="1">رغبة</token>
      <marker>
      <token regexp="yes">&forms_lih;</token>
      </marker>
    </pattern>
    <message>يفضل أن يقال: 
   <suggestion><match no="2" postag="PR.*">ب</match></suggestion>
   <suggestion><match no="2" postag="PR.*">في</match></suggestion>
</message>
    <example correction="بها|فيها" type="incorrect"> لديه رغبة شديدة <marker>لها</marker> الشعر </example>
    <example type="correct">لديه رغبة شديدة فيها</example>
  </rule>
 <!-- trans_443_zHf_Ela زَحَفَ على -->
  <rule id="trans_443_zHf_Ela" name="زحف على">
    <pattern>
      <token inflected="yes" skip="1">زَحَفَ</token>
      <marker>
        <token regexp="yes">&forms_3ala;</token>
      </marker>
    </pattern>
    <message>وتقول: (الصبيُّ يَزحفُ على الأرض)، للإشارة إلى المكان الذي جرى الزحف فوقه 
   <suggestion><match no="2" regexp_match="عل" regexp_replace="إل"/></suggestion>
</message>
    <example correction="إلى" type="incorrect"> زحف الجيش <marker>على</marker> المدينة </example>
    <example type="correct"> زحف الجيش إلى المدينة </example>
  </rule>
 <!-- trans_444_zEm_bAn زعم بأن -->
  <rule id="trans_444_zEm_bAn" name="زعم بأن">
    <pattern>
      <token inflected="yes" skip="1">زَعِمَ</token>
      <marker>
        <token regexp="yes">ب(&forms_anna;)</token>
      </marker>
    </pattern>
    <message>يفضل أن يقال: 
   <suggestion><match no="2" regexp_match="^ب" regexp_replace=""/></suggestion>
</message>
    <example correction="أنه" type="incorrect"> زعم <marker>بأنه</marker> صادق </example>
    <example type="correct"> زعم أنه صادق </example>
  </rule>

  <!-- trans_445_zft_AlErws_Ela_zwjhA زُفَّتْ العروسُ على زوجها -->
  <rule id="trans_445_zft_AlErws_Ela_zwjhA" name="زفت العروس على زوجها">
    <pattern>
      <token inflected="yes" skip="1">زَفَّ</token>
      <marker>
        <token regexp="yes">&forms_3ala;</token>
      </marker>
    </pattern>
    <message>يفضل أن يقال: 
   <suggestion><match no="2" postag="PR.*">إلى</match></suggestion>
</message>
    <example correction="إلى" type="incorrect"> زفت العروس <marker>على</marker> زوجها </example>
    <example type="correct"> زفت العروس إلى بيت زوجها </example>
  </rule>
 <!-- trans_446_zhd_b زَهِدَ ب -->
  <rule id="trans_446_zhd_b" name="زهد ب">
    <pattern>
      <token inflected="yes" skip="1">زَهِدَ</token>
      <marker>
        <token postag="N.*;.*;-B.?" postag_regexp="yes"/>
      </marker>
    </pattern>
    <message>يفضل أن يقال: 
   <suggestion>في&nbsp;<match no="2" regexp_match="^ب" regexp_replace=""/></suggestion>
</message>
    <example correction="في الشيء" type="incorrect"> زهد <marker>بالشيء</marker> </example>
    <example type="correct"> لقد زهد في النقود </example>
  </rule>
 <!-- trans_446_zhd_b زَهِدَ ب -->
  <rule id="trans_446_zhd_b_2" name="زهد ب">
    <pattern>
      <token inflected="yes" skip="1">زَهِدَ</token>
      <marker>
        <token regexp="yes">&forms_bih;</token>
      </marker>
    </pattern>
    <message>يفضل أن يقال: 
   <suggestion><match no="2" postag="PR.*">في</match></suggestion>
</message>
    <example correction="فيه" type="incorrect"> زهد <marker>به</marker> </example>
    <example type="correct"> لقد زهد فيها </example>
  </rule>
  <!-- trans_451_shrE_b شَرَعَ ب -->
  <rule id="trans_451_shrE_b" name="شرع ب">
    <pattern>
      <token inflected="yes" skip="1">شَرَعَ</token>
      <marker>
        <token postag="N.*;.*;-B.?" postag_regexp="yes"/>
      </marker>
    </pattern>
    <message>يفضل أن يقال: 
   <suggestion>في&nbsp;<match no="2" regexp_match="^ب" regexp_replace=""/></suggestion>
</message>
    <example correction="في الأمر" type="incorrect"> شرع <marker>بالأمر</marker> </example>
    <example type="correct"> يشرع في القضية </example>
  </rule>
  <!-- trans_451_shrE_b شَرَعَ ب -->
  <rule id="trans_451_shrE_b_2" name="شرع ب">
    <pattern>
      <token inflected="yes" skip="1">شَرَعَ</token>
      <marker>
        <token regexp="yes">&forms_bih;</token>
      </marker>
    </pattern>
    <message>يفضل أن يقال: 
   <suggestion><match no="2" postag="PR.*">في</match></suggestion>
</message>
    <example correction="فيه" type="incorrect"> شرع <marker>به</marker> </example>
    <example type="correct"> يشرع فيه</example>
  </rule>

  <!-- trans_452_shk_b شَكَّ ب -->
  <rule id="trans_452_shk_b" name="شـك ب">
    <pattern>
      <token inflected="yes" skip="1">شَكَّ</token>
      <marker>
        <token postag="N.*;.*;-B.?" postag_regexp="yes"/>
      </marker>
    </pattern>
    <message>يفضل أن يقال: 
   <suggestion>في&nbsp;<match no="2" regexp_match="^ب" regexp_replace=""/></suggestion>
</message>
    <example correction="في أمانته" type="incorrect"> شك <marker>بأمانته</marker> </example>
    <example type="correct"> لا يشك في أمانته </example>
  </rule>
 <!-- trans_452_shk_b شَكَّ ب -->
  <rule id="trans_452_shk_b_2" name="شـك ب">
    <pattern>
      <token inflected="yes" skip="1">شَكَّ</token>
      <marker>
        <token regexp="yes">&forms_bih;</token>
      </marker>
    </pattern>
    <message>يفضل أن يقال: 
   <suggestion><match no="2" postag="PR.*">في</match></suggestion>
</message>
    <example correction="فيه" type="incorrect"> شك <marker>به</marker> </example>
    <example type="correct"> لا يشك فيه </example>
  </rule>
<!-- trans_456_TmH_b طَمَحَ ب -->
  <rule id="trans_456_TmH_b" name="طمح ب">
    <pattern>
      <token inflected="yes" skip="1">طَمَحَ</token>
      <marker>
        <token postag="N.*;.*;-B.?" postag_regexp="yes"/>
      </marker>
    </pattern>
    <message>يفضل أن يقال: 
   <suggestion>إلى&nbsp;<match no="2" regexp_match="^ب" regexp_replace=""/></suggestion>
</message>
    <example correction="إلى الزواج" type="incorrect"> طمح <marker>بالزواج</marker> منها </example>
    <example type="correct"> يطمح الشاب إلى الزواج منها </example>
  </rule>
<!-- trans_456_TmH_b طَمَحَ ب -->
  <rule id="trans_456_TmH_b_2" name="طمح ب">
    <pattern>
      <token inflected="yes" skip="1">طَمَحَ</token>
      <marker>
        <token regexp="yes">&forms_bih;</token>
      </marker>
    </pattern>
    <message>يفضل أن يقال: 
   <suggestion><match no="2" postag="PR.*">إلى</match></suggestion>
</message>
    <example correction="إليه" type="incorrect"> طمح <marker>به</marker> منها </example>
    <example type="correct"> يطمح الشاب إليها </example>
  </rule>
 <!-- trans_457_zhhr_bAn ظَهَرَ بأن -->
  <rule id="trans_457_zhhr_bAn" name="ظهر بأن">
    <pattern>
      <token inflected="yes" skip="1">ظَهَرَ</token>
      <marker>
        <token regexp="yes">ب(&forms_anna;)</token>
      </marker>
    </pattern>
    <message>يفضل أن يقال: 
   <suggestion><match no="2" regexp_match="ب" regexp_replace=""/></suggestion>
</message>
    <example correction="أنه" type="incorrect"> ظهر <marker>بأنه</marker> مريض </example>
    <example type="correct"> ظَهَرَ أنّه مريض </example>
  </rule>
<!-- trans_458_EArD_AlktAb_Ela_ASlh_AlmkhTwT عارضَ الكتابَ على أصلِه المخطوط -->
  <rule id="trans_458_EArD_AlktAb_Ela_ASlh_AlmkhTwT" name="عارض الكتاب على أصله المخطوط">
    <pattern>
      <token inflected="yes" skip="1">عَارَضَ</token>
      <marker>
        <token regexp="yes">&forms_3ala;</token>
      </marker>
    </pattern>
    <message>يفضل أن يقال: 
   <suggestion><match no="2" postag="PR.*">ب</match></suggestion>
</message>
    <example correction="ب" type="incorrect"> عارض الكتاب <marker>على</marker> أصله المخطوط </example>
    <example type="correct"> عارضَ الكتابَ بأصلِه المخطوط </example>
  </rule>
<!-- trans_459_EzA_Alkhbr_lSAHbh عَزَا الخبَرَ لِصاحبه -->
  <rule id="trans_459_EzA_Alkhbr_lSAHbh" name="عزا الخبر لصاحبه">
    <pattern>
      <token inflected="yes" skip="1">عَزَا</token>
      <marker>
        <token postag="N.*;.*;-L.?" postag_regexp="yes"/>
      </marker>
    </pattern>
    <message>يفضل أن يقال: 
    • <suggestion>إلى&nbsp;<match no="2" regexp_match="^ل" regexp_replace=""/></suggestion>
</message>
    <example correction="إلى صاحبه" type="incorrect"> عزا الخبر <marker>لصاحبه</marker> </example>
    <example type="correct"> عَزَا الخبَرَ إلى صاحبه </example>
  </rule>
<!-- trans_459_EzA_Alkhbr_lSAHbh عَزَا الخبَرَ لِصاحبه -->
  <rule id="trans_459_EzA_Alkhbr_lSAHbh_2" name="عزا الخبر لصاحبه">
    <pattern>
      <token inflected="yes" skip="1">عَزَا</token>
      <marker>
        <token regexp="yes">&forms_lih;</token>
      </marker>
    </pattern>
    <message>يفضل أن يقال: 
    • <suggestion><match no="2" postag="PR.*">إلى</match></suggestion>
</message>
    <example correction="إليه" type="incorrect"> عزا الخبر <marker>له</marker> </example>
    <example type="correct"> عَزَا الخبَرَ إليه </example>
  </rule>
<!-- trans_464_ftsh_Ela فَتَّشَ على -->
  <rule id="trans_464_ftsh_Ela" name="فتش على">
    <pattern>
      <token inflected="yes" skip="1">فَتَّشَ</token>
      <marker>
        <token regexp="yes">&forms_3ala;</token>
      </marker>
    </pattern>
    <message>يفضل أن يقال: 
    • <suggestion><match no="2" postag="PR.*">عن</match></suggestion>
</message>
    <example correction="عنه" type="incorrect"> فتش <marker>عليه</marker> </example>
    <example type="correct"> فتش عنه </example>
  </rule>
 <!-- trans_465_qAbl_AlktAb_Ela_ASlh_AlmkhTwT قابَلَ الكتابَ على أصله المخطوط -->
  <rule id="trans_465_qAbl_AlktAb_Ela_ASlh_AlmkhTwT" name="قابل الكتاب على أصله المخطوط">
    <pattern>
      <token inflected="yes" skip="1">قَابَلَ</token>
      <marker>
      <token regexp="yes">&forms_3ala;</token>
      </marker>
    </pattern>
    <message>يفضل أن يقال: 
    • <suggestion><match no="2" postag="PR.*">ب</match></suggestion>
</message>
    <example correction="ب" type="incorrect"> قابل الكتاب <marker>على</marker> أصله المخطوط </example>
    <example type="correct"> قابل الكتاب بأصله </example>
  </rule>
  <!-- trans_472_lA_yktrth_bh لا يُكْتَرَثُ به -->
  <rule id="trans_472_lA_yktrth_bh" name="لا يكترث به">
    <pattern>
      <token inflected="yes" skip="1">اِكْتَرَثَ</token>
     <marker>
        <or>
        <token postag="N.*;.*;-B[-H]" postag_regexp="yes"/>
  <!-- اسم نكرة أو مضاف لضمير متصل -->
        <token regexp="yes">&forms_bih;</token>
        </or>
      </marker>
    </pattern>
    <message>يفضل أن يقال: 
<suggestion><match no="2" regexp_match="^ب" regexp_replace="ل"/></suggestion>
</message>
    <example correction="له" type="incorrect"> لا يكترث <marker>به</marker> </example>
    <example correction="لأمره" type="incorrect"> لا يكترث <marker>بأمره</marker> </example>
    <example type="correct"> لا يكترث له </example>
  </rule>
 <!-- trans_472_lA_yktrth_bh لا يُكْتَرَثُ به -->
  <rule id="trans_472_lA_yktrth_bh_2" name="لا يكترث به">
    <pattern>
      <token inflected="yes" skip="1">اِكْتَرَثَ</token>
     <marker>
        <token postag="N.*;.*;-BL" postag_regexp="yes"/>
  <!-- اسم معرفة -->
      </marker>
    </pattern>
    <message>يفضل أن يقال: 
  <suggestion><match no="2" regexp_match="^بال" regexp_replace="لل"/></suggestion>


</message>
    <example correction="للأمر" type="incorrect"> لا يكترث <marker>بالأمر</marker> </example>
    <example type="correct"> لا يكترث له </example>
  </rule>
<!-- trans_473_lA_ynbgy_Elyk لا ينبغي عليك -->
  <rule id="trans_473_lA_ynbgy_Elyk" name="لا ينبغي عليك">
    <pattern>
      <token skip="1">ينبغي</token>
      <marker>
        <token regexp="yes">&forms_3ala;</token>
      </marker>
    </pattern>
    <message>(ما ينبغي لك): لا يليق بك، ولا يَحْسُن منك 
  <suggestion><match no="2" postag="PR.*">ل</match></suggestion>
</message>
    <example correction="لك" type="incorrect"> لا ينبغي <marker>عليك</marker> </example>
    <example type="correct"> لا ينبغي لك </example>
  </rule>
 <!-- trans_474_ljA_lh لَجَأَ له -->
  <rule id="trans_474_ljA_lh" name="لجأ له">
    <pattern>
      <token inflected="yes" skip="1">لَجَأَ</token>
      <marker>
        <token regexp="yes">&forms_lih;</token>
      </marker>
    </pattern>
    <message>يفضل أن يقال: 
  <suggestion><match no="2" postag="PR.*">إلى</match></suggestion>
</message>
    <example correction="إليه" type="incorrect"> لجأ <marker>له</marker> </example>
    <example type="correct"> لجأ إليه </example>
  </rule>

 <!-- trans_474_ljA_lh لَجَأَ له -->
  <rule id="trans_474_ljA_lh_2" name="لجأ له">
    <pattern>
      <token inflected="yes" skip="1">لَجَأَ</token>
      <marker>
        <token postag="N.*;.*;-L.?" postag_regexp="yes"/>
      </marker>
    </pattern>
    <message>يفضل أن يقال: 
  <suggestion>إلى&nbsp;<match no="2" regexp_match="^ل" regexp_replace=""/></suggestion>
</message>
    <example correction="إلى صديقه" type="incorrect"> لجأ <marker>لصديقه</marker></example>
    <example type="correct"> لجأ إلى صديقه </example>
  </rule>
 <!-- trans_476_mA_AHwjnA_lh ما أَحْوَجَنا له -->
  <rule id="trans_476_mA_AHwjnA_lh" name="ما أحوجنا له">
    <pattern>
      <token inflected="yes" skip="1">أَحْوَجَ</token>
      <marker>
        <token regexp="yes">&forms_lih;</token>
      </marker>
    </pattern>
    <message>يفضل أن يقال: 
  <suggestion><match no="2" postag="PR.*">إلى</match></suggestion>
</message>
    <example correction="إليه" type="incorrect"> ما أحوجنا <marker>له</marker> </example>
    <example type="correct"> ما أحوجنا إليه </example>
  </rule>
 <!-- trans_476_mA_AHwjnA_lh ما أَحْوَجَنا له -->
  <rule id="trans_476_mA_AHwjnA_lh_2" name="ما أحوجنا له">
    <pattern>
      <token inflected="yes" skip="1">أَحْوَجَ</token>
      <marker>
        <token postag="N.*;.*;-L.?" postag_regexp="yes"/>
      </marker>
    </pattern>
    <message>يفضل أن يقال: 
  <suggestion>إلى&nbsp;<match no="2" regexp_match="^ل" regexp_replace=""/></suggestion>
</message>
    <example correction="إلى صديق" type="incorrect"> ما أحوجنا <marker>لصديق</marker> صدوق</example>
    <example type="correct"> ما أحوجنا إلى صديق صدوق </example>
  </rule>
 <!-- trans_478_nbh_EmA نَبَّهَ عمّا -->
  <rule id="trans_478_nbh_EmA" name="نـبه عما">
    <pattern>
      <token inflected="yes" skip="1">نَبَّهَ</token>
      <marker>
        <token>عما</token>
      </marker>
    </pattern>
    <message>يفضل أن يقال: 
   <suggestion>على ما</suggestion>
</message>
    <example correction="على ما" type="incorrect"> نبه الطلاب <marker>عما</marker> ارتكبوه من أخطاء </example>
    <example type="correct"> نبّه الطلاب على ما ارتكبوه من أخطاء </example>
  </rule>
<!-- trans_479_nzl_End_2rAdth نَزَلَ عند إرادتِه -->
  <rule id="trans_479_nzl_End_2rAdth" name="نـزل عند إرادته">
    <pattern>
      <token inflected="yes" skip="1">نَزِلَ</token>
      <marker>
        <token regexp="yes">&forms_3inda;</token>
      </marker>

    </pattern>
    <message>يفضل أن يقال: 
     <suggestion><match no="2" postag="PR.*">على</match></suggestion>
</message>
    <example correction="عليه" type="incorrect"> نزل <marker>عنده</marker> </example>
    <example type="correct"> نزل عليه </example>
    <example correction="على" type="incorrect"> نزل <marker>عند</marker> إرادته </example>
    <example type="correct"> نزل على إرادته </example>
  </rule>

<!-- trans_480_nzhh_mn_AlkhTA نَزَّهَهُ مِن الخطأِ -->
  <rule id="trans_480_nzhh_mn_AlkhTA" name="نـزهه من الخطأ">
    <pattern>
      <token inflected="yes" skip="1">نَزَّهَ</token>
      <marker>
        <token regexp="yes">&forms_min;</token>
      </marker>

    </pattern>
    <message>يفضل أن يقال: 
     <suggestion><match no="2" postag="PR.*">عن</match></suggestion>
</message>
    <example correction="عن" type="incorrect"> نزهه <marker>من</marker> الخطأ </example>
    <example type="correct"> نزهه عن الخطأ </example>
  </rule>
<!-- trans_481_nfkh_bAlnAy نَفَخَ بالنَّاي -->
  <rule id="trans_481_nfkh_bAlnAy" name="نـفخ بالنـاي">
    <pattern>
      <token inflected="yes" skip="1">نَفَخَ</token>
      <marker>
        <token postag="N.*;.*;-B.?" postag_regexp="yes"/>
      </marker>
    </pattern>
    <message>(الباء) تدخل على أداة النفخ، نحو: نفخ الكرة بالمنفاخ 
     <suggestion>في&nbsp;<match no="2" regexp_match="^ب" regexp_replace=""/></suggestion>
</message>
    <example correction="في الناي" type="incorrect"> نفخ <marker>بالناي</marker> </example>
    <example type="correct"> نفخ في الناي </example>
  </rule>
<!-- trans_481_nfkh_bAlnAy نَفَخَ بالنَّاي -->
  <rule id="trans_481_nfkh_bAlnAy_2" name="نـفخ بالنـاي">
    <pattern>
      <token inflected="yes" skip="1">نَفَخَ</token>
      <marker>
        <token regexp="yes">&forms_bih;</token>
      </marker>
    </pattern>
    <message>(الباء) تدخل على أداة النفخ، نحو: نفخ الكرة بالمنفاخ 
     <suggestion><match no="2" postag="PR.*">في</match></suggestion>
</message>
    <example correction="فيه" type="incorrect"> نفخ <marker>به</marker> </example>
    <example type="correct"> نفخ فيه </example>
  </rule>
<!-- trans_485_ytrtb_En يَتَرَتّب عن -->
  <rule id="trans_485_ytrtb_En" name="يترتب عن">
    <pattern>
      <token inflected="yes" skip="1">تَرَتَّبَ</token>
      <marker>
        <token regexp="yes">&forms_3an;</token>
      </marker>
    </pattern>
    <message>يفضل أن يقال: 
     <suggestion><match no="2" postag="PR.*">على</match></suggestion>
</message>
    <example correction="عليه" type="incorrect"> يترتب <marker>عنه</marker> نجاحه </example>
    <example type="correct"> يَتَرَتّب عليه نجاحُه </example>
    <example correction="على" type="incorrect"> يترتب <marker>عن</marker> اجتهاد الطالب نجاحه </example>
    <example type="correct"> يَتَرَتّب علي اجتهاد الطالب نجاحُه </example>
  </rule>


<!-- trans_491_ynm_En ينمّ عن -->
  <rule id="trans_491_ynm_En" name="ينم عن">
    <pattern>
      <token inflected="yes" skip="1">نَمَّ</token>
      <marker>
        <token regexp="yes">&forms_3an;</token>
      </marker>
    </pattern>
    <message>يفضل أن يقال: 
     <suggestion><match no="2" postag="PR.*">على</match></suggestion>
</message>
    <example correction="عليهما" type="incorrect">حكمته ينمّ  <marker>عنهما</marker> سلوكه </example>
    <example correction="على" type="incorrect">حكمته ينمّ  <marker>عن</marker> سلوكه </example>
    <example type="correct"> علمه وذكائه ينمّ على حديثه  </example>
    <example type="correct"> علمه وذكائه ينمّ عليهما حديثه  </example>

  </rule>
 <!-- TODO trans I2I-->
 </rulegroup>
<!--
 END RULEGROUP transitive_verbs_indirect_tobe_direct
-->
    <rulegroup id="transitive_verbs_direct_tobe_indirect" name="المتعدي  بنفسه تصحيحه متعد بحرف">
 <!-- trans_404_AfAD_AlHdyth أفَاضَ الحديثَ -->
  <rule id="trans_404_AfAD_AlHdyth" name="أفاض الحديث">
    <antipattern>
        <token inflected="yes" skip="1">أَفَاضَ</token>
        <token regexp="yes">&forms_fi;</token>
    </antipattern>
    <pattern>
      <marker>
        <token inflected="yes" postag="V.*" postag_regexp="yes" skip="1">أَفَاضَ</token>
      </marker>
    </pattern>
    <message>الفعل أفاض متعد بحرف الجر في، وليس متعديا بنفسه. يفضل أن يقال:

  <suggestion><match no="1"  postag="(V.*)(-|H)" postag_replace="$1-" postag_regexp="yes">أَفَاضَ</match>&nbsp;في<match no="1"  regexp_match="(.*)((&verb_encletics;)$)|(.*)((&verb_encletics;)?$)" regexp_replace="$2"/></suggestion>
</message> 
    <example correction="أفاض في" type="incorrect"><marker>أفاض</marker> الحديث </example>
    <example correction="أفاض فيها" type="incorrect"><marker>أفاضها</marker> بالحديث </example>
    <example correction="أفاضوا فيه" type="incorrect"><marker>أفاضوه</marker> الحديث </example>
    <example correction="أفضتم فيه" type="incorrect"><marker>أفضتموه</marker> الحديث </example>

    <example type="correct"> أفاض في الشرح </example>
    <example type="correct"> أفاض  الأستاذ في الشرح </example>
  </rule>


<!-- trans_422_tfAda تفادى -->
  <rule id="trans_422_tfAda" name="تفادى">
   <antipattern>  
<!-- الفعل غير متصل بضمير ومتبوع بحرف تعدي -->
        <token inflected="yes" postag="V.*;.*;.*-" postag_regexp="yes" skip="1">تَفَادَى</token>
        <token regexp="yes">&forms_min;</token>
    </antipattern>
    <pattern>
      <marker>
        <token inflected="yes" postag="V.*" postag_regexp="yes" skip="1">تَفَادَى</token>
      </marker>
    </pattern>
    <message>الفعل تفادى متعد ب"مِن"، وليس متعديا بنفسه. يفضل أن يقال: 
  <suggestion><match no="1"  postag="(V.*)(-|H)" postag_replace="$1-" postag_regexp="yes">تَفَادَى</match>&nbsp;من<match no="1"  regexp_match="(.*)((&verb_encletics;)$)|(.*)((&verb_encletics;)?$)" regexp_replace="$2"/></suggestion>

</message>
    <example correction="تفاديت من" type="incorrect"><marker>تفاديت</marker> الشيء </example>
    <example correction="تفاديت منه" type="incorrect"><marker>تفاديته</marker> الشيء </example>
    <example correction="تفاديتم منه" type="incorrect"><marker>تفاديتموه</marker> الشيء </example>
    <example correction="تفادى منه" type="incorrect"><marker>تفاداه</marker> الشيء </example>

    <example type="correct"> تفاديت من الشيء </example>
  </rule>
  <!-- trans_469_qdhf_AlHjArt_Ela قذف الحجارةَ على -->
  <rule id="trans_469_qdhf_AlHjArt_Ela" name="قذف الحجارة على">
   <antipattern>  
<!-- الفعل غير متصل بضمير ومتبوع بحرف تعدي -->
        <token inflected="yes" postag="V.*;.*;.*-" postag_regexp="yes" skip="1">قَذَفَ</token>
        <token postag="N.*B." postag_regexp="yes"/>
    </antipattern>
   <antipattern>  
<!-- الفعل غير متصل بضمير ومتبوع بحرف تعدي -->
        <token inflected="yes" postag="V.*;.*;.*-" postag_regexp="yes" skip="1">قَذَفَ</token>
        <token regexp="yes">(&forms_bih;)|ب</token>
    </antipattern>
    <pattern>
      <marker>
        <token inflected="yes" postag="V.*" postag_regexp="yes">قَذَفَ</token>
    </marker>
    </pattern>
    <message>يفضل أن يقال: 
  <suggestion><match no="1"  postag="(V.*)(.)" postag_replace="$1-" postag_regexp="yes">قَذَفَ</match>&nbsp;ب<match no="1"  regexp_match="(.*)((&verb_encletics;)$)|(.*)((&verb_encletics;)?$)" regexp_replace="$2"/></suggestion>
</message>
    <example correction="قذف ب" type="incorrect"><marker>قذف</marker> الحجارة على القلعة </example>
    <example correction="قذف به" type="incorrect"><marker>قذفه</marker></example>

    <example type="correct"> قذف بالحجارة </example>

  </rule>
 <!-- trans_470_qTnt_Albld قطنتُ البلدَ -->
  <rule id="trans_470_qTnt_Albld" name="قطنت البلد">
    <antipattern>
      <token inflected="yes" postag="V.*" postag_regexp="yes" skip="1">قَطَنَ</token>
        <token postag="N.*;.*;-B." postag_regexp="yes"/>
    </antipattern>
    <antipattern>
      <token inflected="yes" postag="V.*" postag_regexp="yes" skip="1">قَطَنَ</token>
        <token regexp="yes">&forms_fi;</token>
    </antipattern>
    <antipattern>
      <token inflected="yes" postag="V.*" postag_regexp="yes" skip="1">قَطَنَ</token>
      <token regexp="yes">&forms_bih;</token>
    </antipattern>
    <pattern>
      <token inflected="yes" postag="V-1.*" postag_regexp="yes" skip="1">قَطَنَ</token>
    </pattern>
    <message>يفضل أن يقال: 
  <suggestion><match no="1"  postag="(V-1.*)(.)" postag_replace="$1-" postag_regexp="yes">قَطَنَ</match>&nbsp;في<match no="1"  regexp_match="(.*)((&verb_encletics;)$)|(.*)((&verb_encletics;)?$)" regexp_replace="$2"/></suggestion>
</message>
    <example correction="قطنت في" type="incorrect"><marker>قطنت</marker> البلد </example>
    <example correction="يقطن فيه" type="incorrect">الوطن الذي <marker>يقطنه</marker> البلد </example>

    <example type="correct"> قطنت في البلد </example>
  </rule>
 
 <!-- TODO trans D2I-->
    </rulegroup>
    
<!--
    END RULEGROUP transitive_verbs_direct_tobe_indirect
-->
  </category>
  <!-- ====================================================================== -->
  <!-- Redundency Phrases -->
  <!-- ====================================================================== -->
  <category id="REDUNDENCY_PHRASES" name="تعابير مكررة" type="grammar">
    <rulegroup id="RedundencyPhrases_1" name="تعبير مكررة">
      <rule id="redund_0001_sawfa_lan" name="سوف لن">
        <pattern>
          <marker>
            <token>سوف</token>
            <token>لن</token>
          </marker>
        </pattern>
        <message>لا تقل "سوف لن" بل قل <suggestion>لن</suggestion>
=======
    <!-- trans_411_tHkm_b تَحَكَّمَ ب -->
    <rule id="trans_411_tHkm_b" name="تحكم ب">
      <pattern>
          <token inflected="yes" skip="1">تَحَكَّمَ</token>
        <marker>
          <token postag="N.*;.*;-B.?" postag_regexp="yes"/>
        </marker>
      </pattern>
      <message>يفضل أن يقال:
        <suggestion>في&nbsp;<match no="2" regexp_match="^ب" regexp_replace=""/></suggestion>
      </message>
      <example correction="في الشيء" type="incorrect"> تحكم <marker>بالشيء</marker> </example>
      <example type="correct"> تحكم في الطائرة </example>
    </rule>
    <!-- trans_411_tHkm_b تَحَكَّمَ ب -->
    <rule id="trans_411_tHkm_b_2" name="تحكم ب">
      <pattern>
          <token inflected="yes" skip="1">تَحَكَّمَ</token>
        <marker>
          <token regexp="yes">&forms_bih;</token>
        </marker>
      </pattern>
      <message>يفضل أن يقال:
        <suggestion><match no="2" regexp_match="^ب" regexp_replace="في"/></suggestion>
      </message>
      <example correction="فيه" type="incorrect"> تحكم <marker>به</marker> </example>
      <example type="correct"> تحكم فيها  </example>
    </rule>
    <!-- trans_414_trbS_l تَرَبَّصَ ل -->
    <rule id="trans_414_trbS_l" name="تربص ل">
      <pattern>
          <token inflected="yes" skip="1">تَرَبَّصَ</token>
        <marker>
        <or>
          <token postag="N.*;.*;-L.?" postag_regexp="yes"/>
          <token regexp="yes">&forms_lih;</token>
        </or>
        </marker>
      </pattern>
      <message>يفضل أن يقال:  تربّص
        <suggestion><match no="2" regexp_match="^ل" regexp_replace="ب"/></suggestion>
      </message>
      <example correction="بفلان" type="incorrect"> تربص <marker>لفلان</marker> </example>
      <example correction="به" type="incorrect"> تربص <marker>له</marker> </example>
      <example type="correct"> تربصنا باللص </example>
      <example type="correct"> تربصنا به </example>
    </rule>
    <!-- trans_415_trdd_Ela تَرَدَّدَ على -->
    <rule id="trans_415_trdd_Ela" name="تردد على">
      <pattern>
          <token inflected="yes" skip="1">تَرَدَّدَ</token>
        <marker>
          <token regexp="yes">&forms_3ala;</token>
        </marker>
      </pattern>
      <message>يفضل أن يقال:
        <suggestion><match no="2" regexp_match="عل" regexp_replace="إل"/></suggestion>
      </message>
      <example correction="إلى" type="incorrect"> تردد <marker>على</marker> المكتبة </example>
      <example type="correct"> ترددت إلى مكتبي </example>
    </rule>

    <!-- trans_417_tEAlwA_EndnA تعالَوْا عندنا -->
    <rule id="trans_417_tEAlwA_EndnA" name="تعالوا عندنا">
      <pattern>
          <token regexp="yes">تعالي|تعاليا|تعال|تعالوا</token>
        <marker>
          <token regexp="yes">(&forms_3indah;)</token>
        </marker>
      </pattern>
      <message>يفضل أن يقال:
        <suggestion><match no="2" regexp_match="عند" regexp_replace="إلي"/></suggestion>
      </message>
      <example correction="إلينا" type="incorrect"> تعالوا <marker>عندنا</marker> </example>
      <example type="correct"> تعالوا إلينا للإفطار </example>
    </rule>
    <!-- trans_417_tEAlwA_EndnA تعالَوْا عندنا -->
    <rule id="trans_417_tEAlwA_EndnA_2" name="تعالوا عندنا">
      <pattern>
          <token regexp="yes">تعالي|تعاليا|تعال|تعالوا</token>
        <marker>
          <token>عند</token>
        </marker>
      </pattern>
      <message>يفضل أن يقال:
        <suggestion>إلى</suggestion>
      </message>
      <example correction="إلى" type="incorrect"> تعالوا <marker>عند</marker> المطعم</example>
      <example type="correct"> تعالوا إلى المطعم للإفطار </example>
    </rule>
    <!-- trans_418_tErf_Ela تَعَرَّفَ على -->
    <rule id="trans_418_tErf_Ela" name="تعرف على">
      <pattern>
          <token inflected="yes" skip="1">تَعَرَّفَ</token>
        <marker>
          <token regexp="yes">&forms_3ala;</token>
        </marker>
      </pattern>
      <message>تعرّف عليه (أي: جعله يعرفه؛ عرَّفه بنفسه أو أصبح معروفا عنده.).
        <suggestion><match no="2" regexp_match="عل" regexp_replace="إل"/></suggestion>
        <suggestion><match no="2" regexp_match="على|علي" regexp_replace="ل"/></suggestion>
        <suggestion><match no="2" regexp_match="على|علي" regexp_replace="ب"/></suggestion>
      </message>
      <example correction="إلى|ل|ب" type="incorrect"> تعرف الموظف <marker>على</marker> المدير </example>
      <example type="correct"> تعرفت إلى الصديق الجديد </example>
    </rule>

    <!-- trans_420_tESb_Dd تَعَصَّبَ ضدَّ -->
    <rule id="trans_420_tESb_Dd" name="تعصب ضد">
      <pattern>
          <token inflected="yes" skip="1">تَعَصَّبَ</token>
        <marker>
          <token regexp="yes">ضد(&encletics;)</token>
        </marker>
      </pattern>
      <message>(تعصَّب لفلان وتعصّب معه): نَصَرَه. (تعصّب على عدُوِّه): قاومَه وكان مع عصبته ضدّه
        <suggestion><match no="2" regexp_match="ضد" regexp_replace="علي"/></suggestion>
      </message>
      <example correction="عليه" type="incorrect"> تعصب <marker>ضده</marker> فلان </example>
      <example type="correct"> تعصبت الفتاة على الطبيب </example>
    </rule>
    <!-- trans_420_tESb_Dd تَعَصَّبَ ضدَّ -->
    <rule id="trans_420_tESb_Dd_2" name="تعصب ضد">
      <pattern>
          <token inflected="yes" skip="1">تَعَصَّبَ</token>
        <marker>
          <token>ضد</token>
        </marker>
      </pattern>
      <message>(تعصَّب لفلان وتعصّب معه): نَصَرَه. (تعصّب على عدُوِّه): قاومَه وكان مع عصبته ضدّه
        <suggestion>على</suggestion>
      </message>
      <example correction="على" type="incorrect"> تعصب <marker>ضد</marker> فلان </example>
      <example type="correct"> تعصبت الفتاة على الطبيب </example>
    </rule>
    <!-- trans_423_tqAEs_fy تَقَاعَسَ في -->
    <rule id="trans_423_tqAEs_fy" name="تقاعس في">
      <pattern>
          <token inflected="yes" skip="1">تَقَاعَسَ</token>
        <marker>
          <token regexp="yes">&forms_fi;</token>
        </marker>
      </pattern>
      <message>يفضل أن يقال:
        <suggestion><match no="2" regexp_match="في" regexp_replace="عن"/></suggestion>
      </message>
      <example correction="عن" type="incorrect"> تقاعس <marker>في</marker> أداء واجبه </example>
      <example type="correct"> قد يتقاعس عن النهوض </example>
    </rule>
    <!-- trans_425_tmrs_Ela تمرَّس على -->
    <rule id="trans_425_tmrs_Ela" name="تمرس على">
      <pattern>
          <token inflected="yes" skip="1">تَمَرَّسَ</token>
        <marker>
          <token regexp="yes">&forms_3ala;</token>
        </marker>
      </pattern>
      <message>يفضل أن يقال:
        <suggestion><match no="2" regexp_match="على|علي" regexp_replace="ب"/></suggestion>
      </message>
      <example correction="ب" type="incorrect"> تمرس <marker>على</marker> الأعمال الدقيقة </example>
      <example type="correct"> تمرّس بالأعمال المكتبية </example>
    </rule>

    <!-- trans_426_tnAfswA_Ela_AlAmr تَنافَسُوا على الأمرِ -->
    <rule id="trans_426_tnAfswA_Ela_AlAmr" name="تنافسوا على الأمر">
      <pattern>
          <token inflected="yes" skip="1">تَنَافَسَ</token>
        <marker>
          <token regexp="yes">&forms_3ala;</token>
        </marker>
      </pattern>
      <message>يفضل أن يقال:
        <suggestion><match no="2" regexp_match="على|علي" regexp_replace="في"/></suggestion>
      </message>
      <example correction="في" type="incorrect"> تنافسوا <marker>على</marker> الأمر </example>
      <example type="correct"> تنافسوا في حفظ القرآن </example>
    </rule>
    <!-- trans_427_thAft_AlfrAsh_2la_Alnwr تَهَافَتَ الفراش إلى النور -->
    <rule id="trans_427_thAft_AlfrAsh_2la_Alnwr" name="تهافت الفراش إلى النور">
      <pattern>
          <token inflected="yes" skip="1">تَهَافَتَ</token>
        <marker>
          <token regexp="yes">&forms_ila;</token>
        </marker>
      </pattern>
      <message>يفضل أن يقال:
        <suggestion><match no="2" regexp_match="إل" regexp_replace="عل"/></suggestion>
      </message>
      <example correction="على" type="incorrect"> تهافت الفراش <marker>إلى</marker> النور </example>
      <example type="correct"> تهافت الفراش على النور </example>
    </rule>
    <!-- trans_428_thkm_Ela تَهَكَّمَ على -->
    <rule id="trans_428_thkm_Ela" name="تهكم على">
      <pattern>
          <token inflected="yes" skip="1">تَهَكَّمَ</token>
        <marker>
          <token regexp="yes">&forms_3ala;</token>
        </marker>
      </pattern>
      <message>(تَهَكَّمَ على فلان): اشتد غضبه عليه
        <suggestion><match no="2" regexp_match="على|علي" regexp_replace="ب"/></suggestion>
      </message>
      <example correction="ب" type="incorrect"> تهكم <marker>على</marker> فلان </example>
      <example type="correct"> تهكّم بالرجل </example>
    </rule>
    <!-- trans_432_Hl_fy حَلَّ في -->
    <rule id="trans_432_Hl_fy" name="حل في">
      <pattern>
          <token inflected="yes" skip="1">حَلَّ</token>
        <marker>
          <token regexp="yes">&forms_fi;</token>
        </marker>
      </pattern>
      <message>يفضل أن يقال:
        <suggestion><match no="2" regexp_match="في" regexp_replace="ب"/></suggestion>
        <suggestion/>
      </message>
      <example correction="ب|" type="incorrect"> حل <marker>في</marker> منزلنا </example>
      <example type="correct"> حلّ بمنزلنا </example>
    </rule>
    <!-- trans_438_dhkr_bAn ذَكَرَ بأن -->
    <rule id="trans_438_dhkr_bAn" name="ذكر بأن">
      <pattern>
          <token inflected="yes" skip="1">ذَكَرَ</token>
        <marker>
          <token regexp="yes">ب(&forms_anna;)</token>
        </marker>
      </pattern>
      <message>يفضل أن يقال:
        <suggestion><match no="2" regexp_match="^ب" regexp_replace=""/></suggestion>
      </message>
      <example correction="أنه" type="incorrect"> ذكر <marker>بأنه</marker> مريض </example>
      <example type="correct"> ذكرت أنه مريض </example>
    </rule>
    <!-- trans_442_rgbt_shdydt_l رَغْبَةٌ شديدة ل -->
    <rule id="trans_442_rgbt_shdydt_l" name="رغبة شديدة ل">
      <pattern>
          <token inflected="yes" skip="1">رغبة</token>
        <marker>
          <token postag="N.*;.*;-L.?" postag_regexp="yes"/>
        </marker>
      </pattern>
      <message>يفضل أن يقال:
        <suggestion>في&nbsp;<match no="2" regexp_match="^ل" regexp_replace=""/></suggestion>
        <suggestion><match no="2" regexp_match="^ل" regexp_replace="ب"/></suggestion>
      </message>
      <example correction="في كتابة|بكتابة" type="incorrect"> لديه رغبة شديدة <marker>لكتابة</marker> الشعر </example>
      <example type="correct"> لديه رغبة شديدة في الكتابة </example>
    </rule>
    <!-- trans_442_rgbt_shdydt_l رَغْبَةٌ شديدة ل -->
    <rule id="trans_442_rgbt_shdydt_l_2" name="رغبة شديدة ل">
      <pattern>
          <token inflected="yes" skip="1">رغبة</token>
        <marker>
          <token regexp="yes">&forms_lih;</token>
        </marker>
      </pattern>
      <message>يفضل أن يقال:
        <suggestion><match no="2" regexp_match="^ل" regexp_replace="ب"/></suggestion>
        <suggestion><match no="2" regexp_match="^ل" regexp_replace="في"/></suggestion>
      </message>
      <example correction="بها|فيها" type="incorrect"> لديه رغبة شديدة <marker>لها</marker> الشعر </example>
      <example type="correct">لديه رغبة شديدة فيها</example>
    </rule>
    <!-- trans_443_zHf_Ela زَحَفَ على -->
    <rule id="trans_443_zHf_Ela" name="زحف على">
      <pattern>
          <token inflected="yes" skip="1">زَحَفَ</token>
        <marker>
          <token regexp="yes">&forms_3ala;</token>
        </marker>
      </pattern>
      <message>وتقول: (الصبيُّ يَزحفُ على الأرض)، للإشارة إلى المكان الذي جرى الزحف فوقه
        <suggestion><match no="2" regexp_match="عل" regexp_replace="إل"/></suggestion>
      </message>
      <example correction="إلى" type="incorrect"> زحف الجيش <marker>على</marker> المدينة </example>
      <example type="correct"> زحف الجيش إلى المدينة </example>
    </rule>
    <!-- trans_444_zEm_bAn زعم بأن -->
    <rule id="trans_444_zEm_bAn" name="زعم بأن">
      <pattern>
          <token inflected="yes" skip="1">زَعِمَ</token>
        <marker>
          <token regexp="yes">ب(&forms_anna;)</token>
        </marker>
      </pattern>
      <message>يفضل أن يقال:
        <suggestion><match no="2" regexp_match="^ب" regexp_replace=""/></suggestion>
      </message>
      <example correction="أنه" type="incorrect"> زعم <marker>بأنه</marker> صادق </example>
      <example type="correct"> زعم أنه صادق </example>
    </rule>

    <!-- trans_445_zft_AlErws_Ela_zwjhA زُفَّتْ العروسُ على زوجها -->
    <rule id="trans_445_zft_AlErws_Ela_zwjhA" name="زفت العروس على زوجها">
      <pattern>
          <token inflected="yes" skip="1">زَفَّ</token>
        <marker>
          <token regexp="yes">&forms_3ala;</token>
        </marker>
      </pattern>
      <message>يفضل أن يقال:
        <suggestion><match no="2" regexp_match="عل" regexp_replace="إل"/></suggestion>
      </message>
      <example correction="إلى" type="incorrect"> زفت العروس <marker>على</marker> زوجها </example>
      <example type="correct"> زفت العروس إلى بيت زوجها </example>
    </rule>
    <!-- trans_446_zhd_b زَهِدَ ب -->
    <rule id="trans_446_zhd_b" name="زهد ب">
      <pattern>
          <token inflected="yes" skip="1">زَهِدَ</token>
        <marker>
          <token postag="N.*;.*;-B.?" postag_regexp="yes"/>
        </marker>
      </pattern>
      <message>يفضل أن يقال:
        <suggestion>في&nbsp;<match no="2" regexp_match="^ب" regexp_replace=""/></suggestion>
      </message>
      <example correction="في الشيء" type="incorrect"> زهد <marker>بالشيء</marker> </example>
      <example type="correct"> لقد زهد في النقود </example>
    </rule>
    <!-- trans_446_zhd_b زَهِدَ ب -->
    <rule id="trans_446_zhd_b_2" name="زهد ب">
      <pattern>
          <token inflected="yes" skip="1">زَهِدَ</token>
        <marker>
          <token regexp="yes">&forms_bih;</token>
        </marker>
      </pattern>
      <message>يفضل أن يقال:
        <suggestion><match no="2" regexp_match="^ب" regexp_replace="في"/></suggestion>
      </message>
      <example correction="فيه" type="incorrect"> زهد <marker>به</marker> </example>
      <example type="correct"> لقد زهد فيها </example>
    </rule>
    <!-- trans_451_shrE_b شَرَعَ ب -->
    <rule id="trans_451_shrE_b" name="شرع ب">
      <pattern>
          <token inflected="yes" skip="1">شَرَعَ</token>
        <marker>
          <token postag="N.*;.*;-B.?" postag_regexp="yes"/>
        </marker>
      </pattern>
      <message>يفضل أن يقال:
        <suggestion>في&nbsp;<match no="2" regexp_match="^ب" regexp_replace=""/></suggestion>
      </message>
      <example correction="في الأمر" type="incorrect"> شرع <marker>بالأمر</marker> </example>
      <example type="correct"> يشرع في القضية </example>
    </rule>
    <!-- trans_451_shrE_b شَرَعَ ب -->
    <rule id="trans_451_shrE_b_2" name="شرع ب">
      <pattern>
          <token inflected="yes" skip="1">شَرَعَ</token>
        <marker>
          <token regexp="yes">&forms_bih;</token>
        </marker>
      </pattern>
      <message>يفضل أن يقال:
        <suggestion><match no="2" regexp_match="^ب" regexp_replace="في"/></suggestion>
      </message>
      <example correction="فيه" type="incorrect"> شرع <marker>به</marker> </example>
      <example type="correct"> يشرع فيه</example>
    </rule>

    <!-- trans_452_shk_b شَكَّ ب -->
    <rule id="trans_452_shk_b" name="شـك ب">
      <pattern>
          <token inflected="yes" skip="1">شَكَّ</token>
        <marker>
          <token postag="N.*;.*;-B.?" postag_regexp="yes"/>
        </marker>
      </pattern>
      <message>يفضل أن يقال:
        <suggestion>في&nbsp;<match no="2" regexp_match="^ب" regexp_replace=""/></suggestion>
      </message>
      <example correction="في أمانته" type="incorrect"> شك <marker>بأمانته</marker> </example>
      <example type="correct"> لا يشك في أمانته </example>
    </rule>
    <!-- trans_452_shk_b شَكَّ ب -->
    <rule id="trans_452_shk_b_2" name="شـك ب">
      <pattern>
          <token inflected="yes" skip="1">شَكَّ</token>
        <marker>
          <token regexp="yes">&forms_bih;</token>
        </marker>
      </pattern>
      <message>يفضل أن يقال:
        <suggestion><match no="2" regexp_match="^ب" regexp_replace="في"/></suggestion>
      </message>
      <example correction="فيه" type="incorrect"> شك <marker>به</marker> </example>
      <example type="correct"> لا يشك فيه </example>
    </rule>
    <!-- trans_456_TmH_b طَمَحَ ب -->
    <rule id="trans_456_TmH_b" name="طمح ب">
      <pattern>
          <token inflected="yes" skip="1">طَمَحَ</token>
        <marker>
          <token postag="N.*;.*;-B.?" postag_regexp="yes"/>
        </marker>
      </pattern>
      <message>يفضل أن يقال:
        <suggestion>إلى&nbsp;<match no="2" regexp_match="^ب" regexp_replace=""/></suggestion>
      </message>
      <example correction="إلى الزواج" type="incorrect"> طمح <marker>بالزواج</marker> منها </example>
      <example type="correct"> يطمح الشاب إلى الزواج منها </example>
    </rule>
    <!-- trans_456_TmH_b طَمَحَ ب -->
    <rule id="trans_456_TmH_b_2" name="طمح ب">
      <pattern>
          <token inflected="yes" skip="1">طَمَحَ</token>
        <marker>
          <token regexp="yes">&forms_bih;</token>
        </marker>
      </pattern>
      <message>يفضل أن يقال:
        <suggestion><match no="2" regexp_match="ب" regexp_replace="إلي"/></suggestion>
      </message>
      <example correction="إليه" type="incorrect"> طمح <marker>به</marker> منها </example>
      <example type="correct"> يطمح الشاب إليها </example>
    </rule>
    <!-- trans_457_zhhr_bAn ظَهَرَ بأن -->
    <rule id="trans_457_zhhr_bAn" name="ظهر بأن">
      <pattern>
          <token inflected="yes" skip="1">ظَهَرَ</token>
        <marker>
          <token regexp="yes">ب(&forms_anna;)</token>
        </marker>
      </pattern>
      <message>يفضل أن يقال:
        <suggestion><match no="2" regexp_match="ب" regexp_replace=""/></suggestion>
      </message>
      <example correction="أنه" type="incorrect"> ظهر <marker>بأنه</marker> مريض </example>
      <example type="correct"> ظَهَرَ أنّه مريض </example>
    </rule>
    <!-- trans_458_EArD_AlktAb_Ela_ASlh_AlmkhTwT عارضَ الكتابَ على أصلِه المخطوط -->
    <rule id="trans_458_EArD_AlktAb_Ela_ASlh_AlmkhTwT" name="عارض الكتاب على أصله المخطوط">
      <pattern>
          <token inflected="yes" skip="1">عَارَضَ</token>
        <marker>
          <token regexp="yes">&forms_3ala;</token>
        </marker>
      </pattern>
      <message>يفضل أن يقال:
        <suggestion><match no="2" regexp_match="على|علي" regexp_replace="ب"/></suggestion>
      </message>
      <example correction="ب" type="incorrect"> عارض الكتاب <marker>على</marker> أصله المخطوط </example>
      <example type="correct"> عارضَ الكتابَ بأصلِه المخطوط </example>
    </rule>
    <!-- trans_459_EzA_Alkhbr_lSAHbh عَزَا الخبَرَ لِصاحبه -->
    <rule id="trans_459_EzA_Alkhbr_lSAHbh" name="عزا الخبر لصاحبه">
      <pattern>
          <token inflected="yes" skip="1">عَزَا</token>
        <marker>
          <token postag="N.*;.*;-L.?" postag_regexp="yes"/>
        </marker>
      </pattern>
      <message>يفضل أن يقال:
	• <suggestion>إلى&nbsp;<match no="2" regexp_match="^ل" regexp_replace=""/></suggestion>
      </message>
      <example correction="إلى صاحبه" type="incorrect"> عزا الخبر <marker>لصاحبه</marker> </example>
      <example type="correct"> عَزَا الخبَرَ إلى صاحبه </example>
    </rule>
    <!-- trans_459_EzA_Alkhbr_lSAHbh عَزَا الخبَرَ لِصاحبه -->
    <rule id="trans_459_EzA_Alkhbr_lSAHbh_2" name="عزا الخبر لصاحبه">
      <pattern>
          <token inflected="yes" skip="1">عَزَا</token>
        <marker>
          <token regexp="yes">&forms_lih;</token>
        </marker>
      </pattern>
      <message>يفضل أن يقال:
	• <suggestion><match no="2" regexp_match="^ل" regexp_replace="إلي"/></suggestion>
      </message>
      <example correction="إليه" type="incorrect"> عزا الخبر <marker>له</marker> </example>
      <example type="correct"> عَزَا الخبَرَ إليه </example>
    </rule>
    <!-- trans_464_ftsh_Ela فَتَّشَ على -->
    <rule id="trans_464_ftsh_Ela" name="فتش على">
      <pattern>
          <token inflected="yes" skip="1">فَتَّشَ</token>
        <marker>
          <token regexp="yes">&forms_3ala;</token>
        </marker>
      </pattern>
      <message>يفضل أن يقال:
	• <suggestion><match no="2" regexp_match="على|علي" regexp_replace="عن"/></suggestion>
      </message>
      <example correction="عنه" type="incorrect"> فتش <marker>عليه</marker> </example>
      <example type="correct"> فتش عنه </example>
    </rule>
    <!-- trans_465_qAbl_AlktAb_Ela_ASlh_AlmkhTwT قابَلَ الكتابَ على أصله المخطوط -->
    <rule id="trans_465_qAbl_AlktAb_Ela_ASlh_AlmkhTwT" name="قابل الكتاب على أصله المخطوط">
      <pattern>
          <token inflected="yes" skip="1">قَابَلَ</token>
        <marker>
          <token regexp="yes">&forms_3ala;</token>
        </marker>
      </pattern>
      <message>يفضل أن يقال:
	• <suggestion><match no="2" regexp_match="على|علي" regexp_replace="ب"/></suggestion>
      </message>
      <example correction="ب" type="incorrect"> قابل الكتاب <marker>على</marker> أصله المخطوط </example>
      <example type="correct"> قابل الكتاب بأصله </example>
    </rule>
    <!-- trans_472_lA_yktrth_bh لا يُكْتَرَثُ به -->
    <rule id="trans_472_lA_yktrth_bh" name="لا يكترث به">
      <pattern>
          <token inflected="yes" skip="1">اِكْتَرَثَ</token>
        <marker>
        <or>
          <token postag="N.*;.*;-B[-H]" postag_regexp="yes"/>
    <!-- اسم نكرة أو مضاف لضمير متصل -->
          <token regexp="yes">&forms_bih;</token>
        </or>
        </marker>
      </pattern>
      <message>يفضل أن يقال:
        <suggestion><match no="2" regexp_match="^ب" regexp_replace="ل"/></suggestion>
      </message>
      <example correction="له" type="incorrect"> لا يكترث <marker>به</marker> </example>
      <example correction="لأمره" type="incorrect"> لا يكترث <marker>بأمره</marker> </example>
      <example type="correct"> لا يكترث له </example>
    </rule>
    <!-- trans_472_lA_yktrth_bh لا يُكْتَرَثُ به -->
    <rule id="trans_472_lA_yktrth_bh_2" name="لا يكترث به">
      <pattern>
          <token inflected="yes" skip="1">اِكْتَرَثَ</token>
        <marker>
          <token postag="N.*;.*;-BL" postag_regexp="yes"/>
    <!-- اسم معرفة -->
        </marker>
      </pattern>
      <message>يفضل أن يقال:
        <suggestion><match no="2" regexp_match="^بال" regexp_replace="لل"/></suggestion>


      </message>
      <example correction="للأمر" type="incorrect"> لا يكترث <marker>بالأمر</marker> </example>
      <example type="correct"> لا يكترث له </example>
    </rule>
    <!-- trans_473_lA_ynbgy_Elyk لا ينبغي عليك -->
    <rule id="trans_473_lA_ynbgy_Elyk" name="لا ينبغي عليك">
      <pattern>
          <token skip="1">ينبغي</token>
        <marker>
          <token regexp="yes">&forms_3ala;</token>
        </marker>
      </pattern>
      <message>(ما ينبغي لك): لا يليق بك، ولا يَحْسُن منك
        <suggestion><match no="2" regexp_match="على|علي" regexp_replace="ل"/></suggestion>
      </message>
      <example correction="لك" type="incorrect"> لا ينبغي <marker>عليك</marker> </example>
      <example type="correct"> لا ينبغي لك </example>
    </rule>
    <!-- trans_474_ljA_lh لَجَأَ له -->
    <rule id="trans_474_ljA_lh" name="لجأ له">
      <pattern>
          <token inflected="yes" skip="1">لَجَأَ</token>
        <marker>
          <token regexp="yes">&forms_lih;</token>
        </marker>
      </pattern>
      <message>يفضل أن يقال:
        <suggestion><match no="2" regexp_match="ل" regexp_replace="إلي"/></suggestion>
      </message>
      <example correction="إليه" type="incorrect"> لجأ <marker>له</marker> </example>
      <example type="correct"> لجأ إليه </example>
    </rule>

    <!-- trans_474_ljA_lh لَجَأَ له -->
    <rule id="trans_474_ljA_lh_2" name="لجأ له">
      <pattern>
          <token inflected="yes" skip="1">لَجَأَ</token>
        <marker>
          <token postag="N.*;.*;-L.?" postag_regexp="yes"/>
        </marker>
      </pattern>
      <message>يفضل أن يقال:
        <suggestion>إلى&nbsp;<match no="2" regexp_match="^ل" regexp_replace=""/></suggestion>
      </message>
      <example correction="إلى صديقه" type="incorrect"> لجأ <marker>لصديقه</marker></example>
      <example type="correct"> لجأ إلى صديقه </example>
    </rule>
    <!-- trans_476_mA_AHwjnA_lh ما أَحْوَجَنا له -->
    <rule id="trans_476_mA_AHwjnA_lh" name="ما أحوجنا له">
      <pattern>
          <token inflected="yes" skip="1">أَحْوَجَ</token>
        <marker>
          <token regexp="yes">&forms_lih;</token>
        </marker>
      </pattern>
      <message>يفضل أن يقال:
        <suggestion><match no="2" regexp_match="ل" regexp_replace="إلي"/></suggestion>
      </message>
      <example correction="إليه" type="incorrect"> ما أحوجنا <marker>له</marker> </example>
      <example type="correct"> ما أحوجنا إليه </example>
    </rule>
    <!-- trans_476_mA_AHwjnA_lh ما أَحْوَجَنا له -->
    <rule id="trans_476_mA_AHwjnA_lh_2" name="ما أحوجنا له">
      <pattern>
          <token inflected="yes" skip="1">أَحْوَجَ</token>
        <marker>
          <token postag="N.*;.*;-L.?" postag_regexp="yes"/>
        </marker>
      </pattern>
      <message>يفضل أن يقال:
        <suggestion>إلى&nbsp;<match no="2" regexp_match="^ل" regexp_replace=""/></suggestion>
      </message>
      <example correction="إلى صديق" type="incorrect"> ما أحوجنا <marker>لصديق</marker> صدوق</example>
      <example type="correct"> ما أحوجنا إلى صديق صدوق </example>
    </rule>
    <!-- trans_478_nbh_EmA نَبَّهَ عمّا -->
    <rule id="trans_478_nbh_EmA" name="نـبه عما">
      <pattern>
          <token inflected="yes" skip="1">نَبَّهَ</token>
        <marker>
          <token>عما</token>
        </marker>
      </pattern>
      <message>يفضل أن يقال:
        <suggestion>على ما</suggestion>
      </message>
      <example correction="على ما" type="incorrect"> نبه الطلاب <marker>عما</marker> ارتكبوه من أخطاء </example>
      <example type="correct"> نبّه الطلاب على ما ارتكبوه من أخطاء </example>
    </rule>
    <!-- trans_479_nzl_End_2rAdth نَزَلَ عند إرادتِه -->
    <rule id="trans_479_nzl_End_2rAdth" name="نـزل عند إرادته">
      <pattern>
          <token inflected="yes" skip="1">نَزِلَ</token>
        <marker>
          <token regexp="yes">&forms_3indah;</token>
        </marker>

      </pattern>
      <message>يفضل أن يقال:
        <suggestion><match no="2" regexp_match="عند" regexp_replace="علي"/></suggestion>
      </message>
      <example correction="عليه" type="incorrect"> نزل <marker>عنده</marker> </example>
      <example type="correct"> نزل عليه </example>
    </rule>
    <!-- trans_479_nzl_End_2rAdth نَزَلَ عند إرادتِه -->
    <rule id="trans_479_nzl_End_2rAdth_2" name="نـزل عند إرادته">
      <pattern>
          <token inflected="yes" skip="1">نَزِلَ</token>
        <marker>
          <token>عند</token>
        </marker>

      </pattern>
      <message>يفضل أن يقال:
        <suggestion><match no="2" regexp_match="عند" regexp_replace="على"/></suggestion>
      </message>
      <example correction="على" type="incorrect"> نزل <marker>عند</marker> إرادته </example>
      <example type="correct"> نزل على إرادته </example>
    </rule>
    <!-- trans_480_nzhh_mn_AlkhTA نَزَّهَهُ مِن الخطأِ -->
    <rule id="trans_480_nzhh_mn_AlkhTA" name="نـزهه من الخطأ">
      <pattern>
          <token inflected="yes" skip="1">نَزَّهَ</token>
        <marker>
          <token regexp="yes">&forms_min;</token>
        </marker>

      </pattern>
      <message>يفضل أن يقال:
        <suggestion><match no="2" regexp_match="من" regexp_replace="عن"/></suggestion>
      </message>
      <example correction="عن" type="incorrect"> نزهه <marker>من</marker> الخطأ </example>
      <example type="correct"> نزهه عن الخطأ </example>
    </rule>
    <!-- trans_481_nfkh_bAlnAy نَفَخَ بالنَّاي -->
    <rule id="trans_481_nfkh_bAlnAy" name="نـفخ بالنـاي">
      <pattern>
          <token inflected="yes" skip="1">نَفَخَ</token>
        <marker>
          <token postag="N.*;.*;-B.?" postag_regexp="yes"/>
        </marker>
      </pattern>
      <message>(الباء) تدخل على أداة النفخ، نحو: نفخ الكرة بالمنفاخ
        <suggestion>في&nbsp;<match no="2" regexp_match="^ب" regexp_replace=""/></suggestion>
      </message>
      <example correction="في الناي" type="incorrect"> نفخ <marker>بالناي</marker> </example>
      <example type="correct"> نفخ في الناي </example>
    </rule>
    <!-- trans_481_nfkh_bAlnAy نَفَخَ بالنَّاي -->
    <rule id="trans_481_nfkh_bAlnAy_2" name="نـفخ بالنـاي">
      <pattern>
          <token inflected="yes" skip="1">نَفَخَ</token>
        <marker>
          <token regexp="yes">&forms_bih;</token>
        </marker>
      </pattern>
      <message>(الباء) تدخل على أداة النفخ، نحو: نفخ الكرة بالمنفاخ
        <suggestion><match no="2" regexp_match="^ب" regexp_replace="في"/></suggestion>
      </message>
      <example correction="فيه" type="incorrect"> نفخ <marker>به</marker> </example>
      <example type="correct"> نفخ فيه </example>
    </rule>
    <!-- trans_485_ytrtb_En يَتَرَتّب عن -->
    <rule id="trans_485_ytrtb_En" name="يترتب عن">
      <pattern>
          <token inflected="yes" skip="1">تَرَتَّبَ</token>
        <marker>
          <token regexp="yes">&forms_3anh;</token>
        </marker>
      </pattern>
      <message>يفضل أن يقال:
        <suggestion><match no="2" regexp_match="^عن" regexp_replace="علي"/></suggestion>
      </message>
      <example correction="عليه" type="incorrect"> يترتب <marker>عنه</marker> نجاحه </example>
      <example type="correct"> يَتَرَتّب عليه نجاحُه </example>
    </rule>
    <!-- trans_485_ytrtb_En يَتَرَتّب عن -->
    <rule id="trans_485_ytrtb_En_2" name="يترتب عن">
      <pattern>
          <token inflected="yes" skip="1">تَرَتَّبَ</token>
        <marker>
          <token>عن</token>
        </marker>
      </pattern>
      <message>يفضل أن يقال:
        <suggestion>على</suggestion>
      </message>
      <example correction="على" type="incorrect"> يترتب <marker>عن</marker> اجتهاد الطالب نجاحه </example>
      <example type="correct"> يَتَرَتّب علي اجتهاد الطالب نجاحُه </example>
    </rule>
    <!-- trans_491_ynm_En ينمّ عن -->
    <rule id="trans_491_ynm_En" name="ينم عن">
      <pattern>
          <token inflected="yes" skip="1">نَمَّ</token>
        <marker>
          <token regexp="yes">&forms_3anh;</token>
        </marker>
      </pattern>
      <message>يفضل أن يقال:
        <suggestion><match no="2" regexp_match="^عن" regexp_replace="علي"/></suggestion>
      </message>
      <example correction="عليها" type="incorrect">حكمته ينمّ  <marker>عنها</marker> سلوكه </example>
      <example type="correct"> علمه وذكائه ينمّ عليهما حديثه  </example>
    </rule>
    <!-- trans_491_ynm_En ينمّ عن -->
    <rule id="trans_491_ynm_En_2" name="ينم عن">
      <pattern>
          <token inflected="yes" skip="1">نَمَّ</token>
        <marker>
          <token>عن</token>
        </marker>
      </pattern>
      <message>يفضل أن يقال:
        <suggestion>على</suggestion>
      </message>
      <example correction="على" type="incorrect"> ينم حديثه <marker>عن</marker> علمه وذكائه </example>
      <example type="correct"> ينمّ حديثه على علمه وذكائه </example>
    </rule>
    <!-- TODO trans I2I-->
  </rulegroup>



 </category>
    <!-- ====================================================================== -->
    <!-- Redundency Phrases -->
    <!-- ====================================================================== -->
 <category id="REDUNDENCY_PHRASES" name="تعابير مكررة" type="grammar">
  <rulegroup id="RedundencyPhrases_1" name="تعبير مكررة">
    <rule id="redund_0001_sawfa_lan" name="سوف لن">
      <pattern>
        <marker>
          <token>سوف</token>
          <token>لن</token>
        </marker>
      </pattern>
      <message>لا تقل "سوف لن" بل قل <suggestion>لن</suggestion>
>>>>>>> 6a3254d1
                    لأن "سوف" تدل على المستقبل و"لن" أيضا تدل على المستقبل ,والمعنى تام بدون هذا الحشو
      </message>
      <example correction="لن">‎<marker>سوف لن</marker> أفعل هذا الأمر
      </example>
    </rule>
    <rule id="redend_0002_wa_Akhiran" name="وأخيرا وليس آخرا">
      <pattern>
          <token>وأخيرا</token>
        <marker>
          <token>وليس</token>
          <token>آخرا</token>
        </marker>
      </pattern>
      <message> قل وأخيرا <suggestion/>
        "الأخير" تعني: آخر كل شيء. إذاً ليس هناك حاجة إلى القول "وليس آخراً" للدلالة على انتهاء الكلام، طالما أن القول الثاني يؤدي المعنى بلا زيادة.
      </message>
      <example correction="">     وأخيرا
        <marker>وليس آخرا</marker> ، أختم كلامي بكذا</example>
    </rule>
    <rule id="redend_0003_haq_lojo2" name="حق_اللجوء">
      <pattern>
        <marker>
          <token inflected="yes" postag_regexp="yes" postag="N.*;.*;.?.?-">حق</token>
        </marker>
          <token>اللجوء</token>
      </pattern>
      <message>
قل اللجوء بدلا من حق اللجوء. يفضل أن تحذف كلمة حق  لأن حق هنا لا لزوم لها في التعبير.
      </message>
        <suggestion/>
      <example correction=""> حصل على <marker>حق</marker> اللجوء السياسي</example>
    </rule>
    <rule id="redend_0004_tawilat_mofawadhat" name="طاولة_المفاوضات">
      <pattern>
        <marker>
          <token inflected="yes" postag_regexp="yes" postag="N.*;.*;.?.?-">طاولة</token>
        </marker>
          <token regexp="yes">المفاوضات|المداولات</token>
      </pattern>
      <message>
        ويفضل أن تقول \2 بدلا من طاولة \2 لأن طاولة هنا لا لزوم لها في التعبير.
      </message>
        <suggestion/>
      <example correction=""> عودة الأطراف إلى   <marker>طاولة</marker> المداولات</example>
    </rule>

    <rule id="redund_0005_ila_3inda" name="إلى عند">
<<<<<<< HEAD
        <pattern>
          <marker>
            <token>إلى</token>
            <token>عند</token>
          </marker>
        </pattern>
        <message>يفضل أن يقال: 
            <suggestion>عند</suggestion>
        </message>
        <example correction="عند" type="incorrect"> ذهبت <marker>إلى عند</marker> فلان </example>
        <example type="correct"> ذهبت عند فلان </example>
      </rule>
    </rulegroup>
<!--
    END RULEGROUP REDUNDENCY_PHRASES
-->
  </category>
<!--
    END CATEGORY REDUNDENCY_PHRASES
-->
  <!-- ====================================================================== -->
  <!-- TODO -->
  <!-- ====================================================================== -->
  <category id="TO_REVIEW" name="للمراجعة" type="grammar" default="off">
    <rulegroup id="to_review" name="للمراجعة">
      <rule id="V_M" name="انتفخت بطني">
        <pattern>
          <marker>
            <token>انتفخت</token>
          </marker>
=======
      <pattern>
        <marker>
          <token>إلى</token>
          <token>عند</token>
        </marker>
      </pattern>
      <message>يفضل أن يقال:
        <suggestion>عند</suggestion>
      </message>
      <example correction="عند" type="incorrect"> ذهبت <marker>إلى عند</marker> فلان </example>
      <example type="correct"> ذهبت عند فلان </example>
    </rule>
  </rulegroup>
 </category>
    <!-- ====================================================================== -->
    <!-- TODO -->
    <!-- ====================================================================== -->
 <category id="TO_REVIEW" name="للمراجعة" type="grammar" default="off">
  <rulegroup id="to_review" name="للمراجعة">
    <rule id="V_M" name="انتفخت بطني">
      <pattern>
        <marker>
          <token>انتفخت</token>
        </marker>
>>>>>>> 6a3254d1
          <token regexp="yes">بطن|بطنن|بطنهم|بطنك|بطنه|بطني</token>
      </pattern>
      <message>أتقصد <suggestion>انتفخ</suggestion>؟
      </message>
      <example correction="انتفخ"><marker>انتفخت</marker>
                بطني من الأكل ليلة البارحة
      </example>
    </rule>
    <rule>
      <pattern>
          <token>قميص</token>
        <marker>
          <token>قديمة</token>
        </marker>
      </pattern>
      <message>أتقصد<suggestion>قديم</suggestion>؟
      </message>
      <example correction="قديم">هذا قميص
        <marker>قديمة</marker>
      </example>
    </rule>
    <rule>
      <pattern>
          <token>قميص</token>
        <marker>
          <token>جديدة</token>
        </marker>
      </pattern>
      <message>أتقصد<suggestion>جديد</suggestion>؟
      </message>
      <example correction="جديد">هذا قميص
        <marker>جديدة</marker>
      </example>
    </rule>
    <rule>
      <pattern>
          <token>وقود</token>
        <marker>
          <token>كافية</token>
        </marker>
      </pattern>
      <message>أتقصد <suggestion>كافٍ</suggestion>؟
      </message>
      <example correction="كافٍ">لا بد من حرق وقود
        <marker>كافية</marker>
      </example>
    </rule>
    <rule>
      <pattern>
          <token>ميناء</token>
        <marker>
          <token>أمينة</token>
        </marker>
      </pattern>
      <message>أتقصد<suggestion>أمين</suggestion>؟
      </message>
      <example correction="أمين">ميناء
        <marker>أمينة</marker>
      </example>
    </rule>
  </rulegroup>
  <rulegroup id="AdjectifFeminin" name="الصفة تتبع الموصوف">
    <rule>
      <pattern>
          <token>اليمين</token>
        <marker>
          <token>القانوني</token>
        </marker>
      </pattern>
      <message>أتقصد<suggestion>القانونية</suggestion>؟
      </message>
      <example correction="القانونية">جميع الرؤساء يؤدون اليمين
        <marker>القانوني</marker>
      </example>
    </rule>
    <rule>
      <pattern>
          <token>حلفت</token>
          <token>يمينا</token>
        <marker>
          <token>صادقا</token>
        </marker>
      </pattern>
      <message>أتقصد<suggestion>صادقة</suggestion>؟
      </message>
      <example correction="صادقة">حلفت يمينا
        <marker>صادقا</marker>
      </example>
    </rule>
    <rule>
      <pattern>
          <token>خنصري</token>
        <marker>
          <token>مجروح</token>
        </marker>
      </pattern>
      <message>أتقصد <suggestion>مجروحة</suggestion>؟
      </message>
      <example correction="مجروحة">خنصري
        <marker>مجروح</marker>
      </example>
    </rule>
  </rulegroup>
    <rule id="gender_0103" name="مذكر خاطئ وصفة" default="off">
      <pattern>
        <marker>
          <unify>
            <feature id="definite"/>
    <!--               <feature id="gender"/> -->
            <feature id="case"/>
    <!--               <feature id="number"/> -->
          <token inflected="yes" regexp="yes">&wrong_masculine;</token>
          <token postag="NA.*;M.*;--.?" postag_regexp="yes"/>
          </unify>
        </marker>
      </pattern>
      <message>"\1"
            اسمٌ مؤنث
        <suggestion/>
    <!--             <suggestion><match no="1"/>&nbsp;<match no="2" postag="NA.*;F.*;-**-.?" postag_regexp="yes"/></suggestion> -->

      </message>
      <example correction="" type="incorrect">
        <marker>ضبع مفترس</marker>
      </example>
      <example type="correct"> ضَبُعٌ مفترسة </example>
    </rule>
    <rule id="unsorted" name="تشكل هذه">
      <pattern>
        <marker>
          <token>تشكل</token>
          <token>هذه</token>
        </marker>
      </pattern>
      <message>يفضل أن يقال:
        <suggestion>تُعدُّ هذه</suggestion>
      </message>
      <example correction="تُعدُّ هذه" type="incorrect"><marker>تشكل هذه</marker> الطريقة إنجازا ... </example>
      <example type="correct"> تُعدُّ هذه الطريقة إنجازاً ... </example>
    </rule>
    <rule id="collo_0028_tbalagha_alamr" name="تبلغ الأمر">
      <pattern>
        <marker>
          <token skip="1">تبلغ</token>
          <token>الأمر</token>
        </marker>
      </pattern>
      <message>(تبلّغَ بالقليل): اكتفى به وقَنِع
        <suggestion>أُبْلِغَ الأمرَ</suggestion>
        <suggestion>بُلِّغَ الأمرَ</suggestion>
      </message>
      <example correction="أُبْلِغَ الأمرَ|بُلِّغَ الأمرَ" type="incorrect">
        <marker>تبلغ فلان الأمر</marker>
      </example>
      <example type="correct"> أُبْلِغَ فلانٌ الأمرَ / بُلِّغَ فلانٌ الأمرَ </example>
    </rule>

 </category>
</rules>
<|MERGE_RESOLUTION|>--- conflicted
+++ resolved
@@ -2,7 +2,7 @@
 <?xml-stylesheet type="text/xsl" href="../../../../../../../../../languagetool-core/src/main/resources/org/languagetool/rules/print.xsl" ?>
 <?xml-stylesheet type="text/css" href="../../../../../../../../../languagetool-core/src/main/resources/org/languagetool/rules/rules.css"
         title="Easy editing stylesheet" ?>
-    <!--
+<!--
 Arabic Grammar and Typo Rules for LanguageTool
 See arabic_tags for the meaning of the POS tags
 Copyright (C) 2019 Taha Zerrouki (http://www.tahadz.com),
@@ -35,13 +35,8 @@
     <!ENTITY verb_prefixes "ي|ت|ن|أ|سي|ست|سن|سأ">
     <!ENTITY verb6_prefixes "ا|ي|ت|ن|أ|سي|ست|سن|سأ">
     <!ENTITY conj "و|ف">
-<<<<<<< HEAD
     <!ENTITY encletics "|ه|ها|هما|هم|هن|ك|كما|كم|كن|ي|نا">
     <!ENTITY verb_encletics "ه|ها|هما|هم|هن|ك|كما|كم|كن|ني|نا">
-=======
-    <!ENTITY encletics "ه|ها|هم|هن|ك|كما|كم|كن|ي|نا">
-    <!ENTITY verb_encletics "ه|ها|هم|هن|ك|كما|كم|كن|ني|نا">
->>>>>>> 6a3254d1
     <!ENTITY forms_3an "عن|عني|عنا|عنك|عنكما|عنكم|عنكن|عنه|عنها|عنهما|عنهم|عنهن">
     <!ENTITY forms_3anh "عني|عنا|عنك|عنكما|عنكم|عنكن|عنه|عنها|عنهما|عنهم|عنهن">
     <!ENTITY forms_ila "إلى|إلي|إلينا|إليك|إليكما|إليكم|إليكن|إليه|إليها|إليهما|إليهم|إليهن">
@@ -113,72 +108,71 @@
           <token postag=".*;.*;.?.?-" postag_regexp="yes"/>
     </equivalence>
   </unification>
-    <!-- ====================================================================== -->
-    <!-- Gender agreement -->
-    <!-- ====================================================================== -->
- <category id="GENDER_AGREEMENT" name="التطابق في النوع- مذكر ومؤنث" type="grammar">
-  <rulegroup id="gender_agreement_with_demonstrative_pronouns" name="تطابق النوع مع أسماء الإشارة">
-    <rule id="gender_0001_hadha" name="تطابق النوع مع هذا">
-      <pattern>
-        <marker>
-          <token>هذا</token>
-        </marker>
+  <!-- ====================================================================== -->
+  <!-- Gender agreement -->
+  <!-- ====================================================================== -->
+  <category id="GENDER_AGREEMENT" name="التطابق في النوع- مذكر ومؤنث" type="grammar">
+    <rulegroup id="gender_agreement_with_demonstrative_pronouns" name="تطابق النوع مع أسماء الإشارة">
+      <rule id="gender_0001_hadha" name="تطابق النوع مع هذا">
+        <pattern>
+          <marker>
+            <token>هذا</token>
+          </marker>
           <token postag="N.*;F1.*;--.*" postag_regexp="yes"/>
-      </pattern>
-      <message>انتبه إلى اسم الإشارة للمذكر، ربما عليك أن تضع اسم إشارة مؤنثا <suggestion>هذه</suggestion>?
-      </message>
-      <example correction="هذه" type="incorrect"><marker>هذا</marker> السلامة </example>
-    <!--                <example correction="هذه"><marker>هذا</marker> سلامته </example>-->
-      <example correction="هذه" type="incorrect"><marker>هذا</marker> سلامة </example>
-    </rule>
-    <rule id="gender_0002_hadhihi" name="تطابق النوع مع هذه">
-      <pattern>
-        <marker>
-          <token>هذه</token>
-        </marker>
+        </pattern>
+        <message>انتبه إلى اسم الإشارة للمذكر، ربما عليك أن تضع اسم إشارة مؤنثا <suggestion>هذه</suggestion>?
+                </message>
+        <example correction="هذه" type="incorrect"><marker>هذا</marker> السلامة </example>
+        <!--                <example correction="هذه"><marker>هذا</marker> سلامته </example>-->
+        <example correction="هذه" type="incorrect"><marker>هذا</marker> سلامة </example>
+      </rule>
+      <rule id="gender_0002_hadhihi" name="تطابق النوع مع هذه">
+        <pattern>
+          <marker>
+            <token>هذه</token>
+          </marker>
           <token postag="N.*;M1.*;--.*" postag_regexp="yes"/>
-      </pattern>
-      <message>انتبه إلى اسم الإشارة للمؤنث، ربما عليك أن تضع اسم إشارة مذكرا <suggestion>هذا</suggestion>?
-      </message>
-      <example correction="هذا" type="incorrect"><marker>هذه</marker> السلام </example>
-    <!--                <example correction="هذه"><marker>هذا</marker> سلامته </example>-->
-      <example correction="هذا" type="incorrect"><marker>هذه</marker> سلام </example>
-    </rule>
-    <rule id="gender_0003_hadha" name="تطابق هذا مع الكلمات ملتبسة النوع">
-      <pattern>
-        <marker>
-          <token>هذه</token>
-        </marker>
+        </pattern>
+        <message>انتبه إلى اسم الإشارة للمؤنث، ربما عليك أن تضع اسم إشارة مذكرا <suggestion>هذا</suggestion>?
+                </message>
+        <example correction="هذا" type="incorrect"><marker>هذه</marker> السلام </example>
+        <!--                <example correction="هذه"><marker>هذا</marker> سلامته </example>-->
+        <example correction="هذا" type="incorrect"><marker>هذه</marker> سلام </example>
+      </rule>
+      <rule id="gender_0003_hadha" name="تطابق هذا مع الكلمات ملتبسة النوع">
+        <pattern>
+          <marker>
+            <token>هذه</token>
+          </marker>
           <token regexp="yes" inflected="yes" postag="N.*;.?1.*;--.*" postag_regexp="yes">&wrong_feminine;</token>
-      </pattern>
-      <message>أتقصد <suggestion>هذا</suggestion>&nbsp;\2 لأن "\2" مذكر?
-      </message>
-      <example correction="هذا"><marker>هذه</marker> الذقن.
-      </example>
-    </rule>
-    <rule id="gender_0004_hadhihi" name="تطابق هذه مع الكلمات ملتبسة النوع">
-      <pattern>
-        <marker>
-          <token>هذا</token>
-        </marker>
+        </pattern>
+        <message>أتقصد <suggestion>هذا</suggestion>&nbsp;\2 لأن "\2" مذكر?
+            </message>
+        <example correction="هذا"><marker>هذه</marker> الذقن.
+    </example>
+      </rule>
+      <rule id="gender_0004_hadhihi" name="تطابق هذه مع الكلمات ملتبسة النوع">
+        <pattern>
+          <marker>
+            <token>هذا</token>
+          </marker>
           <token regexp="yes" inflected="yes" postag="N.*;.?1.*;--.*" postag_regexp="yes">&wrong_masculine;</token>
-      </pattern>
-      <message>أتقصد <suggestion>هذه</suggestion>&nbsp;\2 لأن "\2" مؤنث?
-      </message>
-      <example correction="هذه"><marker>هذا</marker> الكتف.</example>
-    </rule>
-    <rule id="gender_0005_Sin" name="هذا السن">
-      <pattern>
-        <marker>
-          <token>هذا</token>
-        </marker>
+        </pattern>
+        <message>أتقصد <suggestion>هذه</suggestion>&nbsp;\2 لأن "\2" مؤنث?
+            </message>
+        <example correction="هذه"><marker>هذا</marker> الكتف.</example>
+      </rule>
+      <rule id="gender_0005_Sin" name="هذا السن">
+        <pattern>
+          <marker>
+            <token>هذا</token>
+          </marker>
           <token>السن</token>
-      </pattern>
-      <message>أتقصد بالسن:العمر و الجارحة <suggestion>هذه</suggestion>؟
-      </message>
-      <example correction="هذه"><marker>هذا</marker>
+        </pattern>
+        <message>أتقصد بالسن:العمر و الجارحة <suggestion>هذه</suggestion>؟
+                </message>
+        <example correction="هذه"><marker>هذا</marker>
                     السن تعبر عن مدى كبر هذا الشيخ
-<<<<<<< HEAD
                 </example>
       </rule>
     </rulegroup>
@@ -188,28 +182,19 @@
     <rulegroup id="gender_agreement_with_relative_pronouns" name="تطابق النوع مع الأسماء الموصولة">
       <rule id="gender_0010_alladhi" name="تطابق النوع مع الذي">
         <pattern>
-=======
-      </example>
-    </rule>
-  </rulegroup>
-  <rulegroup id="gender_agreement_with_relative_pronouns" name="تطابق النوع مع الأسماء الموصولة">
-    <rule id="gender_0010_alladhi" name="تطابق النوع مع الذي">
-      <pattern>
->>>>>>> 6a3254d1
           <token postag="N.*;M1.*" postag_regexp="yes"/>
-        <marker>
-          <token>التي</token>
-        </marker>
-      </pattern>
-      <message>هل تقصد <suggestion>الذي</suggestion>?
-      </message>
-      <example correction="الذي" type="incorrect"> القول <marker>التي</marker> سمعته </example>
-      <example correction="الذي" type="incorrect"> الطعام <marker>التي</marker> جلبناه </example>
-    </rule>
-    <rule id="gender_0011_allati" name="تطابق النوع مع التي">
-      <pattern>
+          <marker>
+            <token>التي</token>
+          </marker>
+        </pattern>
+        <message>هل تقصد <suggestion>الذي</suggestion>?
+                </message>
+        <example correction="الذي" type="incorrect"> القول <marker>التي</marker> سمعته </example>
+        <example correction="الذي" type="incorrect"> الطعام <marker>التي</marker> جلبناه </example>
+      </rule>
+      <rule id="gender_0011_allati" name="تطابق النوع مع التي">
+        <pattern>
           <token postag="N.*;F1.*" postag_regexp="yes"/>
-<<<<<<< HEAD
           <marker>
             <token>الذي</token>
           </marker>
@@ -343,132 +328,13 @@
     <rulegroup id="Jar_majrour" name="جار ومجرور1">
       <rule id="grammar_0000_jar" name="جار ومجرور 1">
         <pattern>
-=======
-        <marker>
-          <token>الذي</token>
-        </marker>
-      </pattern>
-      <message>هل تقصد <suggestion>التي</suggestion>?
-      </message>
-      <example correction="التي" type="incorrect"> الوشاية <marker>الذي</marker> سمعتها </example>
-      <example correction="التي" type="incorrect"> الكتابة <marker>الذي</marker> جلبناها </example>
-    </rule>
-  </rulegroup>
-  <rulegroup id="gender_agreement_with_pronouns" name="تطابق النوع مع الضمير">
-    <rule id="gender_00" name="هي الأكبر">
-      <pattern>
-        <marker>
-          <token>هي</token>
-          <token>الأكبر</token>
-        </marker>
-      </pattern>
-      <message>تجب المطابقة لدخول (أل) على أفعل التفضيل
-        <suggestion>هي الكبرى</suggestion>
-      </message>
-      <example correction="هي الكبرى" type="incorrect"> آسيا <marker>هي الأكبر</marker> بين القارات </example>
-      <example type="correct"> آسيا هي الكبرى بين القارات </example>
-    </rule>
-  </rulegroup>
-  <rulegroup id="gender_agreement_with_adj" name="تطابق المصوف مع الصفة في النوع">
-    <rule id="gender_0100" name="رجال يقظى">
-      <pattern>
-        <marker>
-          <unify>
-            <feature id="definite"/>
-    <!--               <feature id="gender"/> -->
-            <feature id="case"/>
-    <!--               <feature id="number"/> -->
-          <token inflected="yes">رجال</token>
-          <token inflected="yes" postag="N.*;.*;--.?" postag_regexp="yes">يقظى</token>
-          </unify>
-        </marker>
-      </pattern>
-      <message>(يَقْظَى) مؤنث (يقظان)، وفي جمعها تقول:(هذه نسوة يِقاظ / يَقاظى)
-        <suggestion><match no="1"/>&nbsp;<match no="2" regexp_match="يقظى" regexp_replace="يقاظ"/></suggestion>
-        <suggestion><match no="1"/>&nbsp;<match no="2" regexp_match="يقظى" regexp_replace="أيقاظ"/></suggestion>
-      </message>
-      <example correction="رجال يقاظ|رجال أيقاظ" type="incorrect"> هؤلاء <marker>رجال يقظى</marker> </example>
-      <example type="correct"> هؤلاء رجال يِقاظٌ / أيْقاظٌ </example>
-    </rule>
-    <rule id="gender_0101" name="شريعة سمحاء">
-      <pattern>
-          <token inflected="yes">شريعة</token>
-        <marker>
-          <token inflected="yes" postag="N.*;.*;--.?" postag_regexp="yes">سمحاء</token>
-        </marker>
-      </pattern>
-      <message>(سمحاء) مؤنث (أَسْمَح)، لم تقلهما العرب
-        <suggestion><match no="2" regexp_match="سمحاء" regexp_replace="سَمْحة"/></suggestion>
-      </message>
-      <example correction="سَمْحة" type="incorrect"> شريعة <marker>سمحاء</marker> </example>
-      <example type="correct"> شريعةٌ سَمْحَةٌ </example>
-    </rule>
-    <rule id="gender_0102" name="ضبع مفترس">
-      <pattern>
-        <marker>
-          <unify>
-            <feature id="definite"/>
-    <!--               <feature id="gender"/> -->
-            <feature id="case"/>
-    <!--               <feature id="number"/> -->
-          <token inflected="yes">ضبع</token>
-          <token inflected="yes" postag="NA.*;M.*;--.?" postag_regexp="yes">مفترس</token>
-          </unify>
-        </marker>
-      </pattern>
-      <message>(الضبع) اسمٌ مؤنث
-        <suggestion><match no="1"/>&nbsp;<match no="2" regexp_match="مفترس" regexp_replace="مفترسة"/></suggestion>
-      </message>
-      <example correction="ضبع مفترسة" type="incorrect">
-        <marker>ضبع مفترس</marker>
-      </example>
-      <example type="correct"> ضَبُعٌ مفترسة </example>
-    </rule>
-  </rulegroup>
- </category>
-    <!-- ====================================================================== -->
-    <!-- Common errors-->
-    <!-- ====================================================================== -->
- <category id="COMMON_ERRORS_SYNTAX" name="أخطاء تركيبية" type="grammar">
-  <rulegroup id="common_errors_syntax" name="أخطاء شائعة">
-    <rule id="syntax_0000_Qam_bi" name="القيام_ب">
-      <pattern>
-        <marker>
-        <or>
-          <token inflected="yes">قَامَ</token>
-          <token>القيام</token>
-        </or>
-          <token postag="NM.*;.*;-B.*" postag_regexp="yes"/>
-        </marker>
-      </pattern>
-      <message>
-تعبير "القيام بـ" ركيك يستحسن تجن البه إلى تصريف المصدر الموالي، قل ضربت بدلا من القيام بالضرب.
-
-        <suggestion><match no="2" regexp_match="^ب" regexp_replace=""/></suggestion>?
-      </message>
-      <example correction="الضرب">
-        <marker>القيام بالضرب</marker>
-      </example>
-      <example correction="شرب"><marker>قمت بشرب</marker> الماء </example>
-    </rule>
-  </rulegroup>
- </category>
-    <!-- ====================================================================== -->
-    <!-- Grammar Errors -->
-    <!-- ====================================================================== -->
- <category id="GRAMMAR_ERROR" name="أخطاء نحوية" type="grammar">
-  <rulegroup id="Jar_majrour" name="جار ومجرور1">
-    <rule id="grammar_0000_jar" name="جار ومجرور 1">
-      <pattern>
->>>>>>> 6a3254d1
           <token regexp="yes">&horof_jar;</token>
-        <marker>
-          <token postag="N.*;.?2U.?;--.*|N.*;M[3]U.?;--.*" postag_regexp="yes"/>
-        </marker>
-      </pattern>
-      <message>انتبه لحرف الجر فالمثنى يجر بالياء
+          <marker>
+            <token postag="N.*;.?2U.?;--.*|N.*;M[3]U.?;--.*" postag_regexp="yes"/>
+          </marker>
+        </pattern>
+        <message>انتبه لحرف الجر فالمثنى يجر بالياء 
         <suggestion><match no="2" regexp_match="(ان|ون)$" regexp_replace="ين"/></suggestion>
-<<<<<<< HEAD
         </message>
         <example correction="الغابرين" type="incorrect"> عجوزا في <marker>الغابران</marker>.</example>
         <example correction="الكتابين" type="incorrect"> نظرت في <marker>الكتابان</marker>.</example>
@@ -484,28 +350,13 @@
       <!-- TODO ajust suggestions-->
       <rule id="grammar_0010_jazem" name="حروف الجزم">
         <pattern>
-=======
-      </message>
-      <example correction="الغابرين" type="incorrect"> عجوزا في <marker>الغابران</marker>.</example>
-      <example correction="الكتابين" type="incorrect"> نظرت في <marker>الكتابان</marker>.</example>
-      <example correction="صفحتين" type="incorrect"> نظرت في <marker>صفحتان</marker>.</example>
-    <!--  <example correction="مسافرين" type="incorrect"> هرولت إلى <marker>مسافرون</marker>.</example>
-      <example correction="المسافرين" type="incorrect"> عجوزا مع <marker>المسافرون</marker>.</example>-->
-    </rule>
-  </rulegroup>
-  <rulegroup id="VerbalOperator" name="العوامل الداخلة على الأفعال">
-    <!-- TODO ajust suggestions-->
-    <rule id="grammar_0010_jazem" name="حروف الجزم">
-      <pattern>
->>>>>>> 6a3254d1
           <token regexp="yes">لم|لما|إن|إنما|من|ما|مهما|متى|أي|أين|أيان|أنى|حيثما</token>
-        <marker>
-          <token postag="VW.*;.?.?[^J].?f.*;---" postag_regexp="yes"/>
-        </marker>
-      </pattern>
-      <message>أتقصد؟
+          <marker>
+            <token postag="VW.*;.?.?[^J].?f.*;---" postag_regexp="yes"/>
+          </marker>
+        </pattern>
+        <message>أتقصد؟
 الفعل المضارع بعد "لم" يأتي مجزوما.
-<<<<<<< HEAD
         </message>
         <example correction=""> لم <marker>يجري</marker></example>
       </rule>
@@ -532,107 +383,84 @@
         <message>قل <suggestion>إن شاء الله</suggestion>
                 </message>
         <example correction="إن شاء الله"><marker>إنشاء الله</marker>
-=======
-      </message>
-      <example correction=""> لم <marker>يجري</marker></example>
-    </rule>
-  </rulegroup>
- </category>
-    <!-- ====================================================================== -->
-    <!-- Syntax Common errors-->
-    <!-- ====================================================================== -->
- <category id="SYNTAX_COMMON_ERRORS" name="أخطاء تركيبية" type="grammar">
-  <rulegroup id="common_collocations" name="متلازمات شائعة">
-    <rule id="collo_0000_inshalla" name="إن شاء الله">
-      <pattern>
-        <marker>
-          <token>إنشاء</token>
-          <token>الله</token>
-        </marker>
-      </pattern>
-      <message>قل <suggestion>إن شاء الله</suggestion>
-      </message>
-      <example correction="إن شاء الله"><marker>إنشاء الله</marker>
->>>>>>> 6a3254d1
                     الله
-      </example>
-    </rule>
-    <rule id="collo_0001_jumada_Alula" name="جمادى الأولى">
-      <pattern>
+                </example>
+      </rule>
+      <rule id="collo_0001_jumada_Alula" name="جمادى الأولى">
+        <pattern>
           <token regexp="yes">(&undef_procletics;)جمادى</token>
-        <marker>
-          <token>الأول</token>
-        </marker>
-      </pattern>
-      <message>قل جمادى <suggestion>الأولى</suggestion>لأن جمادى مؤنث .
-      </message>
-      <example correction="الأولى" type="incorrect">‎شهر جمادى
-        <marker>الأول</marker>
-      </example>
-      <example type="correct">‎شهر جمادى
+          <marker>
+            <token>الأول</token>
+          </marker>
+        </pattern>
+        <message>قل جمادى <suggestion>الأولى</suggestion>لأن جمادى مؤنث .
+                </message>
+        <example correction="الأولى" type="incorrect">‎شهر جمادى
+                    <marker>الأول</marker>
+                </example>
+        <example type="correct">‎شهر جمادى
 الأولى                </example>
-    </rule>
-    <rule id="collo_0002_jumada_thania" name="جمادى الآخرة">
-      <pattern>
+      </rule>
+      <rule id="collo_0002_jumada_thania" name="جمادى الآخرة">
+        <pattern>
           <token>جمادى</token>
-        <marker>
-          <token regexp="yes">الآخر|الثاني|الثانية</token>
-        </marker>
-      </pattern>
-      <message>قل جمادى <suggestion>الآخرة</suggestion> لأن جمادى مؤنث، ولا تقل جمادى الثانية لأنّ العرب لا تسمي الثاني إلا لمن له ثالث ورابع.
-      </message>
-      <example correction="الآخرة" type="incorrect">‎شهر جمادى
-        <marker>الآخر</marker>
-      </example>
-      <example correction="الآخرة" type="incorrect">  شهر جمادى <marker>الثانية</marker></example>
-    </rule>
-    <rule id="collo_0003_rabi3_thani" name="ربيع الثاني">
-      <pattern>
+          <marker>
+            <token regexp="yes">الآخر|الثاني|الثانية</token>
+          </marker>
+        </pattern>
+        <message>قل جمادى <suggestion>الآخرة</suggestion> لأن جمادى مؤنث، ولا تقل جمادى الثانية لأنّ العرب لا تسمي الثاني إلا لمن له ثالث ورابع.
+                </message>
+        <example correction="الآخرة" type="incorrect">‎شهر جمادى
+                    <marker>الآخر</marker>
+                </example>
+        <example correction="الآخرة" type="incorrect">  شهر جمادى <marker>الثانية</marker></example>
+      </rule>
+      <rule id="collo_0003_rabi3_thani" name="ربيع الثاني">
+        <pattern>
           <token>ربيع</token>
-        <marker>
-          <token regexp="yes">ثاني|الثاني</token>
-        </marker>
-      </pattern>
-      <message>قل ربيع&nbsp;<suggestion>الآخر</suggestion>&nbsp;لأن العرب لا تسمي الثاني إلا لمن له ثالث ورابع.</message>
-      <example correction="الآخر" type="correct">  شهر ربيع <marker>الثاني</marker>.</example>
-    </rule>
-    <rule id="collo_0004_rabi3_awal" name="ربيع أول">
-      <pattern>
+          <marker>
+            <token regexp="yes">ثاني|الثاني</token>
+          </marker>
+        </pattern>
+        <message>قل ربيع&nbsp;<suggestion>الآخر</suggestion>&nbsp;لأن العرب لا تسمي الثاني إلا لمن له ثالث ورابع.</message>
+        <example correction="الآخر" type="correct">  شهر ربيع <marker>الثاني</marker>.</example>
+      </rule>
+      <rule id="collo_0004_rabi3_awal" name="ربيع أول">
+        <pattern>
           <token>ربيع</token>
-        <marker>
-          <token>أول</token>
-        </marker>
-      </pattern>
-      <message>قل ربيع<suggestion>الأول</suggestion></message>
-      <example correction="الأول" type="incorrect">  شهر ربيع <marker>أول</marker></example>
-      <example correction="الأول" type="incorrect">   ربيع <marker>أول</marker></example>
-    </rule>
-    <rule id="collo_0005_kanoun_techrine_awal" name="كانون وتشرين أول">
-      <pattern>
+          <marker>
+            <token>أول</token>
+          </marker>
+        </pattern>
+        <message>قل ربيع<suggestion>الأول</suggestion></message>
+        <example correction="الأول" type="incorrect">  شهر ربيع <marker>أول</marker></example>
+        <example correction="الأول" type="incorrect">   ربيع <marker>أول</marker></example>
+      </rule>
+      <rule id="collo_0005_kanoun_techrine_awal" name="كانون وتشرين أول">
+        <pattern>
           <token regexp="yes">تشرين|كانون</token>
-        <marker>
-          <token>أول</token>
-        </marker>
-      </pattern>
-      <message>قل <match no="1"/>&nbsp;<suggestion>الأول</suggestion></message>
-      <example correction="الأول">  شهر تشرين <marker>أول</marker></example>
-      <example correction="الأول">  شهر كانون <marker>أول</marker></example>
-    </rule>
-    <rule id="collo_0006_kanoun_techrine_thani" name="كانون وتشرين ثاني">
-      <pattern>
+          <marker>
+            <token>أول</token>
+          </marker>
+        </pattern>
+        <message>قل <match no="1"/>&nbsp;<suggestion>الأول</suggestion></message>
+        <example correction="الأول">  شهر تشرين <marker>أول</marker></example>
+        <example correction="الأول">  شهر كانون <marker>أول</marker></example>
+      </rule>
+      <rule id="collo_0006_kanoun_techrine_thani" name="كانون وتشرين ثاني">
+        <pattern>
           <token regexp="yes">تشرين|كانون</token>
-        <marker>
-          <token regexp="yes">ثان|ثاني</token>
-        </marker>
-      </pattern>
-      <message>قل <match no="1"/>&nbsp;<suggestion>الثاني</suggestion></message>
-      <example correction="الثاني">  شهر تشرين <marker>ثان</marker></example>
-      <example correction="الثاني">  شهر كانون <marker>ثاني</marker></example>
-    </rule>
-    <rule id="collo_0007_jihaz_tasnut" name="جهاز ت">
-      <pattern>
+          <marker>
+            <token regexp="yes">ثان|ثاني</token>
+          </marker>
+        </pattern>
+        <message>قل <match no="1"/>&nbsp;<suggestion>الثاني</suggestion></message>
+        <example correction="الثاني">  شهر تشرين <marker>ثان</marker></example>
+        <example correction="الثاني">  شهر كانون <marker>ثاني</marker></example>
+      </rule>
+      <rule id="collo_0007_jihaz_tasnut" name="جهاز ت">
+        <pattern>
           <token inflected="yes">جهاز</token>
-<<<<<<< HEAD
           <marker>
             <token regexp="yes">(&unbreak_procletics;)?تصنت</token>
           </marker>
@@ -2385,1779 +2213,61 @@
       </rule>
       <rule id="syntax_0511_3alaqa_ma3a" name="علاقة مع">
         <pattern>
-=======
-        <marker>
-          <token regexp="yes">(&unbreak_procletics;)?تصنت</token>
-        </marker>
-      </pattern>
-      <message> قل  جهاز <suggestion><match no="2" regexp_match="تصنت" regexp_replace="تنصّت"/></suggestion>
-      </message>
-      <example correction="التنصّت" type="incorrect">‎زرعت المخابرات جهاز <marker>التصنت</marker> على العدو.   </example>
-    </rule>
-    <rule id="collo_0008_uqsim_ban" name="أقسم بأن">
-      <pattern>
-        <marker>
-          <token inflected="yes">أَقْسَمَ</token>
-          <token>بأن</token>
-        </marker>
-      </pattern>
-      <message>الباء تدخل على المُقْسَم به
-        <suggestion><match no="1"/> باللّهِ أنْ</suggestion>
-        <suggestion><match no="1"/> أنْ</suggestion>
-      </message>
-      <example correction="أقسم باللّهِ أنْ|أقسم أنْ" type="incorrect"><marker>أقسم بأن</marker> يفعل كذا </example>
-      <example correction="أقسمت باللّهِ أنْ|أقسمت أنْ" type="incorrect"><marker>أقسمت بأن</marker> يفعل كذا </example>
-      <example type="correct"> أَقْسَمَ (باللّهِ) أنْ يَفعلَ كذا </example>
-    </rule>
-    <rule id="collo_0009_illa_wa" name="إلا و">
-      <pattern>
-        <marker>
-          <token>إلا</token>
-          <token postag=".*;W.?.?" postag_regexp="yes"/>
-        </marker>
-      </pattern>
-      <message>يفضل أن يقال:
-        <suggestion>إلاّ <match no="2" regexp_match="^و" regexp_replace=""/></suggestion>
-      </message>
-      <example correction="إلاّ قال" type="incorrect"> ما تحدث <marker>إلا وقال</marker> خيرا </example>
-      <example type="correct"> ما تَحدَّثَ إلاّ قال خيراً </example>
-    </rule>
-    <rule id="collo_0010" name="الأحسن من هذا">
-      <pattern>
-        <marker>
-          <token>الأحسن</token>
-          <token>من</token>
-          <token>هذا</token>
-        </marker>
-      </pattern>
-      <message>يفضل أن يقال:
-        <suggestion>أَحْسَنُ من هذا</suggestion>
-      </message>
-      <example correction="أَحْسَنُ من هذا" type="incorrect"><marker>الأحسن من هذا</marker> فعل كذا </example>
-      <example type="correct"> أَحْسَنُ مِن هذا فِعْلُ كذا </example>
-    </rule>
-    <rule id="collo_11_alakbar_min" name="الأكبر من">
-      <pattern>
-        <marker>
-          <token>الأكبر</token>
-          <token>من</token>
-        </marker>
-      </pattern>
-      <message>يفضل أن يقال:
-        <suggestion>التي هي أكبر من</suggestion>
-      </message>
-      <example correction="التي هي أكبر من" type="incorrect"> الأعداد <marker>الأكبر من</marker> 10 </example>
-      <example type="correct"> الأعداد التي هي أكبر من 10 </example>
-    </rule>
-    <rule id="collo_0011" name="البارحة ظهرا">
-      <pattern>
-        <marker>
-          <token>البارحة</token>
-          <token>ظهرا</token>
-        </marker>
-      </pattern>
-      <message>(البارحة): أقرب ليلةٍ مَضَت
-        <suggestion>أمس ظهرا</suggestion>
-      </message>
-      <example correction="أمس ظهرا" type="incorrect"> لقيته <marker>البارحة ظهرا</marker> </example>
-      <example type="correct"> لقيتُه أمسِ ظُهراً </example>
-    </rule>
-    <rule id="collo_0012_halam_akthar" name="الحالات الأكثر">
-      <pattern>
-        <marker>
-          <token>الحالات</token>
-          <token>الأكثر</token>
-        </marker>
-      </pattern>
-      <message>يفضل أن يقال:
-        <suggestion>أكثر الحالات</suggestion>
-      </message>
-      <example correction="أكثر الحالات" type="incorrect"><marker>الحالات الأكثر</marker> شيوعا </example>
-      <example type="correct"> أكثر الحالات شيوعاً </example>
-    </rule>
-    <rule id="collo_0013_ghat_wa_sameen" name="الغث والثمين">
-      <pattern>
-        <marker>
-          <token regexp="yes">(&undef_procletics;)?الغث|للغث</token>
-          <token>والثمين</token>
-        </marker>
-      </pattern>
-      <message>يفضل أن يقال:
-        <suggestion>الغثُّ والسمين</suggestion>
-      </message>
-      <example correction="الغثُّ والسمين" type="incorrect">
-        <marker>الغث والثمين</marker>
-      </example>
-      <example type="correct"> الغثُّ والسمين </example>
-    </rule>
-    <rule id="collo_0014_akbar_had" name="أكبر حد">
-      <pattern>
-        <marker>
-          <token>أكبر</token>
-          <token>حد</token>
-        </marker>
-      </pattern>
-      <message>يفضل أن يقال:
-        <suggestion>أبعد حدّ</suggestion>
-      </message>
-      <example correction="أبعد حدّ" type="incorrect"> ذهب إلى <marker>أكبر حد</marker> </example>
-      <example type="correct"> ذَهَبَ إلى أبعد حدّ </example>
-    </rule>
-
-    <rule id="collo_0017_in3kas_li" name="انعكاس ل">
-      <pattern>
-        <marker>
-          <token>انعكاس</token>
-          <token postag="N.*;.?L.?" postag_regexp="yes"/>
-        </marker>
-      </pattern>
-      <message>يفضل أن يقال:
-        <suggestion>نتيجة <match no="2"/></suggestion>
-        <suggestion>تعبير عن <match no="2" regexp_match="^ل" regexp_replace=""/></suggestion>
-      </message>
-      <example correction="نتيجة لشعور|تعبير عن شعور" type="incorrect"> هل هو <marker>انعكاس لشعور</marker> عام.. </example>
-      <example type="correct"> هل هو نتيجة لشعور عام../هل هو تعبير عن شعور عام.. </example>
-    </rule>
-    <rule id="collo_0018_bilidafati" name="بالإضافة إلى ذلك">
-      <pattern>
-        <marker>
-          <token>بالإضافة</token>
-          <token>إلى</token>
-          <token>ذلك</token>
-        </marker>
-      </pattern>
-      <message>يفضل أن يقال:
-        <suggestion>إضافة إلى ذلك</suggestion>
-        <suggestion>زيادة على ذلك</suggestion>
-        <suggestion>فضلاً على ذلك</suggestion>
-      </message>
-      <example correction="إضافة إلى ذلك|زيادة على ذلك|فضلاً على ذلك" type="incorrect"><marker>بالإضافة إلى ذلك</marker>، يمكن أن نفعل... </example>
-      <example type="correct"> إضافة إلى ذلك، يمكن أن نفعل... </example>
-    </rule>
-    <rule id="collo_0019_rafah_w_banin" name="بالرفاه والبنين">
-      <pattern>
-        <marker>
-          <token>بالرفاه</token>
-          <token>والبنين</token>
-        </marker>
-      </pattern>
-      <message>يفضل أن يقال:
-        <suggestion>بالرِّفاء والبنين</suggestion>
-      </message>
-      <example correction="بالرِّفاء والبنين" type="incorrect">
-        <marker>بالرفاه والبنين</marker>
-      </example>
-      <example type="correct"> بالرِّفاء والبنين </example>
-    </rule>
-    <rule id="collo_00" name="بالنسبة إلى">
-      <pattern>
-        <marker>
-          <token>أما</token>
-          <token>بالنسبة</token>
-          <token regexp="yes">&forms_ila;</token>
-        </marker>
-      </pattern>
-      <message>يفضل أن يقال:
-        <suggestion>ما يتعلق</suggestion>
-        <suggestion>أما ما يخصّ</suggestion>
-      </message>
-      <example correction="ما يتعلق|أما ما يخصّ" type="incorrect"><marker>أما بالنسبة إلى</marker> المقررات العملية... </example>
-      <example type="correct"> ...هذا ما يتعلق بالمقررات النظرية، أما ما يخصّ المقررات العملية... </example>
-    </rule>
-    <rule id="collo_0021_bilnisbati_ila" name="بالنسبة إلى">
-      <pattern>
-        <marker>
-          <token>بالنسبة</token>
-          <token regexp="yes">&forms_ila;</token>
-        </marker>
-      </pattern>
-      <message>يفضل أن يقال:
-        <suggestion>ما يتعلق</suggestion>
-        <suggestion>أما ما يخصّ</suggestion>
-      </message>
-      <example correction="ما يتعلق|أما ما يخصّ" type="incorrect"> ...هذا <marker>بالنسبة إلى</marker> المقررات النظرية، ... </example>
-      <example type="correct"> ...هذا ما يتعلق بالمقررات النظرية، أما ما يخصّ المقررات العملية... </example>
-    </rule>
-    <rule id="collo_0022_binisbati_li" name="بالنسبة ل">
-      <pattern>
-        <marker>
-          <token>بالنسبة</token>
-          <token regexp="yes">&forms_lih;</token>
-        </marker>
-      </pattern>
-      <message>يفضل أن يقال:
-        <suggestion><match no="2"/></suggestion>
-      </message>
-      <example correction="لنا" type="incorrect"> هذا لا يعني شيئا <marker>بالنسبة لنا</marker> </example>
-      <example type="correct"> هذا لا يعني لنا شيئاً </example>
-    </rule>
-    <rule id="collo_0023_bishakl_aw_biakhar" name="بشكل أو بآخر">
-      <pattern>
-        <marker>
-          <token>بشكل</token>
-          <token>أو</token>
-          <token>بآخر</token>
-        </marker>
-      </pattern>
-      <message>يفضل أن يقال:
-        <suggestion>بأي وسيلة</suggestion>
-      </message>
-      <example correction="بأي وسيلة" type="incorrect"> لا بد من إصلاح الأمر <marker>بشكل أو بآخر</marker> </example>
-      <example type="correct"> لا بدّ من إصلاح الأمر بأي وسيلة </example>
-    </rule>
-    <rule id="collo_0024_bikul_ma3ana_kalima" name="بكل معنى الكلمة">
-      <pattern>
-        <marker>
-          <token postag="N.*" postag_regexp="yes"/>
-          <token>بكل</token>
-          <token>معنى</token>
-          <token>الكلمة</token>
-        </marker>
-      </pattern>
-      <message>يفضل أن يقال:
-        <suggestion><match no="1"/>&nbsp;حقّاً</suggestion>
-        <suggestion><match no="1"/>&nbsp;جدُّ&nbsp;<match no="1"/></suggestion>
-        <suggestion>كلّ&nbsp;[مصدر(<match no="1"/>)]</suggestion>
-      </message>
-      <example correction="شجاع حقّاً|شجاع جدُّ شجاع|كلّ [مصدر(شجاع)]" type="incorrect"> خالد
-        <marker>شجاع بكل معنى الكلمة</marker> </example>
-      <example type="correct"> خالدٌ شجاعٌ حقّاً </example>
-      <example type="correct"> خالدٌ شجاعٌ جدُّ شجاع </example>
-    </rule>
-    <rule id="collo_0025_bma_anna" name="بما أنّ">
-      <pattern>
-        <marker>
-          <token>بما</token>
-          <token>أن</token>
-        </marker>
-      </pattern>
-      <message>بما أنّ ... تركيب دخيل على العربية
-        <suggestion>لما كان</suggestion>
-      </message>
-      <example correction="لما كان" type="incorrect"><marker>بما أن</marker>... فإن ... </example>
-      <example type="correct"> لمّا كان ... فإنّ ... </example>
-    </rule>
-    <rule id="collo_0026_bma_fiha" name="بما فيها">
-      <pattern>
-        <marker>
-          <token>بما</token>
-          <token regexp="yes">&forms_fi;</token>
-        </marker>
-      </pattern>
-      <message>يفضل أن يقال:
-        <suggestion>و<match no="2"/></suggestion>
-      </message>
-      <example correction="وفيها" type="incorrect"> اشتريت الدار <marker>بما فيها</marker> السطح </example>
-      <example type="correct"> اشتريت الدارَ وفيها السطح </example>
-      <example correction="وفيهم" type="incorrect"> رأيت الأولاد <marker>بما فيهم</marker> خالد وصالح </example>
-      <example type="correct"> رأيت الأولادَ وفيهم خالد وصالح </example>
-    </rule>
-    <rule id="collo_0027_bynama_kana" name="بينما كان">
-      <pattern>
-        <marker>
-          <token>بينما</token>
-          <token>كان</token>
-        </marker>
-      </pattern>
-      <message>يفضل أن يقال:
-        <suggestion>حين كان</suggestion>
-      </message>
-      <example correction="حين كان" type="incorrect"> رأيته... <marker>بينما كان</marker> يهم بالخروج </example>
-      <example type="correct"> رأيتُه... حين كان يهمّ بالخروج </example>
-    </rule>
-    <rule id="collo_0030" name="حتى أنه لم">
-      <pattern>
-        <marker>
-          <token>حتى</token>
-          <token>أنه</token>
-          <token>لم</token>
-        </marker>
-      </pattern>
-      <message>يفضل أن يقال:
-        <suggestion>حتى إنه لم</suggestion>
-      </message>
-      <example correction="حتى إنه لم" type="incorrect"><marker>حتى أنه لم</marker> يفهم كلامي </example>
-      <example type="correct"> حتى إنه لم يفهمْ كلامِي </example>
-    </rule>
-    <rule id="collo_0031" name="حتى ولو كان">
-      <pattern>
-        <marker>
-          <token>حتى</token>
-          <token>ولو</token>
-          <token>كان</token>
-        </marker>
-      </pattern>
-      <message>يفضل أن يقال:
-        <suggestion>حتى لو كان</suggestion>
-      </message>
-      <example correction="حتى لو كان" type="incorrect"><marker>حتى ولو كان</marker>... </example>
-      <example type="correct"> حتى لو كان... </example>
-    </rule>
-    <rule id="collo_0032_lilghaya" name="ذكي للغاية">
-      <pattern>
-        <marker>
-          <token>ذكي</token>
-          <token>للغاية</token>
-        </marker>
-      </pattern>
-      <message>(الغاية): النهاية والآخِر، يفضل أن يقال:
-        <suggestion>بلغ من الذكاء الغاية</suggestion>
-        <suggestion>ذكيٌّ جداً</suggestion>
-      </message>
-      <example correction="بلغ من الذكاء الغاية|ذكيٌّ جداً" type="incorrect"> فلان <marker>ذكي للغاية</marker> </example>
-      <example type="correct"> بلغ فلانٌ من الذكاء الغاية </example>
-      <example correction="بلغ من الذكاء الغاية|ذكيٌّ جداً" type="incorrect"> فلان <marker>ذكي للغاية</marker> </example>
-      <example type="correct"> فلانٌ ذكيٌّ جداً </example>
-    </rule>
-    <rule id="collo_0033_radhan_qasiran" name="ردحا قصيرا">
-      <pattern>
-        <marker>
-          <token>ردحا</token>
-          <token>قصيرا</token>
-        </marker>
-      </pattern>
-      <message>يفضل أن يقال:
-        <suggestion>زَمَناً قصيراً</suggestion>
-      </message>
-      <example correction="زَمَناً قصيراً" type="incorrect"> أقام <marker>ردحا قصيرا</marker> من الزمن </example>
-      <example type="correct"> أقام زَمَناً قصيراً </example>
-    </rule>
-    <rule id="collo_0034_zakha" name="زخة من المطر">
-      <pattern>
-        <marker>
-          <token>زخة</token>
-          <token>من</token>
-          <token>المطر</token>
-        </marker>
-      </pattern>
-      <message>ليس من معاني (الزخّة) الدُّفعة
-        <suggestion>دُفْعَةٌ من المطر</suggestion>
-      </message>
-      <example correction="دُفْعَةٌ من المطر" type="incorrect">
-        <marker>زخة من المطر</marker>
-      </example>
-      <example type="correct"> دُفْعَةٌ من المطر </example>
-    </rule>
-    <rule id="collo_0035_sabaka" name="سبق وذكرنا">
-      <pattern>
-        <marker>
-          <token>سبق</token>
-          <token>وذكرنا</token>
-        </marker>
-      </pattern>
-      <message>يفضل أن يقال:
-        <suggestion>سبق أن ذكرنا</suggestion>
-      </message>
-      <example correction="سبق أن ذكرنا" type="incorrect"><marker>سبق وذكرنا</marker>... </example>
-      <example type="correct"> سبق أن ذكرنا... </example>
-    </rule>
-    <rule id="collo_0036_sawfa_la" name="سوف لن |سوف لا">
-      <pattern>
-        <marker>
-          <token>سوف</token>
-          <token regexp="yes">لن|لا</token>
-        </marker>
-      </pattern>
-      <message>(سوفَ) لا تدخل إلا على الفعل المُثْبَت
-        <suggestion><match no="2"/></suggestion>
-      </message>
-      <example correction="لن" type="incorrect"><marker>سوف لن</marker> يذهب  </example>
-      <example correction="لا" type="incorrect"><marker>سوف لا</marker> يذهب </example>
-      <example type="correct"> لن يذهب </example>
-    </rule>
-    <rule id="collo_0037_siwa_ana" name="سوى أنا">
-      <pattern>
-        <marker>
-          <token regexp="yes">سوى|غير</token>
-          <token>أنا</token>
-        </marker>
-      </pattern>
-      <message>يفضل أن يقال:
-        <suggestion><match no="1" regexp_match="سوى" regexp_replace="سوا"/>ي</suggestion>
-      </message>
-      <example correction="سواي" type="incorrect"> لم يحضر <marker>سوى أنا</marker></example>
-      <example correction="غيري" type="incorrect"> لم يحضر <marker>غير أنا</marker></example>
-    </rule>
-    <rule id="collo_0037_siwa_nahnu" name="سوى نحن">
-      <pattern>
-        <marker>
-          <token regexp="yes">سوى|غير</token>
-          <token>نحن</token>
-        </marker>
-      </pattern>
-      <message>يفضل أن يقال:
-        <suggestion><match no="1" regexp_match="سوى" regexp_replace="سوا"/>نا</suggestion>
-      </message>
-      <example correction="سوانا" type="incorrect"> لم يحضر <marker>سوى نحن</marker></example>
-      <example correction="غيرنا" type="incorrect"> لم يحضر <marker>غير نحن</marker></example>
-    </rule>
-    <rule id="collo_0037_siwa_anta" name="سوى أنت أنتِ أنتما أنتم، أنتن">
-      <pattern>
-        <marker>
-          <token regexp="yes">سوى|غير</token>
-          <token regexp="yes">أنت|أنتما|أنتم|أنتن</token>
-        </marker>
-      </pattern>
-      <message>يفضل أن يقال:
-        <suggestion><match no="1" regexp_match="سوى" regexp_replace="سوا"/><match no="2" regexp_match="أنت" regexp_replace="ك"/></suggestion>
-      </message>
-      <example correction="سواك" type="incorrect"> لم يحضر <marker>سوى أنت</marker></example>
-      <example correction="سواكن" type="incorrect"> لم يحضر <marker>سوى أنتن</marker></example>
-      <example correction="غيرك" type="incorrect"> لم يحضر <marker>غير أنت</marker></example>
-      <example correction="غيركن" type="incorrect"> لم يحضر <marker>غير أنتن</marker></example>
-    </rule>
-    <rule id="collo_0037_siwa_huwa" name="سوى هو">
-      <pattern>
-        <marker>
-          <token regexp="yes">سوى|غير</token>
-          <token>هو</token>
-        </marker>
-      </pattern>
-      <message>يفضل أن يقال:
-        <suggestion><match no="1" regexp_match="سوى" regexp_replace="سوا"/>ه</suggestion>
-      </message>
-      <example correction="سواه" type="incorrect"> لم يحضر <marker>سوى هو</marker></example>
-      <example correction="غيره" type="incorrect"> لم يحضر <marker>غير هو</marker></example>
-    </rule>
-    <rule id="collo_0037_siwa_hia" name="سوى هي">
-      <pattern>
-        <marker>
-          <token regexp="yes">سوى|غير</token>
-          <token>هي</token>
-        </marker>
-      </pattern>
-      <message>يفضل أن يقال:
-        <suggestion><match no="1" regexp_match="سوى" regexp_replace="سوا"/>ها</suggestion>
-      </message>
-      <example correction="سواها" type="incorrect"> لم يحضر <marker>سوى هي</marker></example>
-      <example correction="غيرها" type="incorrect"> لم يحضر <marker>غير هي</marker></example>
-    </rule>
-    <rule id="collo_0037_siwa_hum_huma" name="سوى هما هم هن">
-      <pattern>
-        <marker>
-          <token regexp="yes">سوى|غير</token>
-          <token regexp="yes">هما|هم|هن</token>
-        </marker>
-      </pattern>
-      <message>يفضل أن يقال:
-        <suggestion><match no="1" regexp_match="سوى" regexp_replace="سوا"/><match no="2"/></suggestion>
-      </message>
-      <example correction="سواهم" type="incorrect"> لم يحضر <marker>سوى هم</marker></example>
-      <example correction="غيرهم" type="incorrect"> لم يحضر <marker>غير هم</marker></example>
-    </rule>
-    <rule id="collo_0038_siwa_3ala" name="سوى على">
-      <pattern>
-        <marker>
-          <token>سوى</token>
-          <token>على</token>
-        </marker>
-      </pattern>
-      <message>(سوى) و(غير) تضافان إلى الاسم. ويعرب الاسم بعدهما مضافاً إليه دائماً، ويكون مفرداً؛ أي: ليس جملة ولا شبهها
-        <suggestion>على سوى</suggestion>
-      </message>
-      <example correction="على سوى" type="incorrect"> لم أحصل <marker>سوى على</marker> كتاب واحد </example>
-      <example type="correct"> لم أحصل على سوى كتاب واحد </example>
-    </rule>
-    <rule id="collo_0039_sabah_masaa" name="صباحا مساء">
-      <pattern>
-        <marker>
-          <token>صباحا</token>
-          <token>مساء</token>
-        </marker>
-      </pattern>
-      <message>يفضل أن يقال:
-        <suggestion>صباحَ مساءَ</suggestion>
-        <suggestion>صباحاً ومساءً</suggestion>
-      </message>
-      <example correction="صباحَ مساءَ|صباحاً ومساءً" type="incorrect"> يزور صديقه <marker>صباحا مساء</marker> </example>
-      <example type="correct"> يزور صديقه صباحَ مساءَ/ يزور صديقه صباحاً ومساءً </example>
-    </rule>
-    <rule id="collo_0040_akhmas_asdas" name="ضرب أخماسا بأسداس">
-      <pattern>
-        <marker>
-          <token inflected="yes">ضَرَبَ</token>
-          <token>أخماسا</token>
-          <token>بأسداس</token>
-        </marker>
-      </pattern>
-      <message>مثلٌ يُضربُ لِمَن يسعى في المكرِ والخَديعة
-        <suggestion><match no="1"/> أخْماساً لأسداس</suggestion>
-      </message>
-      <example correction="ضرب أخْماساً لأسداس" type="incorrect">
-        <marker>ضرب أخماسا بأسداس</marker>
-      </example>
-      <example type="correct"> ضَرَبَ أخْماساً لأسداس </example>
-    </rule>
-    <rule id="collo_0041_Tilata_3omrihi" name="طيلة عمره">
-      <pattern>
-        <marker>
-          <token>طيلة</token>
-          <token>عمره</token>
-        </marker>
-      </pattern>
-      <message>(الطِّيلَة): العُمْر
-        <suggestion>طُولَ عُمُرِهِ</suggestion>
-      </message>
-      <example correction="طُولَ عُمُرِهِ" type="incorrect"> قضى <marker>طيلة عمره</marker> في التدريس </example>
-      <example type="correct"> قَضَى طُولَ عُمْرِهِ في التدريس </example>
-    </rule>
-    <rule id="collo_0042_3ada_3an" name="عدا عن">
-      <pattern>
-        <marker>
-          <token>عدا</token>
-          <token>عن</token>
-        </marker>
-      </pattern>
-      <message>(عدا): أداة يُستثنى بها، والاسمُ بعدها يجوز نصبه وجرّه، ففي حالة النصب تكون (عدا) فعلاً، وفي حالة الجر تكون حرف جرّ.. فإذا اقترنتْ (ما) ب (عدا) وَجَب نصب الاسم بعدها على المفعولية.
-        <suggestion>عدا</suggestion>
-        <suggestion>ماعدا</suggestion>
-      </message>
-      <example correction="عدا|ماعدا" type="incorrect"> يوجد 50 رجلا <marker>عدا عن</marker> الأطفال </example>
-      <example type="correct"> يوجد 50 رجلاً عدا الأطفالَ / الأطفالِ </example>
-      <example type="correct"> يوجد 50 رجلاً ماعدا الأطفالَ </example>
-    </rule>
-    <rule id="collo_0043_3ala_hida" name="على حدا |على حدى|حده">
-      <pattern>
-        <marker>
-          <token>على</token>
-          <token regexp="yes">حدا|حدى|حده</token>
-        </marker>
-      </pattern>
-      <message>يفضل أن يقال:
-        <suggestion>على حِدَةٍ</suggestion>
-      </message>
-      <example correction="على حِدَةٍ" type="incorrect"> جعله <marker>على حدى</marker> </example>
-      <example type="correct"> جعله على حِدَةٍ </example>
-    </rule>
-    <rule id="collo_0044_3ala_qyd_alhayat" name="على قيد الحياة">
-      <pattern>
-        <marker>
-          <token>على</token>
-          <token>قيد</token>
-          <token>الحياة</token>
-        </marker>
-      </pattern>
-      <message>يفضل أن يقال:
-        <suggestion>حيٌّ يُرزَق</suggestion>
-      </message>
-      <example correction="حيٌّ يُرزَق" type="incorrect"> فلان <marker>على قيد الحياة</marker> .</example>
-      <example type="correct"> فلانٌ حيٌّ يُرزَق </example>
-    </rule>
-    <rule id="collo_0045_ghyr_bi" name="غير ب">
-      <pattern>
-        <marker>
-          <token>غير</token>
-          <token postag_regexp="yes" postag="N.*;.*;-B.?"/>
-        </marker>
-      </pattern>
-      <message>يفضل أن يقال:
-        <suggestion>بغير&nbsp;<match no="2" regexp_match="^ب" regexp_replace=""/></suggestion>
-      </message>
-      <example correction="بغير الله" type="incorrect"> لا تستعن <marker>غير بالله</marker> </example>
-      <example type="correct"> لا تستعِنْ بغير الله </example>
-    </rule>
-    <rule id="collo_0046_thanaiaHu" name="في ثناياه">
-      <pattern>
-        <marker>
-          <token>في</token>
-          <token regexp="yes">ثنايا(&encletics;)</token>
-        </marker>
-      </pattern>
-      <message>يفضل أن يقال:
-        <suggestion>في&nbsp;<match no="2" regexp_match="ثنايا" regexp_replace="أثنائ"/></suggestion>
-        <suggestion>في&nbsp;<match no="2" regexp_match="ثنايا" regexp_replace="تضاعيف"/></suggestion>
-        <suggestion>في&nbsp;<match no="2" regexp_match="ثنايا" regexp_replace="طيات"/></suggestion>
-        <suggestion>في&nbsp;<match no="2" regexp_match="ثنايا" regexp_replace="أطوائ"/></suggestion>
-        <suggestion>في&nbsp;<match no="2" regexp_match="ثنايا" regexp_replace="مطاوي"/></suggestion>
-      </message>
-      <example correction="في أثنائه|في تضاعيفه|في طياته|في أطوائه|في مطاويه" type="incorrect"> يحمل <marker>في ثناياه</marker> كل خير </example>
-      <example type="correct"> يَحمل في أثنائه / تضاعيفه / طياته / أطوائه / مطاويه كلَّ خير </example>
-    </rule>
-    <rule id="collo_0046_thanaia" name="في ثنايا">
-      <pattern>
-        <marker>
-          <token>في</token>
-          <token>ثنايا</token>
-        </marker>
-      </pattern>
-      <message>يفضل أن يقال:
-        <suggestion>في&nbsp;<match no="2" regexp_match="ثنايا" regexp_replace="أثناء"/></suggestion>
-        <suggestion>في&nbsp;<match no="2" regexp_match="ثنايا" regexp_replace="تضاعيف"/></suggestion>
-        <suggestion>في&nbsp;<match no="2" regexp_match="ثنايا" regexp_replace="طيات"/></suggestion>
-        <suggestion>في&nbsp;<match no="2" regexp_match="ثنايا" regexp_replace="أطواء"/></suggestion>
-        <suggestion>في&nbsp;<match no="2" regexp_match="ثنايا" regexp_replace="مطاوي"/></suggestion>
-      </message>
-      <example correction="في أثناء|في تضاعيف|في طيات|في أطواء|في مطاوي" type="incorrect"> يحمل <marker>في ثنايا</marker>  قلبه كل خير </example>
-    </rule>
-    <rule id="collo_0047_fi_Sadad" name="في صدد">
-      <pattern>
-        <marker>
-          <token>في</token>
-          <token>صدد</token>
-        </marker>
-      </pattern>
-      <message>يفضل أن يقال:
-        <suggestion>بصَدَدِ</suggestion>
-      </message>
-      <example correction="بصَدَدِ" type="incorrect"> فلان <marker>في صدد</marker> كذا </example>
-      <example type="correct"> فلانٌ بصَدَدِ كذا </example>
-    </rule>
-    <rule id="collo_0048_shamis_fi_rabi3a_nahar" name="كالشمس في رابعة النهار">
-      <pattern>
-        <marker>
-          <token>كالشمس</token>
-          <token>في</token>
-          <token>رابعة</token>
-          <token>النهار</token>
-        </marker>
-      </pattern>
-      <message>يفضل أن يقال:
-        <suggestion>كالشمس في رائِعَةِ النهار</suggestion>
-      </message>
-      <example correction="كالشمس في رائِعَةِ النهار" type="incorrect">
-        <marker>كالشمس في رابعة النهار</marker>
-      </example>
-      <example type="correct"> كالشمس في رائِعَةِ النهار </example>
-    </rule>
-    <rule id="collo_0049_kma_anna" name="كما أنّ">
-      <pattern>
-        <marker>
-          <token>كما</token>
-          <token>أن</token>
-        </marker>
-      </pattern>
-      <message>كما = (ك) التشبيه+ (ما) المصدرية. ولا تستعمل (كما) للعطف والاستئناف
-        <suggestion>ثم أن</suggestion>
-      </message>
-      <example correction="ثم أن" type="incorrect"> كان للجهاز أثر كبير ...، <marker>كما أن</marker> استخدامه سيزداد ... </example>
-      <example type="correct"> كان للجهاز أثر كبير ...، ثم إن استخدامه سيزداد ... </example>
-    </rule>
-    <rule id="collo_0049_kma_annahu" name="كما أنّه">
-      <pattern>
-        <marker>
-          <token>كما</token>
-          <token>أنه</token>
-        </marker>
-      </pattern>
-      <message>يفضل أن يقال:
-        <suggestion>وهو إلى ذلك</suggestion>
-      </message>
-      <example correction="وهو إلى ذلك" type="incorrect"> الخدمة مجانية..، <marker>كما أنه</marker> يعطي .. </example>
-      <example type="correct"> الخدمة مجانية..، وهو إلى ذلك يعطي.. </example>
-    </rule>
-    <rule id="collo_0049_kma_annaha" name="كما أنّها">
-      <pattern>
-        <marker>
-          <token>كما</token>
-          <token>أنها</token>
-        </marker>
-      </pattern>
-      <message>يفضل أن يقال:
-        <suggestion>وهي إلى ذلك</suggestion>
-      </message>
-      <example correction="وهي إلى ذلك" type="incorrect"> الخدمة مجانية..، <marker>كما أنها</marker> تعطي .. </example>
-      <example type="correct"> الخدمة مجانية..، وهي إلى ذلك تعطي.. </example>
-    </rule>
-    <rule id="collo_0049_kma_annahuma" name="كما أنّهما">
-      <pattern>
-        <marker>
-          <token>كما</token>
-          <token>أنهما</token>
-        </marker>
-      </pattern>
-      <message>يفضل أن يقال:
-        <suggestion>وهما إلى ذلك</suggestion>
-      </message>
-      <example correction="وهما إلى ذلك" type="incorrect"> الخدمة مجانية..، <marker>كما أنهما</marker> يعطيان .. </example>
-      <example type="correct"> الخدمة مجانية..، وهما إلى ذلك تعطيان.. </example>
-    </rule>
-    <rule id="collo_0049_kma_annahum" name="كما أنّهم">
-      <pattern>
-        <marker>
-          <token>كما</token>
-          <token>أنهم</token>
-        </marker>
-      </pattern>
-      <message>يفضل أن يقال:
-        <suggestion>وهم إلى ذلك</suggestion>
-      </message>
-      <example correction="وهم إلى ذلك" type="incorrect"> الخدمة مجانية..، <marker>كما أنهم</marker> يعطون .. </example>
-      <example type="correct"> الخدمة مجانية..، وهم إلى ذلك يعطون.. </example>
-    </rule>
-    <rule id="collo_0049_kma_annahun" name="كما أنّهن">
-      <pattern>
-        <marker>
-          <token>كما</token>
-          <token>أنهن</token>
-        </marker>
-      </pattern>
-      <message>يفضل أن يقال:
-        <suggestion>وهن إلى ذلك</suggestion>
-      </message>
-      <example correction="وهن إلى ذلك" type="incorrect"> الخدمة مجانية..، <marker>كما أنهن</marker> يعطين .. </example>
-      <example type="correct"> الخدمة مجانية..، وهن إلى ذلك يعطين.. </example>
-    </rule>
-    <rule id="collo_0049_kma_wa_anna" name="كما وأنها">
-      <pattern>
-          <token>كما</token>
-        <marker>
-          <token regexp="yes">و(&forms_anna;)</token>
-        </marker>
-      </pattern>
-      <message>
-        ويفضل أن يقال: كما
-        <suggestion><match no="2" regexp_match="^و" regexp_replace=""/></suggestion>
-        لأن "كما" في هذا السياق، تفيد معنى العطف، والواو حرف عطف. وعطفان لا يجتمعان.
-      </message>
-      <example correction="أنها">
-        المطالعة ممتعة كما
-        <marker>وأنها</marker> تثري ثقافة القارئ</example>
-    </rule>
-    <rule id="collo_0050_kma_yumkin_an" name="كما يمكن أن">
-      <pattern>
-        <marker>
-          <token>كما</token>
-          <token>يمكن</token>
-          <token>أن</token>
-        </marker>
-      </pattern>
-      <message>يفضل أن يقال:
-        <suggestion>ويمكن أن</suggestion>
-      </message>
-      <example correction="ويمكن أن" type="incorrect"> يعمل الحاسوب في ...، <marker>كما يمكن أن</marker> تحتاج تجهيزاته إلى... </example>
-      <example type="correct"> يعمل الحاسوب في ...، ويمكن أن تحتاج تجهيزاته إلى... </example>
-    </rule>
-    <rule id="collo_0051_labudda_wa_ann" name="لا بد وأن">
-      <pattern>
-        <marker>
-          <token>لابد</token>
-          <token>وأن</token>
-        </marker>
-      </pattern>
-      <message>لا تدخل الواوُ بين اسم (لا) و(أن) المصدرية. الأصل: (لا بد من أن...) ويجوز إسقاط الجار قبل (أن)
-        <suggestion>لابدَّ أن</suggestion>
-      </message>
-      <example correction="لابدَّ أن" type="incorrect"><marker>لابد وأن</marker> تتغير الحال </example>
-      <example type="correct"> لا بدَّ أن تتغير الحال </example>
-    </rule>
-    <rule id="collo_0052_la_dakhla_la" name="لا دخل لك">
-      <pattern>
-        <marker>
-          <token>لا</token>
-          <token>دخل</token>
-          <token regexp="yes">&forms_lih;</token>
-        </marker>
-      </pattern>
-      <message>يفضل أن يقال:
-        <suggestion>لا علاقة&nbsp;<match no="3"/></suggestion>
-      </message>
-      <example correction="لا علاقة لك" type="incorrect"><marker>لا دخل لك</marker> في هذا </example>
-      <example type="correct"> لا علاقة لك بهذا </example>
-    </rule>
-    <rule id="collo_0053_la_yajibu_an" name="لا يجب أن">
-      <pattern>
-        <marker>
-          <token>لا</token>
-          <token>يجب</token>
-          <token>أن</token>
-        </marker>
-      </pattern>
-      <message>(لا يجب أن تذهب) تعني أن الذهاب ليس واجباً عليك، فيمكنك الذهاب وعدمه
-        <suggestion>يَجِبُ ألاّ</suggestion>
-      </message>
-      <example correction="يَجِبُ ألاّ" type="incorrect"><marker>لا يجب أن</marker> تذهب </example>
-      <example type="correct"> يَجِبُ ألاّ تذهبَ </example>
-    </rule>
-    <rule id="collo_0054_linafridh_an" name="لنفرض أن">
-      <pattern>
-        <marker>
-          <token>لنفرض</token>
-          <token regexp="yes">أن|&forms_anna;</token>
-        </marker>
-      </pattern>
-      <message>(فَرَض الأمرَ): أوجبه، و(افترض الباحثُ): اتّخذ فَرْضاً ليصل إلى حلّ مسألة.
-        <suggestion>لنفترض&nbsp;<match no="2"/></suggestion>
-      </message>
-      <example correction="لنفترض أن" type="incorrect"><marker>لنفرض أن</marker> س أكبر من ع </example>
-      <example type="correct"> لنفترض أن س أكبر من ع </example>
-    </rule>
-    <rule id="collo_0055_ma_tamalaka" name="ما تمالك نفسه">
-      <pattern>
-        <marker>
-          <token>ما</token>
-          <token>تمالك</token>
-          <token>نفسه</token>
-        </marker>
-      </pattern>
-      <message> (تمالك) فعلٌ لازم، يفضل أن يقال:
-        <suggestion>ما تَمَالَكَ</suggestion>
-        <suggestion>لم يَمْلِكْ نفسَه</suggestion>
-
-      </message>
-      <example correction="ما تَمَالَكَ|لم يَمْلِكْ نفسَه" type="incorrect"><marker>ما تمالك نفسه</marker> أن بكى </example>
-      <example type="correct"> ما تَمَالَكَ أن بكى </example>
-      <example type="correct"> لم يَمْلِكْ نفسَه أن بكى </example>
-    </rule>
-    <rule id="collo_0056_mulfitun_llnaZar" name="ملفت للنظر">
-      <pattern>
-        <marker>
-          <token inflected="yes">ملفت</token>
-          <token>للنظر</token>
-        </marker>
-      </pattern>
-      <message>الفعل هو: (لَفَت)، لا: (ألْفَتَ)
-        <suggestion><match no="1" regexp_match="ملفت" regexp_replace="لافت"/>&nbsp;للنظر</suggestion>
-      </message>
-      <example correction="لافت للنظر" type="incorrect"> مشهد <marker>ملفت للنظر</marker> </example>
-      <example type="correct"> مشهدٌ لافِتٌ للنظر </example>
-    </rule>
-    <rule id="collo_0057_mimma_da3a" name="مما دعا إلى">
-      <pattern>
-        <marker>
-          <token>مما</token>
-          <token inflected="yes">دَعَا</token>
-          <token>إلى</token>
-        </marker>
-      </pattern>
-      <message>يفضل أن يقال:
-        <suggestion>وهذا <match no="2"/> إلى</suggestion>
-      </message>
-      <example correction="وهذا يدعو إلى" type="incorrect"> كلفني وألح علي،  <marker>مما يدعو إلى</marker> القلق </example>
-      <example type="correct"> كلّفني وألحّ عليّ، وهذا ما دعاني إلى.. </example>
-    </rule>
-    <rule id="collo_0058_nahika_3an" name="ناهيك عن">
-      <pattern>
-        <marker>
-          <token>ناهيك</token>
-          <token>عن</token>
-        </marker>
-      </pattern>
-      <message>(ناهيك) كلمة تعجب واستعظام، نحو: ناهيك بخالدٍ كاتباً
-        <suggestion>بَلْهَ</suggestion>
-        <suggestion>فضلاً على</suggestion>
-
-      </message>
-      <example correction="بَلْهَ|فضلاً على" type="incorrect"> يجيد لغتين، <marker>ناهيك عن</marker> لغته الأصلية </example>
-      <example type="correct"> يجيد لغتين، بَلْهَ لغتَه الأصلية </example>
-      <example type="correct"> يجيد لغتين، فضلاً على لغته الأصلية </example>
-    </rule>
-    <rule id="collo_0059_nawaha_ila" name="نوه إلى">
-      <pattern>
-        <marker>
-          <token>نوه</token>
-          <token regexp="yes">&forms_ila;</token>
-        </marker>
-      </pattern>
-      <message>(نَوَّه بالشيء): أشاد به وأظهره
-        <suggestion>أشار <match no="2"/></suggestion>
-      </message>
-      <example correction="أشار إلى" type="incorrect"><marker>نوه إلى</marker> الشيء </example>
-      <example type="correct"> أشار إلى الشيء </example>
-    </rule>
-    <rule id="collo_0060_nif_wa_mi2a" name="نيف ومئة">
-      <pattern>
-        <marker>
-          <token>نيف</token>
-          <token>ومئة</token>
-        </marker>
-      </pattern>
-      <message>(النَّيِّف): الأعداد من واحد إلى ثلاثة، ويأتي بعد العقود والمئات والآلاف
-        <suggestion>مئةُ ونَيِّفٌ</suggestion>
-      </message>
-      <example correction="مئةُ ونَيِّفٌ" type="incorrect"> جاء <marker>نيف ومئة</marker> رجل </example>
-      <example type="correct"> جاء مئةُ رجلٍ ونَيِّفٌ </example>
-    </rule>
-    <rule id="collo_0061_ha2oula_dhoo" name="هؤلاء ذو">
-      <pattern>
-        <marker>
-          <token>هؤلاء</token>
-          <token>ذو</token>
-        </marker>
-      </pattern>
-      <message>يفضل أن يقال:
-        <suggestion>هؤلاء ذوُو</suggestion>
-      </message>
-      <example correction="هؤلاء ذوُو" type="incorrect"><marker>هؤلاء ذو</marker> أنفس أبية </example>
-      <example type="correct"> هؤلاء ذوُو أنْفُسٍ أبِيَّة </example>
-    </rule>
-    <rule id="collo_0062_hakadha_Ashyaa" name="هكذا أشياء">
-      <pattern>
-        <marker>
-          <token>هكذا</token>
-          <token>أشياء</token>
-        </marker>
-      </pattern>
-      <message>يفضل أن يقال:
-        <suggestion>مثل هذه الأشياء</suggestion>
-        <suggestion>أشياء كهذه</suggestion>
-      </message>
-      <example correction="مثل هذه الأشياء|أشياء كهذه" type="incorrect"> إن <marker>هكذا أشياء</marker> </example>
-      <example type="correct"> إن مثل هذه الأشياء / إن أشياء كهذه </example>
-    </rule>
-    <rule id="collo_0063_hal_in" name="ْهل إن">
-      <pattern>
-        <marker>
-          <token>هل</token>
-          <token>إن</token>
-        </marker>
-      </pattern>
-      <message>(هل) لا تدخل على الشرط
-        <suggestion>أإن</suggestion>
-      </message>
-      <example correction="أإن" type="incorrect"><marker>هل إن</marker> غبت عن العمل أعاقب؟ </example>
-      <example type="correct"> أإن غبتُ عن العمل أعاقب؟ </example>
-    </rule>
-    <rule id="collo_0064_hal_inna" name="هل إنّ">
-      <pattern>
-        <marker>
-          <token>هل</token>
-          <token regexp="yes">&forms_inna;</token>
-        </marker>
-      </pattern>
-      <message>(هل) للاستفهام، و(إنّ) للتوكيد، وهما لا يجتمعان
-        <suggestion>هل</suggestion>
-      </message>
-      <example correction="هل" type="incorrect"><marker>هل إنه</marker> نجح فيما سعى إليه؟ </example>
-      <example type="correct"> هل نجح فيما سعى إليه </example>
-    </rule>
-    <rule id="collo_0065_hal_lam" name="هل لمْ">
-      <pattern>
-        <marker>
-          <token>هل</token>
-          <token>لم</token>
-        </marker>
-      </pattern>
-      <message>(هل) لا تدخل على الكلام المنفي
-        <suggestion>أمَا</suggestion>
-        <suggestion>ألم</suggestion>
-      </message>
-      <example correction="أمَا|ألم" type="incorrect"><marker>هل لم</marker> يباشر فلان؟ </example>
-      <example type="correct"> أما باشر فلان؟ / ألم يباشر فلان؟ </example>
-    </rule>
-    <rule id="collo_0066_al_adha" name="والأدهى من ذلك أن">
-      <pattern>
-        <marker>
-          <token>والأدهى</token>
-          <token>من</token>
-          <token>ذلك</token>
-        </marker>
-      </pattern>
-      <message>أفعل التفضيل إذا دخلت عليه [أل] لا تلحقه [من]
-        <suggestion>والأدهى</suggestion>
-        <suggestion>وأدهى من ذلك</suggestion>
-      </message>
-      <example correction="والأدهى|وأدهى من ذلك" type="incorrect"><marker>والأدهى من ذلك</marker> أن ... </example>
-      <example type="correct"> والأدهى أن .. / وأدهى من ذلك أن .. </example>
-    </rule>
-    <rule id="collo_0067_a3jabu" name="والأعجب من ذلك">
-      <pattern>
-        <marker>
-          <token>والأعجب</token>
-          <token>من</token>
-          <token>ذلك</token>
-        </marker>
-      </pattern>
-      <message>أفعل التفضيل المحلّى ب (أل) لا يجوز فيه ذكر (مِن) مع المفضَّل عليه
-        <suggestion>والأعجب</suggestion>
-        <suggestion>وأعجب من ذلك</suggestion>
-      </message>
-      <example correction="والأعجب|وأعجب من ذلك" type="incorrect"><marker>والأعجب من ذلك</marker> قوله... </example>
-      <example type="correct"> والأعجب قولُه.../وأعجب من ذلك قولُه... </example>
-    </rule>
-    <rule id="collo_0068_wabittali" name="وبالتالي فإن">
-      <pattern>
-        <marker>
-          <token>وبالتالي</token>
-          <token>فإن</token>
-        </marker>
-      </pattern>
-      <message>يفضل أن يقال:
-        <suggestion>لذا فإن</suggestion>
-      </message>
-      <example correction="لذا فإن" type="incorrect"><marker>وبالتالي فإن</marker> حساسية القياس ... </example>
-      <example type="correct"> لذا فإن حساسية القياس ... </example>
-    </rule>
-    <rule id="collo_0069_wahuwa_alahsanu" name="وهو الأحسن من">
-      <pattern>
-        <marker>
-          <token>وهو</token>
-          <token>الأحسن</token>
-          <token>من</token>
-        </marker>
-      </pattern>
-      <message>أفعل التفضيل المحلّى ب (أل) لا يجوز فيه ذكر (مِن) مع المفضَّل عليه
-        <suggestion>وهو أَحْسَنُ مِن</suggestion>
-      </message>
-      <example correction="وهو أَحْسَنُ مِن" type="incorrect"><marker>وهو الأحسن من</marker> كل هذا </example>
-      <example type="correct"> وهو أَحْسَنُ مِن كلِّ هذا </example>
-    </rule>
-    <rule id="collo_0070_tamahwara_hawla" name="يتمحور حول">
-      <pattern>
-        <marker>
-          <token inflected="yes" skip="2">تمحور</token>
-        </marker>
-          <token>حول</token>
-      </pattern>
-      <message>يفضل أن يقال:
-        <suggestion>دار</suggestion>
-        <suggestion>يدور</suggestion>
-      </message>
-      <example correction="دار|يدور" type="incorrect"><marker>يتمحور</marker> هذا الأمر حول كذا </example>
-      <example type="correct"> يدور هذا الأمرُ حول كذا </example>
-    </rule>
-    <rule id="collo_0071_yanbaghy_alla" name="ينبغي عليك ألا">
-      <pattern>
-        <marker>
-          <token>ينبغي</token>
-          <token regexp="yes">&forms_3ala;</token>
-          <token>ألا</token>
-        </marker>
-      </pattern>
-      <message>يفضل أن يقال:
-        <suggestion>يجب&nbsp;<match no="2"/>&nbsp;ألاّ</suggestion>
-      </message>
-      <example correction="يجب عليك ألاّ" type="incorrect"><marker>ينبغي عليك ألا</marker> تكذب </example>
-      <example type="correct"> يجب عليك ألاّ تكذب </example>
-    </rule>
-    <rule id="collo_0072_sewa_bi" name="سوى ب">
-      <pattern>
-        <marker>
-          <token>سوى</token>
-          <token postag="N.*;-B.?" postag_regexp="yes"/>
-        </marker>
-      </pattern>
-      <message>يفضل أن يقال:
-        <suggestion>بسوى <match no="2" regexp_match="^ب" regexp_replace=""/></suggestion>
-      </message>
-      <example correction="بسوى الله" type="incorrect"> لا تستعن <marker>سوى بالله</marker> </example>
-      <example type="correct"> لا تستعن بسوى الله </example>
-    </rule>
-    <rule id="collo_0073_Akhla_manzil" name="أخلى السكان من المنزل">
-      <pattern>
-        <marker>
-          <token inflected="yes">أَخْلَى</token>
-          <token>السكان</token>
-          <token>من</token>
-          <token>المنزل</token>
-        </marker>
-      </pattern>
-      <message>(الإخلاء) يكون للمنزل لا للسكان, و(الإجلاء) يكون للسكان
-        <suggestion><match no="1"/> المنزل من السكان</suggestion>
-        <suggestion><match no="1" regexp_match="خل" regexp_replace="جل"/>&nbsp;السكان من المنزل</suggestion>
-      </message>
-      <example correction="أخلوا المنزل من السكان|أجلوا السكان من المنزل" type="incorrect">
-        <marker>أخلوا السكان من المنزل</marker>
-      </example>
-      <example type="correct"> أخْلَوْا المنْزلَ من السكان </example>
-    </rule>
-    <rule id="collo_0074_3ala_Auhbati" name="على أهبة الاستعداد">
-      <pattern>
-        <marker>
-          <token>على</token>
-          <token>أهبة</token>
-          <token>الاستعداد</token>
-        </marker>
-      </pattern>
-      <message> استعمل  <suggestion>مستعد</suggestion><suggestion>متأهب</suggestion>
-        لا تقل:
-        بل قل: أنا مستعد أو متأهب للقيام بهذا الأمر
-        إذ أن الأهبة تعني "العدة"، وبناءً عليه يصبح معنى الجملة الأولى: "أنا على عُدّة الاستعداد للقيام بكذا"، والأصح أن تقول مثلاً، "أخذ فلان للسفر أهبته".
-      </message>
-      <example correction="مستعد|متأهب">‎أنا ‎‎ <marker>على أهبة الاستعداد</marker> للقيام بهذا الأمر</example>
-      <example correction="مستعد|متأهب">‎أنا ‎‎ <marker>على أهبة الاستعداد</marker> للقيام بهذا الأمر</example>
-    </rule>
-    <rule id="collo_0075_tamathal_lishifaa" name="تماثل للشفاء">
-      <pattern>
-          <token skip="1">تماثل</token>
-        <marker>
-          <token>للشفاء</token>
-        </marker>
-      </pattern>
-      <message> قل تماثل العليل  <suggestion>من علته</suggestion> فالفعل "تماثل" يتعدى بـ "من"، لا باللام؛ وهو يحمل معنى "الشفاء" ضمناً.</message>
-      <example correction="من علته">‎تماثل العليل <marker>للشفاء</marker> أي أقبل وقارب البرء</example>
-      <example correction="من علته">‎ تماثل <marker>للشفاء</marker> أي أقبل وقارب البرء</example>
-    </rule>
-    <rule id="collo_0076_min_khilal" name="من خلاله">
-      <pattern>
-        <marker>
-          <token>من</token>
-          <token regexp="yes">خلال|خلاله|خلالها</token>
-        </marker>
-      </pattern>
-      <message> الأصوب أن يُختار - عوضًا عن (من خلال) - ما يناسب المقام مما يلي:
-        <suggestion>ب</suggestion>
-        <suggestion>في</suggestion>
-        <suggestion>من طريق</suggestion>
-        <suggestion>بواسطة</suggestion>
-        <suggestion>أثناء</suggestion>
-        <suggestion>باستعراض</suggestion>
-        <suggestion>انطلاقًا من</suggestion>
-        <suggestion>باستعمال</suggestion>
-        <suggestion>بممارسة</suggestion>
-        <suggestion>بفضل</suggestion>
-        <suggestion>بسبب</suggestion>
-        <suggestion>نتيجة لـِ</suggestion>
-        <suggestion>بالاستفادة من</suggestion>
-        <suggestion>وذلك أن</suggestion>
-        <suggestion>بإجراء</suggestion>
-        <suggestion>بالرجوع إلى</suggestion>
-      </message>
-      <example correction="ب|في|من طريق|بواسطة|أثناء|باستعراض|انطلاقًا من|باستعمال|بممارسة|بفضل|بسبب|نتيجة لـِ|بالاستفادة من|وذلك أن|بإجراء|بالرجوع إلى">
-‎تأكد الباحث ‎‎<marker>من خلال</marker> أبحاثه أنّ الدواء نافع.
-      </example>
-      <example correction="ب|في|من طريق|بواسطة|أثناء|باستعراض|انطلاقًا من|باستعمال|بممارسة|بفضل|بسبب|نتيجة لـِ|بالاستفادة من|وذلك أن|بإجراء|بالرجوع إلى">
- ‎لست متحققا أنك تستطيع‎‎ <marker>من خلالها</marker>
-        الإدعاء صراحة.
-      </example>
-    </rule>
-    <rule id="collo_0077_a3la_raghmi_min" name="على الرغم من">
-      <pattern>
-        <marker>
-          <token>على</token>
-          <token>الرغم</token>
-          <token>من</token>
-        </marker>
-      </pattern>
-      <message>لأن كلمة (الرغم) لا تستعمل في غير التراكيب التي يكون معنى القَسْرِ وعدم الرغبة ملحوظًا غالبًا. وهي ترجمة سيئة لـ "Although"
-        <suggestion>مع أنّ</suggestion>
-      </message>
-      <example correction="مع أنّ"><marker>على الرغم من</marker> أنّ المسألة صعبة</example>
-      <example correction="مع أنّ"><marker>على الرغم من</marker> كون البلوتونيوم مادة سامة</example>
-    </rule>
-    <rule id="collo_0078_tawajaba_3ala" name="توجب على">
-      <pattern>
-        <marker>
-          <token inflected="yes">تَوَجَّبَ</token>
-        </marker>
-          <token inflected="yes">على</token>
-      </pattern>
-      <message>
-        ويفضل أن يقال:
-        <suggestion>يجب</suggestion>
-        <suggestion>ينبغي ل</suggestion>
-        جاء في (المعجم الوسيط): «تَوَجَّب فلانٌ: أكل في اليوم والليلة أكلةً واحدةً.»
-      </message>
-      <example correction="يجب|ينبغي ل"> ‎‎ <marker>يتوجب</marker> علينا أن نفعل كذا</example>
-    </rule>
-    <rule id="collo_0079_Anif_aldhikr" name="الآنف الذكر">
-      <pattern>
-        <marker>
-          <token>الآنف</token>
-          <token>الذكر</token>
-        </marker>
-      </pattern>
-      <message>
-        ويفضل أن يقال:
-        <suggestion>المذكور آنفا</suggestion>
-        <suggestion>المتقدّم ذكره</suggestion>
-        لأن آنفًا جاء في كلام العرب ظرف زمان، ولم يشتق من فعل (أَنِفَ) الذي يعني استنكف وتَنَزَّه (واسم الفاعل منه آنِف)
-      </message>
-      <example correction="المذكور آنفا|المتقدّم ذكره"> الخيار‎‎ <marker>الآنف الذكر</marker> .</example>
-    </rule>
-    <rule id="collo_0080_money_laundring" name="غسيل الأموال">
-      <pattern>
-        <marker>
-          <token inflected="yes" postag="N.*;.*;.?.?-" postag_regexp="yes">غسيل</token>
-        </marker>
-          <token inflected="yes" postag="N.*;.*;--.?" postag_regexp="yes">أموال</token>
-      </pattern>
-      <message>
-        ويفضل أن يقال:
-        <suggestion><match no="1" regexp_match="غسيل" regexp_replace="تبييض"/></suggestion> \2.
-        لأنها ترجمة مبتذلة لـ (Money laundering)
-      </message>
-      <example correction="تبييض" type="incorrect"> محاربة ‎‎<marker>غسيل</marker> الأموال.</example>
-      <example correction="لتبييض" type="incorrect"> محاربة ‎‎<marker>لغسيل</marker> أموالهم.</example>
-    </rule>
-    <rule id="collo_0081_shkl_3am" name="بشكل عام">
-      <pattern>
-        <marker>
-          <unify>
-            <feature id="definite"/>
-          <token inflected="yes" postag_regexp="yes" postag="N.*;M1.*;.?B.?">شكل</token>
-          <token inflected="yes" postag_regexp="yes" postag="NA.*;M1.*;--.?">عام</token>
-          </unify>
-        </marker>
-      </pattern>
-      <message> الأصوب أن تقول:
-        <suggestion>عمومًا</suggestion>
-        من الشائع أن يقال: ... بشكل عام، أو تتباين بشكل ملحوظ، أو يؤكد بشكل قوي، أو حلّ المشكلة بالشكل المناسب، أو تعالج بشكل فعّال
-        ويفضل أن يقال: بوجهٍ عام/عمومًا، تتباين تبايناً ملحوظاً، يؤكد بقوة، حلّ المشكلة على الوجه المناسب، تعالج بفاعلية.
-        الأصوب أن توضع محل (بشكل) إحدى الكلمات الآتية: بطريقة، بأسلوب، بصفة، بصيغة، بوجه، بدرجة، بكيفية، الخ…. (مصدر)
-      </message>
-      <example correction="عمومًا" type="incorrect">‎الأمر مستقر <marker>بشكل عام</marker> في البلاد.</example>
-    </rule>
-    <rule id="collo_0081_shkl_mnasb" name="بشكل مناسب">
-      <pattern>
-          <unify>
-            <feature id="definite"/>
-          <token inflected="yes" postag_regexp="yes" postag="N.*;M1.*;.?B.?">شكل</token>
-          <token inflected="yes" postag_regexp="yes" postag="NA.*;M1.*;--.?">مناسب</token>
-          </unify>
-      </pattern>
-      <message> الأصوب أن تقول:
-        <suggestion>على الوجه المناسب</suggestion>
-        من الشائع أن يقال: ... بشكل عام، أو تتباين بشكل ملحوظ، أو يؤكد بشكل قوي، أو حلّ المشكلة بالشكل المناسب، أو تعالج بشكل فعّال
-        ويفضل أن يقال: بوجهٍ عام/عمومًا، تتباين تبايناً ملحوظاً، يؤكد بقوة، حلّ المشكلة على الوجه المناسب، تعالج بفاعلية.
-        الأصوب أن توضع محل (بشكل) إحدى الكلمات الآتية: بطريقة، بأسلوب، بصفة، بصيغة، بوجه، بدرجة، بكيفية، الخ…. (مصدر)
-      </message>
-      <example correction="على الوجه المناسب">‎ستحل المشكلة <marker>بشكل مناسب</marker> في وقتها.</example>
-    </rule>
-    <rule id="collo_0081_shkl_qwi" name="بشكل قوي">
-      <pattern>
-          <unify>
-            <feature id="definite"/>
-          <token inflected="yes" postag_regexp="yes" postag="N.*;M1.*;.?B.?">شكل</token>
-          <token inflected="yes" postag_regexp="yes" postag="NA.*;M1.*;--.?">قوي</token>
-          </unify>
-      </pattern>
-      <message> الأصوب أن تقول:<suggestion>بقوة</suggestion>
-        من الشائع أن يقال: ... بشكل عام، أو تتباين بشكل ملحوظ، أو يؤكد بشكل قوي، أو حلّ المشكلة بالشكل المناسب، أو تعالج بشكل فعّال
-        ويفضل أن يقال: بوجهٍ عام/عمومًا، تتباين تبايناً ملحوظاً، يؤكد بقوة، حلّ المشكلة على الوجه المناسب، تعالج بفاعلية.
-        الأصوب أن توضع محل (بشكل) إحدى الكلمات الآتية: بطريقة، بأسلوب، بصفة، بصيغة، بوجه، بدرجة، بكيفية، الخ…. (مصدر)
-      </message>
-      <example correction="بقوة">‎يؤكد <marker>بشكل قوي</marker> أن الأمر محسوم.</example>
-    </rule>
-    <rule id="collo_0082_3ibara_3an" name="عبارة_عن">
-      <pattern>
-        <marker>
-          <token>عبارة</token>
-          <token>عن</token>
-        </marker>
-      </pattern>
-      <message>
-        ويفضل أن تحذف "عبارة عن"
-        <suggestion/>
-        (حشو لا ضرورة له)
-        يتضح فساد المعنى في هذه النماذج إذا عُوِّض عن (عبارة عن) بـ (تعبير عن)...
-        هذا الكلام عبارة عن كذا ≈ تعبير عن كذا ≈ معناه كذا ≈ ذو دَلالة على كذا
-      </message>
-      <example correction=""> أشعة غاما هي  فوتونات. <marker>عبارة عن</marker> فوتونات</example>
-      <example correction=""> هذا الجهاز. <marker>عبارة عن</marker> صندوق فيه</example>
-    </rule>
-    <rule id="collo_0083_3ilawa_3an" name="علاوة_على">
-      <pattern>
-        <marker>
-          <token regexp="yes">علاوة|وعلاوة</token>
-          <token>على</token>
-        </marker>
-      </pattern>
-      <message>
-        ويفضل أن يقال:
-        <suggestion>إضافةً إلى</suggestion>
-        <suggestion>زيادةً على</suggestion>
-        <suggestion>فضلًا على</suggestion>
-        لأن العِلاوة: أعلى الرأس، أو ما يُحمل على البعير وغيره. وهي ليست مصدرًا.
-      </message>
-      <example correction="إضافةً إلى|زيادةً على|فضلًا على"> أشعة غاما هي  فوتونات. <marker>علاوة على</marker> ذلك</example>
-    </rule>
-    <rule id="collo_0084_lawal_marra" name="لأول_مرة">
-      <pattern>
-        <marker>
-          <token>لأول</token>
-        </marker>
-          <token>مرة</token>
-      </pattern>
-      <message>
-        ويفضل أن يقال:
-        <suggestion>أول</suggestion>
-        مرة
-      </message>
-      <example correction="أول"> ‎يقام في دمشق معرض المخطوطات . <marker>لأول</marker> مرة</example>
-    </rule>
-    <rule id="collo_0085_3an_kathab" name="عن_كثب">
-      <pattern>
-        <marker>
-          <token>عن</token>
-        </marker>
-          <token>كثب</token>
-      </pattern>
-      <message>
-        ويفضل أن يقال:
-        <suggestion>من</suggestion> كثب
-        لأن الكثب هو القرب
-      </message>
-      <example correction="من"> ‎نتابع الأمر  . <marker>عن</marker> كثب</example>
-    </rule>
-    <rule id="collo_0086_fi_athnaa" name="أثناء">
-      <pattern>
-          <token negate="yes">في</token>
-        <marker>
-          <token>أثناء</token>
-        </marker>
-      </pattern>
-      <message>
-        ويفضل أن يقال:
-        <suggestion>في أثناء</suggestion>
-        <suggestion>خلال</suggestion>
-        لأن "أثناء" ليست ظرفًا ولا مضافة إلى ما تكسب منه الظرفية، ولهذا يجب أن تقترن بحرف الجر، أما خلال فهي ظرفية. جاء في القرآن ﴿فجاسوا خلال الديار﴾[17:5].
-      </message>
-      <example correction="في أثناء|خلال"> الزيارة  . <marker>أثناء</marker> العمل، تحرج الموظف</example>
-    </rule>
-  </rulegroup>
-  <rulegroup id="common_errors_unsorted" name="أخطاء شائعة">
-    <rule id="collo_0087_ya_abati" name="يا أبتي">
-      <pattern>
-        <marker>
-          <token>يا</token>
-          <token>أبتي</token>
-        </marker>
-      </pattern>
-      <message>يفضل أن يقال:
-        <suggestion>يا أبَتِ</suggestion>
-التاء عِوَضٌ من الياء المحذوفة</message>
-      <example correction="يا أبَتِ">
-        <marker>يا أبتي</marker>
-      </example>
-    <!--  Wrong: يا أبَتِي -->
-    <!--Correct: يا أبَتِ -->
-    </rule>
-    <rule id="collo_0088_baka_min_shidati_ta2athuri" name="بكى من شدة التأثير">
-      <pattern>
-          <token inflected="yes">بَكَى</token>
-          <token>من</token>
-          <token>شدة</token>
-        <marker>
-          <token>التأثير</token>
-        </marker>
-      </pattern>
-      <message>يفضل أن يقال:
-        <suggestion>التأثُّر</suggestion>
-(أثـّر فيه تأثيراً): ترك فيه أثراً</message>
-      <example correction="التأثُّر">يبكي من شدة <marker>التأثير</marker></example>
-    <!--  Wrong: بكى من شدة التأثير -->
-    <!--Correct: بكى من شدة التأثـُّر -->
-    </rule>
-    <rule id="collo_0089_akkada_bianna" name="أكّد بأنّ">
-      <pattern>
-          <token inflected="yes">أَكَّدَ</token>
-        <marker>
-          <token regexp="yes">ب(&forms_anna;)</token>
-        </marker>
-      </pattern>
-      <message>يفضل أن يقال:
-        <suggestion><match no="2" regexp_match="^ب" regexp_replace=""/></suggestion>
-لا حاجة لحرف الجر باء</message>
-      <example correction="أنه" type="incorrect">أكد <marker>بأنه</marker> صادق</example>
-    <!--  Wrong: أكَّد بأنـَّه صادقٌ -->
-    <!--Correct: أكَّد أنـَّه صادقٌ -->
-    </rule>
-    <rule id="collo_0091_ta2min_raha" name="تأمين راحة">
-      <pattern>
-        <marker>
-          <token inflected="yes" postag="N.*;.*;.?.?-" postag_regexp="yes">تأمين</token>
-        </marker>
-          <token inflected="yes" postag="N.*;.*;--.?" postag_regexp="yes">راحة</token>
-      </pattern>
-      <message>يفضل أن يقال:
-        <suggestion><match no="1" regexp_match="تأمين" regexp_replace="توفير"/></suggestion>
-      </message>
-      <example correction="توفير"><marker>تأمين</marker> راحة المصطافين</example>
-    <!--  Wrong: لتأمين راحة المصطافين -->
-    <!--Correct: لتوفير راحة المصطافين -->
-    </rule>
-    <rule id="collo_0092_ta2min_serriat" name="تأمين سرية">
-      <pattern>
-        <marker>
-          <token inflected="yes" postag="N.*;.*;.?.?-" postag_regexp="yes">تأمين</token>
-        </marker>
-          <token inflected="yes" postag="N.*;.*;--.?" postag_regexp="yes">سرية</token>
-      </pattern>
-      <message>يفضل أن يقال:
-        <suggestion><match no="1" regexp_match="تأمين" regexp_replace="تحقيق"/></suggestion>
-      </message>
-      <example correction="تحقيق"><marker>تأمين</marker> سرية الاتصالات</example>
-    <!--  Wrong: لتأمين راحة المصطافين -->
-    <!--Correct: لتوفير راحة المصطافين -->
-    </rule>
-    <rule id="collo_0093_liawal_wahla" name="لأول وهلة">
-      <pattern>
-        <marker>
-          <token>لأول</token>
-          <token>وهلة</token>
-        </marker>
-      </pattern>
-      <message>يفضل أن يقال:
-        <suggestion>أول وهلة</suggestion>
-      </message>
-      <example correction="أول وهلة">يبدو ذلك غامضا <marker>لأول وهلة</marker></example>
-    <!--  Wrong: يبدو ذلك غامضاً لأول وهلة -->
-    <!--Correct: يبدو ذلك غامضاً أول وهلة -->
-    </rule>
-
-    <rule id ='collo_0094_la_syama' name='سيما_357'>
-      <antipattern>
-          <token regexp="yes">لا|ولا</token>
-          <token>سيما</token>
-      </antipattern>
-
-      <pattern>
-
-        <marker>
-          <token>سيما</token>
-        </marker> </pattern>
-      <message>يفضل أن يقال:
-        <suggestion>لا سيّما</suggestion>
-      </message>
-      <example correction='لا سيّما' type='incorrect'>سأحقق ما تريد <marker>سيما</marker> الراتب</example>
-      <example type='correct'> سأحقِّقُ ما تريد ولا سيّما../سأحقِّقُ ما تريد لا سيّما.. </example>
-    </rule>
-
-  </rulegroup>
-  <rulegroup id="maf3oul_mutlaq" name="مفعول مطلق">
-    <rule id="syntax_200_madhhool" name="مذهول">
-      <pattern>
-          <token inflected="yes">وَقَفَ</token>
-        <marker>
-          <token regexp="yes">مذهولا|مذهولة</token>
-        </marker>
-      </pattern>
-      <message>يفضل أن يقال:
-        <suggestion>ذاهِلاً</suggestion>
-        <suggestion>مدهوشاً</suggestion>
-      </message>
-      <example correction="ذاهِلاً|مدهوشاً" type="incorrect"> يقف <marker>مذهولا</marker> لا يدري ما يفعل </example>
-      <example type="correct"> وقف ذاهِلاً / مدهوشاً لا يدري ما يفعل </example>
-    </rule>
-    <rule id="syntax_0201_mughashan_3layh" name="مغشى عليه">
-      <pattern>
-          <token inflected="yes" postag_regexp="yes" postag="V.*">وَقِعَ</token>
-        <marker>
-          <token>مغشى</token>
-        </marker>
-          <token regexp="yes">&forms_3ala;</token>
-      </pattern>
-      <message>الفعل هو: (غُشِيَ عليه)، لا: (أُغْشِيَ عليه)  <suggestion>مَغْشِيّاً</suggestion>
-      </message>
-      <example correction="مَغْشِيّاً" type="incorrect"> وقع <marker>مغشى</marker> عليه </example>
-      <example type="correct"> وقَعَ مَغْشِيّاً عليه </example>
-    </rule>
-  </rulegroup>
-  <rulegroup id="Compound_names" name="أسماء مركبة">
-    <rule id="syntax_0300_3abd_allah" name="الأسماء المبدوءة بعبد">
-      <pattern>
-        <marker>
-          <token regexp="yes">(&undef_procletics;)?عبد(&allah_names;)</token>
-        </marker>
-      </pattern>
-      <message>  ضع فراغا بعد كلمة عبد وأسماء الله الحسنى
-        <suggestion><match no="1" regexp_match="عبد" regexp_replace="عبد&nbsp;"/></suggestion>
-      </message>
-      <example correction="عبد الملك" type="incorrect"><marker>عبدالملك</marker> بن مروان </example>
-      <example type="correct"> عبد الملك بن مروان </example>
-    </rule>
-  </rulegroup>
-  <rulegroup id="Masdar_errors" name="أخطاء في المصادر">
-    <rule id="syntax_0400_wadhaha" name="غاية الوضاحة">
-      <pattern>
-          <token>غاية</token>
-        <marker>
-          <token>الوضاحة</token>
-        </marker>
-      </pattern>
-      <message>قل غاية الوضوح بدلا من غاية الوضاحة<suggestion>الوضوح</suggestion>؟
-      </message>
-      <example correction="الوضوح" type="incorrect"> هذا الأمر في غاية
-        <marker>الوضاحة</marker>
-      </example>
-    </rule>
-    <rule id="syntax_0401_ta2aqlum_ma3a" name="التأقلم مع">
-      <pattern>
-        <marker>
-          <token>التأقلم</token>
-          <token regexp="yes">&forms_ma3a;</token>
-        </marker>
-      </pattern>
-      <message> استعمل  <suggestion>الاندماج&nbsp;<match no="2" regexp_match="مع" regexp_replace="في"/></suggestion>
-        أي يدخل ويستحكم أو التَّعايُش في المحيط، العيش مع الآخرين بألفة. أما الفعل "تأقلم" فلم يرد في المعاجم
-      </message>
-      <example correction="الاندماج في">‎‎لم يستطع ‎‎ <marker>التأقلم مع</marker> المحيط الجديد</example>
-    </rule>
-  </rulegroup>
-  <rulegroup id="bad_use_of_prepositions" name="استعمال خاطئ لحروف الجر">
-    <rule id="syntax_0500_munawwah" name="المنوه عنه|المنوه إليه">
-      <pattern>
-        <marker>
-          <token inflected="yes">منوه</token>
-          <token regexp="yes">&forms_3an;|&forms_ila;</token>
-        </marker>
-      </pattern>
-      <message>يفضل أن يقال:
-        <suggestion>المنوّه <match no="2" regexp_match="^(عن|إلي)" regexp_replace="ب"/></suggestion>
-      </message>
-      <example correction="المنوّه به" type="incorrect"> هذا الرجل <marker>المنوه عنه</marker>  </example>
-      <example type="correct"> هذا الرجلُ المُنَوَّهُ به </example>
-    </rule>
-    <rule id="syntax_0201_thasuban_min" name="تحسبا من كل">
-      <pattern>
-        <marker>
-          <token>تحسبا</token>
-          <token>من</token>
-          <token/>
-        </marker>
-      </pattern>
-      <message>يفضل أن يقال:
-        <suggestion>تَحَسُّباً ل<match no="3"/></suggestion>
-      </message>
-      <example correction="تَحَسُّباً لكل" type="incorrect"><marker>تحسبا من كل</marker> طارئ </example>
-      <example type="correct"> تَحَسُّباً لكل طارئ </example>
-    </rule>
-    <rule id="syntax_0202_mwshik_3ala" name="موشك على">
-      <pattern>
-        <marker>
-          <token inflected="yes">موشك</token>
-          <token regexp="yes">&forms_3ala;</token>
-        </marker>
-      </pattern>
-      <message>يفضل أن يقال:
-        <suggestion><match no="1" regexp_match="موشك" regexp_replace="مشرف"/>&nbsp;<match no="2"/></suggestion>
-        <suggestion>على وشْك</suggestion>
-      </message>
-      <example correction="مشرف على|على وشْك" type="incorrect"> فلان <marker>موشك على</marker> الإفلاس </example>
-      <example type="correct"> فلان مشرف على الإفلاس </example>
-    </rule>
-    <rule id="syntax_05001_istftaa" name="استفتاء على">
-      <pattern>
-        <marker>
-          <token inflected="yes">استفتاء</token>
-          <token regexp="yes">&forms_3ala;</token>
-        </marker>
-      </pattern>
-      <message>        الفعل "استَفْتَاه" أي سأله رأيه في مسألة و "أفتى في المسألة": أبان الحكم فيها. وهو لا يتعدى بـ "على".
-      </message>
-        <suggestion><match no="1"/>&nbsp;<match no="2" regexp_match="علي|على" regexp_replace="في"/></suggestion>
-      <example correction="الاستفتاء في" type="incorrect">‎بدأ <marker>الاستفتاء على</marker> قانون الانتخاب الجديد</example>
-    </rule>
-    <rule id="syntax_0502_muta3aref_3alYah" name="متعارف عليها">
-      <pattern>
-        <marker>
-          <token inflected="yes" postag="N.*;M.*;.*" postag_regexp="yes">متعارف</token>
-          <token>عليها</token>
-        </marker>
-      </pattern>
-      <message>
-        ويفضل أن يقال:
-        <suggestion>متعارفة</suggestion>
-      </message>
-      <example correction="متعارفة" type="incorrect"> عادات <marker>متعارف عليها</marker> في البلاد</example>
-    </rule>
-    <rule id="syntax_0502_muta3aref_3alyh" name="متعارف عليه">
-      <pattern>
-        <marker>
-          <token inflected="yes" postag="N.*;M.*;.*" postag_regexp="yes">متعارف</token>
-          <token>عليه</token>
-        </marker>
-      </pattern>
-      <message>
-        ويفضل أن يقال:
-        <suggestion>متعارف</suggestion>
-      </message>
-      <example correction="متعارف" type="incorrect"> شرط <marker>متعارف عليه</marker> في البلاد</example>
-    </rule>
-    <rule id="syntax_0503_hawla" name="حول بدلا من في">
-      <pattern>
-          <token inflected="yes" skip="1" regexp="yes">آراء|دراسة</token>
-        <marker>
-          <token regexp="yes">&forms_hawla;</token>
-        </marker>
-      </pattern>
-      <message>يفضل أن يقال:
-        <suggestion><match no="2" regexp_match="^حول" regexp_replace="في"/></suggestion>
-      </message>
-      <example correction="في" type="incorrect"> آراء القراء <marker>حول</marker> الكتاب </example>
-      <example type="correct"> آراء القراء في الكتاب </example>
-      <example correction="في" type="incorrect"> دراسات <marker>حول</marker> اللغة </example>
-      <example type="correct"> دراسات في اللغة </example>
-    </rule>
-    <rule id="syntax_0507_taqrir_hawla" name="تقرير حول">
-      <pattern>
-          <token inflected="yes" skip="2">تقرير</token>
-        <marker>
-          <token regexp="yes">&forms_hawla;</token>
-        </marker>
-      </pattern>
-      <message>يفضل أن يقال:
-        <suggestion><match no="2" regexp_match="^حول" regexp_replace="عن"/></suggestion>
-      </message>
-      <example correction="عن" type="incorrect"> تقرير <marker>حول</marker> الجلسة </example>
-      <example type="correct"> تقرير عن الجلسة </example>
-    </rule>
-    <rule id="syntax_0508_tawdhih_hawla" name="توضيح حول">
-      <pattern>
-          <token inflected="yes">توضيح</token>
-        <marker>
-          <token regexp="yes">&forms_hawla;</token>
-        </marker>
-      </pattern>
-      <message>يفضل أن يقال:
-        <suggestion/>
-        <suggestion><match no="2" regexp_match="^حول" regexp_replace="ل"/></suggestion>
-      </message>
-      <example correction="|ل" type="incorrect"> توضيح <marker>حول</marker> فتوى ... </example>
-      <example type="correct"> توضيحُ فتوى ... / توضيحٌ لفتوى ... </example>
-    </rule>
-    <rule id="syntax_0504_hawla" name="إرشادات حول">
-      <pattern>
-          <token inflected="yes" regexp="yes">إرشاد|تعقيب</token>
-        <marker>
-          <token regexp="yes">&forms_hawla;</token>
-        </marker>
-      </pattern>
-      <message>يفضل أن يقال:
-        <suggestion>ذات صلة</suggestion>
-        <suggestion>ذو صلة</suggestion>
-        <suggestion>تتعلق ب</suggestion>
-        <suggestion>يتعلق ب</suggestion>
-
-      </message>
-      <example correction="ذات صلة|ذو صلة|تتعلق ب|يتعلق ب" type="incorrect"> إرشادات <marker>حول</marker> كذا ... </example>
-      <example type="correct"> إرشادات ذات صلة / تتعلق بكذا... </example>
-      <example correction="ذات صلة|ذو صلة|تتعلق ب|يتعلق ب" type="incorrect"> تعقيب <marker>حول</marker> الأسباب ... </example>
-      <example type="correct"> تعقيب يتعلق بالأسباب ... </example>
-    </rule>
-    <rule id="syntax_504_mulahadha_hawl" name="ملاحظة حول">
-      <pattern>
-          <token inflected="yes" regexp="yes">ملاحظة|استدراك</token>
-        <marker>
-          <token regexp="yes">"حولنا|حولك|حولكما|حولكم|حولكن|حوله|حولها|حولهما|حولهم|حولهن"</token>
-        </marker>
-      </pattern>
-      <message>يفضل أن يقال:
-        <suggestion><match no="2" regexp_match="^حول" regexp_replace="علي"/></suggestion>
-      </message>
-      <example correction="عليه" type="incorrect"> ملاحظات <marker>حوله</marker>  ... </example>
-    </rule>
-    <rule id="syntax_504_mulahadha_hawl_a" name="ملاحظة حول">
-      <pattern>
-          <token inflected="yes" regexp="yes">ملاحظة|استدراك</token>
-        <marker>
-          <token>حول</token>
-        </marker>
-      </pattern>
-      <message>يفضل أن يقال:
-        <suggestion>على</suggestion>
-      </message>
-      <example correction="على" type="incorrect"> ملاحظات <marker>حول</marker> الأسباب ... </example>
-      <example type="correct"> ملاحظات على الأسباب ... </example>
-      <example correction="على" type="incorrect"> استدراك <marker>حول</marker> الأسباب ... </example>
-      <example type="correct"> استدراك على الأسباب... </example>
-    </rule>
-    <rule id="syntax_0505_mushrif_li" name="المشرف له">
-      <pattern>
-          <token skip="1" inflected="yes">مشرف</token>
-        <marker>
-          <token postag="N.*;-L.?" postag_regexp="yes"/>
-        </marker>
-      </pattern>
-      <message>يفضل أن يقال:  مشرف على.
-      </message>
-        <suggestion>على <match no="2" regexp_match="^ل" regexp_replace=""/></suggestion>
-      <example correction="على برنامج" type="incorrect">المشرف اللغوي <marker>لبرنامج</marker> إذاعي.
-      </example>
-      <example type="correct"> المشرف اللغوي على البرنامج </example>
-    </rule>
-    <rule id="syntax_0506_ta2min_dhida" name="تأمين، مناعة ضد">
-      <pattern>
-          <token inflected="yes" skip="2" regexp="yes">تأمين|مناعة</token>
-        <marker>
-          <token regexp="yes">ضد(&encletics;)?</token>
-        </marker>
-      </pattern>
-      <message>يفضل أن يقال: \1
-        <suggestion><match no="2" regexp_match="^ضد" regexp_replace="من"/></suggestion>
-      </message>
-      <example correction="من" type="incorrect"> تأمين <marker>ضد</marker> جميع الأخطار </example>
-      <example type="correct"> تأمين من جميع الأخطار </example>
-      <example correction="من" type="incorrect"> مناعة <marker>ضد</marker> المرض </example>
-      <example type="correct"> مناعة من المرض </example>
-    </rule>
-    <rule id="syntax_0509_dhida_sadamat" name="ضد الصدمات">
-      <pattern>
-        <marker>
-          <token>ضد</token>
-          <token>الصدمات</token>
-        </marker>
-      </pattern>
-      <message>يفضل أن يقال:
-        <suggestion>تتحمل الصدمات</suggestion>
-        <suggestion>لا تتأثر بالصدمات</suggestion>
-      </message>
-      <example correction="تتحمل الصدمات|لا تتأثر بالصدمات" type="incorrect"> ساعة <marker>ضد الصدمات</marker> </example>
-      <example type="correct"> ساعة تتحمل الصدمات/ ساعة لا تتأثر بالصدمات </example>
-    </rule>
-    <rule id="syntax_05010_3atl_3an_3amal" name="عاطل عن العمل">
-      <pattern>
-          <token inflected="yes">عاطل</token>
-        <marker>
-          <token>عن</token>
-        </marker>
-          <token>العمل</token>
-      </pattern>
-      <message>يفضل أن يقال: \1
-        <suggestion>من</suggestion> العمل
-      </message>
-      <example correction="من" type="incorrect"> عاطل <marker>عن</marker> العمل </example>
-      <example type="correct"> عَاطِلٌ من العمل </example>
-    </rule>
-    <rule id="syntax_0511_3alaqa_ma3a" name="علاقة مع">
-      <pattern>
->>>>>>> 6a3254d1
           <token inflected="yes" skip="2">علاقة</token>
-        <marker>
-          <token regexp="yes">&forms_ma3a;</token>
-        </marker>
-      </pattern>
-      <message>يفضل أن يقال: \1
-        <suggestion><match no="2" regexp_match="^مع" regexp_replace="ب"/></suggestion>
-      </message>
-      <example correction="ب" type="incorrect"> له علاقة حميمة <marker>مع</marker> ابنه </example>
-      <example type="correct"> له علاقةٌ حميمةٌ بابنه </example>
-    </rule>
-    <rule id="syntax_0512_lamha_3an" name="لمحة عن">
-      <pattern>
+          <marker>
+            <token regexp="yes">&forms_ma3a;</token>
+          </marker>
+        </pattern>
+        <message>يفضل أن يقال: \1
+          <suggestion><match no="2" regexp_match="^مع" regexp_replace="ب"/></suggestion>
+        </message>
+        <example correction="ب" type="incorrect"> له علاقة حميمة <marker>مع</marker> ابنه </example>
+        <example type="correct"> له علاقةٌ حميمةٌ بابنه </example>
+      </rule>
+      <rule id="syntax_0512_lamha_3an" name="لمحة عن">
+        <pattern>
           <token inflected="yes">لمحة</token>
-        <marker>
-          <token regexp="yes">&forms_3an;</token>
-        </marker>
-      </pattern>
-      <message>يفضل أن يقال: \1
-        <suggestion><match no="2" regexp_match="^عن" regexp_replace="إلى"/></suggestion>
-        <suggestion><match no="2" regexp_match="^عن" regexp_replace="من"/></suggestion>
-      </message>
-      <example correction="إلى|من" type="incorrect"> لمحة <marker>عن</marker> حياة المؤلف </example>
-      <example type="correct"> لَمحَة إلى حياة المؤلف </example>
-    </rule>
-    <rule id="syntax_0513_mutadhali3_fi" name="متضلع في">
-      <pattern>
+          <marker>
+            <token regexp="yes">&forms_3an;</token>
+          </marker>
+        </pattern>
+        <message>يفضل أن يقال: \1
+            <suggestion><match no="2" regexp_match="^عن" regexp_replace="إلى"/></suggestion>
+            <suggestion><match no="2" regexp_match="^عن" regexp_replace="من"/></suggestion>
+        </message>
+        <example correction="إلى|من" type="incorrect"> لمحة <marker>عن</marker> حياة المؤلف </example>
+        <example type="correct"> لَمحَة إلى حياة المؤلف </example>
+      </rule>
+      <rule id="syntax_0513_mutadhali3_fi" name="متضلع في">
+        <pattern>
           <token inflected="yes">متضلع</token>
-        <marker>
-          <token regexp="yes">&forms_fi;</token>
-        </marker>
-      </pattern>
-      <message>يفضل أن يقال: \1
-        <suggestion><match no="2" regexp_match="^في" regexp_replace="من"/></suggestion>
-      </message>
-      <example correction="من" type="incorrect"> متضلع <marker>في</marker> اللغة </example>
-      <example type="correct"> مُتَضَلِّعٌ من اللغة </example>
-    </rule>
-    <rule id="syntax_0514_ma3soum_3an" name="معصوم من">
-      <pattern>
+          <marker>
+            <token regexp="yes">&forms_fi;</token>
+          </marker>
+        </pattern>
+        <message>يفضل أن يقال: \1
+            <suggestion><match no="2" regexp_match="^في" regexp_replace="من"/></suggestion>
+        </message>
+        <example correction="من" type="incorrect"> متضلع <marker>في</marker> اللغة </example>
+        <example type="correct"> مُتَضَلِّعٌ من اللغة </example>
+      </rule>
+      <rule id="syntax_0514_ma3soum_3an" name="معصوم من">
+        <pattern>
           <token inflected="yes">معصوم</token>
-        <marker>
-          <token regexp="yes">&forms_3an;</token>
-        </marker>
-    <!--           <token>الخطأ</token> -->
-      </pattern>
-      <message>يفضل أن يقال: \1
-        <suggestion><match no="2" regexp_match="^عن" regexp_replace="من"/></suggestion>
-      </message>
-      <example correction="من" type="incorrect"> معصوم <marker>عن</marker> الخطأ </example>
-      <example type="correct"> معصومٌ من الخطأ </example>
-    </rule>
-    <rule id="syntax_0515_raghba_li" name="رغبة ل">
-      <pattern>
+          <marker>
+            <token regexp="yes">&forms_3an;</token>
+          </marker>
+          <!--           <token>الخطأ</token> -->
+        </pattern>
+        <message>يفضل أن يقال: \1
+            <suggestion><match no="2" regexp_match="^عن" regexp_replace="من"/></suggestion>
+        </message>
+        <example correction="من" type="incorrect"> معصوم <marker>عن</marker> الخطأ </example>
+        <example type="correct"> معصومٌ من الخطأ </example>
+      </rule>
+      <rule id="syntax_0515_raghba_li" name="رغبة ل">
+        <pattern>
           <token inflected="yes" skip="1">رغبة</token>
-<<<<<<< HEAD
           <marker>
             <token postag="N.*;-L.?" postag_regexp="yes"/>
           </marker>
@@ -4183,198 +2293,173 @@
           <marker>
             <token inflected="yes">تَأَكَّدَ</token>
           </marker>
-=======
-        <marker>
-          <token postag="N.*;-L.?" postag_regexp="yes"/>
-        </marker>
-      </pattern>
-      <message>يفضل أن يقال: \1
-        <suggestion>في&nbsp;<match no="2" regexp_match="^ل" regexp_replace=""/></suggestion>
-      </message>
-      <example correction="في كتابة" type="incorrect"> لديه رغبة شديدة <marker>لكتابة</marker> الروايات </example>
-      <example type="correct"> لديه رَغْبَةٌ شديدة في الكتابة </example>
-    </rule>
-  </rulegroup>
- </category>
-    <!-- ====================================================================== -->
-    <!-- Wrong use -->
-    <!-- ====================================================================== -->
- <category id="WRONG_USE" name="خطأ في الاستعمال" type="style">
-  <rulegroup id="wrong_verb_use" name="خطأ في استعمال فعل">
-    <rule id="verb_0090_takkada_min" name="تأكّد من">
-      <pattern>
-        <marker>
-          <token inflected="yes">تَأَكَّدَ</token>
-        </marker>
->>>>>>> 6a3254d1
           <token>من</token>
-      </pattern>
-      <message>يفضل أن يقال:
+        </pattern>
+        <message>يفضل أن يقال:
         <suggestion><match no="1" regexp_match="تأكد" regexp_replace="تحقق"/></suggestion>
         <suggestion><match no="1" regexp_match="تأكد" regexp_replace="تيقن"/></suggestion>
-      </message>
-      <example correction="يتحقق|يتيقن" type="incorrect"> يجب أن  <marker>يتأكد</marker>  من حدوث كذا</example>
-    <!--  Wrong: يجب أن نتأكّد من حدوث كذا -->
-    <!--Correct: يجب أن يتأكّد لنا حدوثُ كذا -->
-    </rule>
-    <rule id="verb_0093_qam_biawdih" name="قام بأوده">
-      <pattern>
+</message>
+        <example correction="يتحقق|يتيقن" type="incorrect"> يجب أن  <marker>يتأكد</marker>  من حدوث كذا</example>
+        <!--  Wrong: يجب أن نتأكّد من حدوث كذا -->
+        <!--Correct: يجب أن يتأكّد لنا حدوثُ كذا -->
+      </rule>
+      <rule id="verb_0093_qam_biawdih" name="قام بأوده">
+        <pattern>
           <token>قام</token>
           <token>بأوده</token>
-      </pattern>
-      <message>يفضل أن يقال:
+        </pattern>
+        <message>يفضل أن يقال:
         <suggestion>عالَه</suggestion>
         <suggestion>أَعالَه</suggestion>
 (الأَوَد): الاعْوِجاج، (أقام أوَدَه): قَوّم اعوِجاجَه</message>
-      <example correction="عالَه|أَعالَه">
-        <marker>قام  بأوده</marker>
-      </example>
-    <!--  Wrong: قام بأَوَدِه -->
-    <!--Correct: عالَه / أَعالَه -->
-    </rule>
-    <rule id="use_0001_fashila_fi" name="فشل في">
-      <pattern>
-        <marker>
-          <token inflected="yes">فَشِلَ</token>
-          <token inflected="yes">في</token>
-        </marker>
-      </pattern>
-      <message>
-        ويفضل أن يقال:
+        <example correction="عالَه|أَعالَه">
+          <marker>قام  بأوده</marker>
+        </example>
+        <!--  Wrong: قام بأَوَدِه -->
+        <!--Correct: عالَه / أَعالَه -->
+      </rule>
+      <rule id="use_0001_fashila_fi" name="فشل في">
+        <pattern>
+          <marker>
+            <token inflected="yes">فَشِلَ</token>
+            <token inflected="yes">في</token>
+          </marker>
+        </pattern>
+        <message>
+        ويفضل أن يقال: 
         <suggestion>أخفق</suggestion>
         لا تقل: فشلت في حياتها الزوجية، وفشل في دراسته
         بل قل: أخفقت في حياتها الزوجية، وأخفق في دراسته
         فَشِل: كَسِلَ وضعُف وتراخَى وجَبُن. جاء في القرآن: ﴿وَلاَ تَنَازَعُواْ فَتَفْشَلُواْ وَتَذْهَبَ رِيحُكُمْ﴾[الأنفال:46]
-      </message>
-      <example correction="أخفق"><marker>فشلت في</marker> حياتها الزوجية </example>
-      <example correction="أخفق"><marker>فشل في</marker> دراسته </example>
-    </rule>
-    <rule id="use_0081_open_fire" name="فتح الرصاص/النار">
-      <pattern>
-        <marker>
-          <token inflected="yes" skip="1">فَتَحَ</token>
-        </marker>
+        </message>
+        <example correction="أخفق"><marker>فشلت في</marker> حياتها الزوجية </example>
+        <example correction="أخفق"><marker>فشل في</marker> دراسته </example>
+      </rule>
+      <rule id="use_0081_open_fire" name="فتح الرصاص/النار">
+        <pattern>
+          <marker>
+            <token inflected="yes" skip="1">فَتَحَ</token>
+          </marker>
           <token regexp="yes">الرصاص|النار</token>
-      </pattern>
-      <message>
+        </pattern>
+        <message>
         ويفضل أن يقال:
         <suggestion>أطلق</suggestion>
 
         لأنها ترجمة مبتذلة لـ (opened fire).
-      </message>
-      <example correction="أطلق"><marker>فتحت</marker>  الشرطة الرصاص على المتظاهرين.</example>
-    </rule>
-    <rule id="verb_0010_ta2amala" name="تأمل خيرا">
-      <pattern>
-        <marker>
-          <token inflected="yes">تَأَمَّلَ</token>
-        </marker>
+        </message>
+        <example correction="أطلق"><marker>فتحت</marker>  الشرطة الرصاص على المتظاهرين.</example>
+      </rule>
+      <rule id="verb_0010_ta2amala" name="تأمل خيرا">
+        <pattern>
+          <marker>
+            <token inflected="yes">تَأَمَّلَ</token>
+          </marker>
           <token>خيرا</token>
-      </pattern>
-      <message>يفضل أن يقال:
+        </pattern>
+        <message>يفضل أن يقال:
         <suggestion><match no="1" regexp_match="تأمل" regexp_replace="أمّل"/></suggestion>
-
+        
 (تأمَّل): تدبّر</message>
-      <example correction="أمّل"><marker>تأمل</marker> خيرا</example>
-    <!--  Wrong: تأَمَّل خيراً -->
-    <!--Correct: أمَّل خيراً -->
-    </rule>
-
-    <!-- verb_201_AHna_rAs أَحْنَى رأسَهُ -->
-    <rule id="verb_201_AHna_rAs" name="أحنى رأس">
-      <pattern>
-        <marker>
-          <token inflected="yes" postag="VW1;.*p.?.?;.*" postag_regexp="yes" skip="1">أَحْنَى</token>
-        </marker>
-          <token inflected="yes" postag="N.*;--.?" postag_regexp="yes" skip="1">رأس</token>
-      </pattern>
-      <message>(أَحْنَى عليه): عطف عليه
-        <suggestion><match no="1" regexp_match="أحن" regexp_replace="حن"/></suggestion>
-      </message>
-      <example correction="حنى" type="incorrect"><marker>أحنى</marker> رأسه </example>
-      <example correction="حنيت" type="incorrect"><marker>أحنيت</marker> رأسي </example>
-      <example type="correct">يحني رأسه </example>
-      <example type="correct"> حَنَى رأسَهُ </example>
-    </rule>
-
-    <rule id="verb_204_AstqrD_mAl" name="استقرض مال">
-      <pattern>
-        <marker>
-          <token regexp="yes"  skip="1">(&conj;)?(&verb6_prefixes;)ستقرض.*</token>
-        </marker>
-          <token inflected="yes" postag="N.*;-*-.?" postag_regexp="yes">مال</token>
-      </pattern>
-      <message>(الاستقراض): طلب القرض
-        <suggestion><match no="1" regexp_match="ستقرض" regexp_replace="قترض"/></suggestion>
-      </message>
-      <example correction="اقترضت" type="incorrect"><marker>استقرضت</marker> المال</example>
-      <example type="correct"> اقترضتُ مالاً </example>
-    </rule>
-
-    <!-- verb_205_Astql_syArt اسْتَقَلَّ السيارةَ -->
-    <rule id="verb_205_Astql_syArt" name="استقل سيارة">
-      <pattern>
-        <marker>
-          <token inflected="yes" skip="1">اِسْتَقَلَّ</token>
-        </marker>
-          <token inflected="yes" postag="N.*;--.?" postag_regexp="yes">سيارة</token>
-      </pattern>
-      <message>(استقلَّ الشيءَ): حَمَلَه ورفعه
-        <suggestion><match no="1" regexp_match="استقل|ستقل" regexp_replace="ركب"/></suggestion>
-      </message>
-      <example correction="ركب" type="incorrect"><marker>استقل</marker> فلان السيارة </example>
-      <example correction="يركب" type="incorrect"><marker>يستقل</marker> فلان السيارة </example>
-      <example type="correct"> ركبَ فلانٌ السيارةَ </example>
-    </rule>
-
-
-    <!-- verb_206_Astlft_AnzhAr اسْتَلْفَتَ ببلاغتِه الأنظارَ -->
-    <rule id="verb_206_Astlft_AnzhAr" name="استلفت أنظار">
-      <pattern>
-        <marker>
-          <token inflected="yes" skip="1">اِسْتَلْفَتَ</token>
-        </marker>
-          <token inflected="yes" postag="N.*;--.?" postag_regexp="yes" regexp="yes">أنظار|نظر</token>
-      </pattern>
-      <message>يفضل أن يقال:
-        <suggestion>اسْتَرْعَى</suggestion>
-    <!-- Todo: conjugate -->
-      </message>
-      <example correction="اسْتَرْعَى" type="incorrect"><marker>استلفت</marker> ببلاغته الأنظار </example>
-      <example type="correct"> اسْتَرْعَى ببلاغتِه الأنظارَ </example>
-    </rule>
-    <!-- verb_207_Astlft_AnzhAr اسْتَلْفَتَ ببلاغتِه الأنظارَ -->
-    <rule id="verb_207_Astlft_AnzhAr" name="استلفت أنظار">
-      <pattern>
-        <marker>
-          <token inflected="yes" skip="1">اِسْتَلْفَتَ</token>
-        </marker>
-          <token inflected="yes" postag="N.*;--.?" postag_regexp="yes" regexp="yes">أنظار|نظر</token>
-      </pattern>
-      <message>يفضل أن يقال:
-        <suggestion><match no="1" regexp_match="استلفت|ستلفت" regexp_replace="لفت"/></suggestion>
-      </message>
-      <example correction="لفت" type="incorrect"><marker>استلفت</marker> ببلاغته الأنظار </example>
-      <example correction="ويلفت" type="incorrect"><marker>ويستلفت</marker> ببلاغته الأنظار </example>
-      <example type="correct"> لَفَتَ ببلاغتِه الأنظارَ </example>
-    </rule>
-
-    <!-- verb_208_Astlm_rsAlt اسْتَلَمَ الرسالةَ -->
-    <rule id="verb_208_Astlm_rsAlt" name="استلم رسالة">
-      <pattern>
-        <marker>
-          <token inflected="yes" skip="1">اِسْتَلَمَ</token>
-        </marker>
-          <token inflected="yes" postag="N.*;--.?" postag_regexp="yes">رسالة</token>
-      </pattern>
-      <message>(الاستلام) خاص بالحجر الأسود
-        <suggestion><match no="1" regexp_match="استلم|ستلم" regexp_replace="تسلّم"/></suggestion>
-      </message>
-      <example correction="تسلّم" type="incorrect"><marker>استلم</marker> الرسالة </example>
-      <example type="correct"> تَسَلَّمَ الرسالةَ </example>
-    </rule>
-
-<<<<<<< HEAD
+        <example correction="أمّل"><marker>تأمل</marker> خيرا</example>
+        <!--  Wrong: تأَمَّل خيراً -->
+        <!--Correct: أمَّل خيراً -->
+      </rule>
+
+  <!-- verb_201_AHna_rAs أَحْنَى رأسَهُ -->
+  <rule id="verb_201_AHna_rAs" name="أحنى رأس">
+    <pattern>
+      <marker>
+        <token inflected="yes" postag="VW1;.*p.?.?;.*" postag_regexp="yes" skip="1">أَحْنَى</token>
+      </marker>
+      <token inflected="yes" postag="N.*;--.?" postag_regexp="yes" skip="1">رأس</token>
+    </pattern>
+    <message>(أَحْنَى عليه): عطف عليه 
+   <suggestion><match no="1" regexp_match="أحن" regexp_replace="حن"/></suggestion>
+</message>
+    <example correction="حنى" type="incorrect"><marker>أحنى</marker> رأسه </example>
+    <example correction="حنيت" type="incorrect"><marker>أحنيت</marker> رأسي </example>
+    <example type="correct">يحني رأسه </example>
+    <example type="correct"> حَنَى رأسَهُ </example>
+  </rule>
+
+  <rule id="verb_204_AstqrD_mAl" name="استقرض مال">
+    <pattern>
+      <marker>
+        <token regexp="yes"  skip="1">(&conj;)?(&verb6_prefixes;)ستقرض.*</token>
+      </marker>
+      <token inflected="yes" postag="N.*;-*-.?" postag_regexp="yes">مال</token>
+    </pattern>
+    <message>(الاستقراض): طلب القرض 
+   <suggestion><match no="1" regexp_match="ستقرض" regexp_replace="قترض"/></suggestion>
+</message>
+    <example correction="اقترضت" type="incorrect"><marker>استقرضت</marker> المال</example>
+    <example type="correct"> اقترضتُ مالاً </example>
+  </rule>
+
+ <!-- verb_205_Astql_syArt اسْتَقَلَّ السيارةَ -->
+  <rule id="verb_205_Astql_syArt" name="استقل سيارة">
+    <pattern>
+      <marker>
+        <token inflected="yes" skip="1">اِسْتَقَلَّ</token>
+      </marker>
+      <token inflected="yes" postag="N.*;--.?" postag_regexp="yes">سيارة</token>
+    </pattern>
+    <message>(استقلَّ الشيءَ): حَمَلَه ورفعه 
+   <suggestion><match no="1" regexp_match="استقل|ستقل" regexp_replace="ركب"/></suggestion>
+</message>
+    <example correction="ركب" type="incorrect"><marker>استقل</marker> فلان السيارة </example>
+    <example correction="يركب" type="incorrect"><marker>يستقل</marker> فلان السيارة </example>
+    <example type="correct"> ركبَ فلانٌ السيارةَ </example>
+  </rule>
+
+
+<!-- verb_206_Astlft_AnzhAr اسْتَلْفَتَ ببلاغتِه الأنظارَ -->
+  <rule id="verb_206_Astlft_AnzhAr" name="استلفت أنظار">
+    <pattern>
+      <marker>
+        <token inflected="yes" skip="1">اِسْتَلْفَتَ</token>
+      </marker>
+      <token inflected="yes" postag="N.*;--.?" postag_regexp="yes" regexp="yes">أنظار|نظر</token>
+    </pattern>
+    <message>يفضل أن يقال: 
+   <suggestion>اسْتَرْعَى</suggestion>
+ <!-- Todo: conjugate -->
+</message>
+    <example correction="اسْتَرْعَى" type="incorrect"><marker>استلفت</marker> ببلاغته الأنظار </example>
+    <example type="correct"> اسْتَرْعَى ببلاغتِه الأنظارَ </example>
+  </rule>
+ <!-- verb_207_Astlft_AnzhAr اسْتَلْفَتَ ببلاغتِه الأنظارَ -->
+  <rule id="verb_207_Astlft_AnzhAr" name="استلفت أنظار">
+    <pattern>
+      <marker>
+        <token inflected="yes" skip="1">اِسْتَلْفَتَ</token>
+      </marker>
+      <token inflected="yes" postag="N.*;--.?" postag_regexp="yes" regexp="yes">أنظار|نظر</token>
+    </pattern>
+    <message>يفضل أن يقال: 
+   <suggestion><match no="1" regexp_match="استلفت|ستلفت" regexp_replace="لفت"/></suggestion>
+</message>
+    <example correction="لفت" type="incorrect"><marker>استلفت</marker> ببلاغته الأنظار </example>
+    <example correction="ويلفت" type="incorrect"><marker>ويستلفت</marker> ببلاغته الأنظار </example>
+    <example type="correct"> لَفَتَ ببلاغتِه الأنظارَ </example>
+  </rule>
+
+ <!-- verb_208_Astlm_rsAlt اسْتَلَمَ الرسالةَ -->
+  <rule id="verb_208_Astlm_rsAlt" name="استلم رسالة">
+    <pattern>
+      <marker>
+        <token inflected="yes" skip="1">اِسْتَلَمَ</token>
+      </marker>
+      <token inflected="yes" postag="N.*;--.?" postag_regexp="yes">رسالة</token>
+    </pattern>
+    <message>(الاستلام) خاص بالحجر الأسود 
+   <suggestion><match no="1" regexp_match="استلم|ستلم" regexp_replace="تسلّم"/></suggestion>
+</message>
+    <example correction="تسلّم" type="incorrect"><marker>استلم</marker> الرسالة </example>
+    <example type="correct"> تَسَلَّمَ الرسالةَ </example>
+  </rule>
+
 <!-- verb_209_Astmzj_rAy اسْتَمْزَجَ رأيَه -->
   <rule id="verb_209_Astmzj_rAy" name="استمزج رأي">
     <pattern>
@@ -4405,120 +2490,87 @@
     <example correction="استحسن" type="incorrect"><marker>استنسب</marker> الشيء </example>
     <example type="correct"> اسْتَحْسَنَ الشيءَ </example>
   </rule>
-=======
-    <!-- verb_209_Astmzj_rAy اسْتَمْزَجَ رأيَه -->
-    <rule id="verb_209_Astmzj_rAy" name="استمزج رأي">
-      <pattern>
-        <marker>
-          <token regexp="yes" skip="1">(&conj;)?(&verb6_prefixes;)ستمزج.*</token>
-        </marker>
-          <token inflected="yes" postag="N.*;--.?" postag_regexp="yes">رأي</token>
-      </pattern>
-      <message>يفضل أن يقال:
-        <suggestion><match no="1" regexp_match="ستمزج" regexp_replace="لتمس"/></suggestion>
-        <suggestion><match no="1" regexp_match="استمزج|ستمزج" regexp_replace="طلب"/></suggestion>
-      </message>
-      <example correction="التمس|طلب" type="incorrect"><marker>استمزج</marker> رأيه </example>
-      <example type="correct"> الْتَمَسَ رأيَه / طَلَبَ رأيَه </example>
-    </rule>
-
-    <!-- verb_210_Astnsb_shy2 اسْتَنْسَبَ الشيءَ -->
-    <rule id="verb_210_Astnsb_shy2" name="استنسب شيء">
-      <pattern>
-        <marker>
-          <token regexp="yes" skip="1">(&conj;)?(&verb6_prefixes;)ستنسب.*</token>
-        </marker>
-          <token inflected="yes" postag="N.*;--.?" postag_regexp="yes">شيء</token>
-      </pattern>
-      <message>(استنسبَ الرجُلُ): ذَكَرَ نسبَه. (استنسبَ الرجُلَ): سأله أن يذكر نسبه
-        <suggestion><match no="1" regexp_match="ستنسب" regexp_replace="ستحسن"/></suggestion>
-      </message>
-      <example correction="استحسن" type="incorrect"><marker>استنسب</marker> الشيء </example>
-      <example type="correct"> اسْتَحْسَنَ الشيءَ </example>
-    </rule>
->>>>>>> 6a3254d1
-
-    <!-- verb_211_AsEf_2la_Almstshfa أسْعَفَهُ إلى المستشفى -->
-    <rule id="verb_211_AsEf_2la_Almstshfa" name="أسعف إلى المستشفى">
-      <pattern>
-        <marker>
-          <token inflected="yes" skip="1">أَسْعَفَ</token>
-        </marker>
-          <token regexp="yes">&forms_ila;</token>
-          <token inflected="yes"  postag="N.*;--.?" postag_regexp="yes">مستشفى</token>
-      </pattern>
-      <message>(أسعَفَ فلاناً بحاجته): قضاها له
-        <suggestion><match no="1" regexp_match="(أ|ي|ن|ت)سعف" regexp_replace="حمل"/></suggestion>
-      </message>
-      <example correction="حمله" type="incorrect"><marker>أسعفه</marker> إلى المستشفى </example>
-      <example type="correct"> حَمَلَهُ إلى المستشفى </example>
-    </rule>
-
-    <!-- verb_212_ATlqfk_srAH أُطْلِقَ سراح | فُكَّ سَراحُ -->
-    <rule id="verb_212_ATlqfk_srAH" name="أطلق، فك سراح">
-      <pattern>
-        <marker>
-          <token inflected="yes" skip="1">أَطْلَقَ</token>
-          <token inflected="yes" postag="N.*;--.?" postag_regexp="yes">سراح</token>
-        </marker> </pattern>
-      <message>يفضل أن يقال:
+
+ <!-- verb_211_AsEf_2la_Almstshfa أسْعَفَهُ إلى المستشفى -->
+  <rule id="verb_211_AsEf_2la_Almstshfa" name="أسعف إلى المستشفى">
+    <pattern>
+      <marker>
+        <token inflected="yes" skip="1">أَسْعَفَ</token>
+      </marker>
+      <token regexp="yes">&forms_ila;</token>
+      <token inflected="yes"  postag="N.*;--.?" postag_regexp="yes">مستشفى</token>
+    </pattern>
+    <message>(أسعَفَ فلاناً بحاجته): قضاها له 
+   <suggestion><match no="1" regexp_match="(أ|ي|ن|ت)سعف" regexp_replace="حمل"/></suggestion>
+</message>
+    <example correction="حمله" type="incorrect"><marker>أسعفه</marker> إلى المستشفى </example>
+    <example type="correct"> حَمَلَهُ إلى المستشفى </example>
+  </rule>
+
+ <!-- verb_212_ATlqfk_srAH أُطْلِقَ سراح | فُكَّ سَراحُ -->
+  <rule id="verb_212_ATlqfk_srAH" name="أطلق، فك سراح">
+    <pattern>
+     <marker>
+        <token inflected="yes" skip="1">أَطْلَقَ</token>
+        <token inflected="yes" postag="N.*;--.?" postag_regexp="yes">سراح</token>
+    </marker> </pattern>
+    <message>يفضل أن يقال: 
 أُطْلِقَ من أَسْرِهِ/ خٌلِّيَ سبيلُهُ.
-        <suggestion><match no="1"/>&nbsp;من&nbsp;<match no="2" regexp_match="سراح" regexp_replace="أسر"/></suggestion>
-        <suggestion>خلّى&nbsp;<match no="2" regexp_match="سراح" regexp_replace="سبيل"/></suggestion>
-      </message>
-      <example correction="أطلق من أسره|خلّى سبيله" type="incorrect"><marker>أطلق سراحه</marker></example>
-      <example type="correct"> أُطْلِقَ من أَسْرِهِ/ خٌلِّيَ سبيلُهُ </example>
-    </rule>
-    <!-- verb_212_ATlqfk_srAH أُطْلِقَ سراح | فُكَّ سَراحُ -->
-    <rule id="verb_212_ATlqfk_srAH_2" name="فك سراح">
-      <pattern>
-        <marker>
-          <token inflected="yes" skip="1">فَكَّ</token>
-          <token inflected="yes" postag="N.*;--.?" postag_regexp="yes">سراح</token>
-        </marker> </pattern>
-      <message>يفضل أن يقال:
+   <suggestion><match no="1"/>&nbsp;من&nbsp;<match no="2" regexp_match="سراح" regexp_replace="أسر"/></suggestion>
+   <suggestion>خلّى&nbsp;<match no="2" regexp_match="سراح" regexp_replace="سبيل"/></suggestion>
+</message>
+    <example correction="أطلق من أسره|خلّى سبيله" type="incorrect"><marker>أطلق سراحه</marker></example>
+    <example type="correct"> أُطْلِقَ من أَسْرِهِ/ خٌلِّيَ سبيلُهُ </example>
+  </rule>
+<!-- verb_212_ATlqfk_srAH أُطْلِقَ سراح | فُكَّ سَراحُ -->
+  <rule id="verb_212_ATlqfk_srAH_2" name="فك سراح">
+    <pattern>
+     <marker>
+        <token inflected="yes" skip="1">فَكَّ</token>
+        <token inflected="yes" postag="N.*;--.?" postag_regexp="yes">سراح</token>
+    </marker> </pattern>
+    <message>يفضل أن يقال: 
 أُطْلِقَ من أَسْرِهِ/ خٌلِّيَ سبيلُهُ.
-        <suggestion>أطلق&nbsp;من&nbsp;<match no="2" regexp_match="سراح" regexp_replace="أسر"/></suggestion>
-        <suggestion>خلّى&nbsp;<match no="2" regexp_match="سراح" regexp_replace="سبيل"/></suggestion>
-      </message>
-      <example correction="أطلق من أسره|خلّى سبيله" type="incorrect"><marker>فكّ سراحه</marker></example>
-      <example type="correct"> أُطْلِقَ من أَسْرِهِ/ خٌلِّيَ سبيلُهُ </example>
-    </rule>
-
-
-    <!-- verb_213_Agdq_khyr أغْدَقَ الخيرَ على -->
-    <rule id="verb_213_Agdq_khyr" name="أغدق خير">
-      <pattern>
-        <marker>
-          <token inflected="yes" skip="1">أَغْدَقَ</token>
-        </marker>
-          <token inflected="yes" postag="N.*;--.?" postag_regexp="yes">خير</token>
-      </pattern>
-      <message>(أغدق) فعلٌ لازم؛ تقول: (أغدقتِ الأرضُ): أخصبت
-        <suggestion><match no="1" regexp_match="غدق" regexp_replace="سبغ"/></suggestion>
-        <suggestion>أفاض يفيض</suggestion>
-      </message>
-      <example correction="أسبغ|أفاض يفيض" type="incorrect"><marker>أغدق</marker> الخير عليهم </example>
-      <example type="correct"> أسبغ / أفاضَ الخيرَ عليهم </example>
-    </rule>
-
-
-    <!-- verb_214_AfdHh_dyn أَفْدَحَهُ الدَّيْنُ -->
-    <rule id="verb_214_AfdHh_dyn" name="أفدحه دين">
-      <pattern>
-        <marker>
-          <token regexp="yes" skip="1">(&conj;)?(أفدح|أفدحت)(&verb_encletics;)?</token>
-        </marker>
-          <token inflected="yes" postag="N.*;--.?" postag_regexp="yes" regexp="yes">دين|ديون</token>
-      </pattern>
-      <message>الفعل هو: (فَدح)، لا: (أفدح)
-        <suggestion><match no="1" regexp_match="أفدح" regexp_replace="فدح"/></suggestion>
-      </message>
-      <example correction="فدحه" type="incorrect"><marker>أفدحه</marker> الدين </example>
-      <example type="correct"> فَدَحَه الدَّيْنُ </example>
-    </rule>
-
-<<<<<<< HEAD
+   <suggestion>أطلق&nbsp;من&nbsp;<match no="2" regexp_match="سراح" regexp_replace="أسر"/></suggestion>
+   <suggestion>خلّى&nbsp;<match no="2" regexp_match="سراح" regexp_replace="سبيل"/></suggestion>
+</message>
+    <example correction="أطلق من أسره|خلّى سبيله" type="incorrect"><marker>فكّ سراحه</marker></example>
+    <example type="correct"> أُطْلِقَ من أَسْرِهِ/ خٌلِّيَ سبيلُهُ </example>
+  </rule>
+
+
+ <!-- verb_213_Agdq_khyr أغْدَقَ الخيرَ على -->
+  <rule id="verb_213_Agdq_khyr" name="أغدق خير">
+    <pattern>
+      <marker>
+        <token inflected="yes" skip="1">أَغْدَقَ</token>
+      </marker>
+      <token inflected="yes" postag="N.*;--.?" postag_regexp="yes">خير</token>
+    </pattern>
+    <message>(أغدق) فعلٌ لازم؛ تقول: (أغدقتِ الأرضُ): أخصبت 
+   <suggestion><match no="1" regexp_match="غدق" regexp_replace="سبغ"/></suggestion>
+   <suggestion>أفاض يفيض</suggestion>
+</message>
+    <example correction="أسبغ|أفاض يفيض" type="incorrect"><marker>أغدق</marker> الخير عليهم </example>
+    <example type="correct"> أسبغ / أفاضَ الخيرَ عليهم </example>
+  </rule>
+
+
+  <!-- verb_214_AfdHh_dyn أَفْدَحَهُ الدَّيْنُ -->
+  <rule id="verb_214_AfdHh_dyn" name="أفدحه دين">
+    <pattern>
+      <marker>
+        <token regexp="yes" skip="1">(&conj;)?(أفدح|أفدحت)(&verb_encletics;)?</token>
+      </marker>
+      <token inflected="yes" postag="N.*;--.?" postag_regexp="yes" regexp="yes">دين|ديون</token>
+    </pattern>
+    <message>الفعل هو: (فَدح)، لا: (أفدح) 
+   <suggestion><match no="1" regexp_match="أفدح" regexp_replace="فدح"/></suggestion>
+</message>
+    <example correction="فدحه" type="incorrect"><marker>أفدحه</marker> الدين </example>
+    <example type="correct"> فَدَحَه الدَّيْنُ </example>
+  </rule>
+
 <!-- verb_215_AfsH_lh_fy_Almjls أفْسَحَ له في المجلس -->
   <rule id="verb_215_AfsH_lh_fy_Almjls" name="أفسح له في المجلس">
     <pattern>
@@ -4608,115 +2660,23 @@
     <example correction="جَازَت" type="incorrect"><marker>انطلت</marker> عليه الحيلة </example>
     <example type="correct"> جَازَتْ عليه الحيلة </example>
   </rule>
-=======
-    <!-- verb_215_AfsH_lh_fy_Almjls أفْسَحَ له في المجلس -->
-    <rule id="verb_215_AfsH_lh_fy_Almjls" name="أفسح له في المجلس">
-      <pattern>
-        <marker>
-          <token regexp="yes" skip="1">(&conj;)?أفسح.*</token>
-        </marker>
-          <token>في</token>
-          <token inflected="yes" postag="N.*;--.?" postag_regexp="yes">مجلس</token>
-      </pattern>
-      <message>يفضل أن يقال: فَسَح له في المجلس، بدلا من أَفْسح له.
-        <suggestion><match no="1" regexp_match="أفسح" regexp_replace="فسح"/></suggestion>
-      </message>
-      <example correction="فسح" type="incorrect"><marker>أفسح</marker> له في المجلس </example>
-      <example type="correct"> فَسَحَ له في المجلس </example>
-    </rule>
-
-    <!-- verb_216_AqtSd_mblg اقتصدتُ مبلغاً من المال -->
-    <rule id="verb_216_AqtSd_mblg" name="اقتصد مبلغ">
-      <pattern>
-        <marker>
-          <token inflected="yes" skip="1">اِقْتَصَدَ</token>
-        </marker>
-          <token inflected="yes" postag="N.*;--.?" postag_regexp="yes">مبلغ</token>
-      </pattern>
-      <message>(اقتصد في النفقة): لم يسرف ولم يقتِّر
-        <suggestion><match no="1" regexp_match="قتصد" regexp_replace="دَّخر"/></suggestion>
-      </message>
-      <example correction="ادَّخرت" type="incorrect"><marker>اقتصدت</marker> مبلغا من المال </example>
-      <example type="correct"> ادَّخرتُ مبلغاً من المال </example>
-    </rule>
-    <!-- verb_217_AqlE_mEml أقلَعَ المعملُ -->
-    <rule id="verb_217_AqlE_mEml" name="أقلع معمل">
-      <pattern>
-        <marker>
-          <token inflected="yes">أَقْلَعَ</token>
-        </marker>
-          <token inflected="yes" postag="N.*;--.?" postag_regexp="yes">معمل</token>
-      </pattern>
-      <message>يفضل أن يقال:
-    <!--  <suggestion><match no="1" regexp_match="أقلع" regexp_replace="انطلق"/></suggestion>-->
-        <suggestion>انطلق</suggestion>
-    <!-- Todo: conjugate -->
-      </message>
-      <example correction="انطلق" type="incorrect"><marker>أقلع</marker> المعمل </example>
-      <example type="correct"> انطلق المعملُ </example>
-    </rule>
-    <!-- verb_218_Akrb_gm أَكْرَبَهُ الغَمُّ -->
-    <rule id="verb_218_Akrb_gm" name="أكرب غم">
-      <pattern>
-        <marker>
-          <token regexp="yes" skip="1">(&conj;)?أكرب(&verb_encletics;)?</token>
-        </marker>
-          <token inflected="yes" postag="N.*;--.?" postag_regexp="yes">غم</token>
-      </pattern>
-      <message>(أَكْرَبَ الرجلُ): عَدَا. (أَكْرَبَ السِّقاءَ): ملأَه
-        <suggestion><match no="1" regexp_match="أكرب" regexp_replace="كرب"/></suggestion>
-      </message>
-      <example correction="كربه" type="incorrect"><marker>أكربه</marker> الغم </example>
-      <example type="correct"> كَرَبَهُ الغَمُّ </example>
-    </rule>
-
-    <!-- verb_220_AmlA_AlwEA2_bAlmA2 أملأتُ الوعاءَ بالماء -->
-    <rule id="verb_220_AmlA_AlwEA2_bAlmA2" name="أملأ الوعاء بالماء">
-      <pattern>
-        <marker>
-          <token regexp="yes" skip="1">(&conj;)?(أملأ|أملأت)(&verb_encletics;)?</token>
-        </marker>
-          <token inflected="yes" postag="N.*;--.?" postag_regexp="yes">وعاء</token>
-      </pattern>
-      <message>(أَمْلأهُ): سبّب له الزكام
-        <suggestion><match no="1" regexp_match="أملأ" regexp_replace="ملأ"/></suggestion>
-      </message>
-      <example correction="ملأت" type="incorrect"><marker>أملأت</marker> الوعاء بالماء </example>
-      <example type="correct"> ملأتُ الوعاءَ بالماء </example>
-    </rule>
-    <!-- verb_221_AnTla_Elyh_AlHylt انْطَلَتْ عليه الحيلة -->
-    <rule id="verb_221_AnTla_Elyh_AlHylt" name="انطلت عليه الحيلة">
-      <pattern>
-        <marker>
-          <token regexp="yes" skip="1">(&conj;)?انطلت</token>
-        </marker>
-          <token inflected="yes" postag="N.*;--.?" postag_regexp="yes" regexp="yes">حيل|حيلة</token>
-      </pattern>
-      <message>يفضل أن يقال: جازت عليه الحيلة.
-        <suggestion><match no="1" regexp_match="انطلت" regexp_replace="جَازَت"/></suggestion>
-      </message>
-      <example correction="جَازَت" type="incorrect"><marker>انطلت</marker> عليه الحيلة </example>
-      <example type="correct"> جَازَتْ عليه الحيلة </example>
-    </rule>
->>>>>>> 6a3254d1
-
-    <!-- verb_222_AhAj_AlAmr أَهَاجَهُ الأمرُ -->
-    <rule id="verb_222_AhAj_AlAmr" name="أهاج الأمر">
-      <pattern>
-        <marker>
-          <token inflected="yes" postag="V.*;.*p.?.?;.*" postag_regexp="yes" skip="1">أَهَاجَ</token>
-        </marker>
-          <token inflected="yes" postag="N.*;--.?" postag_regexp="yes">أمر</token>
-      </pattern>
-      <message>(أهاجتِ الريحُ النبتَ): أَيْبَسَتْهُ
-        <suggestion><match no="1" regexp_match="أهاج" regexp_replace="هاج"/></suggestion>
-      </message>
-      <example correction="هاجه" type="incorrect"><marker>أهاجه</marker> الأمر </example>
-      <example type="correct"> هَاجَهُ الأمرُ </example>
-    </rule>
-
-
-<<<<<<< HEAD
+
+<!-- verb_222_AhAj_AlAmr أَهَاجَهُ الأمرُ -->
+  <rule id="verb_222_AhAj_AlAmr" name="أهاج الأمر">
+    <pattern>
+      <marker>
+      <token inflected="yes" postag="V.*;.*p.?.?;.*" postag_regexp="yes" skip="1">أَهَاجَ</token>
+      </marker>
+      <token inflected="yes" postag="N.*;--.?" postag_regexp="yes">أمر</token>
+    </pattern>
+    <message>(أهاجتِ الريحُ النبتَ): أَيْبَسَتْهُ 
+   <suggestion><match no="1" regexp_match="أهاج" regexp_replace="هاج"/></suggestion>
+</message>
+    <example correction="هاجه" type="incorrect"><marker>أهاجه</marker> الأمر </example>
+    <example type="correct"> هَاجَهُ الأمرُ </example>
+  </rule>
+
+
   <!-- verb_224_Awkl_AlAmr_2lamwkl_2lyh أوْكَلَ الأمرَ إلى | مُوكَلٌ إليه -->
   <rule id="verb_224_Awkl_AlAmr_2lamwkl_2lyh" name="أوكل الأمر إلى|موكل إليه">
     <pattern>
@@ -4727,98 +2687,85 @@
      </marker>
     </pattern>
     <message>يفضل أن يقال: أوْكَلَ الأمرَ على فلان، فهو مُوكَلٌ عليه
-=======
-    <!-- verb_224_Awkl_AlAmr_2lamwkl_2lyh أوْكَلَ الأمرَ إلى | مُوكَلٌ إليه -->
-    <rule id="verb_224_Awkl_AlAmr_2lamwkl_2lyh" name="أوكل الأمر إلى|موكل إليه">
-      <pattern>
-        <marker>
-          <token inflected="yes" skip="1">أَوْكَلَ</token>
-
-          <token regexp="yes">&forms_ila;</token>
-        </marker>
-      </pattern>
-      <message>يفضل أن يقال: أوْكَلَ الأمرَ على فلان، فهو مُوكَلٌ عليه
->>>>>>> 6a3254d1
 أو وَكَلَ الأمرَ إلى فلان، فهو مَوْكُولٌ إليه.
-        <suggestion><match no="1"/>&nbsp;<match no="2" regexp_match="إل" regexp_replace="عل"/></suggestion>
-        <suggestion><match no="1" regexp_match="أوكل" regexp_replace="وكل"/>&nbsp;<match no="2"/></suggestion>
-      </message>
-      <example correction="أوكل على|وكل إلى" type="incorrect"> <marker>أوكل الأمر إلى</marker> فلان، فهو موكل إليه </example>
-      <example type="correct"> أوْكَلَ الأمرَ على فلان، فهو مُوكَلٌ عليه </example>
-      <example type="correct"> وَكَلَ الأمرَ إلى فلان، فهو مَوْكُولٌ إليه </example>
-    </rule>
-    <!-- verb_225_brsh_SAbwn بَرَشَ الصابونَ -->
-    <rule id="verb_225_brsh_SAbwn" name="برش صابون">
-      <pattern>
-        <marker>
-          <token inflected="yes" skip="1">بَرِشَ</token>
-        </marker>
-          <token inflected="yes" postag="N.*;--.?" postag_regexp="yes">صابون</token>
-      </pattern>
-      <message>(بَرِشَ الشيءُ): اختلف لونُه
-        <suggestion><match no="1" regexp_match="برش" regexp_replace="بشر"/></suggestion>
-      </message>
-      <example correction="بشر" type="incorrect"><marker>برش</marker> الصابون </example>
-      <example type="correct"> بَشَرَ الصابونَ </example>
-    </rule>
-    <!-- verb_228_tHSl_Ela تَحَصَّلَ على -->
-    <rule id="verb_228_tHSl_Ela" name="تحصل على">
-      <pattern>
-        <marker>
-          <token inflected="yes" skip="1">تَحَصَّلَ</token>
-        </marker>
-          <token regexp="yes">&forms_3ala;</token>
-      </pattern>
-      <message>(تَحَصَّل الشيءُ): تَجَمَّعَ وثبت
-        <suggestion><match no="1" regexp_match="تحصل" regexp_replace="حصل"/></suggestion>
-      </message>
-      <example correction="حصل" type="incorrect"><marker>تحصل</marker> على الشيء </example>
-      <example type="correct"> حَصَلَ على الشيءِ </example>
-    </rule>
-    <!-- verb_229_trAs ترأَّسَ الوزيرُ اللجانَ -->
-    <rule id="verb_229_trAs" name="ترأس">
-      <pattern>
-        <marker>
-          <token inflected="yes">تَرَأَّسَ</token>
-        </marker>
-      </pattern>
-      <message>(ترأَّسَ) فعلٌ لازم
-        <suggestion><match no="1" regexp_match="ترأس" regexp_replace="رأس"/></suggestion>
-      </message>
-      <example correction="رأس" type="incorrect"><marker>ترأس</marker> الوزير اللجان </example>
-      <example type="correct"> رَأَسَ الوزيرُ اللجانَ </example>
-    </rule>
-
-    <!-- verb_230_tstr_Ela تستَّرَ على -->
-    <rule id="verb_230_tstr_Ela" name="تستر على">
-      <pattern>
-        <marker>
-          <token inflected="yes" skip="1">تَسَتَّرَ</token>
-        </marker>
-          <token regexp="yes">&forms_3ala;</token>
-      </pattern>
-      <message>(تستَّرَ): احتجب
-        <suggestion><match no="1" regexp_match="تستر" regexp_replace="ستر"/></suggestion>
-      </message>
-      <example correction="ستر" type="incorrect"><marker>تستر</marker> فلان على فلان </example>
-      <example type="correct"> سَتَرَ فلانٌ على فلان </example>
-    </rule>
-    <!-- verb_231_tETsh_2la تَعَطَّشَ إلى -->
-    <rule id="verb_231_tETsh_2la" name="تعطش إلى">
-      <pattern>
-        <marker>
-          <token inflected="yes" skip="1">تَعَطَّشَ</token>
-        </marker>
-          <token regexp="yes">&forms_ila;</token>
-      </pattern>
-      <message>(تعطَّش): تكلّف العطش
-        <suggestion><match no="1" regexp_match="تعطش" regexp_replace="عطش"/></suggestion>
-      </message>
-      <example correction="عطش" type="incorrect"><marker>تعطش</marker> إلى لقائه فهو م<marker>تعطش</marker> </example>
-      <example type="correct"> عَطِش إلى لقائه فهو عَطِشٌ وعاطِش </example>
-    </rule>
-
-<<<<<<< HEAD
+   <suggestion><match no="1"/>&nbsp;<match no="2" regexp_match="إل" regexp_replace="عل"/></suggestion>
+   <suggestion><match no="1" regexp_match="أوكل" regexp_replace="وكل"/>&nbsp;<match no="2"/></suggestion>
+</message>
+    <example correction="أوكل على|وكل إلى" type="incorrect"> <marker>أوكل الأمر إلى</marker> فلان، فهو موكل إليه </example>
+    <example type="correct"> أوْكَلَ الأمرَ على فلان، فهو مُوكَلٌ عليه </example>
+    <example type="correct"> وَكَلَ الأمرَ إلى فلان، فهو مَوْكُولٌ إليه </example>
+  </rule>
+ <!-- verb_225_brsh_SAbwn بَرَشَ الصابونَ -->
+  <rule id="verb_225_brsh_SAbwn" name="برش صابون">
+    <pattern>
+      <marker>
+        <token inflected="yes" skip="1">بَرِشَ</token>
+      </marker>
+      <token inflected="yes" postag="N.*;--.?" postag_regexp="yes">صابون</token>
+    </pattern>
+    <message>(بَرِشَ الشيءُ): اختلف لونُه 
+   <suggestion><match no="1" regexp_match="برش" regexp_replace="بشر"/></suggestion>
+</message>
+    <example correction="بشر" type="incorrect"><marker>برش</marker> الصابون </example>
+    <example type="correct"> بَشَرَ الصابونَ </example>
+  </rule>
+ <!-- verb_228_tHSl_Ela تَحَصَّلَ على -->
+  <rule id="verb_228_tHSl_Ela" name="تحصل على">
+    <pattern>
+      <marker>
+        <token inflected="yes" skip="1">تَحَصَّلَ</token>
+      </marker>
+      <token regexp="yes">&forms_3ala;</token>
+    </pattern>
+    <message>(تَحَصَّل الشيءُ): تَجَمَّعَ وثبت 
+   <suggestion><match no="1" regexp_match="تحصل" regexp_replace="حصل"/></suggestion>
+</message>
+    <example correction="حصل" type="incorrect"><marker>تحصل</marker> على الشيء </example>
+    <example type="correct"> حَصَلَ على الشيءِ </example>
+  </rule>
+ <!-- verb_229_trAs ترأَّسَ الوزيرُ اللجانَ -->
+  <rule id="verb_229_trAs" name="ترأس">
+    <pattern>
+      <marker>
+        <token inflected="yes">تَرَأَّسَ</token>
+      </marker>
+    </pattern>
+    <message>(ترأَّسَ) فعلٌ لازم 
+   <suggestion><match no="1" regexp_match="ترأس" regexp_replace="رأس"/></suggestion>
+</message>
+    <example correction="رأس" type="incorrect"><marker>ترأس</marker> الوزير اللجان </example>
+    <example type="correct"> رَأَسَ الوزيرُ اللجانَ </example>
+  </rule>
+
+ <!-- verb_230_tstr_Ela تستَّرَ على -->
+  <rule id="verb_230_tstr_Ela" name="تستر على">
+    <pattern>
+      <marker>
+        <token inflected="yes" skip="1">تَسَتَّرَ</token>
+      </marker>
+      <token regexp="yes">&forms_3ala;</token>
+    </pattern>
+    <message>(تستَّرَ): احتجب 
+   <suggestion><match no="1" regexp_match="تستر" regexp_replace="ستر"/></suggestion>
+</message>
+    <example correction="ستر" type="incorrect"><marker>تستر</marker> فلان على فلان </example>
+    <example type="correct"> سَتَرَ فلانٌ على فلان </example>
+  </rule>
+ <!-- verb_231_tETsh_2la تَعَطَّشَ إلى -->
+  <rule id="verb_231_tETsh_2la" name="تعطش إلى">
+    <pattern>
+      <marker>
+        <token inflected="yes" skip="1">تَعَطَّشَ</token>
+      </marker>
+      <token regexp="yes">&forms_ila;</token>
+    </pattern>
+    <message>(تعطَّش): تكلّف العطش 
+   <suggestion><match no="1" regexp_match="تعطش" regexp_replace="عطش"/></suggestion>
+</message>
+    <example correction="عطش" type="incorrect"><marker>تعطش</marker> إلى لقائه فهو م<marker>تعطش</marker> </example>
+    <example type="correct"> عَطِش إلى لقائه فهو عَطِشٌ وعاطِش </example>
+  </rule>
+
 <!-- verb_232_tEhd_l تعهّد ل -->
   <rule id="verb_232_tEhd_l" name="تعهد ل">
     <pattern>
@@ -4886,140 +2833,70 @@
     <example correction="يتشوّقون إليه" type="incorrect"><marker>يتلهفون إليه</marker> </example>
     <example type="correct"> تشوَّقَ إليه </example>
   </rule>
-=======
-    <!-- verb_232_tEhd_l تعهّد ل -->
-    <rule id="verb_232_tEhd_l" name="تعهد ل">
-      <pattern>
-        <marker>
-          <token inflected="yes" skip="1">تَعَهَّدَ</token>
-
-        <or>
-          <token regexp="yes" skip="1">&forms_lih;</token>
-          <token postag="N.*;-L.?" postag_regexp="yes"/>
-        </or>
-        </marker>
-      </pattern>
-      <message>(تعهَّدََ الشيءَ): تفقَّدَهُ
-        <suggestion><match no="1" regexp_match="تعهد" regexp_replace="تكفَّل"/></suggestion>
-      </message>
-      <example correction="تكفَّل" type="incorrect"><marker>تعهد له</marker> بدفع هذا المبلغ </example>
-      <example type="correct"> تكفَّل بدفع هذا المبلغ </example>
-    </rule>
-    <!-- verb_233_Aftqd_2la افتقد إلى -->
-    <rule id="verb_233_Aftqd_2la" name="افتقد إلى">
-      <pattern>
-        <marker>
-          <token inflected="yes" skip="1">اِفْتَقَدَ</token>
-        </marker>
-          <token regexp="yes">&forms_ila;</token>
-      </pattern>
-      <message>يفضل أن يقال:
-        <suggestion><match no="1" regexp_match="فتقد" regexp_replace="فتقر"/></suggestion>
-      </message>
-      <example correction="تفتقر" type="incorrect"><marker>تفتقد</marker> قريتنا إلى كثير من الخدمات </example>
-      <example type="correct"> تفتقر قريتُنا إلى كثير من الخدمات </example>
-    </rule>
-
-    <!-- verb_234_tqTb_rjl تَقَطَّبَ الرجُلُ -->
-    <rule id="verb_234_tqTb_rjl" name="تَقَطَّب الرجل">
-      <pattern>
-        <marker>
-          <token regexp="yes" skip="1">(&conj;)?(&verb_prefixes;)?تقطب.*</token>
-        </marker>
-          <token inflected="yes" postag="N.*;--.?" postag_regexp="yes" skip="1">رجل</token>
-      </pattern>
-      <message>الفعل هو: (قَطَب) أو (قَطَّب)، لا: (تقطَّب)
-        <suggestion><match no="1" regexp_match="تقطب" regexp_replace="قطب"/></suggestion>
-        <suggestion><match no="1" regexp_match="تقطب" regexp_replace="قطّب"/></suggestion>
-      </message>
-      <example correction="قطب|قطّب" type="incorrect"><marker>تقطب</marker> الرجل </example>
-      <example type="correct"> قَطَبَ / قَطَّبَ الرجُلُ </example>
-    </rule>
-    <!-- verb_235_tlhf_Ela__tlhf_2la تلهَّفَ على | تلهف إلى -->
-    <rule id="verb_235_tlhf_Ela__tlhf_2la" name="تلهف على | تلهف إلى">
-      <pattern>
-        <marker>
-          <token inflected="yes" skip="1">تَلَهَّفَ</token>
-        <or>
-          <token regexp="yes">&forms_3ala;</token>
-          <token regexp="yes">&forms_ila;</token>
-        </or>
-        </marker>
-      </pattern>
-      <message>(التلهُّف): التحسّر والتوجع
-        <suggestion><match no="1" regexp_match="تلهف" regexp_replace="تشوّق"/>&nbsp;<match no="2" regexp_match="عل" regexp_replace="إل"/></suggestion>
-      </message>
-      <example correction="تشوّق إلى" type="incorrect"><marker>تلهف على</marker> الطعام</example>
-      <example correction="تشوّق إليهما" type="incorrect"><marker>تلهف عليهما</marker></example>
-      <example correction="يتشوّقون إليه" type="incorrect"><marker>يتلهفون إليه</marker> </example>
-      <example type="correct"> تشوَّقَ إليه </example>
-    </rule>
->>>>>>> 6a3254d1
-
-    <!-- verb_236_tmAda_Ela تمادى على -->
-    <rule id="verb_236_tmAda_Ela" name="تمادى على">
-      <pattern>
-        <marker>
-          <token inflected="yes" skip="1">تَمَادَى</token>
-        </marker>
-          <token regexp="yes">&forms_3ala;</token>
-      </pattern>
-      <message>يفضل أن يقال:
-        <suggestion><match no="1" regexp_match="تمادى|تمادي|تماد" regexp_replace="تطاول"/></suggestion>
-      </message>
-      <example correction="تطاول" type="incorrect"><marker>تمادى</marker> فلان على فلان </example>
-      <example correction="تطاولت" type="incorrect"><marker>تماديت</marker> على فلان </example>
-      <example correction="تطاولوا" type="incorrect"><marker>تمادوا</marker> على فلان </example>
-      <example type="correct"> تطاول فلان على فلان </example>
-    </rule>
-
-    <!-- verb_237_tmEn_fy_Amr تَمَعَّنَ في الأمر -->
-    <rule id="verb_237_tmEn_fy_Amr" name="تمعن في أمر">
-      <pattern>
-        <marker>
-          <token inflected="yes" skip="1">تَمَعَّنَ</token>
-        </marker>
-          <token regexp="yes">&forms_fi;</token>
-      </pattern>
-      <message>(تَمَعَّن): تصاغَرَ وتذلَّل, أنعم النظر في الأمر= أطال الفِكرة فيه، أَمْعَنَ النظر في الأمر = بالَغَ في استقصائه
-        <suggestion>أَمْعَنَ النظر</suggestion>
-        <suggestion>أنعم النظر</suggestion>
-      </message>
-      <example correction="أَمْعَنَ النظر|أنعم النظر" type="incorrect"><marker>تمعن</marker> في الامر </example>
-      <example type="correct"> أنعم النظر في الأمر = أطال الفِكرة فيه </example>
-      <example type="correct"> أَمْعَنَ النظر في الأمر = بالَغَ في استقصائه </example>
-    </rule>
-    <!-- verb_239_tnAzl_En تنازل عن -->
-    <rule id="verb_239_tnAzl_En" name="تنازل عن">
-      <pattern>
-        <marker>
-          <token inflected="yes" skip="1">تَنَازَلَ</token>
-        </marker>
-          <token regexp="yes">&forms_3an;</token>
-      </pattern>
-      <message>يفضل أن يقال:
-        <suggestion><match no="1" regexp_match="تنازل" regexp_replace="نزل"/></suggestion>
-      </message>
-      <example correction="نزل" type="incorrect"><marker>تنازل</marker> فلان عن حقه </example>
-      <example type="correct"> نزل فلانٌ عن حقِّه </example>
-    </rule>
-
-    <!-- verb_240_nqS_tjArb تنقصه التجارب -->
-    <rule id="verb_240_nqS_tjArb" name="نقص تجارب">
-      <pattern>
-        <marker>
-          <token inflected="yes" skip="1">نَقَصَ</token>
-        </marker>
-          <token inflected="yes" postag="N.*;--.?" postag_regexp="yes" regexp="yes">حكمة|خبرة|تجربة|تجارب</token>
-      </pattern>
-      <message>يفضل أن يقال: تعوزه التجارب والخبرة بدلا من تنقصه.
-        <suggestion>تُعْوِزُه</suggestion>
-      </message>
-      <example correction="تُعْوِزُه" type="incorrect">هو عالم فذ ولكن <marker>تنقصه</marker> التجارب </example>
-      <example type="correct"> هو عالِمٌ فذ ولكن تُعْوِزُهُ التجارب </example>
-    </rule>
-
-<<<<<<< HEAD
+
+  <!-- verb_236_tmAda_Ela تمادى على -->
+  <rule id="verb_236_tmAda_Ela" name="تمادى على">
+    <pattern>
+      <marker>
+        <token inflected="yes" skip="1">تَمَادَى</token>
+      </marker>
+      <token regexp="yes">&forms_3ala;</token>
+    </pattern>
+    <message>يفضل أن يقال: 
+   <suggestion><match no="1" regexp_match="تمادى|تمادي|تماد" regexp_replace="تطاول"/></suggestion>
+</message>
+    <example correction="تطاول" type="incorrect"><marker>تمادى</marker> فلان على فلان </example>
+    <example correction="تطاولت" type="incorrect"><marker>تماديت</marker> على فلان </example>
+    <example correction="تطاولوا" type="incorrect"><marker>تمادوا</marker> على فلان </example>
+    <example type="correct"> تطاول فلان على فلان </example>
+  </rule>
+
+ <!-- verb_237_tmEn_fy_Amr تَمَعَّنَ في الأمر -->
+  <rule id="verb_237_tmEn_fy_Amr" name="تمعن في أمر">
+    <pattern>
+      <marker>
+        <token inflected="yes" skip="1">تَمَعَّنَ</token>
+      </marker>
+      <token regexp="yes">&forms_fi;</token>
+    </pattern>
+    <message>(تَمَعَّن): تصاغَرَ وتذلَّل, أنعم النظر في الأمر= أطال الفِكرة فيه، أَمْعَنَ النظر في الأمر = بالَغَ في استقصائه 
+   <suggestion>أَمْعَنَ النظر</suggestion>
+   <suggestion>أنعم النظر</suggestion>
+</message>
+    <example correction="أَمْعَنَ النظر|أنعم النظر" type="incorrect"><marker>تمعن</marker> في الامر </example>
+    <example type="correct"> أنعم النظر في الأمر = أطال الفِكرة فيه </example>
+    <example type="correct"> أَمْعَنَ النظر في الأمر = بالَغَ في استقصائه </example>
+  </rule>
+  <!-- verb_239_tnAzl_En تنازل عن -->
+  <rule id="verb_239_tnAzl_En" name="تنازل عن">
+    <pattern>
+      <marker>
+        <token inflected="yes" skip="1">تَنَازَلَ</token>
+      </marker>
+      <token regexp="yes">&forms_3an;</token>
+    </pattern>
+    <message>يفضل أن يقال: 
+   <suggestion><match no="1" regexp_match="تنازل" regexp_replace="نزل"/></suggestion>
+</message>
+    <example correction="نزل" type="incorrect"><marker>تنازل</marker> فلان عن حقه </example>
+    <example type="correct"> نزل فلانٌ عن حقِّه </example>
+  </rule>
+
+<!-- verb_240_nqS_tjArb تنقصه التجارب -->
+  <rule id="verb_240_nqS_tjArb" name="نقص تجارب">
+    <pattern>
+      <marker>
+        <token inflected="yes" skip="1">نَقَصَ</token>
+      </marker>
+      <token inflected="yes" postag="N.*;--.?" postag_regexp="yes" regexp="yes">حكمة|خبرة|تجربة|تجارب</token>
+    </pattern>
+    <message>يفضل أن يقال: تعوزه التجارب والخبرة بدلا من تنقصه. 
+   <suggestion>تُعْوِزُه</suggestion>
+</message>
+    <example correction="تُعْوِزُه" type="incorrect">هو عالم فذ ولكن <marker>تنقصه</marker> التجارب </example>
+    <example type="correct"> هو عالِمٌ فذ ولكن تُعْوِزُهُ التجارب </example>
+  </rule>
+
  <!-- verb_241_twAzE_fymA_bynhm توازعوه فيما بينهم -->
   <rule id="verb_241_twAzE_fymA_bynhm" name="توازع فيما بينهم">
     <pattern>
@@ -5063,99 +2940,53 @@
     <example correction="نصل" type="incorrect"><marker>جرد</marker> لون القميص </example>
     <example type="correct"> نَصَلَ لونُه </example>
   </rule>
-=======
-    <!-- verb_241_twAzE_fymA_bynhm توازعوه فيما بينهم -->
-    <rule id="verb_241_twAzE_fymA_bynhm" name="توازع فيما بينهم">
-      <pattern>
-        <marker>
-          <token regexp="yes">(&conj;)?(&verb_prefixes;)?توازع.*</token>
-        </marker>
-      </pattern>
-      <message>ليس في العربية (توازع) بل توزّع
-        <suggestion><match no="1" regexp_match="توازع" regexp_replace="توزّع"/></suggestion>
-      </message>
-      <example correction="توزّعوه" type="incorrect"><marker>توازعوه</marker> فيما بينهم </example>
-      <example type="correct"> توزَّعوه فيما بينهم </example>
-    </rule>
-    <!-- verb_242_twlj_Amr_bnfsh تولّج الأمرَ بنفسه -->
-    <rule id="verb_242_twlj_Amr_bnfsh" name="تولج أمر بنفسه">
-      <pattern>
-        <marker>
-          <token inflected="yes" skip="1">تَوَلَّجَ</token>
-        </marker>
-          <token inflected="yes" postag="N.*;--.?" postag_regexp="yes">أمر</token>
-      </pattern>
-      <message>(تولّج): دخل
-        <suggestion>تولّى</suggestion>
-    <!-- Todo: conjugate -->
-        <suggestion><match no="1" regexp_match="تولج" regexp_replace="تقلّد"/></suggestion>
-      </message>
-      <example correction="تولّى|تقلّد" type="incorrect"><marker>تولج</marker> الأمر بنفسه </example>
-      <example type="correct"> تولّى / تقلّد / الأمرَ بنفسه </example>
-    </rule>
-    <!-- verb_243_jrd_lwn_AlqmyS جَرَدَ لونُ القميص -->
-    <rule id="verb_243_jrd_lwn_AlqmyS" name="جرد لون القميص">
-      <pattern>
-        <marker>
-          <token inflected="yes" skip="1">جَرَدَ</token>
-        </marker>
-          <token inflected="yes" postag="N.*;--.?" postag_regexp="yes">لون</token>
-      </pattern>
-      <message>(جَرِدَ الثوبُ): أَخْلَق. (جَرَد): قَشَر
-        <suggestion><match no="1" regexp_match="جرد" regexp_replace="نصل"/></suggestion>
-      </message>
-      <example correction="نصل" type="incorrect"><marker>جرد</marker> لون القميص </example>
-      <example type="correct"> نَصَلَ لونُه </example>
-    </rule>
->>>>>>> 6a3254d1
-
-    <!-- verb_244_HlqAHlq_dhqn حلقت ذقَنه | حلق ذقنه -->
-    <rule id="verb_244_HlqAHlq_dhqn" name="حلق¦أحلق ذقن">
-      <pattern>
-        <marker>
-          <token inflected="yes" skip="1">حَلَقَ</token>
-        </marker>
-          <token inflected="yes" postag="N.*;--.?" postag_regexp="yes">ذقن</token>
-      </pattern>
-      <message>(الذقَن): مجتمع اللَّحْيَيْن من أسفلهما. (اللِّحية): شعر الخدَّين والذقَن
-        <suggestion>لِحية</suggestion>
-    <!-- Todo: conjugate -->
-      </message>
-      <example correction="لِحية" type="incorrect"><marker>حلقت</marker> ذقني </example>
-      <example type="correct"> حلقتُ لِحيتي </example>
-    </rule>
-    <!-- verb_245_dAhm_Edw داهَمَنا العدوُّ -->
-    <rule id="verb_245_dAhm_Edw" name="داهم عدو">
-      <pattern>
-        <marker>
-          <token inflected="yes" skip="1">دَاهَمَ</token>
-        </marker>
-          <token inflected="yes" postag="N.*;--.?" postag_regexp="yes">عدو</token>
-      </pattern>
-      <message>يفضل أن يقال:
-        <suggestion><match no="1" regexp_match="داهم" regexp_replace="دهم"/></suggestion>
-      </message>
-      <example correction="دهمنا" type="incorrect"><marker>داهمنا</marker> العدو </example>
-      <example type="correct"> دَهَمَنا العدوُّ </example>
-    </rule>
-
-    <!-- verb_246_dAwl_fy_Amr دَاوَلَهُ في الأمرِ -->
-    <rule id="verb_246_dAwl_fy_Amr" name="داول في أمر">
-      <pattern>
-        <marker>
-          <token inflected="yes" skip="1">دَاوَلَ</token>
-        </marker>
-          <token regexp="yes">&forms_fi;</token>
-      </pattern>
-      <message>(داوَل الشيءَ بينهم): جعله متداولاً، تارة لهؤلاء وتارة لهؤلاء
-        <suggestion><match no="1" regexp_match="داول" regexp_replace="شاور"/></suggestion>
-        <suggestion><match no="1" regexp_match="داول" regexp_replace="باحث"/></suggestion>
-      </message>
-      <example correction="شاوره|باحثه" type="incorrect"><marker>داوله</marker> في الأمر </example>
-      <example type="correct"> شَاوَرَهُ / باحثَه في الأمرِ </example>
-    </rule>
-
-<<<<<<< HEAD
+
+  <!-- verb_244_HlqAHlq_dhqn حلقت ذقَنه | حلق ذقنه -->
+  <rule id="verb_244_HlqAHlq_dhqn" name="حلق¦أحلق ذقن">
+    <pattern>
+      <marker>
+        <token inflected="yes" skip="1">حَلَقَ</token>
+      </marker>
+      <token inflected="yes" postag="N.*;--.?" postag_regexp="yes">ذقن</token>
+    </pattern>
+    <message>(الذقَن): مجتمع اللَّحْيَيْن من أسفلهما. (اللِّحية): شعر الخدَّين والذقَن 
+   <suggestion>لِحية</suggestion>
+ <!-- Todo: conjugate -->
+</message>
+    <example correction="لِحية" type="incorrect"><marker>حلقت</marker> ذقني </example>
+    <example type="correct"> حلقتُ لِحيتي </example>
+  </rule>
+ <!-- verb_245_dAhm_Edw داهَمَنا العدوُّ -->
+  <rule id="verb_245_dAhm_Edw" name="داهم عدو">
+    <pattern>
+      <marker>
+        <token inflected="yes" skip="1">دَاهَمَ</token>
+      </marker>
+      <token inflected="yes" postag="N.*;--.?" postag_regexp="yes">عدو</token>
+    </pattern>
+    <message>يفضل أن يقال: 
+   <suggestion><match no="1" regexp_match="داهم" regexp_replace="دهم"/></suggestion>
+</message>
+    <example correction="دهمنا" type="incorrect"><marker>داهمنا</marker> العدو </example>
+    <example type="correct"> دَهَمَنا العدوُّ </example>
+  </rule>
+
+ <!-- verb_246_dAwl_fy_Amr دَاوَلَهُ في الأمرِ -->
+  <rule id="verb_246_dAwl_fy_Amr" name="داول في أمر">
+    <pattern>
+      <marker>
+        <token inflected="yes" skip="1">دَاوَلَ</token>
+      </marker>
+      <token regexp="yes">&forms_fi;</token>
+    </pattern>
+    <message>(داوَل الشيءَ بينهم): جعله متداولاً، تارة لهؤلاء وتارة لهؤلاء 
+   <suggestion><match no="1" regexp_match="داول" regexp_replace="شاور"/></suggestion>
+   <suggestion><match no="1" regexp_match="داول" regexp_replace="باحث"/></suggestion>
+</message>
+    <example correction="شاوره|باحثه" type="incorrect"><marker>داوله</marker> في الأمر </example>
+    <example type="correct"> شَاوَرَهُ / باحثَه في الأمرِ </example>
+  </rule>
+
   <!-- verb_247_dlf_sqf دَلَفَ السقفُ -->
   <rule id="verb_247_dlf_sqf" name="دلف سقف">
     <pattern>
@@ -5176,62 +3007,39 @@
     <pattern>
       <marker>
         <token regexp="yes">(&conj;)?(&verb_prefixes;)?(دهس|دهست)(&verb_encletics;)?</token>
-=======
-    <!-- verb_247_dlf_sqf دَلَفَ السقفُ -->
-    <rule id="verb_247_dlf_sqf" name="دلف سقف">
-      <pattern>
-        <marker>
-          <token regexp="yes">(&conj;)?(&verb_prefixes;)?(دلف|دلفت)</token>
-        </marker>
-          <token inflected="yes" postag="N.*;--.?" postag_regexp="yes" regexp="yes">سقوف|سقف</token>
-      </pattern>
-      <message>(دَلَفَ الشيخُ): مشى مَشْياً بَطيئاً كمَن يَزحَف
-        <suggestion>وَكَفَ</suggestion>
-      </message>
-      <example correction="وَكَفَ" type="incorrect"><marker>دلف</marker> السقف </example>
-      <example type="correct"> وَكَفَ السقفُ </example>
-    </rule>
-
-    <!-- verb_248_dhs_syArt دَهَسَتْهُ السيارةُ -->
-    <rule id="verb_248_dhs_syArt" name="دهسته السيارة">
-      <pattern>
-        <marker>
-          <token regexp="yes">(&conj;)?(&verb_prefixes;)?(دهس|دهست)(&verb_encletics;)?</token>
->>>>>>> 6a3254d1
-
-        </marker>
-          <token inflected="yes" postag="N.*;--.?" postag_regexp="yes">سيارة</token>
-      </pattern>
-      <message>يفضل أن يقال:
-        <suggestion><match no="1" regexp_match="دهس" regexp_replace="دعس"/></suggestion>
-      </message>
-      <example correction="دعسته" type="incorrect"><marker>دهسته</marker> السيارة </example>
-      <example type="correct"> دَعَسَتْهُ السيارةُ </example>
-    </rule>
-
-    <!-- verb_249_rtArthA_thwb رَتا الثوب | رَثا الثوبَ -->
-    <rule id="verb_249_rtA_rthA_thwb" name="رتا|رثا ثوب">
-      <pattern>
-        <marker>
-          <token inflected="yes" regexp="yes" skip="1">رَتَا|رَثَا</token>
-        </marker>
-          <token inflected="yes" postag="N.*;--.?" postag_regexp="yes">ثوب</token>
-      </pattern>
-      <message>(رَتا الرجُلُ): خَطَا. (رَثاه): بَكاهُ وعَدَّدَ مَحاسِنَه
-        <suggestion><match no="1" regexp_match="رت|رث" regexp_replace="رف"/></suggestion>
-        <suggestion><match no="1" regexp_match="رتا|رتو|رتي|رثا|رثو|رثي|رث|رت" regexp_replace="رفأ"/></suggestion>
-      </message>
-      <example correction="رفا|رفأ" type="incorrect"><marker>رتا</marker>   الثوب </example>
-      <example correction="رفا|رفأ" type="incorrect"><marker>رثا</marker>  الثوب </example>
-      <example correction="رفوت|رفأت" type="incorrect"><marker>رتوت</marker>   الثوب </example>
-      <example correction="رفوت|رفأت" type="incorrect"><marker>رثوت</marker>  الثوب </example>
-      <example correction="يرفو|يرفأ" type="incorrect"><marker>يرتو</marker>   الثوب </example>
-      <example correction="يرفو|يرفأ" type="incorrect"><marker>يرثو</marker>  الثوب </example>
-      <example correction="يرف|يرفأ" type="incorrect"><marker>يرت</marker>   الثوب </example>
-      <example correction="يرف|يرفأ" type="incorrect"><marker>يرث</marker>  الثوب </example>
-      <example type="correct"> رَفا الثوب أو رَفأَ الثوبَ </example>
-
-<<<<<<< HEAD
+
+      </marker>
+      <token inflected="yes" postag="N.*;--.?" postag_regexp="yes">سيارة</token>
+    </pattern>
+    <message>يفضل أن يقال: 
+   <suggestion><match no="1" regexp_match="دهس" regexp_replace="دعس"/></suggestion>
+</message>
+    <example correction="دعسته" type="incorrect"><marker>دهسته</marker> السيارة </example>
+    <example type="correct"> دَعَسَتْهُ السيارةُ </example>
+  </rule>
+
+ <!-- verb_249_rtArthA_thwb رَتا الثوب | رَثا الثوبَ -->
+  <rule id="verb_249_rtA_rthA_thwb" name="رتا|رثا ثوب">
+    <pattern>
+      <marker>
+        <token inflected="yes" regexp="yes" skip="1">رَتَا|رَثَا</token>
+      </marker>
+      <token inflected="yes" postag="N.*;--.?" postag_regexp="yes">ثوب</token>
+    </pattern>
+    <message>(رَتا الرجُلُ): خَطَا. (رَثاه): بَكاهُ وعَدَّدَ مَحاسِنَه 
+   <suggestion><match no="1" regexp_match="رت|رث" regexp_replace="رف"/></suggestion>
+   <suggestion><match no="1" regexp_match="رتا|رتو|رتي|رثا|رثو|رثي|رث|رت" regexp_replace="رفأ"/></suggestion>
+</message>
+    <example correction="رفا|رفأ" type="incorrect"><marker>رتا</marker>   الثوب </example>
+    <example correction="رفا|رفأ" type="incorrect"><marker>رثا</marker>  الثوب </example>
+    <example correction="رفوت|رفأت" type="incorrect"><marker>رتوت</marker>   الثوب </example>
+    <example correction="رفوت|رفأت" type="incorrect"><marker>رثوت</marker>  الثوب </example>
+    <example correction="يرفو|يرفأ" type="incorrect"><marker>يرتو</marker>   الثوب </example>
+    <example correction="يرفو|يرفأ" type="incorrect"><marker>يرثو</marker>  الثوب </example>
+    <example correction="يرف|يرفأ" type="incorrect"><marker>يرت</marker>   الثوب </example>
+    <example correction="يرف|يرفأ" type="incorrect"><marker>يرث</marker>  الثوب </example>
+    <example type="correct"> رَفا الثوب أو رَفأَ الثوبَ </example>
+
   </rule>
  <!-- verb_251_rDkh_l رَضَخَ لمشيئته -->
   <rule id="verb_251_rDkh_l" name="رضخ ل">
@@ -5409,294 +3217,114 @@
     <example correction="رَشَوْت" type="incorrect"><marker>رشيت</marker> فلانا </example>
     <example type="correct"> رَشَوْتُ فلاناً </example>
   </rule>
-=======
-    </rule>
-    <!-- verb_251_rDkh_l رَضَخَ لمشيئته -->
-    <rule id="verb_251_rDkh_l" name="رضخ ل">
-      <pattern>
-        <marker>
-          <token inflected="yes" skip="1">رَضَخَ</token>
-        </marker>
-        <or>
-          <token regexp="yes">&forms_lih;</token>
-          <token postag="N.*;-L.?" postag_regexp="yes"/>
-        </or>
-      </pattern>
-      <message>(رَضَخَ الشيءَ): كَسَرَه
-        <suggestion><match no="1" regexp_match="رضخ" regexp_replace="خضع"/></suggestion>
-        <suggestion>أذعن يذعن</suggestion>
-        <suggestion>عَنَا يَعْنو</suggestion>
-    <!-- Todo: conjugate -->
-      </message>
-      <example correction="يخضع|أذعن يذعن|عَنَا يَعْنو" type="incorrect"><marker>يرضخ</marker> لمشيئته </example>
-      <example type="correct"> خَضَعَ / أَذْعَنَ / عَنَا لمشيئته </example>
-    </rule>
-    <!-- verb_252_sHb_shkwa سَحَبَ شكوى -->
-    <rule id="verb_252_sHb_shkwa" name="سحب شكوى">
-      <pattern>
-        <marker>
-          <token inflected="yes" skip="1">سَحَبَ</token>
-        </marker>
-          <token inflected="yes" postag="N.*;--.?" postag_regexp="yes">شكوى</token>
-      </pattern>
-      <message>(سحب الشيءَ): جَرَّهُ على وجه الأرض
-        <suggestion>اسْتَرَدّ</suggestion>
-    <!-- Todo: conjugate -->
-      </message>
-      <example correction="اسْتَرَدّ" type="incorrect"><marker>سحب</marker> شكواه </example>
-      <example type="correct"> اسْتَرَدَّ شكواه </example>
-    </rule>
-
-    <!-- verb_254_shHn_bDAEt_2la شُحِنَتِ البضاعةُ إلى -->
-    <rule id="verb_254_shHn_bDAEt_2la" name="شُحِنَتِ البضاعةُ إلى">
-      <pattern>
-        <marker>
-          <token inflected="yes" skip="1">شَحَنَ</token>
-        </marker>
-          <token inflected="yes" postag="N.*;--.?" postag_regexp="yes" regexp="yes">بضاعة|بضائع</token>
-          <token regexp="yes">&forms_ila;</token>
-      </pattern>
-      <message>(شُحِنت السفينةُ بالبضاعة): مُلِئت بالبضاعة
-        <suggestion><match no="1" regexp_match="شحن" regexp_replace="حمل"/></suggestion>
-        <suggestion><match no="1" regexp_match="شحن" regexp_replace="نقل"/></suggestion>
-      </message>
-      <example correction="حملت|نقلت" type="incorrect"><marker>شحنت</marker> البضاعة إلى السفينة </example>
-      <example type="correct"> حُمِلَتْ البضاعةُ إلى السفينة </example>
-      <example type="correct"> نُقِلَتْ البضاعةُ إلى السفينة </example>
-    </rule>
-    <!-- verb_255_shE_shms شَعَّتِ الشمسُ -->
-    <rule id="verb_255_shE_shms" name="شع شمس">
-      <pattern>
-        <marker>
-          <token regexp="yes">(&conj;)?(شع|شعت)</token>
-        </marker>
-          <token inflected="yes" postag="N.*;--.?" postag_regexp="yes" skip="1">شمس</token>
-      </pattern>
-      <message>(شعَّ): تفرَّق وانتشر
-        <suggestion><match no="1" regexp_match="شع" regexp_replace="أَشَعّ"/></suggestion>
-      </message>
-      <example correction="أَشَعّت" type="incorrect"><marker>شعت</marker> الشمس </example>
-      <example type="correct"> أَشَعَّتِ الشمسُ </example>
-    </rule>
-    <!-- verb_256_SlH_AkhTA2 صَلَّحَ أخطاءَ -->
-    <rule id="verb_256_SlH_AkhTA2" name="صلح أخطاء">
-      <pattern>
-        <marker>
-          <token inflected="yes" skip="1">صَلَّحَ</token>
-        </marker>
-          <token inflected="yes" postag="N.*;--.?" postag_regexp="yes" regexp="yes">خطأ|أخطاء|غلط|أغلاط</token>
-      </pattern>
-      <message>يفضل أن يقال:
-        <suggestion><match no="1" regexp_match="صلح" regexp_replace="صحّح"/></suggestion>
-      </message>
-      <example correction="صحّح" type="incorrect"><marker>صلح</marker> أخطاء الكتاب </example>
-      <example type="correct"> صَحَّحَ أخطاءَ الكتاب </example>
-    </rule>
-    <!-- verb_257_SlH_syArt صَلَّحَ السيَّارةَ -->
-    <rule id="verb_257_SlH_syArt" name="صلح سيارة">
-      <antipattern>
-        <marker>
-          <token inflected="yes" postag="V.*;.*p.?.?;.*" postag_regexp="yes" skip="1">أَصْلَحَ</token>
-        </marker>
-          <token inflected="yes" postag="N.*;--.?" postag_regexp="yes">سيارة</token>
-      </antipattern>
-      <pattern>
-        <marker>
-          <token inflected="yes" postag="V.*;.*p.?.?;.*" postag_regexp="yes" skip="1">صَلَّحَ
-            <exception inflected="yes" scope="previous">أَصْلَحَ</exception></token>
-        </marker>
-          <token inflected="yes" postag="N.*;--.?" postag_regexp="yes">سيارة</token>
-      </pattern>
-      <message>يفضل أن يقال:
-        <suggestion><match no="1" regexp_match="صلح" regexp_replace="أصلح"/></suggestion>
-      </message>
-      <example correction="أصلح" type="incorrect"><marker>صلح</marker> السيارة </example>
-      <example correction="أصلحتم" type="incorrect"><marker>صلحتم</marker> السيارة </example>
-      <example type="correct"> أَصْلَحَ السيارةَ </example>
-      <example type="correct"> يُصْلحون السيارةَ </example>
-    </rule>
-    <!-- verb_261_gAfl_lS غافَلَ اللصُّ -->
-    <rule id="verb_261_gAfl_lS" name="غافل لص">
-      <pattern>
-        <marker>
-          <token regexp="yes">(&conj;)?(&verb_prefixes;)?(غافل)(&verb_encletics;)?</token>
-        </marker>
-          <token inflected="yes" postag="N.*;--.?" postag_regexp="yes" regexp="yes">لص|لصوص</token>
-      </pattern>
-      <message>يفضل أن يقال:
-        <suggestion><match no="1" regexp_match="غافل" regexp_replace="تغفّل"/></suggestion>
-      </message>
-      <example correction="تغفّل" type="incorrect"><marker>غافل</marker> اللص الحارس ودخل البيت </example>
-      <example type="correct"> تغفَّلَ اللصُّ الحارسَ ودخلَ البيتَ </example>
-    </rule>
-    <!-- verb_262_gTa_mqAl غَطَّى المقالُ -->
-    <rule id="verb_262_gTa_mqAl" name="غطى مقال">
-      <pattern>
-        <marker>
-          <token inflected="yes">غَطَّى</token>
-        </marker>
-          <token inflected="yes" postag="N.*;--.?" postag_regexp="yes">مقال</token>
-      </pattern>
-      <message>يفضل أن يقال:
-        <suggestion><match no="1" regexp_match="غطى|غطي|غط" regexp_replace="شمل"/></suggestion>
-      </message>
-      <example correction="شمل" type="incorrect"><marker>غطى</marker> المقال النقاط المطلوبة </example>
-      <example correction="يشمل" type="incorrect"><marker>يغطي</marker> المقال النقاط المطلوبة </example>
-      <example correction="يشمل" type="incorrect">لم <marker>يغط</marker> المقال النقاط المطلوبة </example>
-      <example type="correct"> شمل المقالُ النِّقاطَ المطلوبة </example>
-    </rule>
-    <!-- verb_200_AHATh_ElmA أَحَاطَهُ عِلْماً -->
-    <rule id="verb_200_AHATh_ElmA" name="أحاطه علما">
-      <pattern>
-        <marker>
-          <token inflected="yes" postag="V.*;.*p.?.?;--H" postag_regexp="yes" skip="1">أَحَاطَ</token>
-        </marker>
-          <token>علما</token>
-      </pattern>
-      <message>(أحاط) فعلٌ لازم
-        <suggestion><match no="1" regexp_match="أحاط|أحط" regexp_replace="أعلم"/></suggestion>
-      </message>
-      <example correction="أعلمه" type="incorrect"><marker>أحاطه</marker> علما </example>
-      <example type="correct"> أَعْلَمَهُ </example>
-    </rule>
-    <!-- verb_200_AHATh_ElmA أَحَاطَهُ عِلْماً -->
-    <rule id="verb_200_AHATh_ElmA_2" name="أحاطه علما">
-      <pattern>
-        <marker>
-          <token inflected="yes" postag="V.*;.*f.?.?;--H" postag_regexp="yes" skip="1">أَحَاطَ</token>
-        </marker>
-          <token>علما</token>
-      </pattern>
-      <message>(أحاط) فعلٌ لازم
-        <suggestion><match no="1" regexp_match="حيط|حط" regexp_replace="علم"/></suggestion>
-      </message>
-      <example correction="يعلمه" type="incorrect"><marker>يحيطه</marker> علما </example>
-      <example correction="يعلمه" type="incorrect">لم <marker>يحطه</marker> علما </example>
-      <example type="correct"> يعْلَمَهُ </example>
-    </rule>
-    <!-- verb_250_rshyt_flAnA رَشَيْتُ فلاناً -->
-    <rule id="verb_250_rshyt_flAnA" name="رشيت فلانا">
-      <pattern>
-        <marker>
-          <token regexp="yes">(&conj;)?رشيت(ما|م)?</token>
-        </marker>
-      </pattern>
-      <message>يفضل أن يقال:
-        <suggestion><match no="1" regexp_match="رشيت" regexp_replace="رَشَوْت"/></suggestion>
-      </message>
-      <example correction="رَشَوْت" type="incorrect"><marker>رشيت</marker> فلانا </example>
-      <example type="correct"> رَشَوْتُ فلاناً </example>
-    </rule>
->>>>>>> 6a3254d1
-
-    <!-- verb_265_fls_AltAjr فَلَّسَ التاجرُ -->
-    <rule id="verb_265_fls_AltAjr" name="فلس التاجر">
-      <antipattern>
-        <marker>
-          <token inflected="yes">أَفْلَسَ</token>
-        </marker>
-          <token inflected="yes" postag="N.*;--.?" postag_regexp="yes">تاجر</token>
-      </antipattern>
-      <pattern>
-        <marker>
-          <token inflected="yes">فَلَّسَ</token>
-        </marker>
-          <token inflected="yes" postag="N.*;--.?" postag_regexp="yes">تاجر</token>
-      </pattern>
-      <message>(فَلَّسَ القاضي التاجرَ): حَكَمَ بإفلاسه
-        <suggestion>أفلس</suggestion>
-      </message>
-      <example correction="أفلس" type="incorrect"><marker>فلس</marker> التاجر </example>
-      <example type="correct"> أَفْلَسَ التاجرُ </example>
-      <example type="correct">  يفلس التاجرُ </example>
-    </rule>
-    <!-- verb_266_qrf_mn قَرِفَ من -->
-    <rule id="verb_266_qrf_mn" name="قرف من">
-      <pattern>
-        <marker>
-          <token inflected="yes" postag="V.*;.*(p|i).?.?;.*" postag_regexp="yes" skip="1">قَرِفَ</token>
-        </marker>
-          <token regexp="yes">&forms_min;</token>
-      </pattern>
-      <message>(قَرِفَ فلانٌ): دَانَى المرضَ
-        <suggestion><match no="1" regexp_match="قرف" regexp_replace="اشْمَأَزّ"/></suggestion>
-      </message>
-      <example correction="اشْمَأَزّ" type="incorrect"><marker>قرف</marker> منه </example>
-      <example type="correct"> اشْمَأَزَّ منه </example>
-    </rule>
-    <!-- verb_266_qrf_mn قَرِفَ من -->
-    <rule id="verb_266_qrf_mn_2" name="قرف من">
-      <pattern>
-        <marker>
-          <token inflected="yes" postag="V.*;.*f.?.?;.*" postag_regexp="yes" skip="1">قَرِفَ</token>
-        </marker>
-          <token regexp="yes">&forms_min;</token>
-      </pattern>
-      <message>(قَرِفَ فلانٌ): دَانَى المرضَ
-        <suggestion><match no="1" regexp_match="قرف" regexp_replace="شْمَئِزّ"/></suggestion>
-      </message>
-      <example correction="يشْمَئِزّ" type="incorrect"><marker>يقرف</marker> منه </example>
-      <example type="correct"> يشمئز منه </example>
-    </rule>
-    <!-- verb_267_qfl_AlbAb قَفَلَ البابَ -->
-    <rule id="verb_267_qfl_AlbAb" name="قفل الباب">
-      <antipattern>
-        <marker>
-          <token inflected="yes" skip="1">أَقْفَلَ</token>
-        </marker>
-          <token inflected="yes" postag="N.*;--.?" postag_regexp="yes">باب</token>
-      </antipattern>
-      <pattern>
-        <marker>
-          <token inflected="yes" postag="V.*;.*p.?.?;.*" postag_regexp="yes" skip="1">قَفَلَ</token>
-        </marker>
-          <token inflected="yes" postag="N.*;--.?" postag_regexp="yes">باب</token>
-      </pattern>
-      <message>(قَفَل): رجع من سَفره. (أقْفَلَ البابَ): أغْلَقَه بالقفل
-        <suggestion><match no="1" regexp_match="قفل" regexp_replace="أَقْفَل"/></suggestion>
-      </message>
-      <example correction="أَقْفَل" type="incorrect"><marker>قفل</marker> الباب، فهو مقفول </example>
-      <example type="correct"> أَقْفَلَ البابَ، فهو مُقْفَلٌ </example>
-      <example type="correct"> يُقْفل البابَ، فهو مُقْفَلٌ </example>
-    </rule>
-
-    <!-- verb_269_kra_Albyt كَرَى البيتَ -->
-    <rule id="verb_269_kra_Albyt" name="كرى البيت">
-      <antipattern>
-        <marker>
-          <token inflected="yes" postag="V.*;*.p.?.?;.*" postag_regexp="yes" skip="1">أَكْرَى</token>
-        </marker>
-          <token inflected="yes" postag="N.*;--.?" postag_regexp="yes">بيت</token>
-      </antipattern>
-      <pattern>
-        <marker>
-          <token inflected="yes" postag="V.*;*.p.?.?;.*" postag_regexp="yes" skip="1">كَرَى</token>
-        </marker>
-          <token inflected="yes" postag="N.*;--.?" postag_regexp="yes">بيت</token>
-      </pattern>
-      <message>(كَرَى الأرضَ): حَفَرَهَا. (كَرِيَ الرجلُ): نَعَسَ أو نامَ
-        <suggestion><match no="1" regexp_match="كر" regexp_replace="أكر"/></suggestion>
-      </message>
-      <example correction="أكرى" type="incorrect"><marker>كرى</marker> البيت </example>
-      <example correction="أكريت" type="incorrect"><marker>كريت</marker> البيت </example>
-      <example type="correct"> أَكْرَى البيتَ </example>
-    </rule>
-    <!-- verb_270_ksr_AlqAnwn كَسَرَ القانونَ -->
-    <rule id="verb_270_ksr_AlqAnwn" name="كسر القانون">
-      <pattern>
-        <marker>
-          <token inflected="yes" skip="1">كَسَرَ</token>
-        </marker>
-          <token inflected="yes" postag="N.*;--.?" postag_regexp="yes" regexp="yes">قاعدة|قواعد|قوانين|نظام|أنظمة|قانون</token>
-      </pattern>
-      <message>يفضل أن يقال:
-        <suggestion><match no="1" regexp_match="كسر" regexp_replace="خالف"/></suggestion>
-      </message>
-      <example correction="خالف" type="incorrect"><marker>كسر</marker> القانون </example>
-      <example type="correct"> خَالفَ القانونَ </example>
-    </rule>
-
-<<<<<<< HEAD
+
+ <!-- verb_265_fls_AltAjr فَلَّسَ التاجرُ -->
+  <rule id="verb_265_fls_AltAjr" name="فلس التاجر">
+    <antipattern>
+      <marker>
+        <token inflected="yes">أَفْلَسَ</token>
+      </marker>
+      <token inflected="yes" postag="N.*;--.?" postag_regexp="yes">تاجر</token>
+    </antipattern>
+    <pattern>
+      <marker>
+        <token inflected="yes">فَلَّسَ</token>
+      </marker>
+      <token inflected="yes" postag="N.*;--.?" postag_regexp="yes">تاجر</token>
+    </pattern>
+    <message>(فَلَّسَ القاضي التاجرَ): حَكَمَ بإفلاسه 
+   <suggestion>أفلس</suggestion>
+</message>
+    <example correction="أفلس" type="incorrect"><marker>فلس</marker> التاجر </example>
+    <example type="correct"> أَفْلَسَ التاجرُ </example>
+    <example type="correct">  يفلس التاجرُ </example>
+  </rule>
+ <!-- verb_266_qrf_mn قَرِفَ من -->
+  <rule id="verb_266_qrf_mn" name="قرف من">
+    <pattern>
+      <marker>
+        <token inflected="yes" postag="V.*;.*(p|i).?.?;.*" postag_regexp="yes" skip="1">قَرِفَ</token>
+      </marker>
+      <token regexp="yes">&forms_min;</token>
+    </pattern>
+    <message>(قَرِفَ فلانٌ): دَانَى المرضَ 
+   <suggestion><match no="1" regexp_match="قرف" regexp_replace="اشْمَأَزّ"/></suggestion>
+</message>
+    <example correction="اشْمَأَزّ" type="incorrect"><marker>قرف</marker> منه </example>
+    <example type="correct"> اشْمَأَزَّ منه </example>
+  </rule>
+ <!-- verb_266_qrf_mn قَرِفَ من -->
+  <rule id="verb_266_qrf_mn_2" name="قرف من">
+    <pattern>
+      <marker>
+        <token inflected="yes" postag="V.*;.*f.?.?;.*" postag_regexp="yes" skip="1">قَرِفَ</token>
+      </marker>
+      <token regexp="yes">&forms_min;</token>
+    </pattern>
+    <message>(قَرِفَ فلانٌ): دَانَى المرضَ 
+   <suggestion><match no="1" regexp_match="قرف" regexp_replace="شْمَئِزّ"/></suggestion>
+</message>
+    <example correction="يشْمَئِزّ" type="incorrect"><marker>يقرف</marker> منه </example>
+    <example type="correct"> يشمئز منه </example>
+  </rule>
+ <!-- verb_267_qfl_AlbAb قَفَلَ البابَ -->
+  <rule id="verb_267_qfl_AlbAb" name="قفل الباب">
+    <antipattern>
+      <marker>
+        <token inflected="yes" skip="1">أَقْفَلَ</token>
+      </marker>
+      <token inflected="yes" postag="N.*;--.?" postag_regexp="yes">باب</token>
+    </antipattern>
+    <pattern>
+      <marker>
+        <token inflected="yes" postag="V.*;.*p.?.?;.*" postag_regexp="yes" skip="1">قَفَلَ</token>
+      </marker>
+      <token inflected="yes" postag="N.*;--.?" postag_regexp="yes">باب</token>
+    </pattern>
+    <message>(قَفَل): رجع من سَفره. (أقْفَلَ البابَ): أغْلَقَه بالقفل 
+   <suggestion><match no="1" regexp_match="قفل" regexp_replace="أَقْفَل"/></suggestion>
+</message>
+    <example correction="أَقْفَل" type="incorrect"><marker>قفل</marker> الباب، فهو مقفول </example>
+    <example type="correct"> أَقْفَلَ البابَ، فهو مُقْفَلٌ </example>
+    <example type="correct"> يُقْفل البابَ، فهو مُقْفَلٌ </example>
+  </rule>
+ 
+<!-- verb_269_kra_Albyt كَرَى البيتَ -->
+  <rule id="verb_269_kra_Albyt" name="كرى البيت">
+    <antipattern>
+      <marker>
+        <token inflected="yes" postag="V.*;*.p.?.?;.*" postag_regexp="yes" skip="1">أَكْرَى</token>
+      </marker>
+      <token inflected="yes" postag="N.*;--.?" postag_regexp="yes">بيت</token>
+    </antipattern>
+    <pattern>
+      <marker>
+        <token inflected="yes" postag="V.*;*.p.?.?;.*" postag_regexp="yes" skip="1">كَرَى</token>
+      </marker>
+      <token inflected="yes" postag="N.*;--.?" postag_regexp="yes">بيت</token>
+    </pattern>
+    <message>(كَرَى الأرضَ): حَفَرَهَا. (كَرِيَ الرجلُ): نَعَسَ أو نامَ 
+   <suggestion><match no="1" regexp_match="كر" regexp_replace="أكر"/></suggestion>
+</message>
+    <example correction="أكرى" type="incorrect"><marker>كرى</marker> البيت </example>
+    <example correction="أكريت" type="incorrect"><marker>كريت</marker> البيت </example>
+    <example type="correct"> أَكْرَى البيتَ </example>
+  </rule>
+<!-- verb_270_ksr_AlqAnwn كَسَرَ القانونَ -->
+  <rule id="verb_270_ksr_AlqAnwn" name="كسر القانون">
+    <pattern>
+      <marker>
+        <token inflected="yes" skip="1">كَسَرَ</token>
+      </marker>
+      <token inflected="yes" postag="N.*;--.?" postag_regexp="yes" regexp="yes">قاعدة|قواعد|قوانين|نظام|أنظمة|قانون</token>
+    </pattern>
+    <message>يفضل أن يقال: 
+   <suggestion><match no="1" regexp_match="كسر" regexp_replace="خالف"/></suggestion>
+</message>
+    <example correction="خالف" type="incorrect"><marker>كسر</marker> القانون </example>
+    <example type="correct"> خَالفَ القانونَ </example>
+  </rule>
+
 <!-- verb_272_ljm_AljwAd لَجَمَ الجوادَ -->
   <rule id="verb_272_ljm_AljwAd" name="لجم الجواد">
     <antipattern>
@@ -5896,244 +3524,42 @@
     <example correction="يشعل|يوقد" type="incorrect"><marker>يولع</marker> النار </example>
     <example type="correct"> يشْعل  النار/ يوْقَدَ النارَ </example>
   </rule>
-=======
-    <!-- verb_272_ljm_AljwAd لَجَمَ الجوادَ -->
-    <rule id="verb_272_ljm_AljwAd" name="لجم الجواد">
-      <antipattern>
-        <marker>
-          <token inflected="yes" skip="1">أَلْجَمَ</token>
-        </marker>
-          <token inflected="yes" postag="N.*;--.?" postag_regexp="yes" regexp="yes">جواد|جياد|حصان|أحصنة|فرس</token>
-      </antipattern>
-      <pattern>
-        <marker>
-          <token inflected="yes" postag="V.*;.*p.?.?;.*" postag_regexp="yes" skip="1">لَجَمَ</token>
-        </marker>
-          <token inflected="yes" postag="N.*;--.?" postag_regexp="yes" regexp="yes">جواد|جياد|حصان|أحصنة|فرس</token>
-      </pattern>
-      <message>(لَجَمَ الثوبَ): خاطَه
-        <suggestion><match no="1" regexp_match="لجم" regexp_replace="ألجم"/></suggestion>
-      </message>
-      <example correction="ألجم" type="incorrect"><marker>لجم</marker> الجواد </example>
-      <example type="correct">  ألْجَمَ الجوادَ  باللجام</example>
-    </rule>
-    <!-- verb_273_lSq_Alwrq_bAlSmg لَصَقَ الورقَ بالصمغِ -->
-    <rule id="verb_273_lSq_Alwrq_bAlSmg" name="لصق الورق بالصمغ">
-      <antipattern>
-        <marker>
-          <token inflected="yes" skip="1">أَلْصَقَ</token>
-        </marker>
-          <token inflected="yes" postag="N.*;-B.?" postag_regexp="yes" regexp="yes">غراء|صمغ|لاصق</token>
-      </antipattern>
-      <pattern>
-        <marker>
-          <token inflected="yes" postag="V.*;.*p.?.?;.*" postag_regexp="yes" skip="1">لَصِقَ</token>
-        </marker>
-          <token inflected="yes" postag="N.*;-B.?" postag_regexp="yes" regexp="yes">غراء|صمغ|لاصق</token>
-      </pattern>
-      <message>(لَصِقَ الشيءُ بغيره): لَزِقَ به. وهو فعلٌ لازم
-        <suggestion><match no="1" regexp_match="لصق" regexp_replace="أَلْصَق"/></suggestion>
-      </message>
-      <example correction="أَلْصَق" type="incorrect"><marker>لصق</marker> الورق بالصمغ </example>
-      <example type="correct"> أَلْصَقَ الورقَ بالصمغِ </example>
-    </rule>
-    <!-- verb_274_lgA_AlmshrwE لَغَا المشروعَ -->
-    <rule id="verb_274_lgA_AlmshrwE" name="لغا المشروع">
-      <pattern>
-        <marker>
-          <token regexp="yes" skip="1">لغا|لغى|لغت|لغوا|لغيت</token>
-        </marker>
-          <token inflected="yes" postag="N.*;--.?" postag_regexp="yes">مشروع</token>
-      </pattern>
-      <message>(لغا الشيءُ): بَطَلَ، وهو فعلٌ لازم.. يقال: (بَطَلَ البيعُ، فالبيع باطلٌ/لاغٍ)
-        <suggestion>أَلْغَى</suggestion>
-      </message>
-      <example correction="أَلْغَى" type="incorrect"><marker>لغا</marker> خالد المشروع، فالمشروع لاغ </example>
-      <example type="correct"> أَلْغَى خالدٌ المشروعَ، فالمشروعُ مُلْغًى </example>
-    </rule>
-    <!-- verb_275_lfzh_AnfAsh لفظ أنفاسَه -->
-    <rule id="verb_275_lfzh_AnfAsh" name="لفظ أنفاسه">
-      <pattern>
-        <marker>
-          <token inflected="yes" skip="1">لَفَظَ</token>
-          <token inflected="yes" postag="N.*;--.?" postag_regexp="yes" regexp="yes">أنفاس|نفس</token>
-        </marker>
-      </pattern>
-      <message>يفضل أن يقال:
-        <suggestion>انقضت&nbsp;<match no="2"/></suggestion>
-        <suggestion>انقطعت&nbsp;<match no="2"/></suggestion>
-      </message>
-      <example correction="انقضت أنفاسه|انقطعت أنفاسه" type="incorrect"><marker>لفظ فلان أنفاسه</marker> </example>
-      <example correction="انقضت أنفاسي|انقطعت أنفاسي" type="incorrect"><marker>لفظت  أنفاسي</marker> </example>
-      <example type="correct"> انقضتْ أنفاسُ فلان </example>
-      <example type="correct">  انقطعتْ أنفاسُ فلان </example>
-    </rule>
-
-    <!-- verb_277_ngz_AldAbt نغز الدابةَ -->
-    <rule id="verb_277_ngz_AldAbt" name="نغز الدابة">
-      <pattern>
-        <marker>
-          <token inflected="yes" skip="1">نَغَزَ</token>
-        </marker>
-          <token inflected="yes" postag="N.*;--.?" postag_regexp="yes">دابة</token>
-      </pattern>
-      <message>يفضل أن يقال:
-        <suggestion><match no="1" regexp_match="نغز" regexp_replace="نخز"/></suggestion>
-      </message>
-      <example correction="نخز" type="incorrect"><marker>نغز</marker> الدابة بعصاه </example>
-      <example type="correct"> نخز الدابةَ بعصاه </example>
-    </rule>
-    <!-- verb_278_nfdh_Sbrh نَفَذَ صَبْرُهُ -->
-    <rule id="verb_278_nfdh_Sbrh" name="نـفذ صبره">
-      <pattern>
-        <marker>
-          <token inflected="yes">نَفَذَ</token>
-        </marker>
-          <token inflected="yes" postag="N.*;--.?" postag_regexp="yes">صبر</token>
-      </pattern>
-      <message>يفضل أن يقال:
-        <suggestion><match no="1" regexp_match="نفذ" regexp_replace="نفد"/></suggestion>
-      </message>
-      <example correction="نفد" type="incorrect"><marker>نفذ</marker> صبره </example>
-      <example type="correct"> نَفِدَ صَبْرُهُ </example>
-    </rule>
-    <!-- verb_280_hds_fy_AlAmr هَدَسَ في الأمر -->
-    <rule id="verb_280_hds_fy_AlAmr" name="هدس في الأمر">
-      <pattern>
-        <marker>
-          <token regexp="yes" skip="1">(&conj;)?(&verb_prefixes;)?(هدس|هدست)</token>
-          <token regexp="yes">&forms_fi;</token>
-          <token inflected="yes" postag="N.*;--.?" postag_regexp="yes" min="0">أمر</token>
-        </marker>
-      </pattern>
-      <message>يفضل أن يقال:
-        <suggestion><match no="1" regexp_match="هدس" regexp_replace="هجس"/>&nbsp;<match no="3"/>&nbsp;<match no="2"/></suggestion>
-      </message>
-      <example correction="هجس الأمر في" type="incorrect"><marker>هدس في الأمر</marker> </example>
-      <example type="correct"> هَجَسَ الأمرُ في صدره </example>
-    </rule>
-    <!-- verb_281_wjd_Elyh وَجَدَ عليه -->
-    <rule id="verb_281_wjd_Elyh" name="وجد عليه">
-      <pattern>
-        <marker>
-          <token inflected="yes" skip="1">وَجَدَ</token>
-        </marker>
-          <token regexp="yes">&forms_3ala;</token>
-      </pattern>
-      <message>(وجَدَ عليه): غَضِبَ عليه، (وَجَدَ به): أَحَبَّه
-        <suggestion><match no="1" regexp_match="وجد|يجد|جد" regexp_replace="حزن"/></suggestion>
-      </message>
-      <example correction="حزن" type="incorrect"><marker>وجد</marker> عليه </example>
-      <example type="correct"> حَزِنَ عليه </example>
-    </rule>
-    <!-- verb_282_wfa_Alkyl وَفَى الكَيْلَ -->
-    <rule id="verb_282_wfa_Alkyl" name="وفى الكيل">
-      <antipattern>
-        <marker>
-          <token inflected="yes" skip="1">أَوْفَى</token>
-        </marker>
-          <token inflected="yes" postag="N.*;--.?" postag_regexp="yes">كيل</token>
-      </antipattern>
-      <pattern>
-        <marker>
-          <token inflected="yes" postag="V.*;.*p.?.?;.*" postag_regexp="yes" skip="1">وَفَى</token>
-        </marker>
-          <token inflected="yes" postag="N.*;--.?" postag_regexp="yes">كيل</token>
-      </pattern>
-      <message>يفضل أن يقال:
-        <suggestion><match no="1" regexp_match="وف" regexp_replace="أوف"/></suggestion>
-      </message>
-      <example correction="أوفى" type="incorrect"><marker>وفى</marker> الكيل </example>
-      <example type="correct"> أَوْفَى الكيلَ </example>
-    </rule>
-    <!-- verb_283_wqdt_AlHTb وَقَدْتُ الحطبَ -->
-    <rule id="verb_283_wqdt_AlHTb" name="وقدت الحطب">
-      <antipattern>
-        <marker>
-          <token inflected="yes" skip="1">أوْقَدَ</token>
-        </marker>
-          <token inflected="yes" postag="N.*;--.?" postag_regexp="yes" regexp="yes">حطب|خشب</token>
-      </antipattern>
-      <pattern>
-        <marker>
-          <token inflected="yes" postag="V.*;.*p.?.?;.*" postag_regexp="yes" skip="1">وَقَّدَ</token>
-        </marker>
-          <token inflected="yes" postag="N.*;--.?" postag_regexp="yes" regexp="yes">حطب|خشب</token>
-      </pattern>
-      <message>يفضل أن يقال:
-        <suggestion><match no="1" regexp_match="وقد" regexp_replace="أوقد"/></suggestion>
-      </message>
-      <example correction="أوقدت" type="incorrect"><marker>وقدت</marker> الحطب </example>
-      <example type="correct"> أوْقَدْتُ الحطبَ </example>
-    </rule>
-    <!-- verb_284_wlE_AlnAr وَلَّعَ النارَ -->
-    <rule id="verb_284_wlE_AlnAr" name="ولع النار">
-      <pattern>
-        <marker>
-          <token inflected="yes" postag="V.*;.*[pi].?.?;.*" postag_regexp="yes" skip="1">وَلَّعَ</token>
-        </marker>
-          <token inflected="yes" postag="N.*;--.?" postag_regexp="yes">نار</token>
-      </pattern>
-      <message>(وَلَّع فلاناً به): أغراه
-        <suggestion><match no="1" regexp_match="ولع" regexp_replace="أشعل"/></suggestion>
-        <suggestion><match no="1" regexp_match="ولع" regexp_replace="أوقد"/></suggestion>
-      </message>
-      <example correction="أشعل|أوقد" type="incorrect"><marker>ولع</marker> النار </example>
-      <example type="correct"> أَشْعَلَ / أَوْقَدَ النارَ </example>
-    </rule>
-    <!-- verb_284_wlE_AlnAr وَلَّعَ النارَ -->
-    <rule id="verb_284_wlE_AlnAr_2" name="ولع النار">
-      <pattern>
-        <marker>
-          <token inflected="yes" postag="V.*;.*[^pi].?.?;.*" postag_regexp="yes" skip="1">وَلَّعَ</token>
-        </marker>
-          <token inflected="yes" postag="N.*;--.?" postag_regexp="yes">نار</token>
-      </pattern>
-      <message>(وَلَّع فلاناً به): أغراه
-        <suggestion><match no="1" regexp_match="ولع" regexp_replace="شعل"/></suggestion>
-        <suggestion><match no="1" regexp_match="ولع" regexp_replace="وقد"/></suggestion>
-      </message>
-      <example correction="يشعل|يوقد" type="incorrect"><marker>يولع</marker> النار </example>
-      <example type="correct"> يشْعل  النار/ يوْقَدَ النارَ </example>
-    </rule>
->>>>>>> 6a3254d1
-
-    <!-- verb_285_ytmAsha_mE يتماشى مع -->
-    <rule id="verb_285_ytmAsha_mE" name="يتماشى مع">
-      <pattern>
-        <marker>
-          <token inflected="yes" skip="1">تَمَاشَى</token>
-          <token regexp="yes">&forms_ma3a;</token>
-        </marker>
-
-      </pattern>
-      <message>فاعل (تماشى) لا يكون إلا مثنى أو جمعاً
-        <suggestion><match no="1" regexp_match="تماشى|تماشي|تماش" regexp_replace="طابق"/></suggestion>
-        <suggestion><match no="1" regexp_match="تماشى|تماشي|تماش" regexp_replace="ساير"/></suggestion>
-        <suggestion><match no="1" regexp_match="تماشى|تماشي|تماش" regexp_replace="شايع"/></suggestion>
-        <suggestion><match no="1" regexp_match="تماشى|تماشي|تماش" regexp_replace="جاري*"/></suggestion>
-      </message>
-      <example correction="يطابق|يساير|يشايع|يجاري*" type="incorrect">هذا العمل لا <marker>يتماشى مع</marker> القانون </example>
-      <example type="correct"> هذا العمل لا يطابق / يجاري القانون هذا العمل لا يساير / يشايع القانون </example>
-    </rule>
-
-    <!-- verb_286_ysry_AlHkm_mn يَسْرِي الحُكْمُ من -->
-    <rule id="verb_286_ysry_AlHkm_mn" name="يسري الحكم من">
-      <pattern>
-        <marker>
-          <token inflected="yes" skip="1">سَرَى</token>
-        </marker>
-          <token inflected="yes" postag="N.*;--.?" postag_regexp="yes" regexp="yes">حكم|قرار|مرسوم</token>
-          <token regexp="yes">&forms_min;</token>
-      </pattern>
-      <message>(سرى): سار ليلاً، دبّ تحت الأرض . قل نفُذ الحكم
-        <suggestion><match no="1" regexp_match="سرى|سري|سر" regexp_replace="نفذ"/></suggestion>
-      </message>
-      <example correction="ينفذ" type="incorrect"><marker>يسري</marker> الحكم من أول الشهر </example>
-      <example type="correct"> يَنْفُذُ الحُكْمُ من أول الشهر </example>
-    </rule>
-
-<<<<<<< HEAD
+
+<!-- verb_285_ytmAsha_mE يتماشى مع -->
+  <rule id="verb_285_ytmAsha_mE" name="يتماشى مع">
+    <pattern>
+      <marker>
+        <token inflected="yes" skip="1">تَمَاشَى</token>
+      <token regexp="yes">&forms_ma3a;</token>
+      </marker>
+
+    </pattern>
+    <message>فاعل (تماشى) لا يكون إلا مثنى أو جمعاً 
+   <suggestion><match no="1" regexp_match="تماشى|تماشي|تماش" regexp_replace="طابق"/></suggestion>
+   <suggestion><match no="1" regexp_match="تماشى|تماشي|تماش" regexp_replace="ساير"/></suggestion>
+   <suggestion><match no="1" regexp_match="تماشى|تماشي|تماش" regexp_replace="شايع"/></suggestion>
+   <suggestion><match no="1" regexp_match="تماشى|تماشي|تماش" regexp_replace="جاري*"/></suggestion>
+</message>
+    <example correction="يطابق|يساير|يشايع|يجاري*" type="incorrect">هذا العمل لا <marker>يتماشى مع</marker> القانون </example>
+    <example type="correct"> هذا العمل لا يطابق / يجاري القانون هذا العمل لا يساير / يشايع القانون </example>
+  </rule>
+
+ <!-- verb_286_ysry_AlHkm_mn يَسْرِي الحُكْمُ من -->
+  <rule id="verb_286_ysry_AlHkm_mn" name="يسري الحكم من">
+    <pattern>
+      <marker>
+        <token inflected="yes" skip="1">سَرَى</token>
+      </marker>
+      <token inflected="yes" postag="N.*;--.?" postag_regexp="yes" regexp="yes">حكم|قرار|مرسوم</token>
+      <token regexp="yes">&forms_min;</token>
+    </pattern>
+    <message>(سرى): سار ليلاً، دبّ تحت الأرض . قل نفُذ الحكم 
+   <suggestion><match no="1" regexp_match="سرى|سري|سر" regexp_replace="نفذ"/></suggestion>
+</message>
+    <example correction="ينفذ" type="incorrect"><marker>يسري</marker> الحكم من أول الشهر </example>
+    <example type="correct"> يَنْفُذُ الحُكْمُ من أول الشهر </example>
+  </rule>
+
  <!-- verb_287_yTAlhA_AlqAnwn يَطالُها القانون -->
   <rule id="verb_287_yTAlhA_AlqAnwn" name="يطالها القانون">
     <pattern>
@@ -6175,59 +3601,15 @@
         <token inflected="yes" skip="1" regexp="yes">لَعَبَ|لَعِبَ</token>
       </marker>
       <token inflected="yes" postag="N.*;--.?" postag_regexp="yes" regexp="yes">دور|أدوار</token>
-=======
-    <!-- verb_287_yTAlhA_AlqAnwn يَطالُها القانون -->
-    <rule id="verb_287_yTAlhA_AlqAnwn" name="يطالها القانون">
-      <pattern>
-        <marker>
-          <token regexp="yes">(&conj;)?(ي|ت|سي|ست)?(طال)(&verb_encletics;)?</token>
-        </marker>
-          <token inflected="yes" postag="N.*;--.?" postag_regexp="yes" regexp="yes">قانون|قوانين|نظام|أنظمة</token>
-      </pattern>
-      <message>يفضل أن يقال:
-        <suggestion><match no="1" regexp_match="طال" regexp_replace="طول"/></suggestion>
-      </message>
-      <example correction="يطولها" type="incorrect">هذه  جرائم <marker>يطالها</marker> القانون </example>
-      <example type="correct"> هذه جرائمُ يَطولُها القانون </example>
-    </rule>
-    <!-- verb_288_yThy_AlTEAm يَطْهِي الطعامَ -->
-    <rule id="verb_288_yThy_AlTEAm" name="يطهي الطعام">
-      <antipattern>
-        <marker>
-          <token inflected="yes" skip="1">طَهَا</token>
-        </marker>
-          <token inflected="yes" postag="N.*;--.?" postag_regexp="yes">طعام</token>
-      </antipattern>
-      <pattern>
-        <marker>
-          <token inflected="yes" skip="1">طَهَى</token>
-        </marker>
-          <token inflected="yes" postag="N.*;--.?" postag_regexp="yes">طعام</token>
-      </pattern>
-      <message>يفضل أن يقال:
-        <suggestion><match no="1" regexp_match="طهي" regexp_replace="طهو"/></suggestion>
-      </message>
-      <example correction="يطهو" type="incorrect"><marker>يطهي</marker> الطعام </example>
-      <example type="correct"> يَطْهُو الطعامَ طَهْواً وطَهْياً </example>
-    </rule>
-    <!-- verb_289_ylEb_dwrA_r2ysyA يلعب دوراً رئيسياً -->
-    <rule id="verb_289_ylEb_dwrA_r2ysyA" name="يلعب دورا رئيسيا">
-      <pattern>
-        <marker>
-          <token inflected="yes" skip="1" regexp="yes">لَعَبَ|لَعِبَ</token>
-        </marker>
-          <token inflected="yes" postag="N.*;--.?" postag_regexp="yes" regexp="yes">دور|أدوار</token>
->>>>>>> 6a3254d1
-
-      </pattern>
-      <message>يفضل أن يقال:
-        <suggestion>أدّى</suggestion>
-        <suggestion>يؤدّي</suggestion>
-        <suggestion>أدّت</suggestion>
-
-      </message>
-
-<<<<<<< HEAD
+
+    </pattern>
+    <message>يفضل أن يقال: 
+   <suggestion>أدّى</suggestion>
+   <suggestion>يؤدّي</suggestion>
+   <suggestion>أدّت</suggestion>
+
+</message>
+
     <example correction="أدّى|يؤدّي|أدّت" type="incorrect"><marker>يلعب</marker> دورا رئيسيا </example>
     <example type="correct"> يؤدي دوراً رئيسياً </example>
   </rule>
@@ -6258,45 +3640,12 @@
    <suggestion>خلا بها</suggestion>
    <suggestion>خلا إليها</suggestion>
    <suggestion>خلا معها</suggestion>
-=======
-      <example correction="أدّى|يؤدّي|أدّت" type="incorrect"><marker>يلعب</marker> دورا رئيسيا </example>
-      <example type="correct"> يؤدي دوراً رئيسياً </example>
-    </rule>
-    <!-- verb_290_ynqSh_shy2 ينقصه شيء -->
-    <rule id="verb_290_ynqSh_shy2" name="ينقصه شيء">
-      <pattern>
-        <marker>
-          <token inflected="yes" skip="1">نَقَصَ</token>
-        </marker>
-          <token inflected="yes" postag="N.*;--.?" postag_regexp="yes" skip="1">شيء</token>
-      </pattern>
-      <message>يفضل أن يقال:  يُعْوِزٌه شيء
-        <suggestion>يُعْوِز</suggestion>
-        <suggestion>يعوزه</suggestion>
-      </message>
-      <example correction="يُعْوِز|يعوزه" type="incorrect">العمل جيد لا <marker>ينقصه</marker> شيء </example>
-      <example type="correct"> العمل جيد لا يُعْوِزُهُ شيء </example>
-    </rule>
-    <!-- verb_292_Akhtla_bhA اخْتَلَى بها -->
-    <rule id="verb_292_Akhtla_bhA" name="اختلى بها">
-      <pattern>
-        <marker>
-          <token inflected="yes" skip="1">اِخْتَلَى</token>
-          <token regexp="yes">&forms_bih;</token>
-        </marker>
-      </pattern>
-      <message>(اختلى البقلَ): احتشَّه؛ أي: انتزعه
-        <suggestion>خلا بها</suggestion>
-        <suggestion>خلا إليها</suggestion>
-        <suggestion>خلا معها</suggestion>
->>>>>>> 6a3254d1
-
-      </message>
-      <example correction="خلا بها|خلا إليها|خلا معها" type="incorrect"><marker>اختلى بها</marker> </example>
-      <example type="correct"> خَلا بها / إليها / معها </example>
-    </rule>
-
-<<<<<<< HEAD
+
+</message>
+    <example correction="خلا بها|خلا إليها|خلا معها" type="incorrect"><marker>اختلى بها</marker> </example>
+    <example type="correct"> خَلا بها / إليها / معها </example>
+  </rule>
+
 <!-- verb_293_AkhTr_b أَخْطَرَ ب -->
   <rule id="verb_293_AkhTr_b" name="أخطر ب">
     <pattern>
@@ -6383,157 +3732,68 @@
       <token postag="N.*;--.?" postag_regexp="yes"/>
       <token inflected="yes" postag="N.*;--.?" postag_regexp="yes">دم</token>
     </antipattern>
-=======
-    <!-- verb_293_AkhTr_b أَخْطَرَ ب -->
-    <rule id="verb_293_AkhTr_b" name="أخطر ب">
-      <pattern>
-        <marker>
-          <token inflected="yes" skip="1">أَخْطَرَ</token>
-        </marker>
-        <or>
-          <token regexp="yes">&forms_bih;</token>
-          <token postag="N.*;-B.?" postag_regexp="yes"/>
-        </or>
-      </pattern>
-      <message>يفضل أن يقال: أَنْذر بدلا من أخطر
-        <suggestion><match no="1" regexp_match="خطر" regexp_replace="نذر"/></suggestion>
-      </message>
-      <example correction="أنذره" type="incorrect"><marker>أخطره</marker> بالأمر </example>
-      <example type="correct"> أنْذَرَهُ بكذا </example>
-    </rule>
-    <!-- verb_294_SAdq_Almjls_Ela_AlqrAr صادق المجلسُ على القرار -->
-    <rule id="verb_294_SAdq_Almjls_Ela_AlqrAr" name="صادق المجلس على القرار">
-      <pattern>
-        <marker>
-          <token inflected="yes" skip="1">صَادَقَ</token>
-        </marker>
-          <token regexp="yes">&forms_3ala;</token>
-      </pattern>
-      <message>يفضل أن يقال:
-        <suggestion><match no="1" regexp_match="صادق" regexp_replace="صدّق"/></suggestion>
-        <suggestion>أقرّ*</suggestion>
-        <suggestion>أجاز*</suggestion>
-      </message>
-      <example correction="صدّق|أقرّ*|أجاز*" type="incorrect"><marker>صادق</marker> المجلس على القرار </example>
-      <example type="correct"> صدّق / أقرّ / أجاز المجلسُ القرارَ </example>
-    </rule>
-
-    <!-- verb_408_tAjr_b تاجَرَ ب -->
-    <rule id="verb_408_tAjr_b" name="تاجر ب">
-      <pattern>
-        <marker>
-          <token inflected="yes" skip="1">تَاجَرَ</token>
-          <token postag="N.*;-B.?" postag_regexp="yes"/>
-        </marker>
-      </pattern>
-      <message>(تاجَرَ فلانٌ فلاناً): اتَّجَرَ معه
-        <suggestion>اتَّجر&nbsp;في&nbsp;<match no="2" regexp_match="^ب" regexp_replace=""/></suggestion>
-      </message>
-      <example correction="اتَّجر في البضاعة" type="incorrect"><marker>تاجر بالبضاعة</marker></example>
-      <example type="correct"> اتَّجر في كذا </example>
-    </rule>
-    <!-- verb_408_tAjr_b تاجَرَ ب -->
-    <rule id="verb_408_tAjr_b_2" name="تاجر ب">
-      <pattern>
-        <marker>
-          <token inflected="yes" skip="1">تَاجَرَ</token>
-          <token regexp="yes">&forms_bih;</token>
-        </marker>
-      </pattern>
-      <message>(تاجَرَ فلانٌ فلاناً): اتَّجَرَ معه
-        <suggestion>اتَّجر&nbsp;<match no="2" regexp_match="^ب" regexp_replace="في"/></suggestion>
-      </message>
-      <example correction="اتَّجر فيها" type="incorrect"><marker>تاجر بها</marker></example>
-      <example type="correct"> اتَّجر في كذا </example>
-    </rule>
-    <!-- verb_561_nkhr_Alsws_Alkhshb نَخَرَ السُّوسُ الخشبَ -->
-    <rule id="verb_561_nkhr_Alsws_Alkhshb" name="نـخر السوس الخشب">
-      <pattern>
-        <marker>
-          <token inflected="yes">نَخَرَ</token>
-          <token inflected="yes" postag="N.*;--.?" postag_regexp="yes">سوس</token>
-        </marker>
-          <token inflected="yes" postag="N.*;--.?" postag_regexp="yes" regexp="yes">خشب|أخشاب|سن|أسنان</token>
-      </pattern>
-      <message>(نَخِرَ) فعلٌ لازم. (نَخَر): صَوَّتَ بخياشيمه. (نَخَرَ الحالبُ الناقَةَ): دَلَكَ مَنْخِرَها بيدِهِ لِتَدِرّ
-        <suggestion><match no="1" regexp_match="نخر" regexp_replace="نَخِر"/></suggestion>
-      </message>
-      <example correction="نَخِر" type="incorrect"><marker>نخر السوس</marker> الخشب </example>
-      <example type="correct"> نَخِرَ الخشبُ </example>
-    </rule>
-    <!-- verb_562_nzf_flAn نَزَفَ فلانٌ -->
-    <rule id="verb_562_nzf_flAn" name="نـزف فلان">
-      <antipattern>
-        <marker>
-          <token inflected="yes">نَزَفَ</token>
-        </marker>
-          <token postag="N.*;--.?" postag_regexp="yes"/>
-          <token inflected="yes" postag="N.*;--.?" postag_regexp="yes">دم</token>
-      </antipattern>
->>>>>>> 6a3254d1
-
-      <pattern>
-        <marker>
-          <token inflected="yes">نَزَفَ</token>
-          <token postag="N.*;--.?" postag_regexp="yes"/>
-        </marker>
-      </pattern>
-      <message>(نَزَفَ الشيءُ): نَفِدَ وفَني. (نَزَفَ الدمُ فلاناً): أضعفَهُ بكثرة خروجه منه
-        <suggestion><match no="1"/>&nbsp;<match no="2"/>&nbsp;دمًا</suggestion>
-      </message>
-      <example correction="نزف فلان دمًا" type="incorrect"><marker>نزف فلان</marker></example>
-      <example type="correct"> نَزَفَ فلانٌ دماً </example>
-    </rule>
-    <!-- verb_564_nEa_wfAt نَعَى وفاةَ -->
-    <rule id="verb_564_nEa_wfAt" name="نـعى وفاة">
-      <pattern>
-        <marker>
-          <token inflected="yes" skip="1">نَعَى</token>
-          <token inflected="yes" postag="N.*;--.?" postag_regexp="yes">وفاة</token>
-        </marker>
-      </pattern>
-      <message>يفضل أن يقال: نعى فقط بدلا من نعى وفاة
-        <suggestion><match no="1"/></suggestion>
-      </message>
-      <example correction="نعى" type="incorrect"><marker>نعى وفاة</marker> صديقه </example>
-      <example type="correct"> نَعَى صديقَه </example>
-    </rule>
-    <!-- verb_260_EfAh_mn_Alwzhyft عَفَاهُ من الوظيفةِ -->
-    <rule id="verb_260_EfAh_mn_Alwzhyft" name="عفاه من الوظيفة">
-      <antipattern>
-        <marker>
-          <token inflected="yes" skip="1">أَعْفَى</token>
-        </marker>
-          <token regexp="yes">&forms_min;</token>
-      </antipattern>
-      <pattern>
-        <marker>
-          <token inflected="yes" skip="1">عَفَا</token>
-        </marker>
-          <token regexp="yes">&forms_min;</token>
-
-      </pattern>
-      <message>(عفا عنه): صَفَحَ عنه. (عفا الأثرُ): زال
-        <suggestion>أَعْفَى</suggestion>
-      </message>
-      <example correction="أَعْفَى" type="incorrect"><marker>عفاه</marker> من الوظيفة </example>
-      <example type="correct"> أَعْفَاهُ من الوظيفة </example>
-    </rule>
-
-    <!-- verb_276_mzH_mE مَزَحَ مع -->
-    <rule id="verb_276_mzH_mE" name="مزح مع">
-      <pattern>
-        <marker>
-          <token inflected="yes">مَزَحَ</token>
-          <token regexp="yes">&forms_ma3a;</token>
-        </marker>
-      </pattern>
-      <message>(مزح خالدٌ مع سعيد) تعني أنهما مزحا معاً، لا أنّ خالداً هو المازِح. ولو شارك سعيدٌ في المزح لقلنا: تمازَحَا
-        <suggestion><match no="1" regexp_match="مزح" regexp_replace="مازح"/><match no="2" regexp_match="مع" regexp_replace=""/></suggestion>
-      </message>
-      <example correction="مازحته" type="incorrect"><marker>مزحت معه</marker> </example>
-
-<<<<<<< HEAD
+
+    <pattern>
+      <marker>
+        <token inflected="yes">نَزَفَ</token>
+       <token postag="N.*;--.?" postag_regexp="yes"/>
+      </marker>
+    </pattern>
+    <message>(نَزَفَ الشيءُ): نَفِدَ وفَني. (نَزَفَ الدمُ فلاناً): أضعفَهُ بكثرة خروجه منه 
+   <suggestion><match no="1"/>&nbsp;<match no="2"/>&nbsp;دمًا</suggestion>
+</message>
+    <example correction="نزف فلان دمًا" type="incorrect"><marker>نزف فلان</marker></example>
+    <example type="correct"> نَزَفَ فلانٌ دماً </example>
+  </rule>
+  <!-- verb_564_nEa_wfAt نَعَى وفاةَ -->
+  <rule id="verb_564_nEa_wfAt" name="نـعى وفاة">
+    <pattern>
+      <marker>
+        <token inflected="yes" skip="1">نَعَى</token>
+        <token inflected="yes" postag="N.*;--.?" postag_regexp="yes">وفاة</token>
+      </marker>
+    </pattern>
+    <message>يفضل أن يقال: نعى فقط بدلا من نعى وفاة
+   <suggestion><match no="1"/></suggestion>
+</message>
+    <example correction="نعى" type="incorrect"><marker>نعى وفاة</marker> صديقه </example>
+    <example type="correct"> نَعَى صديقَه </example>
+  </rule>
+  <!-- verb_260_EfAh_mn_Alwzhyft عَفَاهُ من الوظيفةِ -->
+  <rule id="verb_260_EfAh_mn_Alwzhyft" name="عفاه من الوظيفة">
+    <antipattern>
+      <marker>
+        <token inflected="yes" skip="1">أَعْفَى</token>
+      </marker>
+      <token regexp="yes">&forms_min;</token>
+    </antipattern>
+    <pattern>
+      <marker>
+        <token inflected="yes" skip="1">عَفَا</token>
+      </marker>
+      <token regexp="yes">&forms_min;</token>
+
+    </pattern>
+    <message>(عفا عنه): صَفَحَ عنه. (عفا الأثرُ): زال 
+   <suggestion>أَعْفَى</suggestion>
+</message>
+    <example correction="أَعْفَى" type="incorrect"><marker>عفاه</marker> من الوظيفة </example>
+    <example type="correct"> أَعْفَاهُ من الوظيفة </example>
+  </rule>
+
+<!-- verb_276_mzH_mE مَزَحَ مع -->
+  <rule id="verb_276_mzH_mE" name="مزح مع">
+    <pattern>
+      <marker>
+        <token inflected="yes">مَزَحَ</token>
+        <token regexp="yes">&forms_ma3a;</token>
+     </marker>
+    </pattern>
+    <message>(مزح خالدٌ مع سعيد) تعني أنهما مزحا معاً، لا أنّ خالداً هو المازِح. ولو شارك سعيدٌ في المزح لقلنا: تمازَحَا 
+   <suggestion><match no="1" regexp_match="مزح" regexp_replace="مازح"/><match no="2" regexp_match="مع" regexp_replace=""/></suggestion>
+</message>
+    <example correction="مازحته" type="incorrect"><marker>مزحت معه</marker> </example>
+
     <example type="correct"> مَازَحْته </example>
   </rule>
 <!-- verb_276_mzH_mE مَزَحَ مع -->
@@ -6650,289 +3910,199 @@
           <marker>
             <token regexp="yes">ثلاثة|أربعة|خمسة|ستة|سبعة|ثمانية|تسعة</token>
           </marker>
-=======
-      <example type="correct"> مَازَحْته </example>
-    </rule>
-    <!-- verb_276_mzH_mE مَزَحَ مع -->
-    <rule id="verb_276_mzH_mE_2" name="مزح مع">
-      <pattern>
-        <marker>
-          <token inflected="yes">مَزَحَ</token>
-          <token postag="N.*;--.?" postag_regexp="yes" min="0"/>
-          <token regexp="yes">&forms_ma3a;</token>
-        </marker>
-      </pattern>
-      <message>(مزح خالدٌ مع سعيد) تعني أنهما مزحا معاً، لا أنّ خالداً هو المازِح. ولو شارك سعيدٌ في المزح لقلنا: تمازَحَا
-        <suggestion><match no="1" regexp_match="مزح" regexp_replace="مازح"/><match no="3" regexp_match="مع" regexp_replace=""/>&nbsp;<match no="2"/></suggestion>
-      </message>
-      <example correction="مازح خالد" type="incorrect"><marker>مزح خالد مع</marker> سعيد </example>
-      <example type="correct"> مَازَحَ خالدٌ سعيداً </example>
-    </rule>
-    <!-- verb_257_SlH_AlsyArt صَلَّحَ السيَّارةَ -->
-    <rule id="verb_257_SlH_AlsyArt" name="صلح السيارة">
-      <antipattern>
-        <marker>
-          <token inflected="yes" skip="1">أَصْلَحَ</token>
-        </marker>
-          <token inflected="yes" postag="N.*;--.?" postag_regexp="yes">سيارة</token>
-      </antipattern>
-      <pattern>
-        <marker>
-          <token inflected="yes" skip="1">صَلَّحَ</token>
-        </marker>
-          <token inflected="yes" postag="N.*;--.?" postag_regexp="yes">سيارة</token>
-      </pattern>
-      <message>يفضل أن يقال: أصلح السيارة بدلا من صلّحها.
-        <suggestion><match no="1" regexp_match="صلح" regexp_replace="أصلح"/></suggestion>
-      </message>
-      <example correction="أصلح" type="incorrect"><marker>صلح</marker> السيارة </example>
-      <example type="correct"> أَصْلَحَ السيارةَ </example>
-      <example type="correct"> يصلح السيارةَ </example>
-    </rule>
-    <!-- verb_258_EdAh_bAlmrD عَدَاهُ بالمرض -->
-    <rule id="verb_258_EdAh_bAlmrD" name="عداه بالمرض">
-      <pattern>
-        <marker>
-          <token inflected="yes" postag="V.*;.*p.?.?;.*" postag_regexp="yes">عَدَا</token>
-        </marker>
-          <token inflected="yes" postag="N.*;-B.?" postag_regexp="yes">مرض</token>
-      </pattern>
-      <message>(عدا): جَرَى، وسَرَق، وجَاوَزَ وتَرَك، لذا قل:
-        <suggestion>أعدى*</suggestion>
-        <suggestion>أعداه*</suggestion>
-      </message>
-      <example correction="أعدى*|أعداه*" type="incorrect"><marker>عداه</marker> بالمرض </example>
-      <example type="correct"> أَعْدَاهُ بالمرض </example>
-    </rule>
-    <!-- verb_253_srE_AlEml سَرَّعَ العملَ -->
-    <rule id="verb_253_srE_AlEml" name="سرع العمل">
-      <antipattern>
-        <marker>
-          <token inflected="yes" skip="1">أَسْرَعَ</token>
-        </marker>
-          <token inflected="yes" postag="N.*;--.?" postag_regexp="yes">عمل</token>
-      </antipattern>
-      <pattern>
-        <marker>
-          <token inflected="yes" postag="V.*;.*p.?.?;.*" postag_regexp="yes" skip="1">سَرُعَ</token>
-        </marker>
-          <token inflected="yes" postag="N.*;--.?" postag_regexp="yes">عمل</token>
-      </pattern>
-      <message>قل أسْرَعَ العمل بدلا من سرّعه.
-        <suggestion><match no="1" regexp_match="سرع" regexp_replace="أسرع"/></suggestion>
-      </message>
-      <example correction="أسرع" type="incorrect"><marker>سرع</marker> العمل </example>
-      <example type="correct"> أسرَعَ العملَ </example>
-    </rule>
-
-    <!-- TODO -->
-  </rulegroup>
- </category>
-    <!-- ====================================================================== -->
-    <!-- Number Agreement -->
-    <!-- ====================================================================== -->
- <category id="NUMBER_AGREEMENT" name="الأخطاء المتعلقة بالأعداد" type="numbers">
-  <rulegroup id="Number_gender" name="تطابق العدد مع النوع">
-    <rule id="number_under_10_feminin" name="الأعداد المفردة المؤنثة">
-      <pattern>
-        <marker>
-          <token regexp="yes">ثلاثة|أربعة|خمسة|ستة|سبعة|ثمانية|تسعة</token>
-        </marker>
->>>>>>> 6a3254d1
           <token postag="N.*;F[34]--;---" postag_regexp="yes"/>
-      </pattern>
-      <message>أتقصد <suggestion><match no="1" regexp_match="ة" regexp_replace=""/></suggestion>؟
+        </pattern>
+        <message>أتقصد <suggestion><match no="1" regexp_match="ة" regexp_replace=""/></suggestion>؟
 الأعداد المفردة من ثلاثة إلى تسعة، تكون مذكرة قبل الأسماء المؤنثة.      قل ثلاث طالبات ولا تقل ثلاثة طالبات.
-      </message>
-      <example correction="ثلاث"><marker>ثلاثة</marker> طاولات</example>
-      <example correction="أربع"><marker>أربعة</marker> طاولات</example>
-    </rule>
-    <rule id="number_under_10_masculine" name="الأعداد المفردة المذكرة">
-      <pattern>
-        <marker>
-          <token regexp="yes">ثلاث|أربع|خمس|ست|سبع|ثماني|تسع</token>
-        </marker>
+</message>
+        <example correction="ثلاث"><marker>ثلاثة</marker> طاولات</example>
+        <example correction="أربع"><marker>أربعة</marker> طاولات</example>
+      </rule>
+      <rule id="number_under_10_masculine" name="الأعداد المفردة المذكرة">
+        <pattern>
+          <marker>
+            <token regexp="yes">ثلاث|أربع|خمس|ست|سبع|ثماني|تسع</token>
+          </marker>
           <token postag="N.*;M[34]--;---" postag_regexp="yes"/>
-      </pattern>
-      <message>أتقصد <suggestion><match no="1"/>ة</suggestion>؟
-الأعداد المفردة من ثلاثة إلى تسعة، تكون مؤنثة قبل الأسماء المذكرة.  قل ثلاثة رجال، ولا تقل ثلاث رجال.
-      </message>
-      <example correction="ثلاثة"><marker>ثلاث</marker> عاملين</example>
-      <example correction="أربعة"><marker>أربع</marker> سائلين</example>
-    </rule>
-    <rule id="number_13_19_masculine" name="13-19 الأعداد المركبة المذكرة">
-      <pattern>
-        <marker>
-          <token regexp="yes">ثلاث|أربع|خمس|ست|سبع|ثماني|تسع</token>
-          <token regexp="yes">عشرة|عشر</token>
-        </marker>
+        </pattern>
+        <message>أتقصد <suggestion><match no="1"/>ة</suggestion>؟
+الأعداد المفردة من ثلاثة إلى تسعة، تكون مؤنثة قبل الأسماء المذكرة.  قل ثلاثة رجال، ولا تقل ثلاث رجال.   
+</message>
+        <example correction="ثلاثة"><marker>ثلاث</marker> عاملين</example>
+        <example correction="أربعة"><marker>أربع</marker> سائلين</example>
+      </rule>
+      <rule id="number_13_19_masculine" name="13-19 الأعداد المركبة المذكرة">
+        <pattern>
+          <marker>
+            <token regexp="yes">ثلاث|أربع|خمس|ست|سبع|ثماني|تسع</token>
+            <token regexp="yes">عشرة|عشر</token>
+          </marker>
           <token postag="N.*;M1.*;---" postag_regexp="yes"/>
-      </pattern>
-      <message>أتقصد <suggestion><match no="1"/>ة عشر</suggestion>؟
-الأعداد المركبة من ثلاثة عشر إلى تسعة عشر، تكون مؤنثة الجزء الأول قبل الأسماء المذكرة.  قل ثلاثة عشر رجلا، ولا تقل ثلاث عشر رجلا.
-      </message>
-      <example correction="ثلاثة عشر"><marker>ثلاث عشر</marker> رجلا</example>
-      <example correction="أربعة عشر"><marker>أربع عشرة</marker> أسدا</example>
-    </rule>
-    <rule id="number_13_19_ten_masculine" name="13-19 الأعداد المركبة المذكرة  العشرة">
-      <pattern>
-        <marker>
-          <token regexp="yes">ثلاثة|أربعة|خمسة|ستة|سبعة|ثمانية|تسعة</token>
-          <token>عشرة</token>
-        </marker>
+        </pattern>
+        <message>أتقصد <suggestion><match no="1"/>ة عشر</suggestion>؟
+الأعداد المركبة من ثلاثة عشر إلى تسعة عشر، تكون مؤنثة الجزء الأول قبل الأسماء المذكرة.  قل ثلاثة عشر رجلا، ولا تقل ثلاث عشر رجلا.   
+</message>
+        <example correction="ثلاثة عشر"><marker>ثلاث عشر</marker> رجلا</example>
+        <example correction="أربعة عشر"><marker>أربع عشرة</marker> أسدا</example>
+      </rule>
+      <rule id="number_13_19_ten_masculine" name="13-19 الأعداد المركبة المذكرة  العشرة">
+        <pattern>
+          <marker>
+            <token regexp="yes">ثلاثة|أربعة|خمسة|ستة|سبعة|ثمانية|تسعة</token>
+            <token>عشرة</token>
+          </marker>
           <token postag="N.*;M1.*;---" postag_regexp="yes"/>
-      </pattern>
-      <message>أتقصد <suggestion><match no="1"/> عشر</suggestion>؟
-الأعداد المركبة من ثلاثة عشر إلى تسعة عشر، تكون مذكرة الجزء الثاني  قبل الأسماء المذكرة.    قل ثلاثة عشر رجلا، ولا تقل ثلاثة عشرة رجلا.
-      </message>
-      <example correction="ثلاثة عشر"><marker>ثلاثة عشرة</marker> رجلا</example>
-    </rule>
-    <rule id="number_11_masculine" name="11الأعداد المركبة المذكرة">
-      <pattern>
-        <marker>
-          <token regexp="yes">إحدى|اثنتي</token>
-          <token regexp="yes">عشرة|عشر</token>
-        </marker>
+        </pattern>
+        <message>أتقصد <suggestion><match no="1"/> عشر</suggestion>؟
+الأعداد المركبة من ثلاثة عشر إلى تسعة عشر، تكون مذكرة الجزء الثاني  قبل الأسماء المذكرة.    قل ثلاثة عشر رجلا، ولا تقل ثلاثة عشرة رجلا. 
+</message>
+        <example correction="ثلاثة عشر"><marker>ثلاثة عشرة</marker> رجلا</example>
+      </rule>
+      <rule id="number_11_masculine" name="11الأعداد المركبة المذكرة">
+        <pattern>
+          <marker>
+            <token regexp="yes">إحدى|اثنتي</token>
+            <token regexp="yes">عشرة|عشر</token>
+          </marker>
           <token postag="N.*;M1.*;---" postag_regexp="yes"/>
-      </pattern>
-      <message>أتقصد <suggestion>أحد عشر</suggestion>؟
+        </pattern>
+        <message>أتقصد <suggestion>أحد عشر</suggestion>؟
 
 الأعداد المركبة أحد عشر تطابق في النوع الأسماء المذكرة.     قل أحد عشر رجلا.
-      </message>
-      <example correction="أحد عشر"><marker>إحدى عشر</marker> رجلا</example>
-    </rule>
-    <rule id="number_11_feminin" name="11الأعداد المركبة المؤنثة">
-      <pattern>
-        <marker>
-          <token regexp="yes">أحد|اثني</token>
-          <token regexp="yes">عشرة|عشر</token>
-        </marker>
+</message>
+        <example correction="أحد عشر"><marker>إحدى عشر</marker> رجلا</example>
+      </rule>
+      <rule id="number_11_feminin" name="11الأعداد المركبة المؤنثة">
+        <pattern>
+          <marker>
+            <token regexp="yes">أحد|اثني</token>
+            <token regexp="yes">عشرة|عشر</token>
+          </marker>
           <token postag="N.*;F1.*;---" postag_regexp="yes"/>
-      </pattern>
-      <message>أتقصد <suggestion>إحدى عشرة</suggestion>؟
+        </pattern>
+        <message>أتقصد <suggestion>إحدى عشرة</suggestion>؟
 
 الأعداد المركبة إحدى عشرة تطابق في النوع الأسماء المؤنثة.   قل إحدى عشرة طالبة.
-      </message>
-      <example correction="إحدى عشرة"><marker>أحد عشرة</marker> طالبة</example>
-    </rule>
-    <rule id="number_12_masculine" name="12الأعداد المركبة المذكرة">
-      <pattern>
-        <marker>
-          <token regexp="yes">اثنتا|اثنتي</token>
-          <token regexp="yes">عشرة|عشر</token>
-        </marker>
+</message>
+        <example correction="إحدى عشرة"><marker>أحد عشرة</marker> طالبة</example>
+      </rule>
+      <rule id="number_12_masculine" name="12الأعداد المركبة المذكرة">
+        <pattern>
+          <marker>
+            <token regexp="yes">اثنتا|اثنتي</token>
+            <token regexp="yes">عشرة|عشر</token>
+          </marker>
           <token postag="N.*;M1.*;---" postag_regexp="yes"/>
-      </pattern>
-      <message>أتقصد <suggestion>اثنا عشر</suggestion><suggestion>اثني عشر</suggestion>؟
+        </pattern>
+        <message>أتقصد <suggestion>اثنا عشر</suggestion><suggestion>اثني عشر</suggestion>؟
 
 الأعداد المركبة اثنا عشر تطابق في النوع الأسماء المذكرة.    قل اثنا عشر رجلا.
-      </message>
-      <example correction="اثنا عشر|اثني عشر"><marker>اثنتا عشر</marker> رجلا</example>
-      <example correction="اثنا عشر|اثني عشر"><marker>اثنتا عشرة</marker> أسدا</example>
-    </rule>
-    <rule id="number_12_feminin" name="12الأعداد المركبة المؤنثة">
-      <pattern>
-        <marker>
-          <token regexp="yes">اثنا|اثني</token>
-          <token regexp="yes">عشرة|عشر</token>
-        </marker>
+</message>
+        <example correction="اثنا عشر|اثني عشر"><marker>اثنتا عشر</marker> رجلا</example>
+        <example correction="اثنا عشر|اثني عشر"><marker>اثنتا عشرة</marker> أسدا</example>
+      </rule>
+      <rule id="number_12_feminin" name="12الأعداد المركبة المؤنثة">
+        <pattern>
+          <marker>
+            <token regexp="yes">اثنا|اثني</token>
+            <token regexp="yes">عشرة|عشر</token>
+          </marker>
           <token postag="N.*;F1.*;---" postag_regexp="yes"/>
-      </pattern>
-      <message>أتقصد <suggestion>اثنتا عشرة</suggestion><suggestion>اثنتي عشرة</suggestion>؟
+        </pattern>
+        <message>أتقصد <suggestion>اثنتا عشرة</suggestion><suggestion>اثنتي عشرة</suggestion>؟
 
 الأعداد المركبة اثنتا عشرة تطابق في النوع الأسماء المؤنثة.  قل اثنتا عشرة طالبة.
-      </message>
-      <example correction="اثنتا عشرة|اثنتي عشرة"><marker>اثنا عشرة</marker> طالبة</example>
-    </rule>
-    <rule id="number_13_19_feminin" name="13-19 الأعداد المركبة المؤنثة">
-      <pattern>
-        <marker>
-          <token regexp="yes">ثلاثة|أربعة|خمسة|ستة|سبعة|ثمانية|تسعة</token>
-          <token regexp="yes">عشرة|عشر</token>
-        </marker>
+</message>
+        <example correction="اثنتا عشرة|اثنتي عشرة"><marker>اثنا عشرة</marker> طالبة</example>
+      </rule>
+      <rule id="number_13_19_feminin" name="13-19 الأعداد المركبة المؤنثة">
+        <pattern>
+          <marker>
+            <token regexp="yes">ثلاثة|أربعة|خمسة|ستة|سبعة|ثمانية|تسعة</token>
+            <token regexp="yes">عشرة|عشر</token>
+          </marker>
           <token postag="N.*;F1.*;---" postag_regexp="yes"/>
-      </pattern>
-      <message>أتقصد <suggestion><match no="1" regexp_match="ة" regexp_replace=""/> عشرة</suggestion>؟
-الأعداد المركبة من ثلاثة عشر إلى تسعة عشر، تكون مذكرة الجزء الأول قبل الأسماء المؤنثة.  قل ثلاث عشرة طالبة، ولا تقل ثلاثة عشر طالبة.
-      </message>
-      <example correction="ثلاث عشرة"><marker>ثلاثة عشر</marker> طالبة</example>
-      <example correction="أربع عشرة"><marker>أربعة عشرة</marker> مكتبة</example>
-    </rule>
-    <rule id="number_13_19_ten_feminin" name="13-19 الأعداد المركبة المؤنثة العشرة">
-      <pattern>
-        <marker>
-          <token regexp="yes">ثلاث|أربع|خمس|ست|سبع|ثماني|تسع</token>
-          <token>عشر</token>
-        </marker>
+        </pattern>
+        <message>أتقصد <suggestion><match no="1" regexp_match="ة" regexp_replace=""/> عشرة</suggestion>؟
+الأعداد المركبة من ثلاثة عشر إلى تسعة عشر، تكون مذكرة الجزء الأول قبل الأسماء المؤنثة.  قل ثلاث عشرة طالبة، ولا تقل ثلاثة عشر طالبة.    
+</message>
+        <example correction="ثلاث عشرة"><marker>ثلاثة عشر</marker> طالبة</example>
+        <example correction="أربع عشرة"><marker>أربعة عشرة</marker> مكتبة</example>
+      </rule>
+      <rule id="number_13_19_ten_feminin" name="13-19 الأعداد المركبة المؤنثة العشرة">
+        <pattern>
+          <marker>
+            <token regexp="yes">ثلاث|أربع|خمس|ست|سبع|ثماني|تسع</token>
+            <token>عشر</token>
+          </marker>
           <token postag="N.*;F1.*;---" postag_regexp="yes"/>
-      </pattern>
-      <message>أتقصد <suggestion><match no="1"/> عشرة</suggestion>؟
-الأعداد المركبة من ثلاثة عشر إلى تسعة عشر، تكون مؤنثة الجزء الثاني  قبل الأسماء المؤنثة.    قل ثلاث عشرة طالبة، ولا تقل ثلاث عشر طالبة.
-      </message>
-      <example correction="ثلاث عشرة"><marker>ثلاث عشر</marker> طالبة</example>
-    </rule>
-    <rule id="number_21to99_masculine" name="الأعداد المعطوفة المذكرة">
-      <pattern>
-        <marker>
-          <token regexp="yes">واحدة|ثلاثة|أربعة|خمسة|ستة|سبعة|ثمانية|تسعة</token>
-          <token regexp="yes">وعشرون|وثلاثون|وأربعون|وخمسون|وستون|وسبعون|وثمانون|وتسعون|وعشرين|وثلاثين|وأربعين|وخمسين|وستين|وسبعين|وثمانين|وتسعين</token>
-        </marker>
+        </pattern>
+        <message>أتقصد <suggestion><match no="1"/> عشرة</suggestion>؟
+الأعداد المركبة من ثلاثة عشر إلى تسعة عشر، تكون مؤنثة الجزء الثاني  قبل الأسماء المؤنثة.    قل ثلاث عشرة طالبة، ولا تقل ثلاث عشر طالبة.     
+</message>
+        <example correction="ثلاث عشرة"><marker>ثلاث عشر</marker> طالبة</example>
+      </rule>
+      <rule id="number_21to99_masculine" name="الأعداد المعطوفة المذكرة">
+        <pattern>
+          <marker>
+            <token regexp="yes">واحدة|ثلاثة|أربعة|خمسة|ستة|سبعة|ثمانية|تسعة</token>
+            <token regexp="yes">وعشرون|وثلاثون|وأربعون|وخمسون|وستون|وسبعون|وثمانون|وتسعون|وعشرين|وثلاثين|وأربعين|وخمسين|وستين|وسبعين|وثمانين|وتسعين</token>
+          </marker>
           <token postag="N.*;M1.*;---" postag_regexp="yes"/>
-      </pattern>
-      <message>أتقصد <suggestion><match no="1" regexp_match="ة" regexp_replace=""/>&nbsp;<match no="2"/></suggestion>؟
-الأعداد المعطوفة من 21 إلى 99، تكون مطابقة في التأنيث والتذكير للمعدود.
-      </message>
-      <example correction="ثلاث وعشرون"><marker>ثلاثة وعشرون</marker> رجلا</example>
-      <example correction="تسع وأربعين"><marker>تسعة وأربعين</marker> أسدا</example>
-    </rule>
-    <rule id="number_22to92_masculine" name="الأعداد المعطوفة المذكرة22-92">
-      <pattern>
-        <marker>
-          <token regexp="yes">اثنتان|اثنتين</token>
-          <token regexp="yes">وعشرون|وثلاثون|وأربعون|وخمسون|وستون|وسبعون|وثمانون|وتسعون|وعشرين|وثلاثين|وأربعين|وخمسين|وستين|وسبعين|وثمانين|وتسعين</token>
-        </marker>
+        </pattern>
+        <message>أتقصد <suggestion><match no="1" regexp_match="ة" regexp_replace=""/>&nbsp;<match no="2"/></suggestion>؟
+الأعداد المعطوفة من 21 إلى 99، تكون مطابقة في التأنيث والتذكير للمعدود.         
+</message>
+        <example correction="ثلاث وعشرون"><marker>ثلاثة وعشرون</marker> رجلا</example>
+        <example correction="تسع وأربعين"><marker>تسعة وأربعين</marker> أسدا</example>
+      </rule>
+      <rule id="number_22to92_masculine" name="الأعداد المعطوفة المذكرة22-92">
+        <pattern>
+          <marker>
+            <token regexp="yes">اثنتان|اثنتين</token>
+            <token regexp="yes">وعشرون|وثلاثون|وأربعون|وخمسون|وستون|وسبعون|وثمانون|وتسعون|وعشرين|وثلاثين|وأربعين|وخمسين|وستين|وسبعين|وثمانين|وتسعين</token>
+          </marker>
           <token postag="N.*;M1.*;---" postag_regexp="yes"/>
-      </pattern>
-      <message>أتقصد <suggestion>اثنان <match no="2" regexp_match="ين" regexp_replace="ون"/></suggestion><suggestion>اثنين <match no="2" regexp_match="ون" regexp_replace="ين"/></suggestion>؟
-الأعداد المعطوفة من 21 إلى 99، تكون مطابقة في التأنيث والتذكير للمعدود.
-      </message>
-      <example correction="اثنان وعشرون|اثنين وعشرين"><marker>اثنتان وعشرون</marker> رجلا</example>
-    </rule>
-    <rule id="number_21to99_feminin" name="الأعداد المعطوفة المؤنثة">
-      <pattern>
-        <marker>
-          <token regexp="yes">ثلاث|أربع|خمس|ست|سبع|تسع|ثماني|واحد</token>
-          <token regexp="yes">وعشرون|وثلاثون|وأربعون|وخمسون|وستون|وسبعون|وثمانون|وتسعون|وعشرين|وثلاثين|وأربعين|وخمسين|وستين|وسبعين|وثمانين|وتسعين</token>
-        </marker>
+        </pattern>
+        <message>أتقصد <suggestion>اثنان <match no="2" regexp_match="ين" regexp_replace="ون"/></suggestion><suggestion>اثنين <match no="2" regexp_match="ون" regexp_replace="ين"/></suggestion>؟
+الأعداد المعطوفة من 21 إلى 99، تكون مطابقة في التأنيث والتذكير للمعدود.         
+</message>
+        <example correction="اثنان وعشرون|اثنين وعشرين"><marker>اثنتان وعشرون</marker> رجلا</example>
+      </rule>
+      <rule id="number_21to99_feminin" name="الأعداد المعطوفة المؤنثة">
+        <pattern>
+          <marker>
+            <token regexp="yes">ثلاث|أربع|خمس|ست|سبع|تسع|ثماني|واحد</token>
+            <token regexp="yes">وعشرون|وثلاثون|وأربعون|وخمسون|وستون|وسبعون|وثمانون|وتسعون|وعشرين|وثلاثين|وأربعين|وخمسين|وستين|وسبعين|وثمانين|وتسعين</token>
+          </marker>
           <token postag="N.*;F1.*;---" postag_regexp="yes"/>
-      </pattern>
-      <message>أتقصد <suggestion><match no="1"/>ة&nbsp;<match no="2"/></suggestion>؟
-الأعداد المعطوفة من 21 إلى 99، تكون مطابقة في التأنيث والتذكير للمعدود.
-      </message>
-      <example correction="ثلاثة وعشرون"><marker>ثلاث وعشرون</marker> طالبة</example>
-      <example correction="تسعة وأربعين"><marker>تسع وأربعين</marker> طاولة</example>
-    </rule>
-    <rule id="number_22to92_feminin" name="الأعداد المعطوفة المؤنثة22-92">
-      <pattern>
-        <marker>
-          <token regexp="yes">اثنان|اثنين</token>
-          <token regexp="yes">وعشرون|وثلاثون|وأربعون|وخمسون|وستون|وسبعون|وثمانون|وتسعون|وعشرين|وثلاثين|وأربعين|وخمسين|وستين|وسبعين|وثمانين|وتسعين</token>
-        </marker>
+        </pattern>
+        <message>أتقصد <suggestion><match no="1"/>ة&nbsp;<match no="2"/></suggestion>؟
+الأعداد المعطوفة من 21 إلى 99، تكون مطابقة في التأنيث والتذكير للمعدود.         
+</message>
+        <example correction="ثلاثة وعشرون"><marker>ثلاث وعشرون</marker> طالبة</example>
+        <example correction="تسعة وأربعين"><marker>تسع وأربعين</marker> طاولة</example>
+      </rule>
+      <rule id="number_22to92_feminin" name="الأعداد المعطوفة المؤنثة22-92">
+        <pattern>
+          <marker>
+            <token regexp="yes">اثنان|اثنين</token>
+            <token regexp="yes">وعشرون|وثلاثون|وأربعون|وخمسون|وستون|وسبعون|وثمانون|وتسعون|وعشرين|وثلاثين|وأربعين|وخمسين|وستين|وسبعين|وثمانين|وتسعين</token>
+          </marker>
           <token postag="N.*;F1.*;---" postag_regexp="yes"/>
-      </pattern>
-      <message>أتقصد <suggestion>اثنتان <match no="2" regexp_match="ين" regexp_replace="ون"/></suggestion><suggestion>اثنتين <match no="2" regexp_match="ون" regexp_replace="ين"/></suggestion>؟
-الأعداد المعطوفة من 21 إلى 99، تكون مطابقة في التأنيث والتذكير للمعدود.
-      </message>
-      <example correction="اثنتان وعشرون|اثنتين وعشرين"><marker>اثنان وعشرون</marker> طالبة</example>
-    </rule>
-    <rule id="number_21to99_majrour" name="الأعداد المعطوفة المجرورة">
-      <pattern>
-        <marker>
-          <token regexp="yes">[بكل](ثلاث|أربع|خمس|ست|سبع|تسع|ثماني|اثنين|واحد|ثلاثة|أربعة|خمسة|ستة|سبعة|ثمانية|تسعة)</token>
-          <token regexp="yes">وعشرون|وثلاثون|وأربعون|وخمسون|وستون|وسبعون|وثمانون|وتسعون</token>
-        </marker>
+        </pattern>
+        <message>أتقصد <suggestion>اثنتان <match no="2" regexp_match="ين" regexp_replace="ون"/></suggestion><suggestion>اثنتين <match no="2" regexp_match="ون" regexp_replace="ين"/></suggestion>؟
+الأعداد المعطوفة من 21 إلى 99، تكون مطابقة في التأنيث والتذكير للمعدود.         
+</message>
+        <example correction="اثنتان وعشرون|اثنتين وعشرين"><marker>اثنان وعشرون</marker> طالبة</example>
+      </rule>
+      <rule id="number_21to99_majrour" name="الأعداد المعطوفة المجرورة">
+        <pattern>
+          <marker>
+            <token regexp="yes">[بكل](ثلاث|أربع|خمس|ست|سبع|تسع|ثماني|اثنين|واحد|ثلاثة|أربعة|خمسة|ستة|سبعة|ثمانية|تسعة)</token>
+            <token regexp="yes">وعشرون|وثلاثون|وأربعون|وخمسون|وستون|وسبعون|وثمانون|وتسعون</token>
+          </marker>
           <token postag="N.*;.?1.*;---" postag_regexp="yes"/>
-<<<<<<< HEAD
         </pattern>
         <message>أتقصد <suggestion><match no="1"/>&nbsp;<match no="2" regexp_match="ون" regexp_replace="ين"/></suggestion>؟
 الأعداد المعطوفة من 21 إلى 99، تجر العقود بالياء والنون قل بخمسة وعشرين ولا تقل بخمسة وعشرون.       
@@ -6947,26 +4117,12 @@
     <rulegroup id="Number_case" name="تطابق العدد مع الإعراب">
       <rule id="number_21to99_majrour_separate_jar" name=" الأعداد المعطوفة المجرورة بحرف جر منفصل">
         <pattern>
-=======
-      </pattern>
-      <message>أتقصد <suggestion><match no="1"/>&nbsp;<match no="2" regexp_match="ون" regexp_replace="ين"/></suggestion>؟
-الأعداد المعطوفة من 21 إلى 99، تجر العقود بالياء والنون قل بخمسة وعشرين ولا تقل بخمسة وعشرون.
-      </message>
-      <example correction="بثلاث وعشرين"><marker>بثلاث وعشرون</marker> طالبة</example>
-      <example correction="لتسعة وأربعين"><marker>لتسعة وأربعون</marker> طاولة</example>
-    </rule>
-  </rulegroup>
-  <rulegroup id="Number_case" name="تطابق العدد مع الإعراب">
-    <rule id="number_21to99_majrour_separate_jar" name=" الأعداد المعطوفة المجرورة بحرف جر منفصل">
-      <pattern>
->>>>>>> 6a3254d1
           <token regexp="yes">في|من|على|عن|مع|إلى</token>
-        <marker>
-          <token regexp="yes">ثلاث|أربع|خمس|ست|سبع|تسع|ثماني|اثنين|واحد|ثلاثة|أربعة|خمسة|ستة|سبعة|ثمانية|تسعة</token>
-          <token regexp="yes">وعشرون|وثلاثون|وأربعون|وخمسون|وستون|وسبعون|وثمانون|وتسعون</token>
-        </marker>
+          <marker>
+            <token regexp="yes">ثلاث|أربع|خمس|ست|سبع|تسع|ثماني|اثنين|واحد|ثلاثة|أربعة|خمسة|ستة|سبعة|ثمانية|تسعة</token>
+            <token regexp="yes">وعشرون|وثلاثون|وأربعون|وخمسون|وستون|وسبعون|وثمانون|وتسعون</token>
+          </marker>
           <token postag="N.*;.?1.*;---" postag_regexp="yes"/>
-<<<<<<< HEAD
         </pattern>
         <message>أتقصد <suggestion><match no="2"/>&nbsp;<match no="3" regexp_match="ون" regexp_replace="ين"/></suggestion>؟
 الأعداد المعطوفة من 21 إلى 99، تجر العقود بالياء والنون قل  "في خمسة وعشرين" ولا تقل  "في خمسة وعشرون".         
@@ -7013,601 +4169,561 @@
           </marker>
         </pattern>
         <message>يفضل أن يقال:
-=======
-      </pattern>
-      <message>أتقصد <suggestion><match no="2"/>&nbsp;<match no="3" regexp_match="ون" regexp_replace="ين"/></suggestion>؟
-الأعداد المعطوفة من 21 إلى 99، تجر العقود بالياء والنون قل  "في خمسة وعشرين" ولا تقل  "في خمسة وعشرون".
-      </message>
-      <example correction="ثلاث وعشرين"> من <marker>ثلاث وعشرون</marker> طالبة</example>
-      <example correction="تسعة وأربعين"> على <marker>تسعة وأربعون</marker> طاولة</example>
-    </rule>
-  </rulegroup>
-  <rulegroup id="Number_numbered" name="تطابق العدد مع الجمع">
-    <rule id="number_number_accord" name="تطابق العدد مع المعدود في العدد">
-      <pattern>
-          <token regexp="yes">
-ثلاث|أربع|خمس|ست|سبع|تسع|ثماني|اثنين|واحد|ثلاثة|أربعة|خمسة|ستة|سبعة|ثمانية|تسعة|اثنان</token>
-          <token regexp="yes">وعشرون|وثلاثون|وأربعون|وخمسون|وستون|وسبعون|وثمانون|وتسعون|وعشرين|وثلاثين|وأربعين|وخمسين|وستين|وسبعين|وثمانين|وتسعين</token>
-        <marker>
-          <token postag="N.*;.?3.*;---" postag_regexp="yes"/>
-        </marker>
-      </pattern>
-      <message>أتقصد <suggestion/>؟
-الأعداد المركبة والمعطوفة من 11 إلى 19 من 21 إلى 99، معدودها مفرد، قل  "خمسة وعشرون رجلا" ولا تقل  "خمسة وعشرون رجالا".
-      </message>
-      <example correction=""> من ثلاث وعشرين <marker>طالبات</marker></example>
-    </rule>
-  </rulegroup>
- </category>
-    <!-- ====================================================================== -->
-    <!-- Common errors- on one word -->
-    <!-- ====================================================================== -->
- <category id="COMMON_ERRORS_ON_ONE_WORD_USE" name="أخطاء شائعة في كلمة واحدة" type="grammar">
-  <rulegroup id="common_errors_one_word" name=" أخطاء شائعة ذات كلمة واحدة">
-    <rule id="worduse_0001" name="العشرينيات إلى التسعينيات">
-      <pattern>
-        <marker>
-          <token regexp="yes">(و|ف)?(كال|لل|بال|ال)(عشر|ثلاث|أربع|خمس|ست|سبع|ثمان|تسع)ينات</token>
-        </marker>
-      </pattern>
-      <message>يفضل أن يقال:
->>>>>>> 6a3254d1
         <suggestion><match no="1" regexp_match="ات$" regexp_replace="يات"/></suggestion>
-      </message>
-      <example correction="الثلاثينيات" type="incorrect"> يبدو في <marker>الثلاثينات</marker> من عمره</example>
-      <example correction="والثلاثينيات" type="incorrect"><marker>والثلاثينات</marker> من عمره</example>
-    </rule>
-    <rule id="worduse_0002_mo2akharan" name="مؤخرا">
-      <pattern>
-        <marker>
-          <token>مؤخرا</token>
-        </marker>
-      </pattern>
-      <message>يفضل أن يقال:
+</message>
+        <example correction="الثلاثينيات" type="incorrect"> يبدو في <marker>الثلاثينات</marker> من عمره</example>
+        <example correction="والثلاثينيات" type="incorrect"><marker>والثلاثينات</marker> من عمره</example>
+      </rule>
+      <rule id="worduse_0002_mo2akharan" name="مؤخرا">
+        <pattern>
+          <marker>
+            <token>مؤخرا</token>
+          </marker>
+        </pattern>
+        <message>يفضل أن يقال:
         <suggestion>حديثًا</suggestion>
         <suggestion>قريبًا</suggestion>
         <suggestion>منذ عهد قريب</suggestion>
         <suggestion>قبل مدة قصيرة</suggestion>
 (المُؤَخـَّر): نهاية الشيء من الخلف</message>
-      <example correction="حديثًا|قريبًا|منذ عهد قريب|قبل مدة قصيرة">وقع <marker>مؤخرا</marker></example>
-    <!--  Wrong: وَقَع مؤخَّراً -->
-    <!--Correct: وَقَع حديثاً / قريباً / منذ عهد قريب / قبل مدة قصيرة -->
-    </rule>
-    <rule id="worduse_0003_إمارة" name="إمارة الشيء">
-      <pattern>
-        <marker>
-          <token>إمارة</token>
-        </marker>
+        <example correction="حديثًا|قريبًا|منذ عهد قريب|قبل مدة قصيرة">وقع <marker>مؤخرا</marker></example>
+        <!--  Wrong: وَقَع مؤخَّراً -->
+        <!--Correct: وَقَع حديثاً / قريباً / منذ عهد قريب / قبل مدة قصيرة -->
+      </rule>
+      <rule id="worduse_0003_إمارة" name="إمارة الشيء">
+        <pattern>
+          <marker>
+            <token>إمارة</token>
+          </marker>
           <token>الشيء</token>
-      </pattern>
-      <message>يفضل أن يقال:
+        </pattern>
+        <message>يفضل أن يقال:
         <suggestion>أمارة</suggestion> إذا تقصد العلامة مثل أمارة الشيء. أمّا (الإمارة): منصب الأمير، والأرض التي يملكها الأمير</message>
-      <example correction="أمارة"><marker>إمارة</marker>  الشيء</example>
-    <!--  Wrong: إمارة الشيء -->
-    <!--Correct: أمارة الشيء -->
-    </rule>
-    <rule id="word_use_0005_muta2akid" name="متأكد">
-      <pattern>
+        <example correction="أمارة"><marker>إمارة</marker>  الشيء</example>
+        <!--  Wrong: إمارة الشيء -->
+        <!--Correct: أمارة الشيء -->
+      </rule>
+      <rule id="word_use_0005_muta2akid" name="متأكد">
+        <pattern>
           <token inflected="yes">متأكد</token>
-      </pattern>
-      <message>يفضل أن يقال:
+        </pattern>
+        <message>يفضل أن يقال:
         <suggestion><match no="1" regexp_match="متأكد" regexp_replace="متحقِّق"/></suggestion>
         <suggestion><match no="1" regexp_match="متأكد" regexp_replace="متيقِّن"/></suggestion>
 متيقن أو متحقق بدلا من متأكد</message>
-      <example correction="متحقِّق|متيقِّن" type="incorrect"> هل أنت <marker>متأكد</marker>؟</example>
-    <!--  Wrong: هل أنتَ متأكِّد؟ -->
-    <!--Correct: هل أنتَ متيقِّن؟ / هل أنتَ متحقق؟ -->
-    </rule>
-    <rule id="worduse_0006_dhata" name="ذاتا">
-      <pattern>
-        <marker>
-          <token>ذاتا</token>
-        </marker>
-      </pattern>
-      <message>(ذاتا) لا تصح إلا في الشعر
-        <suggestion>ذواتا</suggestion>
-      </message>
-      <example correction="ذواتا" type="incorrect"> هاتان المرأتان <marker>ذاتا</marker> مكانة عالية </example>
-      <example type="correct"> هاتان المرأتان ذواتا مكانةٍ عالية </example>
-    </rule>
-    <rule id="worduse_0007_khatir" name="خطير">
-      <pattern>
-        <marker>
-          <token inflected="yes">خطير</token>
-        </marker>
-      </pattern>
-      <message>(الخطير): الرفيعُ المقام. (الخطورة): عِظَمُ الشَّأْن والمنزلة
-        <suggestion>شديد الْخَطَر</suggestion>
-        <suggestion>يُنذِرُ بالخطر</suggestion>
-        <suggestion>محفوف بالخطر</suggestion>
-      </message>
-      <example correction="شديد الْخَطَر|يُنذِرُ بالخطر|محفوف بالخطر" type="incorrect">  موقف <marker>خطير</marker>  </example>
-      <example type="correct"> موقفٌ يُنْذِرُ / محفوف بالْخَطَر </example>
-    </rule>
-    <rule id="worduse_0008_dho_khotora" name="ذو خطورة">
-      <pattern>
-        <marker>
-          <token>ذو</token>
-          <token>خطورة</token>
-        </marker>
-      </pattern>
-      <message>(الخطير): الرفيعُ المقام. (الخطورة): عِظَمُ الشَّأْن والمنزلة
-        <suggestion>شديد الْخَطَر</suggestion>
-        <suggestion>يُنذِرُ بالخطر</suggestion>
-        <suggestion>محفوف بالخطر</suggestion>
-      </message>
-      <example correction="شديد الْخَطَر|يُنذِرُ بالخطر|محفوف بالخطر" type="incorrect">  موقف <marker>ذو خطورة</marker>  </example>
-      <example type="correct"> موقفٌ يُنْذِرُ / محفوف بالْخَطَر </example>
-    </rule>
-    <rule id="worduse_0009_khammara" name="الخمارة">
-      <pattern>
-        <marker>
-          <token inflected="yes">خمارة</token>
-        </marker>
-      </pattern>
-      <message>(الخمّارة): بائعةُ الخمر
-        <suggestion>مَخْمَرَة</suggestion>
-        <suggestion>حانة</suggestion>
-      </message>
-      <example correction="مَخْمَرَة|حانة" type="incorrect">
-        <marker>خمارة</marker>
-      </example>
-      <example type="correct"> الْمَخْمَرَة / الحانة </example>
-    </rule>
-    <rule id="worduse_0010_za3tar" name="الزعتر">
-      <pattern>
-        <marker>
-          <token inflected="yes">زعتر</token>
-        </marker>
-      </pattern>
-      <message>يفضل أن يقال:
-        <suggestion><match no="1" regexp_match="زعتر" regexp_replace="سعتر"/></suggestion>
-        <suggestion><match no="1" regexp_match="زعتر" regexp_replace="صعتر"/></suggestion>
-      </message>
-      <example correction="السعتر|الصعتر" type="incorrect"> يحب <marker>الزعتر</marker> </example>
-      <example type="correct"> يُحبّ السَّعْتَر / الصَّعْتَر </example>
-    </rule>
-    <rule id="worduse_0011_kader" name="الكادر">
-      <pattern>
-        <marker>
-          <token>الكادر</token>
-        </marker>
-      </pattern>
-      <message>يفضل أن يقال:
-        <suggestion>المَلاك</suggestion>
-        <suggestion>المِلاك</suggestion>
-      </message>
-      <example correction="المَلاك|المِلاك" type="incorrect">
-        <marker>الكادر</marker>
-      </example>
-      <example type="correct"> المَلاك / المِلاك </example>
-    </rule>
-    <rule id="worduse_0015_cartoon" name="الكرتون">
-      <pattern>
-        <marker>
-          <token regexp="yes">(&procletics;)?كرتون</token>
-        </marker>
-      </pattern>
-      <message>يفضل أن يقال:
-        <suggestion><match no="1" regexp_match="كرتون" regexp_replace="مُقَوَّى"/></suggestion>
-        <suggestion>الرسوم المتحركة</suggestion>
-      </message>
-      <example correction="المُقَوَّى|الرسوم المتحركة" type="incorrect"><marker>الكرتون</marker>.</example>
-      <example type="correct"> المُقَوَّى </example>
-    </rule>
-    <rule id="worduse_0012_wareeth" name="الوريث">
-      <pattern>
-        <marker>
-          <token>الوريث</token>
-        </marker>
-      </pattern>
-      <message>(الوريث) لم تسمع عن العرب
-        <suggestion>الوَارِثُ</suggestion>
-      </message>
-      <example correction="الوَارِثُ" type="incorrect"> فلان هو <marker>الوريث</marker> الوحيد </example>
-      <example type="correct"> فلان هو الوَارِثُ الوحيد </example>
-    </rule>
-    <rule id="worduse_0013_indhahala" name="انذهل">
-      <pattern>
-        <marker>
-          <token inflected="yes">انذهل</token>
-        </marker>
-      </pattern>
-      <message>يفضل أن يقال:
-        <suggestion><match no="1" regexp_match="انذهل" regexp_replace="ذهل"/></suggestion>
-      </message>
-      <example correction="ذهل" type="incorrect"><marker>انذهل</marker> فلان</example>
-      <example type="correct"> ذَهِلَ فلانٌ </example>
-    </rule>
-    <rule id="worduse_0014_in3ikas" name="انعكاس">
-      <pattern>
-        <marker>
-          <token inflected="yes" skip="2">انعكاس</token>
-        </marker>
+        <example correction="متحقِّق|متيقِّن" type="incorrect"> هل أنت <marker>متأكد</marker>؟</example>
+        <!--  Wrong: هل أنتَ متأكِّد؟ -->
+        <!--Correct: هل أنتَ متيقِّن؟ / هل أنتَ متحقق؟ -->
+      </rule>
+      <rule id="worduse_0006_dhata" name="ذاتا">
+        <pattern>
+          <marker>
+            <token>ذاتا</token>
+          </marker>
+        </pattern>
+        <message>(ذاتا) لا تصح إلا في الشعر 
+            <suggestion>ذواتا</suggestion>
+        </message>
+        <example correction="ذواتا" type="incorrect"> هاتان المرأتان <marker>ذاتا</marker> مكانة عالية </example>
+        <example type="correct"> هاتان المرأتان ذواتا مكانةٍ عالية </example>
+      </rule>
+      <rule id="worduse_0007_khatir" name="خطير">
+        <pattern>
+          <marker>
+            <token inflected="yes">خطير</token>
+          </marker>
+        </pattern>
+        <message>(الخطير): الرفيعُ المقام. (الخطورة): عِظَمُ الشَّأْن والمنزلة 
+            <suggestion>شديد الْخَطَر</suggestion>
+            <suggestion>يُنذِرُ بالخطر</suggestion>
+            <suggestion>محفوف بالخطر</suggestion>
+        </message>
+        <example correction="شديد الْخَطَر|يُنذِرُ بالخطر|محفوف بالخطر" type="incorrect">  موقف <marker>خطير</marker>  </example>
+        <example type="correct"> موقفٌ يُنْذِرُ / محفوف بالْخَطَر </example>
+      </rule>
+      <rule id="worduse_0008_dho_khotora" name="ذو خطورة">
+        <pattern>
+          <marker>
+            <token>ذو</token>
+            <token>خطورة</token>
+          </marker>
+        </pattern>
+        <message>(الخطير): الرفيعُ المقام. (الخطورة): عِظَمُ الشَّأْن والمنزلة 
+            <suggestion>شديد الْخَطَر</suggestion>
+            <suggestion>يُنذِرُ بالخطر</suggestion>
+            <suggestion>محفوف بالخطر</suggestion>
+        </message>
+        <example correction="شديد الْخَطَر|يُنذِرُ بالخطر|محفوف بالخطر" type="incorrect">  موقف <marker>ذو خطورة</marker>  </example>
+        <example type="correct"> موقفٌ يُنْذِرُ / محفوف بالْخَطَر </example>
+      </rule>
+      <rule id="worduse_0009_khammara" name="الخمارة">
+        <pattern>
+          <marker>
+            <token inflected="yes">خمارة</token>
+          </marker>
+        </pattern>
+        <message>(الخمّارة): بائعةُ الخمر 
+            <suggestion>مَخْمَرَة</suggestion>
+            <suggestion>حانة</suggestion>
+        </message>
+        <example correction="مَخْمَرَة|حانة" type="incorrect">
+          <marker>خمارة</marker>
+        </example>
+        <example type="correct"> الْمَخْمَرَة / الحانة </example>
+      </rule>
+      <rule id="worduse_0010_za3tar" name="الزعتر">
+        <pattern>
+          <marker>
+            <token inflected="yes">زعتر</token>
+          </marker>
+        </pattern>
+        <message>يفضل أن يقال: 
+            <suggestion><match no="1" regexp_match="زعتر" regexp_replace="سعتر"/></suggestion>
+            <suggestion><match no="1" regexp_match="زعتر" regexp_replace="صعتر"/></suggestion>            
+        </message>
+        <example correction="السعتر|الصعتر" type="incorrect"> يحب <marker>الزعتر</marker> </example>
+        <example type="correct"> يُحبّ السَّعْتَر / الصَّعْتَر </example>
+      </rule>
+      <rule id="worduse_0011_kader" name="الكادر">
+        <pattern>
+          <marker>
+            <token>الكادر</token>
+          </marker>
+        </pattern>
+        <message>يفضل أن يقال: 
+            <suggestion>المَلاك</suggestion>
+            <suggestion>المِلاك</suggestion>
+        </message>
+        <example correction="المَلاك|المِلاك" type="incorrect">
+          <marker>الكادر</marker>
+        </example>
+        <example type="correct"> المَلاك / المِلاك </example>
+      </rule>
+      <rule id="worduse_0015_cartoon" name="الكرتون">
+        <pattern>
+          <marker>
+            <token regexp="yes">(&procletics;)?كرتون</token>
+          </marker>
+        </pattern>
+        <message>يفضل أن يقال: 
+            <suggestion><match no="1" regexp_match="كرتون" regexp_replace="مُقَوَّى"/></suggestion>
+            <suggestion>الرسوم المتحركة</suggestion>            
+        </message>
+        <example correction="المُقَوَّى|الرسوم المتحركة" type="incorrect"><marker>الكرتون</marker>.</example>
+        <example type="correct"> المُقَوَّى </example>
+      </rule>
+      <rule id="worduse_0012_wareeth" name="الوريث">
+        <pattern>
+          <marker>
+            <token>الوريث</token>
+          </marker>
+        </pattern>
+        <message>(الوريث) لم تسمع عن العرب 
+            <suggestion>الوَارِثُ</suggestion>
+        </message>
+        <example correction="الوَارِثُ" type="incorrect"> فلان هو <marker>الوريث</marker> الوحيد </example>
+        <example type="correct"> فلان هو الوَارِثُ الوحيد </example>
+      </rule>
+      <rule id="worduse_0013_indhahala" name="انذهل">
+        <pattern>
+          <marker>
+            <token inflected="yes">انذهل</token>
+          </marker>
+        </pattern>
+        <message>يفضل أن يقال: 
+            <suggestion><match no="1" regexp_match="انذهل" regexp_replace="ذهل"/></suggestion>
+        </message>
+        <example correction="ذهل" type="incorrect"><marker>انذهل</marker> فلان</example>
+        <example type="correct"> ذَهِلَ فلانٌ </example>
+      </rule>
+      <rule id="worduse_0014_in3ikas" name="انعكاس">
+        <pattern>
+          <marker>
+            <token inflected="yes" skip="2">انعكاس</token>
+          </marker>
           <token regexp="yes">&forms_3ala;</token>
-      </pattern>
-      <message>يفضل أن يقال:
-        <suggestion><match no="1" regexp_match="انعكاس" regexp_replace="أثر"/></suggestion>
-      </message>
-      <example correction="أثر" type="incorrect"> وهذه الأرقام تبين <marker>انعكاس</marker> فقدان الأمن على الحالة الاقتصادية </example>
-      <example type="correct"> وهذه الأرقام تبيّن أثر فقدان الأمن على الحالة الاقتصادية </example>
-    </rule>
-    <rule id="worduse_0016_biAkmalihi" name="بأكمله">
-      <pattern>
-        <marker>
-          <token regexp="yes">بأكمل(&encletics;)</token>
-        </marker>
-      </pattern>
-      <message>يفضل أن يقال:
-        <suggestion><match no="1" regexp_match="بأكمل" regexp_replace="كُلََّ"/></suggestion>
-        <suggestion><match no="1" regexp_match="بأكمل" regexp_replace="جميع"/></suggestion>
-        <suggestion><match no="1" regexp_match="بأكمل" regexp_replace="بِرُمَّت"/></suggestion>
-      </message>
-      <example correction="كُلََّه|جميعه|بِرُمَّته" type="incorrect"> اشتراه <marker>بأكمله</marker> </example>
-      <example type="correct"> اشتراهُ كُلَّه / جَميعَه / برُمَّته </example>
-    </rule>
-    <rule id="worduse_0017_tahammama" name="تحمم">
-      <pattern>
-        <marker>
-          <token inflected="yes">تَحَمَّمَ</token>
-        </marker>
-      </pattern>
-      <message>(تَحَمَّمَ): اسودَّ
-        <suggestion>استَحَمَّ</suggestion>
-      </message>
-      <example correction="استَحَمَّ" type="incorrect"><marker>تحمم</marker> فلان </example>
-      <example type="correct"> استَحَمَّ فلانٌ </example>
-    </rule>
-    <rule id="worduse_0018_tushakkilu" name="تشكل">
-      <pattern>
-        <marker>
-          <token postag="V.*;.*" postag_regexp="yes" inflected="yes">شَكَّلَ</token>
-        </marker>
-      </pattern>
-      <message>يستحسن الاستغناء عن كلمة "تُشّكّلُ", أو استبدالها بـ"هي".</message>
+        </pattern>
+        <message>يفضل أن يقال: 
+            <suggestion><match no="1" regexp_match="انعكاس" regexp_replace="أثر"/></suggestion>
+        </message>
+        <example correction="أثر" type="incorrect"> وهذه الأرقام تبين <marker>انعكاس</marker> فقدان الأمن على الحالة الاقتصادية </example>
+        <example type="correct"> وهذه الأرقام تبيّن أثر فقدان الأمن على الحالة الاقتصادية </example>
+      </rule>
+      <rule id="worduse_0016_biAkmalihi" name="بأكمله">
+        <pattern>
+          <marker>
+            <token regexp="yes">بأكمل(&encletics;)</token>
+          </marker>
+        </pattern>
+        <message>يفضل أن يقال: 
+            <suggestion><match no="1" regexp_match="بأكمل" regexp_replace="كُلََّ"/></suggestion>
+            <suggestion><match no="1" regexp_match="بأكمل" regexp_replace="جميع"/></suggestion>            
+            <suggestion><match no="1" regexp_match="بأكمل" regexp_replace="بِرُمَّت"/></suggestion>            
+        </message>
+        <example correction="كُلََّه|جميعه|بِرُمَّته" type="incorrect"> اشتراه <marker>بأكمله</marker> </example>
+        <example type="correct"> اشتراهُ كُلَّه / جَميعَه / برُمَّته </example>
+      </rule>
+      <rule id="worduse_0017_tahammama" name="تحمم">
+        <pattern>
+          <marker>
+            <token inflected="yes">تَحَمَّمَ</token>
+          </marker>
+        </pattern>
+        <message>(تَحَمَّمَ): اسودَّ 
+            <suggestion>استَحَمَّ</suggestion>
+        </message>
+        <example correction="استَحَمَّ" type="incorrect"><marker>تحمم</marker> فلان </example>
+        <example type="correct"> استَحَمَّ فلانٌ </example>
+      </rule>
+      <rule id="worduse_0018_tushakkilu" name="تشكل">
+        <pattern>
+          <marker>
+            <token postag="V.*;.*" postag_regexp="yes" inflected="yes">شَكَّلَ</token>
+          </marker>
+        </pattern>
+        <message>يستحسن الاستغناء عن كلمة "تُشّكّلُ", أو استبدالها بـ"هي".</message>
         <suggestion>هي</suggestion>
         <suggestion/>
-      <example correction="هي|" type="incorrect"> هذه القواعد <marker>تشكل</marker> محور البحث </example>
-      <example type="correct"> هذه القواعد هي محور البحث </example>
-    </rule>
-    <rule id="worduse_0019_tasamama" name="تصامم">
-      <pattern>
-        <marker>
-          <token>تصامم</token>
-        </marker>
-      </pattern>
-      <message>يلازم الفعلُ المضعَّفُ الإدغامَ ما لم يتصلْ بضميرِ رفعٍ متحرِّك، نحو: تَصَامَمْتُ
-        <suggestion>تَصَامَّ عن الحديث</suggestion>
-      </message>
-      <example correction="تَصَامَّ عن الحديث" type="incorrect"><marker>تصامم</marker> عن الحديث </example>
-      <example type="correct"> تَصَامَّ عن الحديث </example>
-    </rule>
-    <rule id="worduse_0020_tatmin" name="تطمين">
-      <pattern>
-        <marker>
-          <token regexp="yes">(&procletics;)?تطمين</token>
-        </marker>
-      </pattern>
-      <message>الفعل هو: (طمأن)، لا: (طَمَّنَ)
-        <suggestion><match no="1" regexp_match="تطمين" regexp_replace="طَمأَنَة"/></suggestion>
-      </message>
-      <example correction="طَمأَنَة" type="incorrect"><marker>تطمين</marker> الناس </example>
-      <example type="correct"> طَمأَنَةُ الناسِ </example>
-    </rule>
-    <rule id="worduse_0021_ta3kisu" name="تعكس">
-      <pattern>
-        <marker>
-          <token inflected="yes">عَكَسَ</token>
-        </marker>
-      </pattern>
-      <message>يفضل أن يقال:
-        <suggestion><match no="1" regexp_match="عكس" regexp_replace="ظهر"/></suggestion>
-        <suggestion><match no="1" regexp_match="عكس" regexp_replace="فضح"/></suggestion>
-      </message>
-      <example correction="تظهر|تفضح" type="incorrect"> ثم إن الرقابة <marker>تعكس</marker> خوف السلطة </example>
-      <example type="correct"> ثم إن الرقابة تُظهِر خوف السلطة/ ثم إن الرقابة تفضح خوف السلطة </example>
-    </rule>
-    <rule id="worduse_0022_janobi" name="جنوبي">
-      <pattern>
-        <marker>
-          <token>جنوبي</token>
-        </marker>
-      </pattern>
-      <message>(جنوبيّ المدينة): في الجهة الجنوبية داخل المدينة. (جنوب المدينة): في الجهة الجنوبية خارج المدينة
-        <suggestion>جنوبَ</suggestion>
-      </message>
-      <example correction="جنوبَ" type="incorrect"> تقع دمشق <marker>جنوبي</marker> حلب </example>
-      <example type="correct"> تقع دمشقُ جنوبَ حلب </example>
-    </rule>
-    <rule id="worduse_0023_khessisan" name="خصيصا">
-      <pattern>
-        <marker>
-          <token>خصيصا</token>
-        </marker>
-      </pattern>
-      <message>يفضل أن يقال:
-        <suggestion>خِصِّيصَى</suggestion>
-        <suggestion>خاصاً</suggestion>
-      </message>
-      <example correction="خِصِّيصَى|خاصاً" type="incorrect"> فعله <marker>خصيصا</marker> لك </example>
-      <example type="correct"> فَعَلَهُ خِصِّيصَى لك / فَعَلَهُ خاصاً بك </example>
-    </rule>
-    <rule id="worduse_0024_khodhar" name="خضار">
-      <pattern>
-        <marker>
-          <token inflected="yes">خضار</token>
-        </marker>
-      </pattern>
-      <message>يفضل أن يقال:
-        <suggestion><match no="1" regexp_match="خضار" regexp_replace="خُضَر"/></suggestion>
-    <!--             <suggestion>خَضْراوات</suggestion> -->
-      </message>
-    <!--         <example correction="خُضَر|خَضْراوات" type="incorrect"> يحب <marker>الخضار</marker> </example> -->
-      <example correction="الخُضَر" type="incorrect"> يحب <marker>الخضار</marker> </example>
-      <example type="correct"> يُحبّ الخُضَر </example>
-    </rule>
-    <rule id="worduse_0025_khalooq" name="خلوق">
-      <pattern>
-        <marker>
-          <token inflected="yes">خلوق</token>
-        </marker>
-      </pattern>
-      <message>(الخَلُوق): الطِّيب
-        <suggestion>حَسَنُ الخُلُق</suggestion>
-      </message>
-      <example correction="حَسَنُ الخُلُق" type="incorrect"> فلان <marker>خلوق</marker> </example>
-      <example type="correct"> فلانٌ حَسَنُ الخُلُق </example>
-    </rule>
-    <rule id="worduse_0026_rossomat" name="رسومات">
-      <pattern>
-        <marker>
-          <token inflected="yes">رسومات</token>
-        </marker>
-      </pattern>
-      <message>يفضل أن يقال:
-        <suggestion>رُسُوم</suggestion>
-        <suggestion>أَرْسُم</suggestion>
-      </message>
-      <example correction="رُسُوم|أَرْسُم" type="incorrect">
-        <marker>رسومات</marker>
-      </example>
-      <example type="correct"> رُسُوم / أَرْسُم </example>
-    </rule>
-    <rule id="worduse_0027_raghma" name="رغم">
-      <pattern>
-        <marker>
-          <token>رغم</token>
-        </marker>
-      </pattern>
-      <message>يفضل أن يقال:
-        <suggestion>على الرغْم</suggestion>
-        <suggestion>بالرغْم</suggestion>
-        <suggestion>على</suggestion>
-        <suggestion>مع</suggestion>
-      </message>
-      <example correction="على الرغْم|بالرغْم|على|مع" type="incorrect"> يحبها <marker>رغم</marker> كرهها له </example>
-      <example type="correct"> يحبها على الرغْم / بالرغْم من كرهها له </example>
-    </rule>
-    <rule id="worduse_0028_rafah" name="رفاة">
-      <pattern>
-        <marker>
-          <token regexp="yes">(&procletics;)?رفاة</token>
-        </marker>
-      </pattern>
-      <message>(رفات) اسمٌ مفردٌ مذَّكر
-        <suggestion>رُفاتُ</suggestion>
-      </message>
-      <example correction="رُفاتُ" type="incorrect"> نقلت <marker>رفاة</marker> الجندي </example>
-      <example type="correct"> نُقِلَ رُفاتُ الجندي </example>
-    </rule>
-    <rule id="worduse_0029_shawyan" name="شويا">
-      <pattern>
-        <marker>
-          <token>شويا</token>
-        </marker>
-      </pattern>
-      <message>تُقْلَبُ الواوُ في مصدر اللفيف المقرون ياءً، وتُدْغَمُ في الياءِ التي تليها
-        <suggestion>شَيًّا</suggestion>
-      </message>
-      <example correction="شَيًّا" type="incorrect"> شوى اللحم <marker>شويا</marker> </example>
-      <example type="correct"> شَوَى اللحمَ شَيًّا </example>
-    </rule>
-    <rule id="worduse_0030_3araya" name="عرايا">
-      <pattern>
-        <marker>
-          <token regexp="yes">(&procletics;)?عرايا</token>
-        </marker>
-      </pattern>
-      <message>(عارٍ) جَمْعُهُ (عُراة)، و(عارية) جمعُها (عاريات)، و(عُرْيانة) جمعُها (عُرْيانات)
-        <suggestion>عُرْيانُون</suggestion>
-      </message>
-      <example correction="عُرْيانُون" type="incorrect">
-        <marker>عرايا</marker>
-      </example>
-      <example type="correct"> عُرْيانُون </example>
-    </rule>
-    <rule id="worduse_0031_lawahdihi" name="لوحده">
-      <pattern>
-        <marker>
-          <token>لوحده</token>
-        </marker>
-      </pattern>
-      <message>(وَحْد) منصوبٌ على الحال
-        <suggestion>وَحْدَهُ</suggestion>
-      </message>
-      <example correction="وَحْدَهُ" type="incorrect"> سافر <marker>لوحده</marker> </example>
-      <example type="correct"> سَافَرَ وَحْدَهُ </example>
-    </rule>
-    <rule id="worduse_0032_mutawa3ik" name="متوعك">
-      <pattern>
-        <marker>
-          <token inflected="yes">متوعك</token>
-        </marker>
-      </pattern>
-      <message>يفضل أن يقال:
-        <suggestion><match no="1" regexp_match="متوعك" regexp_replace="مَوْعُوك"/></suggestion>
-        <suggestion><match no="1" regexp_match="متوعك" regexp_replace="وَعِك"/></suggestion>
-      </message>
-      <example correction="مَوْعُوك|وَعِك" type="incorrect"> فلان <marker>متوعك</marker> </example>
-      <example type="correct"> فلانٌ مَوْعُوك / وَعِكٌ </example>
-    </rule>
-    <rule id="worduse_0033_mahalat" name="محلات">
-      <pattern>
-        <marker>
-          <token regexp="yes">(&procletics;)?محلات</token>
-        </marker>
-      </pattern>
-      <message>(مَحَلاَّت) جَمْعُ (مَحَلَّة)، لا جَمْع (مَحَلّ)
-        <suggestion>مَحَالّ</suggestion>
-      </message>
-      <example correction="مَحَالّ" type="incorrect">
-        <marker>محلات</marker>
-      </example>
-      <example type="correct"> مَحَالّ </example>
-    </rule>
-    <rule id="worduse_0034_mudaraa" name="مدراء">
-      <pattern>
-        <marker>
-          <token inflected="yes">مدراء</token>
-        </marker>
-      </pattern>
-      <message>يفضل أن يقال:
-        <suggestion><match no="1" regexp_match="مدراء" regexp_replace="مُديرو"/></suggestion>
-        <suggestion><match no="1" regexp_match="مدراء" regexp_replace="مُديرون"/></suggestion>
-        <suggestion><match no="1" regexp_match="مدراء" regexp_replace="مُديرين"/></suggestion>
-      </message>
-      <example correction="مُديرو|مُديرون|مُديرين" type="incorrect"> اجتمع <marker>مدراء</marker> المدارس </example>
-      <example type="correct"> اجتمع مُديرو المدارس </example>
-    </rule>
-    <rule id="worduse_0035_mo3aq" name="معاق">
-      <pattern>
-        <marker>
-          <token inflected="yes">معاق</token>
-        </marker>
-      </pattern>
-      <message>يفضل أن يقال:
-        <suggestion><match no="1" regexp_match="معاق" regexp_replace="مَعُوق"/></suggestion>
-      </message>
-      <example correction="مَعُوق" type="incorrect"> طفل <marker>معاق</marker> </example>
-      <example type="correct"> طفل مَعُوق </example>
-    </rule>
-    <rule id="worduse_0036_mundahish" name="مندهش">
-      <pattern>
-        <marker>
-          <token regexp="yes">(&procletics;)?مندهش</token>
-        </marker>
-      </pattern>
-      <message>يفضل أن يقال:
-        <suggestion><match no="1" regexp_match="مندهش" regexp_replace="دَهِش"/></suggestion>
-        <suggestion><match no="1" regexp_match="مندهش" regexp_replace="مَدهوش"/></suggestion>
-      </message>
-      <example correction="دَهِش|مَدهوش" type="incorrect"> فلان <marker>مندهش</marker> </example>
-      <example type="correct"> فلان دَهِشٌ / مدهوش </example>
-    </rule>
-    <rule id="worduse_0037_nafoukh" name="نافوخ">
-      <pattern>
-        <marker>
-          <token regexp="yes">(&procletics;)?نافوخ(&encletics;)?</token>
-        </marker>
-      </pattern>
-      <message>يفضل أن يقال:
-        <suggestion><match no="1" regexp_match="نافوخ" regexp_replace="يَافُوخ"/></suggestion>
-      </message>
-      <example correction="يَافُوخه" type="incorrect"> ضربه على <marker>نافوخه</marker> </example>
-      <example type="correct"> ضَرَبَهُ على يَافُوخِه </example>
-    </rule>
-    <rule id="worduse_0038_nashet" name="نشط">
-      <pattern>
-        <marker>
-          <token regexp="yes">(&procletics;)?نشط</token>
-        </marker>
-      </pattern>
-      <message>يفضل أن يقال:
-        <suggestion>نشيطٌ</suggestion>
-        <suggestion>ناشطٌ</suggestion>
-      </message>
-      <example correction="نشيطٌ|ناشطٌ" type="incorrect"> فلان <marker>نشط</marker> </example>
-      <example type="correct"> فلانٌ نشيطٌ / ناشطٌ </example>
-    </rule>
-    <rule id="worduse_0039_nasoh" name="نصوح">
-      <pattern>
-        <marker>
-          <token inflected="yes">نصوح</token>
-        </marker>
-      </pattern>
-      <message>يفضل أن يقال:
-        <suggestion>ناصِحٌ</suggestion>
-      </message>
-      <example correction="ناصِحٌ" type="incorrect"> رجل <marker>نصوح</marker> </example>
-      <example type="correct"> رجلٌ ناصِحٌ </example>
-    </rule>
-    <rule id="worduse_0040_wallati" name="والتي">
-      <pattern>
-        <marker>
-          <token>والتي</token>
-        </marker>
-      </pattern>
-      <message>يفضل أن يقال:
-        <suggestion>التي</suggestion>
-      </message>
-      <example correction="التي" type="incorrect"> سنتبع سياسة الترغيب <marker>والتي</marker> ستكون.. </example>
-      <example type="correct"> سنتبع سياسة الترغيب التي ستكون.. </example>
-    </rule>
-    <rule id="worduse_0041_walladhi" name="والذي">
-      <pattern>
-        <marker>
-          <token>والذي</token>
-        </marker>
-      </pattern>
-      <message>يفضل أن يقال:
-        <suggestion>الذي</suggestion>
-      </message>
-      <example correction="الذي" type="incorrect"> سيبدأ قريبا الفصل الدراسي الثاني <marker>والذي</marker> مدته ثلاثة أشهر </example>
-      <example type="correct"> سيبدأ قريباً الفصل الدراسي الثاني الذي مدته ثلاثة أشهر </example>
-    </rule>
-    <rule id="worduse_0042_yushakilu" name="يشكل">
-      <pattern>
-        <marker>
-          <token inflected="yes">شَكَّلَ</token>
-        </marker>
-      </pattern>
-      <message>(شَكَّل): صَوَّرَ، وألَّفَ، وقَيَّدَ
-        <suggestion/>
-      </message>
-      <example correction="" type="incorrect"> الفدائيون <marker>يشكلون</marker> خطرا عليهم </example>
-      <example type="correct"> الفدائيون خطرٌ عليهم </example>
-    </rule>
-    <rule id="worduse_0043_ittila3" name="الإطلاع">
-      <pattern>
-        <marker>
-          <token regexp="yes">(&procletics;)?إطلاع</token>
-        </marker>
-      </pattern>
-      <message>يفضل أن يقال:
-        <suggestion><match no="1" regexp_match="إطلاع" regexp_replace="اطّلاع"/></suggestion>
-      </message>
-      <example correction="الاطّلاع" type="incorrect"> يرجى <marker>الإطلاع</marker> </example>
-      <example type="correct"> يرجى الاطّلاع </example>
-    </rule>
-    <rule id="worduse_0044_idhTarada" name="اضطرد">
-      <pattern>
-        <marker>
-          <token>اضطرد</token>
-        </marker>
-      </pattern>
-      <message>الفعل هو: (طرد)، لا: (ضرد)
-        <suggestion>اطَّرَدَ</suggestion>
-      </message>
-      <example correction="اطَّرَدَ" type="incorrect"><marker>اضطرد</marker> الأمر </example>
-      <example type="correct"> اطَّرَدَ الأمرُ </example>
-    </rule>
-    <rule id="worduse_0045_shafooq" name="شفوق">
-      <pattern>
-        <marker>
-          <token inflected="yes">شفوق</token>
-        </marker>
+        <example correction="هي|" type="incorrect"> هذه القواعد <marker>تشكل</marker> محور البحث </example>
+        <example type="correct"> هذه القواعد هي محور البحث </example>
+      </rule>
+      <rule id="worduse_0019_tasamama" name="تصامم">
+        <pattern>
+          <marker>
+            <token>تصامم</token>
+          </marker>
+        </pattern>
+        <message>يلازم الفعلُ المضعَّفُ الإدغامَ ما لم يتصلْ بضميرِ رفعٍ متحرِّك، نحو: تَصَامَمْتُ 
+            <suggestion>تَصَامَّ عن الحديث</suggestion>
+        </message>
+        <example correction="تَصَامَّ عن الحديث" type="incorrect"><marker>تصامم</marker> عن الحديث </example>
+        <example type="correct"> تَصَامَّ عن الحديث </example>
+      </rule>
+      <rule id="worduse_0020_tatmin" name="تطمين">
+        <pattern>
+          <marker>
+            <token regexp="yes">(&procletics;)?تطمين</token>
+          </marker>
+        </pattern>
+        <message>الفعل هو: (طمأن)، لا: (طَمَّنَ) 
+            <suggestion><match no="1" regexp_match="تطمين" regexp_replace="طَمأَنَة"/></suggestion>
+        </message>
+        <example correction="طَمأَنَة" type="incorrect"><marker>تطمين</marker> الناس </example>
+        <example type="correct"> طَمأَنَةُ الناسِ </example>
+      </rule>
+      <rule id="worduse_0021_ta3kisu" name="تعكس">
+        <pattern>
+          <marker>
+            <token inflected="yes">عَكَسَ</token>
+          </marker>
+        </pattern>
+        <message>يفضل أن يقال: 
+            <suggestion><match no="1" regexp_match="عكس" regexp_replace="ظهر"/></suggestion>
+            <suggestion><match no="1" regexp_match="عكس" regexp_replace="فضح"/></suggestion>
+        </message>
+        <example correction="تظهر|تفضح" type="incorrect"> ثم إن الرقابة <marker>تعكس</marker> خوف السلطة </example>
+        <example type="correct"> ثم إن الرقابة تُظهِر خوف السلطة/ ثم إن الرقابة تفضح خوف السلطة </example>
+      </rule>
+      <rule id="worduse_0022_janobi" name="جنوبي">
+        <pattern>
+          <marker>
+            <token>جنوبي</token>
+          </marker>
+        </pattern>
+        <message>(جنوبيّ المدينة): في الجهة الجنوبية داخل المدينة. (جنوب المدينة): في الجهة الجنوبية خارج المدينة 
+            <suggestion>جنوبَ</suggestion>
+        </message>
+        <example correction="جنوبَ" type="incorrect"> تقع دمشق <marker>جنوبي</marker> حلب </example>
+        <example type="correct"> تقع دمشقُ جنوبَ حلب </example>
+      </rule>
+      <rule id="worduse_0023_khessisan" name="خصيصا">
+        <pattern>
+          <marker>
+            <token>خصيصا</token>
+          </marker>
+        </pattern>
+        <message>يفضل أن يقال: 
+            <suggestion>خِصِّيصَى</suggestion>
+            <suggestion>خاصاً</suggestion>
+        </message>
+        <example correction="خِصِّيصَى|خاصاً" type="incorrect"> فعله <marker>خصيصا</marker> لك </example>
+        <example type="correct"> فَعَلَهُ خِصِّيصَى لك / فَعَلَهُ خاصاً بك </example>
+      </rule>
+      <rule id="worduse_0024_khodhar" name="خضار">
+        <pattern>
+          <marker>
+            <token inflected="yes">خضار</token>
+          </marker>
+        </pattern>
+        <message>يفضل أن يقال: 
+            <suggestion><match no="1" regexp_match="خضار" regexp_replace="خُضَر"/></suggestion>
+<!--             <suggestion>خَضْراوات</suggestion> -->
+        </message>
+        <!--         <example correction="خُضَر|خَضْراوات" type="incorrect"> يحب <marker>الخضار</marker> </example> -->
+        <example correction="الخُضَر" type="incorrect"> يحب <marker>الخضار</marker> </example>
+        <example type="correct"> يُحبّ الخُضَر </example>
+      </rule>
+      <rule id="worduse_0025_khalooq" name="خلوق">
+        <pattern>
+          <marker>
+            <token inflected="yes">خلوق</token>
+          </marker>
+        </pattern>
+        <message>(الخَلُوق): الطِّيب 
+            <suggestion>حَسَنُ الخُلُق</suggestion>
+        </message>
+        <example correction="حَسَنُ الخُلُق" type="incorrect"> فلان <marker>خلوق</marker> </example>
+        <example type="correct"> فلانٌ حَسَنُ الخُلُق </example>
+      </rule>
+      <rule id="worduse_0026_rossomat" name="رسومات">
+        <pattern>
+          <marker>
+            <token inflected="yes">رسومات</token>
+          </marker>
+        </pattern>
+        <message>يفضل أن يقال: 
+            <suggestion>رُسُوم</suggestion>
+            <suggestion>أَرْسُم</suggestion>
+        </message>
+        <example correction="رُسُوم|أَرْسُم" type="incorrect">
+          <marker>رسومات</marker>
+        </example>
+        <example type="correct"> رُسُوم / أَرْسُم </example>
+      </rule>
+      <rule id="worduse_0027_raghma" name="رغم">
+        <pattern>
+          <marker>
+            <token>رغم</token>
+          </marker>
+        </pattern>
+        <message>يفضل أن يقال: 
+            <suggestion>على الرغْم</suggestion>
+            <suggestion>بالرغْم</suggestion>
+            <suggestion>على</suggestion>
+            <suggestion>مع</suggestion>
+        </message>
+        <example correction="على الرغْم|بالرغْم|على|مع" type="incorrect"> يحبها <marker>رغم</marker> كرهها له </example>
+        <example type="correct"> يحبها على الرغْم / بالرغْم من كرهها له </example>
+      </rule>
+      <rule id="worduse_0028_rafah" name="رفاة">
+        <pattern>
+          <marker>
+            <token regexp="yes">(&procletics;)?رفاة</token>
+          </marker>
+        </pattern>
+        <message>(رفات) اسمٌ مفردٌ مذَّكر 
+            <suggestion>رُفاتُ</suggestion>
+        </message>
+        <example correction="رُفاتُ" type="incorrect"> نقلت <marker>رفاة</marker> الجندي </example>
+        <example type="correct"> نُقِلَ رُفاتُ الجندي </example>
+      </rule>
+      <rule id="worduse_0029_shawyan" name="شويا">
+        <pattern>
+          <marker>
+            <token>شويا</token>
+          </marker>
+        </pattern>
+        <message>تُقْلَبُ الواوُ في مصدر اللفيف المقرون ياءً، وتُدْغَمُ في الياءِ التي تليها 
+            <suggestion>شَيًّا</suggestion>
+        </message>
+        <example correction="شَيًّا" type="incorrect"> شوى اللحم <marker>شويا</marker> </example>
+        <example type="correct"> شَوَى اللحمَ شَيًّا </example>
+      </rule>
+      <rule id="worduse_0030_3araya" name="عرايا">
+        <pattern>
+          <marker>
+            <token regexp="yes">(&procletics;)?عرايا</token>
+          </marker>
+        </pattern>
+        <message>(عارٍ) جَمْعُهُ (عُراة)، و(عارية) جمعُها (عاريات)، و(عُرْيانة) جمعُها (عُرْيانات) 
+            <suggestion>عُرْيانُون</suggestion>
+        </message>
+        <example correction="عُرْيانُون" type="incorrect">
+          <marker>عرايا</marker>
+        </example>
+        <example type="correct"> عُرْيانُون </example>
+      </rule>
+      <rule id="worduse_0031_lawahdihi" name="لوحده">
+        <pattern>
+          <marker>
+            <token>لوحده</token>
+          </marker>
+        </pattern>
+        <message>(وَحْد) منصوبٌ على الحال 
+            <suggestion>وَحْدَهُ</suggestion>
+        </message>
+        <example correction="وَحْدَهُ" type="incorrect"> سافر <marker>لوحده</marker> </example>
+        <example type="correct"> سَافَرَ وَحْدَهُ </example>
+      </rule>
+      <rule id="worduse_0032_mutawa3ik" name="متوعك">
+        <pattern>
+          <marker>
+            <token inflected="yes">متوعك</token>
+          </marker>
+        </pattern>
+        <message>يفضل أن يقال: 
+            <suggestion><match no="1" regexp_match="متوعك" regexp_replace="مَوْعُوك"/></suggestion>
+            <suggestion><match no="1" regexp_match="متوعك" regexp_replace="وَعِك"/></suggestion>            
+        </message>
+        <example correction="مَوْعُوك|وَعِك" type="incorrect"> فلان <marker>متوعك</marker> </example>
+        <example type="correct"> فلانٌ مَوْعُوك / وَعِكٌ </example>
+      </rule>
+      <rule id="worduse_0033_mahalat" name="محلات">
+        <pattern>
+          <marker>
+            <token regexp="yes">(&procletics;)?محلات</token>
+          </marker>
+        </pattern>
+        <message>(مَحَلاَّت) جَمْعُ (مَحَلَّة)، لا جَمْع (مَحَلّ) 
+            <suggestion>مَحَالّ</suggestion>
+        </message>
+        <example correction="مَحَالّ" type="incorrect">
+          <marker>محلات</marker>
+        </example>
+        <example type="correct"> مَحَالّ </example>
+      </rule>
+      <rule id="worduse_0034_mudaraa" name="مدراء">
+        <pattern>
+          <marker>
+            <token inflected="yes">مدراء</token>
+          </marker>
+        </pattern>
+        <message>يفضل أن يقال: 
+            <suggestion><match no="1" regexp_match="مدراء" regexp_replace="مُديرو"/></suggestion>
+            <suggestion><match no="1" regexp_match="مدراء" regexp_replace="مُديرون"/></suggestion>
+            <suggestion><match no="1" regexp_match="مدراء" regexp_replace="مُديرين"/></suggestion>            
+        </message>
+        <example correction="مُديرو|مُديرون|مُديرين" type="incorrect"> اجتمع <marker>مدراء</marker> المدارس </example>
+        <example type="correct"> اجتمع مُديرو المدارس </example>
+      </rule>
+      <rule id="worduse_0035_mo3aq" name="معاق">
+        <pattern>
+          <marker>
+            <token inflected="yes">معاق</token>
+          </marker>
+        </pattern>
+        <message>يفضل أن يقال: 
+            <suggestion><match no="1" regexp_match="معاق" regexp_replace="مَعُوق"/></suggestion>
+        </message>
+        <example correction="مَعُوق" type="incorrect"> طفل <marker>معاق</marker> </example>
+        <example type="correct"> طفل مَعُوق </example>
+      </rule>
+      <rule id="worduse_0036_mundahish" name="مندهش">
+        <pattern>
+          <marker>
+            <token regexp="yes">(&procletics;)?مندهش</token>
+          </marker>
+        </pattern>
+        <message>يفضل أن يقال:
+            <suggestion><match no="1" regexp_match="مندهش" regexp_replace="دَهِش"/></suggestion>
+            <suggestion><match no="1" regexp_match="مندهش" regexp_replace="مَدهوش"/></suggestion>
+        </message>
+        <example correction="دَهِش|مَدهوش" type="incorrect"> فلان <marker>مندهش</marker> </example>
+        <example type="correct"> فلان دَهِشٌ / مدهوش </example>
+      </rule>
+      <rule id="worduse_0037_nafoukh" name="نافوخ">
+        <pattern>
+          <marker>
+            <token regexp="yes">(&procletics;)?نافوخ(&encletics;)?</token>
+          </marker>
+        </pattern>
+        <message>يفضل أن يقال: 
+            <suggestion><match no="1" regexp_match="نافوخ" regexp_replace="يَافُوخ"/></suggestion>
+        </message>
+        <example correction="يَافُوخه" type="incorrect"> ضربه على <marker>نافوخه</marker> </example>
+        <example type="correct"> ضَرَبَهُ على يَافُوخِه </example>
+      </rule>
+      <rule id="worduse_0038_nashet" name="نشط">
+        <pattern>
+          <marker>
+            <token regexp="yes">(&procletics;)?نشط</token>
+          </marker>
+        </pattern>
+        <message>يفضل أن يقال: 
+            <suggestion>نشيطٌ</suggestion>
+            <suggestion>ناشطٌ</suggestion>
+        </message>
+        <example correction="نشيطٌ|ناشطٌ" type="incorrect"> فلان <marker>نشط</marker> </example>
+        <example type="correct"> فلانٌ نشيطٌ / ناشطٌ </example>
+      </rule>
+      <rule id="worduse_0039_nasoh" name="نصوح">
+        <pattern>
+          <marker>
+            <token inflected="yes">نصوح</token>
+          </marker>
+        </pattern>
+        <message>يفضل أن يقال: 
+            <suggestion>ناصِحٌ</suggestion>
+        </message>
+        <example correction="ناصِحٌ" type="incorrect"> رجل <marker>نصوح</marker> </example>
+        <example type="correct"> رجلٌ ناصِحٌ </example>
+      </rule>
+      <rule id="worduse_0040_wallati" name="والتي">
+        <pattern>
+          <marker>
+            <token>والتي</token>
+          </marker>
+        </pattern>
+        <message>يفضل أن يقال: 
+            <suggestion>التي</suggestion>
+        </message>
+        <example correction="التي" type="incorrect"> سنتبع سياسة الترغيب <marker>والتي</marker> ستكون.. </example>
+        <example type="correct"> سنتبع سياسة الترغيب التي ستكون.. </example>
+      </rule>
+      <rule id="worduse_0041_walladhi" name="والذي">
+        <pattern>
+          <marker>
+            <token>والذي</token>
+          </marker>
+        </pattern>
+        <message>يفضل أن يقال: 
+            <suggestion>الذي</suggestion>
+        </message>
+        <example correction="الذي" type="incorrect"> سيبدأ قريبا الفصل الدراسي الثاني <marker>والذي</marker> مدته ثلاثة أشهر </example>
+        <example type="correct"> سيبدأ قريباً الفصل الدراسي الثاني الذي مدته ثلاثة أشهر </example>
+      </rule>
+      <rule id="worduse_0042_yushakilu" name="يشكل">
+        <pattern>
+          <marker>
+            <token inflected="yes">شَكَّلَ</token>
+          </marker>
+        </pattern>
+        <message>(شَكَّل): صَوَّرَ، وألَّفَ، وقَيَّدَ 
+            <suggestion/>
+        </message>
+        <example correction="" type="incorrect"> الفدائيون <marker>يشكلون</marker> خطرا عليهم </example>
+        <example type="correct"> الفدائيون خطرٌ عليهم </example>
+      </rule>
+      <rule id="worduse_0043_ittila3" name="الإطلاع">
+        <pattern>
+          <marker>
+            <token regexp="yes">(&procletics;)?إطلاع</token>
+          </marker>
+        </pattern>
+        <message>يفضل أن يقال: 
+            <suggestion><match no="1" regexp_match="إطلاع" regexp_replace="اطّلاع"/></suggestion>
+        </message>
+        <example correction="الاطّلاع" type="incorrect"> يرجى <marker>الإطلاع</marker> </example>
+        <example type="correct"> يرجى الاطّلاع </example>
+      </rule>
+      <rule id="worduse_0044_idhTarada" name="اضطرد">
+        <pattern>
+          <marker>
+            <token>اضطرد</token>
+          </marker>
+        </pattern>
+        <message>الفعل هو: (طرد)، لا: (ضرد) 
+            <suggestion>اطَّرَدَ</suggestion>
+        </message>
+        <example correction="اطَّرَدَ" type="incorrect"><marker>اضطرد</marker> الأمر </example>
+        <example type="correct"> اطَّرَدَ الأمرُ </example>
+      </rule>
+      <rule id="worduse_0045_shafooq" name="شفوق">
+        <pattern>
+          <marker>
+            <token inflected="yes">شفوق</token>
+          </marker>
           <token regexp="yes">&forms_3ala;</token>
-<<<<<<< HEAD
         </pattern>
         <message>يفضل أن يقال: 
             <suggestion><match no="1" regexp_match="شفوق" regexp_replace="شَفِيق"/></suggestion>
@@ -7745,231 +4861,95 @@
           </marker>
         </pattern>
         <message> إذ أن "المُؤّشَّر" تعني: كل شيء مرقق.
-=======
-      </pattern>
-      <message>يفضل أن يقال:
-        <suggestion><match no="1" regexp_match="شفوق" regexp_replace="شَفِيق"/></suggestion>
-      </message>
-      <example correction="شَفِيق" type="incorrect"> فلان <marker>شفوق</marker> على ابنه </example>
-      <example type="correct"> فلانٌ شَفِيقٌ على ابنه </example>
-    </rule>
-    <rule id="worduse_0046_dafea" name="دافئ">
-      <pattern>
-        <marker>
-          <token regexp="yes">(&procletics;)?دافئ</token>
-        </marker>
-      </pattern>
-      <message>يفضل أن يقال:
-        <suggestion><match no="1" regexp_match="دافئ" regexp_replace="دَفِيء"/></suggestion>
-        <suggestion><match no="1" regexp_match="دافئ" regexp_replace="دَفِئ"/></suggestion>
-      </message>
-      <example correction="دَفِيء|دَفِئ" type="incorrect">مكان <marker>دافئ</marker></example>
-      <example type="correct"> مكانٌ دَفِيءٌ / دَفِئٌ </example>
-    </rule>
-    <rule id="worduse_0047_mumtan_mamnoun" name="ممتن|ممنون">
-      <pattern>
-        <marker>
-          <token inflected="yes" regexp="yes">ممتن|ممنون</token>
-        </marker>
-          <token regexp="yes">&forms_lih;</token>
-      </pattern>
-      <message>(الممنون): المقطوع.(امْتنَّ عليه): ذكّره بنعمته عليه وآذاه بمَنِّهِ
-        <suggestion><match no="1" regexp_match="ممتن|ممنون" regexp_replace="شَاكِر"/></suggestion> <match no="2"/>
-      </message>
-      <example correction="شَاكِر" type="incorrect"> أنا <marker>ممتن</marker> لك </example>
-      <example correction="شَاكِر" type="incorrect"> أنا  <marker>ممنون</marker> لك </example>
-      <example type="correct"> أنا شَاكِرٌ لك </example>
-    </rule>
-    <rule id="worduse_0048_qafraa" name="قفراء">
-      <pattern>
-        <marker>
-          <token regexp="yes">(&procletics;)?قفراء</token>
-        </marker>
-      </pattern>
-      <message>يفضل أن يقال:
-    <!--			<suggestion>مُقْفِرَة</suggestion>
-        <suggestion>قَفْرَة</suggestion>
-        <suggestion>قَفْر</suggestion>-->
-        <suggestion><match no="1" regexp_match="قفراء" regexp_replace="مُقْفِرَة"/></suggestion>
-        <suggestion><match no="1" regexp_match="قفراء" regexp_replace="قَفْرَة"/></suggestion>
-        <suggestion><match no="1" regexp_match="قفراء" regexp_replace="قَفْر"/></suggestion>
-
-      </message>
-      <example correction="مُقْفِرَة|قَفْرَة|قَفْر" type="incorrect"> أرض <marker>قفراء</marker> </example>
-      <example type="correct"> أرضٌ مُقْفِرَةٌ / قَفْرَةٌ / قَفْرٌ </example>
-    </rule>
-    <rule id="worduse_0050_mujbat" name="مجباة">
-      <pattern>
-        <marker>
-          <token regexp="yes">(&procletics;)?مجباة</token>
-        </marker>
-      </pattern>
-      <message>الفعل هو: (جَبَى)، لا: (أجْبَى)
-        <suggestion><match no="1" regexp_match="مجباة" regexp_replace="مَجْبِيَّة"/></suggestion>
-      </message>
-      <example correction="المَجْبِيَّة" type="incorrect"> الضرائب <marker>المجباة</marker> </example>
-      <example type="correct"> الضرائبُ المَجْبِيَّةُ </example>
-    </rule>
-    <rule id="worduse_0051_mundaboun" name="المندبون">
-      <pattern>
-        <marker>
-          <token regexp="yes">(&procletics;)?(مندبون|مندبين)</token>
-        </marker>
-      </pattern>
-      <message>يفضل أن يقال:
-        <suggestion><match no="1" regexp_match="مندب" regexp_replace="مَنْدُوب"/></suggestion>
-        <suggestion><match no="1" regexp_match="مندب" regexp_replace="مُنْتدَب"/></suggestion>
-      </message>
-      <example correction="المَنْدُوبون|المُنْتدَبون" type="incorrect"> الموظفون <marker>المندبون</marker> </example>
-      <example type="correct"> الموظفون الْمَنْدُوبون / الْمُنْتدَبون </example>
-    </rule>
-    <rule id="worduse_0052_maqfoul" name="مقفول">
-      <pattern>
-        <marker>
-          <token regexp="yes">(&procletics;)?مقفول</token>
-        </marker>
-      </pattern>
-      <message>(قَفَل): رجع من سَفره. (أقْفَلَ البابَ): أغْلَقَه بالقفل
-        <suggestion><match no="1" regexp_match="مقفول" regexp_replace="مُقْفَل"/></suggestion>
-      </message>
-      <example correction="مُقْفَل" type="incorrect"> قفل الباب، فهو <marker>مقفول</marker> </example>
-      <example type="correct"> أَقْفَلَ البابَ، فهو مُقْفَلٌ </example>
-    </rule>
-    <rule id="worduse_0053_mousoud" name="موصود_153">
-      <pattern>
-        <marker>
-          <token regexp="yes">(&procletics;)?موصود</token>
-        </marker>
-      </pattern>
-      <message>(وَصَدَ الشيءُ): ثَبَتَ
-        <suggestion><match no="1" regexp_match="موصود" regexp_replace="مُوصَد"/></suggestion>
-      </message>
-      <example correction="مُوصَد" type="incorrect"> باب <marker>موصود</marker> </example>
-      <example type="correct"> بابٌ مُوصَدٌ </example>
-    </rule>
-    <rule id="worduse_0054_taqawi" name="طاقوي">
-      <pattern>
-        <marker>
-          <token regexp="yes">(&procletics;)?طاقوي</token>
-        </marker>
-      </pattern>
-      <message>يفضل أن يقال:
-        <suggestion><match no="1" regexp_match="طاقوي" regexp_replace="طاقيّ"/></suggestion>
-      </message>
-      <example correction="طاقيّ" type="incorrect"> تخطيط <marker>طاقوي</marker> </example>
-      <example type="correct"> تخطيط طاقيّ </example>
-    </rule>
-    <rule id="worduse_0055_misaghat" name="مصاغة">
-      <pattern>
-        <marker>
-          <token regexp="yes">(&procletics;)?مصاغة</token>
-        </marker>
-      </pattern>
-      <message>الفعل هو: (صاغ)، لا: (أصاغ)
-        <suggestion><match no="1" regexp_match="مصاغة" regexp_replace="مَصُوغَة"/></suggestion>
-      </message>
-      <example correction="مَصُوغَة" type="incorrect"> حلية <marker>مصاغة</marker> </example>
-      <example type="correct"> حليةٌ مَصُوغَةٌ </example>
-    </rule>
-  </rulegroup>
-  <rulegroup id="wrong_word_use" name="خطأ في استعمال كلمة">
-    <rule id="worduse_0056_muAshirat" name="مؤشرات">
-      <pattern>
-        <marker>
-          <token inflected="yes" postag="NA.*;F3.*;.*" postag_regexp="yes">مؤشر</token>
-        </marker>
-      </pattern>
-      <message> إذ أن "المُؤّشَّر" تعني: كل شيء مرقق.
->>>>>>> 6a3254d1
         <suggestion><match no="1" regexp_match="مؤشرات" regexp_replace="إشارات"/></suggestion>
         <suggestion><match no="1" regexp_match="مؤشرات" regexp_replace="علامات"/></suggestion>
         <suggestion><match no="1" regexp_match="مؤشرات" regexp_replace="شواهد"/></suggestion>
         <suggestion><match no="1" regexp_match="مؤشرات" regexp_replace="دلائل"/></suggestion>
-      </message>
-
-      <example correction="إشارات|علامات|شواهد|دلائل" type="incorrect">‎هذه التصرفات هي  ‎‎ <marker>مؤشرات</marker> لكذا</example>
-    </rule>
-    <rule id="worduse_0057_mishwar" name="مشوار">
-      <pattern>
-        <marker>
-          <token inflected="yes">مشوار</token>
+        </message>
+       
+        <example correction="إشارات|علامات|شواهد|دلائل" type="incorrect">‎هذه التصرفات هي  ‎‎ <marker>مؤشرات</marker> لكذا</example>
+      </rule>
+      <rule id="worduse_0057_mishwar" name="مشوار">
+        <pattern>
+          <marker>
+            <token inflected="yes">مشوار</token>
         </marker>
-      </pattern>
-      <message> كلمة مشوار لم ترد بهذا المعنى،
+        </pattern>
+        <message> كلمة مشوار لم ترد بهذا المعنى،
         من الشائع التلفظ: بكلمة مشوار
         وينبغي أن يحل محلها: طريق، أو مسار، أو نزهة، أو ما يقوم مقامها
         كلمة مشوار لأنها لم ترد عن العرب بهذا المعنى.
-        <suggestion><match no="1" regexp_match="مشوار" regexp_replace="طريق"/></suggestion>
+       <suggestion><match no="1" regexp_match="مشوار" regexp_replace="طريق"/></suggestion>
         <suggestion><match no="1" regexp_match="مشوار" regexp_replace="مسار"/></suggestion>
         <suggestion><match no="1" regexp_match="مشوار" regexp_replace="نزهة"/></suggestion>
-      </message>
-
-      <example correction="طريق|مسار|نزهة" type="incorrect">‎إن‎ <marker>مشوار</marker> العلم طويل</example>
-      <example correction="طريق|مسار|نزهة" type="incorrect">‎ذهبنا في ‎ <marker>مشوار</marker></example>
-      <example correction="الطريق|المسار|النزهة" type="incorrect">‎إن‎ <marker>المشوار</marker> طويل</example>
-    </rule>
-    <rule id="worduse_0058_machine" name="ماكينة">
-      <pattern>
-        <marker>
-          <token regexp="yes">(&procletics;)?ماكينة</token>
-        </marker>
-      </pattern>
-      <message>
+        </message>
+
+        <example correction="طريق|مسار|نزهة" type="incorrect">‎إن‎ <marker>مشوار</marker> العلم طويل</example>
+        <example correction="طريق|مسار|نزهة" type="incorrect">‎ذهبنا في ‎ <marker>مشوار</marker></example>
+        <example correction="الطريق|المسار|النزهة" type="incorrect">‎إن‎ <marker>المشوار</marker> طويل</example>
+      </rule>
+      <rule id="worduse_0058_machine" name="ماكينة">
+        <pattern>
+          <marker>
+            <token regexp="yes">(&procletics;)?ماكينة</token>
+          </marker>
+        </pattern>
+        <message> 
         المكنة: جهاز تديره اليد أو الرِّجل أو قوة خارجية كالكهرباء، وجمعها "مَكِنات"
         <suggestion><match no="1" regexp_match="ماكينة" regexp_replace="مَكِنَة"/></suggestion>
-      </message>
-      <example correction="مَكِنَة" type="incorrect">‎اشترت أمي  ‎‎ <marker>ماكينة</marker> خياطة</example>
-    </rule>
-    <rule id="worduse_0059_Imkaniyat" name="إمكانيات">
-      <pattern>
-        <marker>
-          <token inflected="yes" postag="N.*;F3.*;.*" postag_regexp="yes">إمكانية</token>
-        </marker>
-      </pattern>
-      <message>
+        </message>
+        <example correction="مَكِنَة" type="incorrect">‎اشترت أمي  ‎‎ <marker>ماكينة</marker> خياطة</example>
+      </rule>
+      <rule id="worduse_0059_Imkaniyat" name="إمكانيات">
+        <pattern>
+          <marker>
+            <token inflected="yes" postag="N.*;F3.*;.*" postag_regexp="yes">إمكانية</token>
+          </marker>
+        </pattern>
+        <message>
         ويفضل أن يقال إمكانات بدلا عن إمكانيات.
 
         <suggestion><match no="1" regexp_match="إمكانيات" regexp_replace="إمكانات"/></suggestion>
-      </message>
-
-      <example correction="إمكانات" type="incorrect">للبلاد <marker>إمكانيات</marker> هائلة.</example>
-    </rule>
-    <rule id="worduse_0060_twajd" name="تواجد">
-      <pattern>
-        <marker>
-          <token inflected="yes">تَوَاجَدَ</token>
-        </marker>
-      </pattern>
-      <message>
-        ويفضل أن يقال: وجد يوجد،
+        </message>
+
+        <example correction="إمكانات" type="incorrect">للبلاد <marker>إمكانيات</marker> هائلة.</example>
+      </rule>
+      <rule id="worduse_0060_twajd" name="تواجد">
+        <pattern>
+          <marker>
+            <token inflected="yes">تَوَاجَدَ</token>
+          </marker>
+        </pattern>
+        <message>
+        ويفضل أن يقال: وجد يوجد، 
         لأن تَواجَدَ فلانٌ: أي تظاهر بالوجْد. والوجْد: هو الحُب الشديد أو الحزن. (مصدر)
-
+        
         <suggestion><match no="1" regexp_match="تواجد" regexp_replace="وجد"/></suggestion>
-      </message>
-      <example correction="توجد"><marker>تتواجد</marker> المادة في الكون</example>
-    </rule>
-    <rule id="worduse_0061_musbaqan" name="مسبقا">
-      <pattern>
-        <marker>
-          <token>مسبقا</token>
-        </marker>
-      </pattern>
-      <message>
+        </message>
+        <example correction="توجد"><marker>تتواجد</marker> المادة في الكون</example>
+      </rule>
+      <rule id="worduse_0061_musbaqan" name="مسبقا">
+        <pattern>
+          <marker>
+            <token>مسبقا</token>
+          </marker>
+        </pattern>
+        <message>
         ويفضل أن يقال:
         <suggestion>مقدّمًا</suggestion>
         <suggestion>سلفًا</suggestion>
         <suggestion>قبلًا</suggestion>
-      </message>
-      <example correction="مقدّمًا|سلفًا|قبلًا">  فعل ذلك‎‎ <marker>مسبقا</marker></example>
-    </rule>
-    <rule id="worduse_0062_wabittali" name="وبالتالي">
-      <pattern>
-        <marker>
-          <token>وبالتالي</token>
-        </marker>
-      </pattern>
-      <message> (بالتالي) هي جملة ركيكة، ومن الأفضل أن يحلّ محلّها ما يناسب المقام مما يلي:
-
+        </message>
+        <example correction="مقدّمًا|سلفًا|قبلًا">  فعل ذلك‎‎ <marker>مسبقا</marker></example>
+      </rule>
+      <rule id="worduse_0062_wabittali" name="وبالتالي">
+        <pattern>
+          <marker>
+            <token>وبالتالي</token>
+          </marker>
+        </pattern>
+        <message> (بالتالي) هي جملة ركيكة، ومن الأفضل أن يحلّ محلّها ما يناسب المقام مما يلي:
+        
         <suggestion>ثَمّ</suggestion>
         <suggestion>لذا</suggestion>
         <suggestion>وعلى هذا</suggestion>
@@ -7979,75 +4959,75 @@
         <suggestion>ثَمَّ يتّضح</suggestion>
         <suggestion>نجد أنّ</suggestion>
         <suggestion> نرى أنّ</suggestion>
-      </message>
-      <example correction="ثَمّ|لذا|وعلى هذا|وبذلك|إذن|أيْ|ثَمَّ يتّضح|نجد أنّ| نرى أنّ">‎أنا أكلت، ‎‎ <marker>وبالتالي</marker> أنا شبعت.
-      </example>
-    </rule>
-    <rule id="worduse_0063_bmathabati" name="بمثابة">
-      <pattern>
-        <marker>
-          <token>بمثابة</token>
-        </marker>
-      </pattern>
-      <message>
-        ويفضل أن يقال بمنزلة، تقوم مقام.
-
+        </message>
+        <example correction="ثَمّ|لذا|وعلى هذا|وبذلك|إذن|أيْ|ثَمَّ يتّضح|نجد أنّ| نرى أنّ">‎أنا أكلت، ‎‎ <marker>وبالتالي</marker> أنا شبعت.
+        </example>
+      </rule>
+      <rule id="worduse_0063_bmathabati" name="بمثابة">
+        <pattern>
+          <marker>
+            <token>بمثابة</token>
+          </marker>
+        </pattern>
+        <message>
+        ويفضل أن يقال بمنزلة، تقوم مقام. 
+        
         <suggestion>بمنزلة</suggestion>
         <suggestion>تقوم مقام</suggestion>
         <suggestion/>
-      </message>
-      <example correction="بمنزلة|تقوم مقام|">أنت <marker>بمثابة</marker> أبي.</example>
-      <example correction="بمنزلة|تقوم مقام|">هذه الأداة <marker>بمثابة</marker> حاسوب.</example>
-      <example correction="بمنزلة|تقوم مقام|">د عدم إجابتكم <marker>بمثابة</marker> موافقةٍ.</example>
-    </rule>
-    <rule id="worduse_0064_istbyan" name="استبانة">
-      <pattern>
-        <marker>
-          <token regexp="yes">(&procletics;)?استبيان</token>
-        </marker>
-      </pattern>
-      <message>
-        ويفضل أن يقال استبانة بدلا من استبيان.
-
+        </message>
+        <example correction="بمنزلة|تقوم مقام|">أنت <marker>بمثابة</marker> أبي.</example>
+        <example correction="بمنزلة|تقوم مقام|">هذه الأداة <marker>بمثابة</marker> حاسوب.</example>
+        <example correction="بمنزلة|تقوم مقام|">د عدم إجابتكم <marker>بمثابة</marker> موافقةٍ.</example>
+      </rule>
+      <rule id="worduse_0064_istbyan" name="استبانة">
+        <pattern>
+          <marker>
+            <token regexp="yes">(&procletics;)?استبيان</token>
+          </marker>
+        </pattern>
+        <message>
+        ويفضل أن يقال استبانة بدلا من استبيان. 
+        
         لأن مصدر استبان استبانة، مثل استقام استقامة.
-
+        
         <suggestion><match no="1" regexp_match="استبيان" regexp_replace="استبانة"/></suggestion>
-      </message>
-      <example correction="الاستبانة" type="incorrect">a كانت نتيجة <marker>الاستبيان</marker>  مخيبة.</example>
-    </rule>
-    <rule id="worduse_0065_akhiSaI" name="أخصائي">
-      <pattern>
-        <marker>
-          <token regexp="yes">(&procletics;)?أخصائي</token>
-        </marker>
-      </pattern>
-      <message>
+        </message>
+        <example correction="الاستبانة" type="incorrect">a كانت نتيجة <marker>الاستبيان</marker>  مخيبة.</example>
+      </rule>
+      <rule id="worduse_0065_akhiSaI" name="أخصائي">
+        <pattern>
+          <marker>
+            <token regexp="yes">(&procletics;)?أخصائي</token>
+          </marker>
+        </pattern>
+        <message>
         ويفضل أن يقال اختصاصي.
         <suggestion><match no="1" regexp_match="أخصائي" regexp_replace="اختصاصي"/></suggestion>
-      </message>
-      <example correction="الاختصاصي" type="incorrect">كان الطبيب  <marker>الأخصائي</marker> ماهرا</example>
-    </rule>
-    <rule id="worduse_0066_toqos" name="طقوس">
-      <pattern>
-        <marker>
-          <token inflected="yes">طقوس</token>
-        </marker>
-      </pattern>
-      <message>
+        </message>
+        <example correction="الاختصاصي" type="incorrect">كان الطبيب  <marker>الأخصائي</marker> ماهرا</example>
+      </rule>
+      <rule id="worduse_0066_toqos" name="طقوس">
+        <pattern>
+          <marker>
+            <token inflected="yes">طقوس</token>
+          </marker>
+        </pattern>
+        <message>
         ويفضل أن يقال: شعائر فلا وجود لطقوس في اللغة العربية.
         <suggestion><match no="1" regexp_match="طقوس" regexp_replace="شعائر"/></suggestion>
 
-      </message>
-      <example correction="الشعائر"><marker>الطقوس</marker> الدينية</example>
-    </rule>
-    <rule id="worduse_0067_bihasabi" name="بحسب">
-      <pattern>
-        <marker>
-          <token>بحسب</token>
-        </marker>
-      </pattern>
-      <message>
-        ويفضل أن يقال:
+        </message>
+        <example correction="الشعائر"><marker>الطقوس</marker> الدينية</example>
+      </rule>
+      <rule id="worduse_0067_bihasabi" name="بحسب">
+        <pattern>
+          <marker>
+            <token>بحسب</token>
+          </marker>
+        </pattern>
+        <message>
+        ويفضل أن يقال: 
         <suggestion>حَسَبَ</suggestion>
         <suggestion>تَبَعاً لـِ</suggestion>
         <suggestion>طِبْقاً لـِ</suggestion>
@@ -8060,141 +5040,140 @@
         <suggestion>انطلاقاً من</suggestion>
         (ترجمة غير صحيحة لـ According to)
         حَسَبُ الشيءِ: قَدْرُه وعددُه، فيقال على الصواب:حَسَبَ ما ذُكر. وليكن عملك بحَسَبِ ذلك: أي على وفاقه وعدده.
-      </message>
-      <example correction="حَسَبَ|تَبَعاً لـِ|طِبْقاً لـِ|وَفْقاً لـِ|بمقتضى|بمُوْجب|بناءً على|استناداً إلى|عملاً بـ|انطلاقاً من">
-        تصنف هذه الأنواع
-        <marker>بحسب</marker> مصادر الطاقة </example>
-    </rule>
-    <rule id="worduse_0068_lisalihika" name="لصالحك">
-      <pattern>
-        <marker>
-          <token regexp="yes">لصالح(&encletics;)</token>
-        </marker>
-      </pattern>
-      <message>
+        </message>
+        <example correction="حَسَبَ|تَبَعاً لـِ|طِبْقاً لـِ|وَفْقاً لـِ|بمقتضى|بمُوْجب|بناءً على|استناداً إلى|عملاً بـ|انطلاقاً من">
+        تصنف هذه الأنواع   
+         <marker>بحسب</marker> مصادر الطاقة </example>
+      </rule>
+      <rule id="worduse_0068_lisalihika" name="لصالحك">
+        <pattern>
+          <marker>
+            <token regexp="yes">لصالح(&encletics;)</token>
+          </marker>
+        </pattern>
+        <message>
         ويفضل أن يقال لمصلحة          لأن (صالح) اسم الفاعل من (صَلَحَ). يقال: صَلَح الشيءُ فهو صالح
 
-
+        
         <suggestion><match no="1" regexp_match="صالح" regexp_replace="مصلحت"/></suggestion>
-      </message>
-      <example correction="لمصلحتك">
+        </message>
+        <example correction="لمصلحتك"> 
         كان التعديل
-        <marker>لصالحك</marker></example>
-    </rule>
-    <rule id="worduse_0068_lisalihi" name="لصالح">
-      <pattern>
-        <marker>
-          <token regexp="yes">لصالح|للصالح</token>
-        </marker>
-      </pattern>
-      <message>
+         <marker>لصالحك</marker></example>
+      </rule>
+      <rule id="worduse_0068_lisalihi" name="لصالح">
+        <pattern>
+          <marker>
+            <token regexp="yes">لصالح|للصالح</token>
+          </marker>
+        </pattern>
+        <message>
         ويفضل أن يقال لمصلحة          لأن (صالح) اسم الفاعل من (صَلَحَ). يقال: صَلَح الشيءُ فهو صالح
 
-
+        
         <suggestion><match no="1" regexp_match="صالح" regexp_replace="مصلحة"/></suggestion>
 
-      </message>
-      <example correction="لمصلحة">
+        </message>
+        <example correction="لمصلحة"> 
         كان التعديل
-        <marker>لصالح</marker> الشركة</example>
-    </rule>
-    <rule id="worduse_0069_i3tabar" name="اعتبر">
-      <pattern>
-        <marker>
-          <token inflected="yes">اِعْتَبَرَ</token>
-        </marker>
-      </pattern>
-      <message>
+         <marker>لصالح</marker> الشركة</example>
+      </rule>
+      <rule id="worduse_0069_i3tabar" name="اعتبر">
+        <pattern>
+          <marker>
+            <token inflected="yes">اِعْتَبَرَ</token>
+          </marker>
+        </pattern>
+        <message>
         ويفضل أن يقال: عدّ.  لأن "اعتبرت" تعني اتخذته عبرة وعظة والصواب عددته. جاء في القرآن: ﴿وَقَالُواْ مَا لَنَا لاَ نَرَىٰ رِجَالاً كُنَّا نَعُدُّهُمْ مِّنَ ٱلأَشْرَارِ﴾[ص:62]. ولم يقل نعتبرهم.
         <suggestion>عدّ</suggestion>
 
-      </message>
-      <example correction="عدّ"><marker>اعتبر</marker> زيدًا صديقه</example>
-    </rule>
-    <rule id="worduse_0070_burha" name="برهة">
-      <pattern>
-        <marker>
-          <token inflected="yes">برهة</token>
-        </marker>
-      </pattern>
-      <message>
+        </message>
+        <example correction="عدّ"><marker>اعتبر</marker> زيدًا صديقه</example>
+      </rule>
+      <rule id="worduse_0070_burha" name="برهة">
+        <pattern>
+          <marker>
+            <token inflected="yes">برهة</token>
+          </marker>
+        </pattern>
+        <message>
         ويفضل أن يقال: هنيهة.
         جاء في (لسان العرب): «البرهة: الحِينُ الطويل من الدهر، وقيل: الزمانُ. يقال: أَقمت عنده بُرْهَةً من الدهر كقولك أَقمت عنده سنة من الدهر.»
         <suggestion><match no="1" regexp_match="برهة" regexp_replace="هُنيهة"/></suggestion>
 
-      </message>
-      <example correction="هُنيهة">غادر زيد قبل <marker>برهة</marker></example>
-    </rule>
-    <rule id="worduse_0071_َAwina" name="آونة">
-      <pattern>
-        <marker>
-          <token inflected="yes">آونة</token>
-        </marker>
-      </pattern>
-      <message>
+        </message>
+        <example correction="هُنيهة">غادر زيد قبل <marker>برهة</marker></example>
+      </rule>
+      <rule id="worduse_0071_َAwina" name="آونة">
+        <pattern>
+          <marker>
+            <token inflected="yes">آونة</token>
+          </marker>
+        </pattern>
+        <message>
         ويفضل أن يقال:  أوان         لأن الآونة جمع أوان، مثل أزمنة وزمان.
 
         <suggestion><match no="1" regexp_match="آونة" regexp_replace="أوان"/></suggestion>
 
-      </message>
-      <example correction="أوان"> بين. <marker>آونة</marker> وأخرى</example>
-    </rule>
-    <rule id="worduse_0072_َbawasil" name="بواسل">
-      <pattern>
-        <marker>
-          <token inflected="yes">بواسل</token>
-        </marker>
-      </pattern>
-      <message>
-        ويفضل أن يقال: بسلاء وبواسل
-
+        </message>
+        <example correction="أوان"> بين. <marker>آونة</marker> وأخرى</example>
+      </rule>
+      <rule id="worduse_0072_َbawasil" name="بواسل">
+        <pattern>
+          <marker>
+            <token inflected="yes">بواسل</token>
+          </marker>
+        </pattern>
+        <message>
+        ويفضل أن يقال: بسلاء وبواسل 
+        
         لأن البواسل جمع باسلة للمرأة، وباسل للحيوان كالأسد.
         <suggestion><match no="1" regexp_match="بواسل" regexp_replace="بسلاء"/></suggestion>
         <suggestion><match no="1" regexp_match="بواسل" regexp_replace="باسلون"/></suggestion>
-      </message>
-      <example correction="بسلاء|باسلون"> فرسان <marker>بواسل</marker></example>
-    </rule>
-    <rule id="worduse_0073_mustahtir" name="مستهتر">
-      <pattern>
-        <marker>
-          <token inflected="yes">مستهتر</token>
-        </marker>
+        </message>
+        <example correction="بسلاء|باسلون"> فرسان <marker>بواسل</marker></example>
+      </rule>
+      <rule id="worduse_0073_mustahtir" name="مستهتر">
+        <pattern>
+          <marker>
+            <token inflected="yes">مستهتر</token>
+          </marker>
           <token regexp="yes">بالقانون|بالدين|بالأعراف|بالعادات</token>
-      </pattern>
-      <message>
+        </pattern>
+        <message>
         ويفضل أن يقال:  مستهين أو مستخفّ بالقانون أو بالعادات،
         لأن الاستهتار غاية الولع بالشيء فيقال فلان مستهتر بالقراءة إذا أولع بها بلا حد.
         <suggestion><match no="1" regexp_match="مستهتر" regexp_replace="مستهين"/></suggestion>
         <suggestion><match no="1" regexp_match="مستهتر" regexp_replace="مستخفّ"/></suggestion>
-      </message>
-
-      <example correction="مستهين|مستخفّ"> ‎فلان  . <marker>مستهتر</marker> بالقانون</example>
-    </rule>
-    <rule id="worduse_0074_suwah" name="سواح">
-      <pattern>
-        <marker>
-          <token regexp="yes" skip="1">(&procletics;)?سواح</token>
-        </marker>
-      </pattern>
-      <message>
+        </message>
+
+        <example correction="مستهين|مستخفّ"> ‎فلان  . <marker>مستهتر</marker> بالقانون</example>
+      </rule>
+      <rule id="worduse_0074_suwah" name="سواح">
+        <pattern>
+          <marker>
+            <token regexp="yes" skip="1">(&procletics;)?سواح</token>
+          </marker>
+        </pattern>
+        <message>
         ويفضل أن يقال:  سياح.
         <suggestion><match no="1" regexp_match="سواح" regexp_replace="سيّاح"/></suggestion>
-      </message>
-
-      <example correction="سيّاح"> ‎هؤلاء  . <marker>سواح</marker> أجانب</example>
-    </rule>
-    <rule id="worduse_0075_kakull" name="ككل">
-      <pattern>
-        <marker>
-          <token>ككل</token>
-        </marker>
-      </pattern>
-      <message>
-        ويفضل أن يقال
+        </message>
+
+        <example correction="سيّاح"> ‎هؤلاء  . <marker>سواح</marker> أجانب</example>
+      </rule>
+      <rule id="worduse_0075_kakull" name="ككل">
+        <pattern>
+          <marker>
+            <token>ككل</token>
+          </marker>
+        </pattern>
+        <message>
+        ويفضل أن يقال   
         <suggestion>كليًّا</suggestion>
 
         لأن ككل لا أصل لها في اللغة، وهي ترجمة سيئة لعبارة as a whole.
-<<<<<<< HEAD
         </message>
         <example correction="كليًّا">‎  عند النظر إلى الموضوع    <marker>ككل</marker></example>
       </rule>
@@ -8287,101 +5266,13 @@
       </rule>
       <rule id="unsorted5175" name="مبروك_5175">
         <pattern>
-=======
-      </message>
-      <example correction="كليًّا">‎  عند النظر إلى الموضوع    <marker>ككل</marker></example>
-    </rule>
-  </rulegroup>
- </category>
-    <!-- ====================================================================== -->
-    <!-- Common errors- on adjective -->
-    <!-- ====================================================================== -->
- <category id="COMMON_ERRORS_ON_ADJECTIVES" name="أخطاء شائعة - النعوت" type="grammar">
-  <rulegroup id="common_errors_adjective" name="أخطاء شائعة- الصفات">
-    <rule id="adj_0001_Amr_Ham" name="أمر هام">
-    <!-- TODO: هام غير موجودة في القاموس بصفتها اسما، لذا لم يمكن التطابق بينهما-->
-      <pattern>
-        <marker>
-          <token inflected="yes">أمر</token>
-          <token regexp="yes">الهام|هام</token>
-        </marker>
-      </pattern>
-      <message>قل
-        <suggestion><match no="1"/>&nbsp;<match no="2" regexp_match="هام" regexp_replace="مهم"/></suggestion> لأن "هامٌّ" هو اسم الفاعل من الفعل "هَمَّ" فنقول هَمَّهُ الأمرُ أي أَقْلَقَهُ وأَحْزَنَهُ.
-      </message>
-      <example correction="أمر مهم" type="incorrect"> ‎هذا <marker>أمر هام</marker></example>
-      <example correction="الأمر مهم" type="incorrect"> ‎هذا <marker>الأمر هام</marker></example>
-      <example correction="بالأمر المهم" type="incorrect"> ‎انشغلت <marker>بالأمر الهام</marker></example>
-    </rule>
-    <rule id="adj_0002_had_kabir" name="حد كبير">
-      <pattern>
-        <marker>
-          <unify>
-            <feature id="definite"/>
-            <feature id="gender"/>
-            <feature id="case"/>
-            <feature id="number"/>
-          <token inflected="yes">حد</token>
-          <token inflected="yes" postag="N.*;.*;--.?" postag_regexp="yes">كبير</token>
-          </unify>
-        </marker>
-      </pattern>
-      <message>يفضل أن يقال:
-        <suggestion><match no="1"/>&nbsp;<match no="2" regexp_match="كبير" regexp_replace="بعيد"/></suggestion>
-      </message>
-      <example correction="حد بعيد" type="incorrect"> يختلف البحث إلى <marker>حد كبير</marker> عن... </example>
-      <example type="correct"> يختلف البحث إلى حدّ بعيد عن... </example>
-    </rule>
-    <rule id="adj_0003_fatra_qasira" name="فترة قصيرة">
-      <pattern>
-        <marker>
-          <unify>
-            <feature id="definite"/>
-            <feature id="gender"/>
-            <feature id="case"/>
-            <feature id="number"/>
-          <token inflected="yes">فترة</token>
-          <token inflected="yes" postag="N.*;F.*;--.?" postag_regexp="yes">قصير</token>
-          </unify>
-        </marker>
-      </pattern>
-      <message>يفضل أن يقال:
-        <suggestion><match no="1" regexp_match="فترة" regexp_replace="مدّة"/>&nbsp;<match no="2"/></suggestion>
-      </message>
-      <example correction="مدّة قصيرة" type="incorrect"> في <marker>فترة قصيرة</marker> </example>
-      <example type="correct"> في مدّة قصيرة </example>
-    </rule>
-    <rule id="adj_0004_nta2j_afdal" name="النتائج الأفضل_2115">
-      <pattern>
-        <marker>
-          <unify>
-            <feature id="definite"/>
-    <!--         <feature id="gender"/> -->
-    <!--         <feature id="case"/> -->
-    <!--         <feature id="number"/> -->
-          <token inflected="yes">نتائج</token>
-          <token inflected="yes" postag="N.*;.*;--.?" postag_regexp="yes">أفضل</token>
-          </unify>
-        </marker>
-      </pattern>
-      <message>يفضل أن يقال:
-        <suggestion><match no="1"/>&nbsp;<match no="2" regexp_match="أفضل" regexp_replace="فُضْلى"/></suggestion>
-        <suggestion>أفضل&nbsp;<match no="1"/></suggestion>
-      </message>
-      <example correction="النتائج الفُضْلى|أفضل النتائج" type="incorrect"> حصل على <marker>النتائج الأفضل</marker> </example>
-      <example type="correct"> حصل على النتائج الفُضْلى/حصل على أفضل النتائج </example>
-    </rule>
-    <rule id="unsorted5175" name="مبروك_5175">
-      <pattern>
->>>>>>> 6a3254d1
           <token inflected="yes">عيد</token>
-        <marker>
-          <token regexp="yes">المبروك|مبروك</token>
-        </marker>
-      </pattern>
-      <message>يفضل أن يقال:
+          <marker>
+            <token regexp="yes">المبروك|مبروك</token>
+          </marker>
+        </pattern>
+        <message>يفضل أن يقال: 
                 <match no="1"/>&nbsp;<suggestion><match no="2" regexp_match="مبروك" regexp_replace="مبارك"/></suggestion>
-<<<<<<< HEAD
         </message>
         <example correction="مبارك" type="incorrect"> عيد <marker>مبروك</marker></example>
         <example type="correct"> عيد مبارك </example>
@@ -8413,995 +5304,610 @@
       </rule>
       <rule id="unsorted5144" name="مريعة_5144">
         <pattern>
-=======
-      </message>
-      <example correction="مبارك" type="incorrect"> عيد <marker>مبروك</marker></example>
-      <example type="correct"> عيد مبارك </example>
-    </rule>
-    <rule id="unsorted5143" name="شيء بسيط">
-      <pattern>
-        <marker>
+          <unify>
+            <feature id="definite"/>
+            <feature id="case"/>
+            <feature id="gender"/>
+            <marker>
+              <token inflected="yes">أحداث</token>
+              <token inflected="yes" postag="N.*;F.*;--.?" postag_regexp="yes">مريع</token>
+            </marker>
+          </unify>
+        </pattern>
+        <message>يفضل أن يقال: 
+            <suggestion><match no="1"/>&nbsp;<match no="2" regexp_match="مريع" regexp_replace="مُرَوِّع"/></suggestion>
+        </message>
+        <example correction="أحداث مُرَوِّعة" type="incorrect">
+          <marker>أحداث مريعة</marker>
+        </example>
+        <example type="correct"> أحداثٌ مُرَوِّعة </example>
+      </rule>
+      <rule id="unsorted5148" name="الأعظم_5148">
+        <pattern>
+          <token regexp="yes">(&conj;)?الدولتان</token>
+          <marker>
+            <token>الأعظم</token>
+          </marker>
+        </pattern>
+        <message>الصفة تتبع موصوفها في الإفراد والتثنية والجمع 
+               <match no="1"/>&nbsp;<suggestion><match no="2" regexp_match="الأعظم" regexp_replace="العُظْمَيانِ"/></suggestion>
+        </message>
+        <example correction="العُظْمَيانِ" type="incorrect"> الدولتان <marker>الأعظم</marker> </example>
+        <example type="correct"> الدَّوْلتانِ العُظْمَيانِ </example>
+      </rule>
+      <rule id="unsorted5150" name="الأعلى_5150">
+        <pattern>
+          <unify>
+            <feature id="definite"/>
+            <feature id="case"/>
+            <feature id="number"/>
+            <token inflected="yes">مرتبة</token>
+            <marker>
+              <token inflected="yes" postag="N.*;.*;--.?" postag_regexp="yes">أعلى</token>
+            </marker>
+          </unify>
+        </pattern>
+        <message>يفضل أن يقال: 
+            <match no="1"/>&nbsp;<suggestion><match no="2" regexp_match="أعلى" regexp_replace="عليا"/></suggestion>
+        </message>
+        <example correction="العليا" type="incorrect"> في المرتبة <marker>الأعلى</marker> </example>
+        <example type="correct"> في المرتبة العليا </example>
+      </rule>
+      <rule id="unsorted5154" name="ruleداكنة_5154">
+        <pattern>
           <unify>
             <feature id="definite"/>
             <feature id="gender"/>
             <feature id="case"/>
             <feature id="number"/>
-          <token inflected="yes">شيء</token>
-          <token inflected="yes" postag="N.*;.*;--.?" postag_regexp="yes">بسيط</token>
+            <token inflected="yes" regexp="yes">بساط|لون</token>
+            <marker>
+              <token inflected="yes" postag="N.*;.*;--.?" postag_regexp="yes">داكن</token>
+            </marker>
           </unify>
-        </marker>
-      </pattern>
-      <message>(أرض بسيطة): أرض منبسطة، مستوية. (ثوبٌ بسيط): مبسوط منشور.
-        <suggestion><match no="1"/>&nbsp;<match no="2" regexp_match="بسيط" regexp_replace="قليل"/></suggestion>
-        <suggestion><match no="1"/>&nbsp;<match no="2" regexp_match="بسيط" regexp_replace="يسير"/></suggestion>
-      </message>
-      <example correction="شيء قليل|شيء يسير" type="incorrect">
-        <marker>شيء بسيط</marker>
-      </example>
-      <example correction="بالشيء القليل|بالشيء اليسير" type="incorrect">
-        <marker>بالشيء البسيط</marker>
-      </example>
-      <example type="correct"> شيء قليل / يسير </example>
-    </rule>
-    <rule id="unsorted5144" name="مريعة_5144">
-      <pattern>
->>>>>>> 6a3254d1
-          <unify>
-            <feature id="definite"/>
-            <feature id="case"/>
-            <feature id="gender"/>
-        <marker>
-          <token inflected="yes">أحداث</token>
-          <token inflected="yes" postag="N.*;F.*;--.?" postag_regexp="yes">مريع</token>
-        </marker>
-          </unify>
-<<<<<<< HEAD
-        </pattern>
-        <message>يفضل أن يقال: 
-            <suggestion><match no="1"/>&nbsp;<match no="2" regexp_match="مريع" regexp_replace="مُرَوِّع"/></suggestion>
-        </message>
-        <example correction="أحداث مُرَوِّعة" type="incorrect">
-          <marker>أحداث مريعة</marker>
-        </example>
-        <example type="correct"> أحداثٌ مُرَوِّعة </example>
-      </rule>
-      <rule id="unsorted5148" name="الأعظم_5148">
-        <pattern>
-=======
-      </pattern>
-      <message>يفضل أن يقال:
-        <suggestion><match no="1"/>&nbsp;<match no="2" regexp_match="مريع" regexp_replace="مُرَوِّع"/></suggestion>
-      </message>
-      <example correction="أحداث مُرَوِّعة" type="incorrect">
-        <marker>أحداث مريعة</marker>
-      </example>
-      <example type="correct"> أحداثٌ مُرَوِّعة </example>
-    </rule>
-    <rule id="unsorted5148" name="الأعظم_5148">
-      <pattern>
->>>>>>> 6a3254d1
-          <token regexp="yes">(&conj;)?الدولتان</token>
-        <marker>
-          <token>الأعظم</token>
-        </marker>
-      </pattern>
-      <message>الصفة تتبع موصوفها في الإفراد والتثنية والجمع
-               <match no="1"/>&nbsp;<suggestion><match no="2" regexp_match="الأعظم" regexp_replace="العُظْمَيانِ"/></suggestion>
-<<<<<<< HEAD
-        </message>
-        <example correction="العُظْمَيانِ" type="incorrect"> الدولتان <marker>الأعظم</marker> </example>
-        <example type="correct"> الدَّوْلتانِ العُظْمَيانِ </example>
-      </rule>
-      <rule id="unsorted5150" name="الأعلى_5150">
-        <pattern>
-=======
-      </message>
-      <example correction="العُظْمَيانِ" type="incorrect"> الدولتان <marker>الأعظم</marker> </example>
-      <example type="correct"> الدَّوْلتانِ العُظْمَيانِ </example>
-    </rule>
-    <rule id="unsorted5150" name="الأعلى_5150">
-      <pattern>
->>>>>>> 6a3254d1
-          <unify>
-            <feature id="definite"/>
-            <feature id="case"/>
-            <feature id="number"/>
-          <token inflected="yes">مرتبة</token>
-        <marker>
-          <token inflected="yes" postag="N.*;.*;--.?" postag_regexp="yes">أعلى</token>
-        </marker>
-          </unify>
-<<<<<<< HEAD
-        </pattern>
-        <message>يفضل أن يقال: 
-            <match no="1"/>&nbsp;<suggestion><match no="2" regexp_match="أعلى" regexp_replace="عليا"/></suggestion>
-        </message>
-        <example correction="العليا" type="incorrect"> في المرتبة <marker>الأعلى</marker> </example>
-        <example type="correct"> في المرتبة العليا </example>
-      </rule>
-      <rule id="unsorted5154" name="ruleداكنة_5154">
-        <pattern>
-=======
-      </pattern>
-      <message>يفضل أن يقال:
-			<match no="1"/>&nbsp;<suggestion><match no="2" regexp_match="أعلى" regexp_replace="عليا"/></suggestion>
-      </message>
-      <example correction="العليا" type="incorrect"> في المرتبة <marker>الأعلى</marker> </example>
-      <example type="correct"> في المرتبة العليا </example>
-    </rule>
-    <rule id="unsorted5154" name="ruleداكنة_5154">
-      <pattern>
->>>>>>> 6a3254d1
+        </pattern>
+        <message>يفضل أن يقال: 
+            <match no="1"/>&nbsp;<suggestion><match no="2" regexp_match="داكن" regexp_replace="أدْكن"/></suggestion>
+        </message>
+        <example correction="أدْكن" type="incorrect"> بساط <marker>داكن</marker></example>
+        <example type="correct"> بساط أدْكن </example>
+      </rule>
+      <rule id="unsorted5154b" name="داكنة_5154">
+        <pattern>
           <unify>
             <feature id="definite"/>
             <feature id="gender"/>
             <feature id="case"/>
             <feature id="number"/>
-          <token inflected="yes" regexp="yes">بساط|لون</token>
-        <marker>
-          <token inflected="yes" postag="N.*;.*;--.?" postag_regexp="yes">داكن</token>
-        </marker>
+            <token inflected="yes" regexp="yes">سجادة|لون</token>
+            <marker>
+              <token inflected="yes" postag="N.*;.*;--.?" postag_regexp="yes">داكن</token>
+            </marker>
           </unify>
-<<<<<<< HEAD
-        </pattern>
-        <message>يفضل أن يقال: 
-            <match no="1"/>&nbsp;<suggestion><match no="2" regexp_match="داكن" regexp_replace="أدْكن"/></suggestion>
-        </message>
-        <example correction="أدْكن" type="incorrect"> بساط <marker>داكن</marker></example>
-        <example type="correct"> بساط أدْكن </example>
-      </rule>
-      <rule id="unsorted5154b" name="داكنة_5154">
-        <pattern>
-=======
-      </pattern>
-      <message>يفضل أن يقال:
-			<match no="1"/>&nbsp;<suggestion><match no="2" regexp_match="داكن" regexp_replace="أدْكن"/></suggestion>
-      </message>
-      <example correction="أدْكن" type="incorrect"> بساط <marker>داكن</marker></example>
-      <example type="correct"> بساط أدْكن </example>
-    </rule>
-    <rule id="unsorted5154b" name="داكنة_5154">
-      <pattern>
->>>>>>> 6a3254d1
+        </pattern>
+        <message>يفضل أن يقال: 
+            <match no="1"/>&nbsp;<suggestion><match no="2" regexp_match="داكنة" regexp_replace="دكناء"/></suggestion>
+        </message>
+        <example correction="دكناء" type="incorrect"> سجادة <marker>داكنة</marker></example>
+        <example type="correct"> سجادة دكناء </example>
+      </rule>
+      <rule id="unsorted5155" name="مزار_5155">
+        <pattern>
           <unify>
             <feature id="definite"/>
             <feature id="gender"/>
             <feature id="case"/>
             <feature id="number"/>
-          <token inflected="yes" regexp="yes">سجادة|لون</token>
-        <marker>
-          <token inflected="yes" postag="N.*;.*;--.?" postag_regexp="yes">داكن</token>
-        </marker>
+            <token inflected="yes">بلد</token>
+            <marker>
+              <token inflected="yes" postag="N.*;.*;--.?" postag_regexp="yes">مزار</token>
+            </marker>
           </unify>
-<<<<<<< HEAD
-        </pattern>
-        <message>يفضل أن يقال: 
-            <match no="1"/>&nbsp;<suggestion><match no="2" regexp_match="داكنة" regexp_replace="دكناء"/></suggestion>
-        </message>
-        <example correction="دكناء" type="incorrect"> سجادة <marker>داكنة</marker></example>
-        <example type="correct"> سجادة دكناء </example>
-      </rule>
-      <rule id="unsorted5155" name="مزار_5155">
-        <pattern>
-=======
-      </pattern>
-      <message>يفضل أن يقال:
-			<match no="1"/>&nbsp;<suggestion><match no="2" regexp_match="داكنة" regexp_replace="دكناء"/></suggestion>
-      </message>
-      <example correction="دكناء" type="incorrect"> سجادة <marker>داكنة</marker></example>
-      <example type="correct"> سجادة دكناء </example>
-    </rule>
-    <rule id="unsorted5155" name="مزار_5155">
-      <pattern>
->>>>>>> 6a3254d1
+        </pattern>
+        <message>الفعل هو: (زار)، لا: (أزار) 
+            <match no="1"/>&nbsp;<suggestion><match no="2" regexp_match="مزار" regexp_replace="مَزُور"/></suggestion>
+        </message>
+        <example correction="مَزُور" type="incorrect"> هذا بلد <marker>مزار</marker> </example>
+        <example type="correct"> هذا بلدٌ مَزُور </example>
+      </rule>
+      <rule id="unsorted5157" name="محاك_5157">
+        <pattern>
+          <unify>
+            <feature id="definite"/>
+            <!--            <feature id="gender"/> -->
+            <feature id="case"/>
+            <!--            <feature id="number"/>  -->
+            <token inflected="yes">ثوب</token>
+            <marker>
+              <token inflected="yes" postag="N.*;.*;--.?" postag_regexp="yes">محاك</token>
+            </marker>
+          </unify>
+        </pattern>
+        <message>الفعل هو: (حاك)، لا: (أحاك) 
+<match no="1"/>&nbsp;<suggestion><match no="2" regexp_match="محاك" regexp_replace="مَحُوك"/></suggestion>
+            <suggestion><match no="2" regexp_match="محاك" regexp_replace="مَحِيك"/></suggestion>
+     </message>
+        <example correction="مَحُوك|مَحِيك" type="incorrect"> ثوب <marker>محاك</marker> </example>
+        <example type="correct"> ثوبٌ مَحُوكٌ / مَحِيكٌ </example>
+      </rule>
+      <rule id="unsorted5160" name="شيق_5160">
+        <pattern>
           <unify>
             <feature id="definite"/>
             <feature id="gender"/>
             <feature id="case"/>
             <feature id="number"/>
-          <token inflected="yes">بلد</token>
-        <marker>
-          <token inflected="yes" postag="N.*;.*;--.?" postag_regexp="yes">مزار</token>
-        </marker>
+            <token inflected="yes">حديث</token>
+            <marker>
+              <token inflected="yes" postag="N.*;.*;--.?" postag_regexp="yes">شيق</token>
+            </marker>
           </unify>
-<<<<<<< HEAD
-        </pattern>
-        <message>الفعل هو: (زار)، لا: (أزار) 
-            <match no="1"/>&nbsp;<suggestion><match no="2" regexp_match="مزار" regexp_replace="مَزُور"/></suggestion>
-        </message>
-        <example correction="مَزُور" type="incorrect"> هذا بلد <marker>مزار</marker> </example>
-        <example type="correct"> هذا بلدٌ مَزُور </example>
-      </rule>
-      <rule id="unsorted5157" name="محاك_5157">
-        <pattern>
-=======
-      </pattern>
-      <message>الفعل هو: (زار)، لا: (أزار)
-			<match no="1"/>&nbsp;<suggestion><match no="2" regexp_match="مزار" regexp_replace="مَزُور"/></suggestion>
-      </message>
-      <example correction="مَزُور" type="incorrect"> هذا بلد <marker>مزار</marker> </example>
-      <example type="correct"> هذا بلدٌ مَزُور </example>
-    </rule>
-    <rule id="unsorted5157" name="محاك_5157">
-      <pattern>
->>>>>>> 6a3254d1
+        </pattern>
+        <message>(الشَّيِّقُ): المشتاق 
+<match no="1"/>&nbsp;           <suggestion><match no="2" regexp_match="شيق" regexp_replace="شَائِق"/></suggestion>
+            <suggestion><match no="2" regexp_match="شيق" regexp_replace="مُشَوِّق"/></suggestion>
+        </message>
+        <example correction="شَائِق|مُشَوِّق" type="incorrect"> حديث <marker>شيق</marker> </example>
+        <example type="correct"> حديثٌ شَائِقٌ / مُشَوِّق </example>
+      </rule>
+      <rule id="unsorted5161" name="قاصر_5161">
+        <pattern>
           <unify>
-            <feature id="definite"/>
-    <!--            <feature id="gender"/> -->
+            <!--           <feature id="definite"/> -->
+            <feature id="gender"/>
             <feature id="case"/>
-    <!--            <feature id="number"/>  -->
-          <token inflected="yes">ثوب</token>
-        <marker>
-          <token inflected="yes" postag="N.*;.*;--.?" postag_regexp="yes">محاك</token>
-        </marker>
+            <feature id="number"/>
+            <token inflected="yes">حديث</token>
+            <marker>
+              <token inflected="yes" postag="N.*;.*;--.?" postag_regexp="yes">قاصر</token>
+            </marker>
           </unify>
-      </pattern>
-      <message>الفعل هو: (حاك)، لا: (أحاك)
-<match no="1"/>&nbsp;<suggestion><match no="2" regexp_match="محاك" regexp_replace="مَحُوك"/></suggestion>
-<<<<<<< HEAD
-            <suggestion><match no="2" regexp_match="محاك" regexp_replace="مَحِيك"/></suggestion>
-     </message>
-        <example correction="مَحُوك|مَحِيك" type="incorrect"> ثوب <marker>محاك</marker> </example>
-        <example type="correct"> ثوبٌ مَحُوكٌ / مَحِيكٌ </example>
-      </rule>
-      <rule id="unsorted5160" name="شيق_5160">
-        <pattern>
-=======
-        <suggestion><match no="2" regexp_match="محاك" regexp_replace="مَحِيك"/></suggestion>
-      </message>
-      <example correction="مَحُوك|مَحِيك" type="incorrect"> ثوب <marker>محاك</marker> </example>
-      <example type="correct"> ثوبٌ مَحُوكٌ / مَحِيكٌ </example>
-    </rule>
-    <rule id="unsorted5160" name="شيق_5160">
-      <pattern>
->>>>>>> 6a3254d1
+          <token>على</token>
+        </pattern>
+        <message>يفضل أن يقال: 
+<match no="1"/>&nbsp;<suggestion><match no="2" regexp_match="قاصر" regexp_replace="مَقْصُور"/></suggestion>
+        </message>
+        <example correction="مَقْصُور" type="incorrect"> حديثه <marker>قاصر</marker> على الشعر </example>
+        <example type="correct"> حديثُهُ مَقْصُور على الشعر </example>
+      </rule>
+      <rule id="unsorted5158" name="مخاط_5158">
+        <pattern>
           <unify>
             <feature id="definite"/>
             <feature id="gender"/>
             <feature id="case"/>
             <feature id="number"/>
-          <token inflected="yes">حديث</token>
-        <marker>
-          <token inflected="yes" postag="N.*;.*;--.?" postag_regexp="yes">شيق</token>
-        </marker>
+            <token inflected="yes">ثوب</token>
+            <marker>
+              <token inflected="yes" postag="N.*;.*;--.?" postag_regexp="yes">مخاط</token>
+            </marker>
           </unify>
-<<<<<<< HEAD
-        </pattern>
-        <message>(الشَّيِّقُ): المشتاق 
-<match no="1"/>&nbsp;           <suggestion><match no="2" regexp_match="شيق" regexp_replace="شَائِق"/></suggestion>
-            <suggestion><match no="2" regexp_match="شيق" regexp_replace="مُشَوِّق"/></suggestion>
-        </message>
-        <example correction="شَائِق|مُشَوِّق" type="incorrect"> حديث <marker>شيق</marker> </example>
-        <example type="correct"> حديثٌ شَائِقٌ / مُشَوِّق </example>
-      </rule>
-      <rule id="unsorted5161" name="قاصر_5161">
-        <pattern>
-=======
-      </pattern>
-      <message>(الشَّيِّقُ): المشتاق
-<match no="1"/>&nbsp;			<suggestion><match no="2" regexp_match="شيق" regexp_replace="شَائِق"/></suggestion>
-        <suggestion><match no="2" regexp_match="شيق" regexp_replace="مُشَوِّق"/></suggestion>
-      </message>
-      <example correction="شَائِق|مُشَوِّق" type="incorrect"> حديث <marker>شيق</marker> </example>
-      <example type="correct"> حديثٌ شَائِقٌ / مُشَوِّق </example>
-    </rule>
-    <rule id="unsorted5161" name="قاصر_5161">
-      <pattern>
->>>>>>> 6a3254d1
-          <unify>
-    <!--           <feature id="definite"/> -->
-            <feature id="gender"/>
-            <feature id="case"/>
-            <feature id="number"/>
-          <token inflected="yes">حديث</token>
-        <marker>
-          <token inflected="yes" postag="N.*;.*;--.?" postag_regexp="yes">قاصر</token>
-        </marker>
-          </unify>
-          <token>على</token>
-      </pattern>
-      <message>يفضل أن يقال:
-<match no="1"/>&nbsp;<suggestion><match no="2" regexp_match="قاصر" regexp_replace="مَقْصُور"/></suggestion>
-<<<<<<< HEAD
-        </message>
-        <example correction="مَقْصُور" type="incorrect"> حديثه <marker>قاصر</marker> على الشعر </example>
-        <example type="correct"> حديثُهُ مَقْصُور على الشعر </example>
-      </rule>
-      <rule id="unsorted5158" name="مخاط_5158">
-        <pattern>
-=======
-      </message>
-      <example correction="مَقْصُور" type="incorrect"> حديثه <marker>قاصر</marker> على الشعر </example>
-      <example type="correct"> حديثُهُ مَقْصُور على الشعر </example>
-    </rule>
-    <rule id="unsorted5158" name="مخاط_5158">
-      <pattern>
->>>>>>> 6a3254d1
+        </pattern>
+        <message>الفعل هو: (خاط)، لا: (أخاط) 
+<match no="1"/>&nbsp;           <suggestion><match no="2" regexp_match="مخاط" regexp_replace="مَخِيطٌ"/></suggestion>
+        </message>
+        <example correction="مَخِيطٌ" type="incorrect"> هذا ثوب <marker>مخاط</marker> في المصنع </example>
+        <example type="correct"> هذا ثوبُ مَخِيطٌ في المصنع </example>
+      </rule>
+      <rule id="unsorted5159" name="مفتخر_5159">
+        <pattern>
           <unify>
             <feature id="definite"/>
             <feature id="gender"/>
             <feature id="case"/>
             <feature id="number"/>
-          <token inflected="yes">ثوب</token>
-        <marker>
-          <token inflected="yes" postag="N.*;.*;--.?" postag_regexp="yes">مخاط</token>
-        </marker>
+            <token inflected="yes">ثوب</token>
+            <marker>
+              <token inflected="yes" postag="N.*;.*;--.?" postag_regexp="yes">مفتخر</token>
+            </marker>
           </unify>
-<<<<<<< HEAD
-        </pattern>
-        <message>الفعل هو: (خاط)، لا: (أخاط) 
-<match no="1"/>&nbsp;           <suggestion><match no="2" regexp_match="مخاط" regexp_replace="مَخِيطٌ"/></suggestion>
-        </message>
-        <example correction="مَخِيطٌ" type="incorrect"> هذا ثوب <marker>مخاط</marker> في المصنع </example>
-        <example type="correct"> هذا ثوبُ مَخِيطٌ في المصنع </example>
-      </rule>
-      <rule id="unsorted5159" name="مفتخر_5159">
-        <pattern>
-=======
-      </pattern>
-      <message>الفعل هو: (خاط)، لا: (أخاط)
-<match no="1"/>&nbsp;			<suggestion><match no="2" regexp_match="مخاط" regexp_replace="مَخِيطٌ"/></suggestion>
-      </message>
-      <example correction="مَخِيطٌ" type="incorrect"> هذا ثوب <marker>مخاط</marker> في المصنع </example>
-      <example type="correct"> هذا ثوبُ مَخِيطٌ في المصنع </example>
-    </rule>
-    <rule id="unsorted5159" name="مفتخر_5159">
-      <pattern>
->>>>>>> 6a3254d1
+        </pattern>
+        <message>يفضل أن يقال: 
+<match no="1"/>&nbsp;           <suggestion><match no="2" regexp_match="مفتخر" regexp_replace="فاخِر"/></suggestion>
+        </message>
+        <example correction="فاخِر" type="incorrect"> ثوب <marker>مفتخر</marker> </example>
+        <example type="correct"> ثوبٌ فاخِر </example>
+      </rule>
+      <rule id="unsorted5165" name="بسيط_5165">
+        <pattern>
           <unify>
             <feature id="definite"/>
             <feature id="gender"/>
             <feature id="case"/>
             <feature id="number"/>
-          <token inflected="yes">ثوب</token>
-        <marker>
-          <token inflected="yes" postag="N.*;.*;--.?" postag_regexp="yes">مفتخر</token>
-        </marker>
+            <token inflected="yes">رجل</token>
+            <marker>
+              <token inflected="yes" postag="N.*;.*;--.?" postag_regexp="yes">بسيط</token>
+            </marker>
           </unify>
-<<<<<<< HEAD
-        </pattern>
-        <message>يفضل أن يقال: 
-<match no="1"/>&nbsp;           <suggestion><match no="2" regexp_match="مفتخر" regexp_replace="فاخِر"/></suggestion>
-        </message>
-        <example correction="فاخِر" type="incorrect"> ثوب <marker>مفتخر</marker> </example>
-        <example type="correct"> ثوبٌ فاخِر </example>
-      </rule>
-      <rule id="unsorted5165" name="بسيط_5165">
-        <pattern>
-=======
-      </pattern>
-      <message>يفضل أن يقال:
-<match no="1"/>&nbsp;			<suggestion><match no="2" regexp_match="مفتخر" regexp_replace="فاخِر"/></suggestion>
-      </message>
-      <example correction="فاخِر" type="incorrect"> ثوب <marker>مفتخر</marker> </example>
-      <example type="correct"> ثوبٌ فاخِر </example>
-    </rule>
-    <rule id="unsorted5165" name="بسيط_5165">
-      <pattern>
->>>>>>> 6a3254d1
+        </pattern>
+        <message>(رجلٌ بسيط): منبسط اللسان. (رجلٌ بسيط الوجه): إذا كان متهلّلاً منشرحاً. (رجلٌ بسيط اليدين): إذا كان كريماً مِسْماحاً 
+<match no="1"/>&nbsp;           <suggestion><match no="2" regexp_match="بسيط" regexp_replace="غِرّ"/></suggestion>
+            <suggestion><match no="2" regexp_match="بسيط" regexp_replace="ساذَج"/></suggestion>
+            <suggestion><match no="2" regexp_match="بسيط" regexp_replace="مُغَفَّل"/></suggestion>
+        </message>
+        <example correction="غِرّ|ساذَج|مُغَفَّل" type="incorrect"> رجل <marker>بسيط</marker> </example>
+        <example type="correct"> رجلٌ غِرٌّ / ساذَج / مُغَفَّل </example>
+      </rule>
+      <rule id="unsorted5166" name="مهاب_5166">
+        <pattern>
+          <unify>
+            <feature id="definite"/>
+            <!--           <feature id="gender"/> -->
+            <feature id="case"/>
+            <!--           <feature id="number"/> -->
+            <token inflected="yes">رجل</token>
+            <marker>
+              <token inflected="yes" postag="N.*;.*;--.?" postag_regexp="yes">مهاب</token>
+            </marker>
+          </unify>
+        </pattern>
+        <message>(أهاب): دعا، وصاح 
+<match no="1"/>&nbsp;<suggestion><match no="2" regexp_match="مهاب" regexp_replace="مَهِيب"/></suggestion>
+        </message>
+        <example correction="مَهِيب" type="incorrect"> قاضينا رجل <marker>مهاب</marker> </example>
+        <example type="correct"> قاضِينا رَجُلٌ مَهِيبٌ </example>
+      </rule>
+      <rule id="unsorted5168" name="مصان_5168">
+        <pattern>
           <unify>
             <feature id="definite"/>
             <feature id="gender"/>
             <feature id="case"/>
             <feature id="number"/>
-          <token inflected="yes">رجل</token>
-        <marker>
-          <token inflected="yes" postag="N.*;.*;--.?" postag_regexp="yes">بسيط</token>
-        </marker>
+            <token inflected="yes">سر</token>
+            <marker>
+              <token inflected="yes" postag="N.*;.*;--.?" postag_regexp="yes">مصان</token>
+            </marker>
           </unify>
-<<<<<<< HEAD
-        </pattern>
-        <message>(رجلٌ بسيط): منبسط اللسان. (رجلٌ بسيط الوجه): إذا كان متهلّلاً منشرحاً. (رجلٌ بسيط اليدين): إذا كان كريماً مِسْماحاً 
-<match no="1"/>&nbsp;           <suggestion><match no="2" regexp_match="بسيط" regexp_replace="غِرّ"/></suggestion>
-            <suggestion><match no="2" regexp_match="بسيط" regexp_replace="ساذَج"/></suggestion>
-            <suggestion><match no="2" regexp_match="بسيط" regexp_replace="مُغَفَّل"/></suggestion>
-        </message>
-        <example correction="غِرّ|ساذَج|مُغَفَّل" type="incorrect"> رجل <marker>بسيط</marker> </example>
-        <example type="correct"> رجلٌ غِرٌّ / ساذَج / مُغَفَّل </example>
-      </rule>
-      <rule id="unsorted5166" name="مهاب_5166">
-        <pattern>
-=======
-      </pattern>
-      <message>(رجلٌ بسيط): منبسط اللسان. (رجلٌ بسيط الوجه): إذا كان متهلّلاً منشرحاً. (رجلٌ بسيط اليدين): إذا كان كريماً مِسْماحاً
-<match no="1"/>&nbsp;			<suggestion><match no="2" regexp_match="بسيط" regexp_replace="غِرّ"/></suggestion>
-        <suggestion><match no="2" regexp_match="بسيط" regexp_replace="ساذَج"/></suggestion>
-        <suggestion><match no="2" regexp_match="بسيط" regexp_replace="مُغَفَّل"/></suggestion>
-      </message>
-      <example correction="غِرّ|ساذَج|مُغَفَّل" type="incorrect"> رجل <marker>بسيط</marker> </example>
-      <example type="correct"> رجلٌ غِرٌّ / ساذَج / مُغَفَّل </example>
-    </rule>
-    <rule id="unsorted5166" name="مهاب_5166">
-      <pattern>
->>>>>>> 6a3254d1
-          <unify>
-            <feature id="definite"/>
-    <!--           <feature id="gender"/> -->
-            <feature id="case"/>
-    <!--           <feature id="number"/> -->
-          <token inflected="yes">رجل</token>
-        <marker>
-          <token inflected="yes" postag="N.*;.*;--.?" postag_regexp="yes">مهاب</token>
-        </marker>
-          </unify>
-      </pattern>
-      <message>(أهاب): دعا، وصاح
-<match no="1"/>&nbsp;<suggestion><match no="2" regexp_match="مهاب" regexp_replace="مَهِيب"/></suggestion>
-<<<<<<< HEAD
-        </message>
-        <example correction="مَهِيب" type="incorrect"> قاضينا رجل <marker>مهاب</marker> </example>
-        <example type="correct"> قاضِينا رَجُلٌ مَهِيبٌ </example>
-      </rule>
-      <rule id="unsorted5168" name="مصان_5168">
-        <pattern>
-=======
-      </message>
-      <example correction="مَهِيب" type="incorrect"> قاضينا رجل <marker>مهاب</marker> </example>
-      <example type="correct"> قاضِينا رَجُلٌ مَهِيبٌ </example>
-    </rule>
-    <rule id="unsorted5168" name="مصان_5168">
-      <pattern>
->>>>>>> 6a3254d1
+        </pattern>
+        <message>الفعل هو: (صان)، لا: (أصان) 
+<match no="1"/>&nbsp;           <suggestion><match no="2" regexp_match="مصان" regexp_replace="مَصُونٌ"/></suggestion>
+        </message>
+        <example correction="مَصُونٌ" type="incorrect"> سر <marker>مصان</marker> </example>
+        <example type="correct"> سِرٌّ مَصُونٌ </example>
+      </rule>
+      <rule id="unsorted5172" name="مبهر_5172">
+        <pattern>
           <unify>
             <feature id="definite"/>
             <feature id="gender"/>
             <feature id="case"/>
             <feature id="number"/>
-          <token inflected="yes">سر</token>
-        <marker>
-          <token inflected="yes" postag="N.*;.*;--.?" postag_regexp="yes">مصان</token>
-        </marker>
+            <token inflected="yes">ضوء</token>
+            <marker>
+              <token inflected="yes" postag="N.*;.*;--.?" postag_regexp="yes">مبهر</token>
+            </marker>
           </unify>
-<<<<<<< HEAD
-        </pattern>
-        <message>الفعل هو: (صان)، لا: (أصان) 
-<match no="1"/>&nbsp;           <suggestion><match no="2" regexp_match="مصان" regexp_replace="مَصُونٌ"/></suggestion>
-        </message>
-        <example correction="مَصُونٌ" type="incorrect"> سر <marker>مصان</marker> </example>
-        <example type="correct"> سِرٌّ مَصُونٌ </example>
-      </rule>
-      <rule id="unsorted5172" name="مبهر_5172">
-        <pattern>
-=======
-      </pattern>
-      <message>الفعل هو: (صان)، لا: (أصان)
-<match no="1"/>&nbsp;			<suggestion><match no="2" regexp_match="مصان" regexp_replace="مَصُونٌ"/></suggestion>
-      </message>
-      <example correction="مَصُونٌ" type="incorrect"> سر <marker>مصان</marker> </example>
-      <example type="correct"> سِرٌّ مَصُونٌ </example>
-    </rule>
-    <rule id="unsorted5172" name="مبهر_5172">
-      <pattern>
->>>>>>> 6a3254d1
+        </pattern>
+        <message>(أبْهَرَ الرجلُ): جاء بالعَجَب 
+<match no="1"/>&nbsp;           <suggestion><match no="2" regexp_match="مبهر" regexp_replace="باهِر"/></suggestion>
+        </message>
+        <example correction="باهِر" type="incorrect"> ضوء <marker>مبهر</marker> </example>
+        <example type="correct"> ضوءٌ باهِرٌ </example>
+      </rule>
+      <rule id="unsorted5173" name="نذر_5173">
+        <pattern>
           <unify>
             <feature id="definite"/>
             <feature id="gender"/>
             <feature id="case"/>
             <feature id="number"/>
-          <token inflected="yes">ضوء</token>
-        <marker>
-          <token inflected="yes" postag="N.*;.*;--.?" postag_regexp="yes">مبهر</token>
-        </marker>
+            <token inflected="yes">عطاء</token>
+            <marker>
+              <token inflected="yes" postag="N.*;.*;--.?" postag_regexp="yes">نذر</token>
+            </marker>
           </unify>
-<<<<<<< HEAD
-        </pattern>
-        <message>(أبْهَرَ الرجلُ): جاء بالعَجَب 
-<match no="1"/>&nbsp;           <suggestion><match no="2" regexp_match="مبهر" regexp_replace="باهِر"/></suggestion>
-        </message>
-        <example correction="باهِر" type="incorrect"> ضوء <marker>مبهر</marker> </example>
-        <example type="correct"> ضوءٌ باهِرٌ </example>
-      </rule>
-      <rule id="unsorted5173" name="نذر_5173">
-        <pattern>
-=======
-      </pattern>
-      <message>(أبْهَرَ الرجلُ): جاء بالعَجَب
-<match no="1"/>&nbsp;			<suggestion><match no="2" regexp_match="مبهر" regexp_replace="باهِر"/></suggestion>
-      </message>
-      <example correction="باهِر" type="incorrect"> ضوء <marker>مبهر</marker> </example>
-      <example type="correct"> ضوءٌ باهِرٌ </example>
-    </rule>
-    <rule id="unsorted5173" name="نذر_5173">
-      <pattern>
->>>>>>> 6a3254d1
+        </pattern>
+        <message>(النذْر): ما يوجبه المرء على نفسه من صدقة أو نحوها 
+<match no="1"/>&nbsp;           <suggestion><match no="2" regexp_match="نذر" regexp_replace="نَزْر"/></suggestion>
+        </message>
+        <example correction="نَزْر" type="incorrect"> عطاء <marker>نذر</marker> </example>
+        <example type="correct"> عطاءٌ نَزْرٌ </example>
+      </rule>
+      <rule id="unsorted5174" name="محط_5174">
+        <pattern>
           <unify>
             <feature id="definite"/>
             <feature id="gender"/>
             <feature id="case"/>
             <feature id="number"/>
-          <token inflected="yes">عطاء</token>
-        <marker>
-          <token inflected="yes" postag="N.*;.*;--.?" postag_regexp="yes">نذر</token>
-        </marker>
+            <token inflected="yes">عمل</token>
+            <marker>
+              <token inflected="yes" postag="N.*;.*;--.?" postag_regexp="yes">محط</token>
+            </marker>
           </unify>
-<<<<<<< HEAD
-        </pattern>
-        <message>(النذْر): ما يوجبه المرء على نفسه من صدقة أو نحوها 
-<match no="1"/>&nbsp;           <suggestion><match no="2" regexp_match="نذر" regexp_replace="نَزْر"/></suggestion>
-        </message>
-        <example correction="نَزْر" type="incorrect"> عطاء <marker>نذر</marker> </example>
-        <example type="correct"> عطاءٌ نَزْرٌ </example>
-      </rule>
-      <rule id="unsorted5174" name="محط_5174">
-        <pattern>
-=======
-      </pattern>
-      <message>(النذْر): ما يوجبه المرء على نفسه من صدقة أو نحوها
-<match no="1"/>&nbsp;			<suggestion><match no="2" regexp_match="نذر" regexp_replace="نَزْر"/></suggestion>
-      </message>
-      <example correction="نَزْر" type="incorrect"> عطاء <marker>نذر</marker> </example>
-      <example type="correct"> عطاءٌ نَزْرٌ </example>
-    </rule>
-    <rule id="unsorted5174" name="محط_5174">
-      <pattern>
->>>>>>> 6a3254d1
+        </pattern>
+        <message>الفعل هو: (حَطَّ)، لا: (أحَطَّ) 
+<match no="1"/>&nbsp;           <suggestion><match no="2" regexp_match="محط" regexp_replace="حاطّ"/></suggestion>
+        </message>
+        <example correction="حاطّ" type="incorrect"> عمل <marker>محط</marker> بشرفه </example>
+        <example type="correct"> عملٌ حاطٌّ بشرفه </example>
+      </rule>
+      <rule id="unsorted5177" name="مصون_5177">
+        <pattern>
+          <unify>
+            <feature id="definite"/>
+            <!--           <feature id="gender"/> -->
+            <feature id="case"/>
+            <feature id="number"/>
+            <token inflected="yes">فتاة</token>
+            <marker>
+              <token inflected="yes" postag="N.*;M.*;--.?" postag_regexp="yes">مصون</token>
+            </marker>
+          </unify>
+        </pattern>
+        <message>(مصون) على وزن (مفعول)، لا على وزن (فَعُول) 
+<match no="1"/>&nbsp;           <suggestion><match no="2" regexp_match="مصون" regexp_replace="مَصُونَة"/></suggestion>
+        </message>
+        <example correction="مَصُونَة" type="incorrect"> فتاة <marker>مصون</marker> </example>
+        <example type="correct"> فتاةٌ مَصُونَةٌ </example>
+      </rule>
+      <rule id="unsorted5181" name="جذل_5181">
+        <pattern>
           <unify>
             <feature id="definite"/>
             <feature id="gender"/>
             <feature id="case"/>
             <feature id="number"/>
-          <token inflected="yes">عمل</token>
-        <marker>
-          <token inflected="yes" postag="N.*;.*;--.?" postag_regexp="yes">محط</token>
-        </marker>
+            <token inflected="yes">كلام</token>
+            <marker>
+              <token inflected="yes" postag="N.*;.*;--.?" postag_regexp="yes">جذل</token>
+            </marker>
           </unify>
-<<<<<<< HEAD
-        </pattern>
-        <message>الفعل هو: (حَطَّ)، لا: (أحَطَّ) 
-<match no="1"/>&nbsp;           <suggestion><match no="2" regexp_match="محط" regexp_replace="حاطّ"/></suggestion>
-        </message>
-        <example correction="حاطّ" type="incorrect"> عمل <marker>محط</marker> بشرفه </example>
-        <example type="correct"> عملٌ حاطٌّ بشرفه </example>
-      </rule>
-      <rule id="unsorted5177" name="مصون_5177">
-        <pattern>
-=======
-      </pattern>
-      <message>الفعل هو: (حَطَّ)، لا: (أحَطَّ)
-<match no="1"/>&nbsp;			<suggestion><match no="2" regexp_match="محط" regexp_replace="حاطّ"/></suggestion>
-      </message>
-      <example correction="حاطّ" type="incorrect"> عمل <marker>محط</marker> بشرفه </example>
-      <example type="correct"> عملٌ حاطٌّ بشرفه </example>
-    </rule>
-    <rule id="unsorted5177" name="مصون_5177">
-      <pattern>
->>>>>>> 6a3254d1
-          <unify>
-            <feature id="definite"/>
-    <!--           <feature id="gender"/> -->
-            <feature id="case"/>
-            <feature id="number"/>
-          <token inflected="yes">فتاة</token>
-        <marker>
-          <token inflected="yes" postag="N.*;M.*;--.?" postag_regexp="yes">مصون</token>
-        </marker>
-          </unify>
-<<<<<<< HEAD
-        </pattern>
-        <message>(مصون) على وزن (مفعول)، لا على وزن (فَعُول) 
-<match no="1"/>&nbsp;           <suggestion><match no="2" regexp_match="مصون" regexp_replace="مَصُونَة"/></suggestion>
-        </message>
-        <example correction="مَصُونَة" type="incorrect"> فتاة <marker>مصون</marker> </example>
-        <example type="correct"> فتاةٌ مَصُونَةٌ </example>
-      </rule>
-      <rule id="unsorted5181" name="جذل_5181">
-        <pattern>
-=======
-      </pattern>
-      <message>(مصون) على وزن (مفعول)، لا على وزن (فَعُول)
-<match no="1"/>&nbsp;			<suggestion><match no="2" regexp_match="مصون" regexp_replace="مَصُونَة"/></suggestion>
-      </message>
-      <example correction="مَصُونَة" type="incorrect"> فتاة <marker>مصون</marker> </example>
-      <example type="correct"> فتاةٌ مَصُونَةٌ </example>
-    </rule>
-    <rule id="unsorted5181" name="جذل_5181">
-      <pattern>
->>>>>>> 6a3254d1
+        </pattern>
+        <message>يفضل أن يقال: 
+<match no="1"/>&nbsp;           <suggestion><match no="2" regexp_match="جذل" regexp_replace="جَزْل"/></suggestion>
+        </message>
+        <example correction="جَزْل" type="incorrect"> كلام <marker>جذل</marker> </example>
+        <example type="correct"> كلامٌ جَزْلٌ </example>
+      </rule>
+      <rule id="unsorted5182" name="مقال_5182">
+        <pattern>
           <unify>
             <feature id="definite"/>
             <feature id="gender"/>
             <feature id="case"/>
             <feature id="number"/>
-          <token inflected="yes">كلام</token>
-        <marker>
-          <token inflected="yes" postag="N.*;.*;--.?" postag_regexp="yes">جذل</token>
-        </marker>
+            <token inflected="yes">كلام</token>
+            <marker>
+              <token inflected="yes" postag="N.*;.*;--.?" postag_regexp="yes">مقال</token>
+            </marker>
           </unify>
-<<<<<<< HEAD
-        </pattern>
-        <message>يفضل أن يقال: 
-<match no="1"/>&nbsp;           <suggestion><match no="2" regexp_match="جذل" regexp_replace="جَزْل"/></suggestion>
-        </message>
-        <example correction="جَزْل" type="incorrect"> كلام <marker>جذل</marker> </example>
-        <example type="correct"> كلامٌ جَزْلٌ </example>
-      </rule>
-      <rule id="unsorted5182" name="مقال_5182">
-        <pattern>
-=======
-      </pattern>
-      <message>يفضل أن يقال:
-<match no="1"/>&nbsp;			<suggestion><match no="2" regexp_match="جذل" regexp_replace="جَزْل"/></suggestion>
-      </message>
-      <example correction="جَزْل" type="incorrect"> كلام <marker>جذل</marker> </example>
-      <example type="correct"> كلامٌ جَزْلٌ </example>
-    </rule>
-    <rule id="unsorted5182" name="مقال_5182">
-      <pattern>
->>>>>>> 6a3254d1
+        </pattern>
+        <message>(أقالَ البيعَ): فسَخَهُ. (أقالَ عثْرَتَه): تجاوز عنه. (أقالَه من عمله): نحّاه عنه 
+<match no="1"/>&nbsp;           <suggestion><match no="2" regexp_match="مقال" regexp_replace="مَقُول"/></suggestion>
+        </message>
+        <example correction="مَقُول" type="incorrect"> كلام <marker>مقال</marker> </example>
+        <example type="correct"> كلامٌ مَقُولٌ </example>
+      </rule>
+      <rule id="unsorted5183" name="أدنى_5183">
+        <pattern>
+          <unify>
+            <feature id="definite"/>
+            <!--           <feature id="gender"/> -->
+            <feature id="case"/>
+            <feature id="number"/>
+            <token inflected="yes">مرتبة</token>
+            <marker>
+              <token inflected="yes" postag="N.*;M.*;--.?" postag_regexp="yes">أدنى</token>
+            </marker>
+          </unify>
+        </pattern>
+        <message>يفضل أن يقال: 
+<match no="1"/>&nbsp;           <suggestion><match no="2" regexp_match="أدنى" regexp_replace="دنيا"/></suggestion>
+        </message>
+        <example correction="الدنيا" type="incorrect"> في المرتبة <marker>الأدنى</marker> </example>
+        <example type="correct"> في المرتبة الدنيا </example>
+      </rule>
+      <rule id="unsorted5184" name="معاش_5184">
+        <pattern>
           <unify>
             <feature id="definite"/>
             <feature id="gender"/>
             <feature id="case"/>
             <feature id="number"/>
-          <token inflected="yes">كلام</token>
-        <marker>
-          <token inflected="yes" postag="N.*;.*;--.?" postag_regexp="yes">مقال</token>
-        </marker>
+            <token/>
+            <marker>
+              <token inflected="yes" postag="N.*;.*;--.?" postag_regexp="yes">معاش</token>
+            </marker>
           </unify>
-<<<<<<< HEAD
-        </pattern>
-        <message>(أقالَ البيعَ): فسَخَهُ. (أقالَ عثْرَتَه): تجاوز عنه. (أقالَه من عمله): نحّاه عنه 
-<match no="1"/>&nbsp;           <suggestion><match no="2" regexp_match="مقال" regexp_replace="مَقُول"/></suggestion>
-        </message>
-        <example correction="مَقُول" type="incorrect"> كلام <marker>مقال</marker> </example>
-        <example type="correct"> كلامٌ مَقُولٌ </example>
-      </rule>
-      <rule id="unsorted5183" name="أدنى_5183">
-        <pattern>
-=======
-      </pattern>
-      <message>(أقالَ البيعَ): فسَخَهُ. (أقالَ عثْرَتَه): تجاوز عنه. (أقالَه من عمله): نحّاه عنه
-<match no="1"/>&nbsp;			<suggestion><match no="2" regexp_match="مقال" regexp_replace="مَقُول"/></suggestion>
-      </message>
-      <example correction="مَقُول" type="incorrect"> كلام <marker>مقال</marker> </example>
-      <example type="correct"> كلامٌ مَقُولٌ </example>
-    </rule>
-    <rule id="unsorted5183" name="أدنى_5183">
-      <pattern>
->>>>>>> 6a3254d1
-          <unify>
-            <feature id="definite"/>
-    <!--           <feature id="gender"/> -->
-            <feature id="case"/>
-            <feature id="number"/>
-          <token inflected="yes">مرتبة</token>
-        <marker>
-          <token inflected="yes" postag="N.*;M.*;--.?" postag_regexp="yes">أدنى</token>
-        </marker>
-          </unify>
-<<<<<<< HEAD
-        </pattern>
-        <message>يفضل أن يقال: 
-<match no="1"/>&nbsp;           <suggestion><match no="2" regexp_match="أدنى" regexp_replace="دنيا"/></suggestion>
-        </message>
-        <example correction="الدنيا" type="incorrect"> في المرتبة <marker>الأدنى</marker> </example>
-        <example type="correct"> في المرتبة الدنيا </example>
-      </rule>
-      <rule id="unsorted5184" name="معاش_5184">
-        <pattern>
-=======
-      </pattern>
-      <message>يفضل أن يقال:
-<match no="1"/>&nbsp;			<suggestion><match no="2" regexp_match="أدنى" regexp_replace="دنيا"/></suggestion>
-      </message>
-      <example correction="الدنيا" type="incorrect"> في المرتبة <marker>الأدنى</marker> </example>
-      <example type="correct"> في المرتبة الدنيا </example>
-    </rule>
-    <rule id="unsorted5184" name="معاش_5184">
-      <pattern>
->>>>>>> 6a3254d1
+        </pattern>
+        <message>الفعل هو: (عاش)، لا: (أعاش) 
+            <match no="1"/>&nbsp;<suggestion><match no="2" regexp_match="معاش" regexp_replace="مَعِيش"/></suggestion>
+        </message>
+        <example correction="المَعِيش" type="incorrect"> الحال <marker>المعاش</marker> فيها </example>
+        <example type="correct"> الحالُ المَعِيشٌ فيها </example>
+      </rule>
+      <rule id="unsorted5185" name="معفية|معفوة_5185">
+        <pattern>
           <unify>
             <feature id="definite"/>
             <feature id="gender"/>
             <feature id="case"/>
             <feature id="number"/>
-          <token/>
-        <marker>
-          <token inflected="yes" postag="N.*;.*;--.?" postag_regexp="yes">معاش</token>
-        </marker>
+            <token/>
+            <marker>
+              <token inflected="yes" postag="N.*;.*;--.?" postag_regexp="yes" regexp="yes">معفى|معفو</token>
+            </marker>
           </unify>
-      </pattern>
-      <message>الفعل هو: (عاش)، لا: (أعاش)
-            <match no="1"/>&nbsp;<suggestion><match no="2" regexp_match="معاش" regexp_replace="مَعِيش"/></suggestion>
-<<<<<<< HEAD
-        </message>
-        <example correction="المَعِيش" type="incorrect"> الحال <marker>المعاش</marker> فيها </example>
-        <example type="correct"> الحالُ المَعِيشٌ فيها </example>
-      </rule>
-      <rule id="unsorted5185" name="معفية|معفوة_5185">
-        <pattern>
-=======
-      </message>
-      <example correction="المَعِيش" type="incorrect"> الحال <marker>المعاش</marker> فيها </example>
-      <example type="correct"> الحالُ المَعِيشٌ فيها </example>
-    </rule>
-    <rule id="unsorted5185" name="معفية|معفوة_5185">
-      <pattern>
->>>>>>> 6a3254d1
+          <token>من</token>
+        </pattern>
+        <message>الفعل هو: (أعفى)، لا: (عفا) 
+<match no="1"/>&nbsp;<suggestion><match no="2" regexp_match="معفوة|معفية" regexp_replace="مُعْفاة"/></suggestion>
+        </message>
+        <example correction="المُعْفاة" type="incorrect"> السلعة  <marker>المعفية</marker> من الحسم.</example>
+        <example correction="المُعْفاة" type="incorrect"> السلعة  <marker>المعفوة</marker> من الحسم.</example>
+        <example type="correct"> السلعة المُعْفاةٌ من الحسم </example>
+      </rule>
+      <rule id="unsorted5186" name="مقاد_5186">
+        <pattern>
+          <unify>
+            <feature id="definite"/>
+            <feature id="gender"/>
+            <!-- <feature id="case"/> -->
+            <feature id="number"/>
+            <token/>
+            <marker>
+              <token inflected="yes">مقاد</token>
+            </marker>
+          </unify>
+          <token>من</token>
+        </pattern>
+        <message>(أقادَ القاتلَ بالقتيل): قتَلَهُ به قَوْداً. (أقادَهُ خيلاً): أعطاهُ إيّاها ليقودَها 
+<match no="1"/>&nbsp;<suggestion><match no="2" regexp_match="مقاد" regexp_replace="مَقُود"/></suggestion>
+        </message>
+        <example correction="المَقُود" type="incorrect"> هذا الجهاز <marker>المقاد</marker> من بعد </example>
+        <example type="correct"> هذا الجهاز المَقُودٌ من بُعد </example>
+      </rule>
+      <rule id="unsorted5192" name="واطئ_5192">
+        <pattern>
           <unify>
             <feature id="definite"/>
             <feature id="gender"/>
             <feature id="case"/>
             <feature id="number"/>
-          <token/>
-        <marker>
-          <token inflected="yes" postag="N.*;.*;--.?" postag_regexp="yes" regexp="yes">معفى|معفو</token>
-        </marker>
+            <token inflected="yes">موضع</token>
+            <marker>
+              <token inflected="yes" postag="N.*;.*;--.?" postag_regexp="yes">واطئ</token>
+            </marker>
           </unify>
-          <token>من</token>
-      </pattern>
-      <message>الفعل هو: (أعفى)، لا: (عفا)
-<match no="1"/>&nbsp;<suggestion><match no="2" regexp_match="معفوة|معفية" regexp_replace="مُعْفاة"/></suggestion>
-<<<<<<< HEAD
-        </message>
-        <example correction="المُعْفاة" type="incorrect"> السلعة  <marker>المعفية</marker> من الحسم.</example>
-        <example correction="المُعْفاة" type="incorrect"> السلعة  <marker>المعفوة</marker> من الحسم.</example>
-        <example type="correct"> السلعة المُعْفاةٌ من الحسم </example>
-      </rule>
-      <rule id="unsorted5186" name="مقاد_5186">
-        <pattern>
-=======
-      </message>
-      <example correction="المُعْفاة" type="incorrect"> السلعة  <marker>المعفية</marker> من الحسم.</example>
-      <example correction="المُعْفاة" type="incorrect"> السلعة  <marker>المعفوة</marker> من الحسم.</example>
-      <example type="correct"> السلعة المُعْفاةٌ من الحسم </example>
-    </rule>
-    <rule id="unsorted5186" name="مقاد_5186">
-      <pattern>
->>>>>>> 6a3254d1
+        </pattern>
+        <message>(الواطئ) اسم فاعل من (وطئ) 
+<match no="1"/>&nbsp;<suggestion><match no="2" regexp_match="واطئ" regexp_replace="وَطِيء"/></suggestion>
+            <suggestion><match no="2" regexp_match="واطئ" regexp_replace="منخفض"/></suggestion>
+        </message>
+        <example correction="وَطِيء|منخفض" type="incorrect"> موضع <marker>واطئ</marker> </example>
+        <example type="correct"> مَوْضعٌ وَطِيء / منخفض </example>
+      </rule>
+      <rule id="unsorted5193" name="مدبب_5193">
+        <pattern>
           <unify>
             <feature id="definite"/>
             <feature id="gender"/>
-    <!-- <feature id="case"/> -->
+            <!--           <feature id="case"/> -->
             <feature id="number"/>
-          <token/>
-        <marker>
-          <token inflected="yes">مقاد</token>
-        </marker>
+            <token inflected="yes">نصل</token>
+            <marker>
+              <token>مدبب</token>
+            </marker>
           </unify>
-          <token>من</token>
-      </pattern>
-      <message>(أقادَ القاتلَ بالقتيل): قتَلَهُ به قَوْداً. (أقادَهُ خيلاً): أعطاهُ إيّاها ليقودَها
-<match no="1"/>&nbsp;<suggestion><match no="2" regexp_match="مقاد" regexp_replace="مَقُود"/></suggestion>
-<<<<<<< HEAD
-        </message>
-        <example correction="المَقُود" type="incorrect"> هذا الجهاز <marker>المقاد</marker> من بعد </example>
-        <example type="correct"> هذا الجهاز المَقُودٌ من بُعد </example>
-      </rule>
-      <rule id="unsorted5192" name="واطئ_5192">
-        <pattern>
-=======
-      </message>
-      <example correction="المَقُود" type="incorrect"> هذا الجهاز <marker>المقاد</marker> من بعد </example>
-      <example type="correct"> هذا الجهاز المَقُودٌ من بُعد </example>
-    </rule>
-    <rule id="unsorted5192" name="واطئ_5192">
-      <pattern>
->>>>>>> 6a3254d1
+        </pattern>
+        <message>(دَبَّبَهُ): جَعَلَهُ يَدِبّ 
+<match no="1"/>&nbsp;<suggestion><match no="2" regexp_match="مدبب" regexp_replace="مُذَبَّب"/></suggestion>
+        <suggestion><match no="2" regexp_match="مدبب" regexp_replace="حادّ"/></suggestion>
+        </message>
+        <example correction="مُذَبَّب|حادّ" type="incorrect"> نصل <marker>مدبب</marker> </example>
+        <example type="correct"> نَصْلٌ مُذَبَّب / حادٌّ </example>
+      </rule>
+      <rule id="unsorted5194" name="صبوح_5194">
+        <pattern>
           <unify>
             <feature id="definite"/>
             <feature id="gender"/>
             <feature id="case"/>
             <feature id="number"/>
-          <token inflected="yes">موضع</token>
-        <marker>
-          <token inflected="yes" postag="N.*;.*;--.?" postag_regexp="yes">واطئ</token>
-        </marker>
+            <token inflected="yes">وجه</token>
+            <marker>
+              <token inflected="yes" postag="N.*;.*;--.?" postag_regexp="yes">صبوح</token>
+            </marker>
           </unify>
-      </pattern>
-      <message>(الواطئ) اسم فاعل من (وطئ)
-<match no="1"/>&nbsp;<suggestion><match no="2" regexp_match="واطئ" regexp_replace="وَطِيء"/></suggestion>
-<<<<<<< HEAD
-            <suggestion><match no="2" regexp_match="واطئ" regexp_replace="منخفض"/></suggestion>
-        </message>
-        <example correction="وَطِيء|منخفض" type="incorrect"> موضع <marker>واطئ</marker> </example>
-        <example type="correct"> مَوْضعٌ وَطِيء / منخفض </example>
-      </rule>
-      <rule id="unsorted5193" name="مدبب_5193">
-        <pattern>
-=======
-        <suggestion><match no="2" regexp_match="واطئ" regexp_replace="منخفض"/></suggestion>
-      </message>
-      <example correction="وَطِيء|منخفض" type="incorrect"> موضع <marker>واطئ</marker> </example>
-      <example type="correct"> مَوْضعٌ وَطِيء / منخفض </example>
-    </rule>
-    <rule id="unsorted5193" name="مدبب_5193">
-      <pattern>
->>>>>>> 6a3254d1
-          <unify>
-            <feature id="definite"/>
-            <feature id="gender"/>
-    <!--           <feature id="case"/> -->
-            <feature id="number"/>
-          <token inflected="yes">نصل</token>
-        <marker>
-          <token>مدبب</token>
-        </marker>
-          </unify>
-      </pattern>
-      <message>(دَبَّبَهُ): جَعَلَهُ يَدِبّ
-<match no="1"/>&nbsp;<suggestion><match no="2" regexp_match="مدبب" regexp_replace="مُذَبَّب"/></suggestion>
-        <suggestion><match no="2" regexp_match="مدبب" regexp_replace="حادّ"/></suggestion>
-<<<<<<< HEAD
-        </message>
-        <example correction="مُذَبَّب|حادّ" type="incorrect"> نصل <marker>مدبب</marker> </example>
-        <example type="correct"> نَصْلٌ مُذَبَّب / حادٌّ </example>
-      </rule>
-      <rule id="unsorted5194" name="صبوح_5194">
-        <pattern>
-=======
-      </message>
-      <example correction="مُذَبَّب|حادّ" type="incorrect"> نصل <marker>مدبب</marker> </example>
-      <example type="correct"> نَصْلٌ مُذَبَّب / حادٌّ </example>
-    </rule>
-    <rule id="unsorted5194" name="صبوح_5194">
-      <pattern>
->>>>>>> 6a3254d1
+        </pattern>
+        <message>(الصَّبُوح): ما يشرب أو يؤكل في الصباح، ويقابله (الغَبُوق) في المساء 
+<match no="1"/>&nbsp;<suggestion><match no="2" regexp_match="صبوح" regexp_replace="صَبِيح"/></suggestion>
+        </message>
+        <example correction="صَبِيح" type="incorrect"> وجه <marker>صبوح</marker> </example>
+        <example type="correct"> وجْهٌ صَبِيحٌ </example>
+      </rule>
+      <rule id="unsorted5195" name="كاسر_5195">
+        <pattern>
           <unify>
             <feature id="definite"/>
             <feature id="gender"/>
             <feature id="case"/>
             <feature id="number"/>
-          <token inflected="yes">وجه</token>
-        <marker>
-          <token inflected="yes" postag="N.*;.*;--.?" postag_regexp="yes">صبوح</token>
-        </marker>
+            <token inflected="yes">وحش</token>
+            <marker>
+              <token inflected="yes" postag="N.*;.*;--.?" postag_regexp="yes">كاسر</token>
+            </marker>
           </unify>
-      </pattern>
-      <message>(الصَّبُوح): ما يشرب أو يؤكل في الصباح، ويقابله (الغَبُوق) في المساء
-<match no="1"/>&nbsp;<suggestion><match no="2" regexp_match="صبوح" regexp_replace="صَبِيح"/></suggestion>
-<<<<<<< HEAD
-        </message>
-        <example correction="صَبِيح" type="incorrect"> وجه <marker>صبوح</marker> </example>
-        <example type="correct"> وجْهٌ صَبِيحٌ </example>
-      </rule>
-      <rule id="unsorted5195" name="كاسر_5195">
-        <pattern>
-=======
-      </message>
-      <example correction="صَبِيح" type="incorrect"> وجه <marker>صبوح</marker> </example>
-      <example type="correct"> وجْهٌ صَبِيحٌ </example>
-    </rule>
-    <rule id="unsorted5195" name="كاسر_5195">
-      <pattern>
->>>>>>> 6a3254d1
+        </pattern>
+        <message>(الكاسِر) صفة للطائر الجارح، يقال: نَسْرٌ كاسِرٌ 
+<match no="1"/>&nbsp;           <suggestion><match no="2" regexp_match="كاسر" regexp_replace="ضار"/></suggestion>
+            <suggestion><match no="2" regexp_match="كاسر" regexp_replace="مُفْتَرِس"/></suggestion>
+        </message>
+        <example correction="ضار|مُفْتَرِس" type="incorrect"> وحش <marker>كاسر</marker> </example>
+        <example type="correct"> وحشٌ ضارٍ / مُفْتَرِس </example>
+      </rule>
+      <rule id="unsorted5198" name="عتيد_5198">
+        <pattern>
           <unify>
             <feature id="definite"/>
             <feature id="gender"/>
             <feature id="case"/>
             <feature id="number"/>
-          <token inflected="yes">وحش</token>
-        <marker>
-          <token inflected="yes" postag="N.*;.*;--.?" postag_regexp="yes">كاسر</token>
-        </marker>
+            <token inflected="yes">يوم</token>
+            <marker>
+              <token inflected="yes" postag="N.*;.*;--.?" postag_regexp="yes">عتيد</token>
+            </marker>
           </unify>
-<<<<<<< HEAD
-        </pattern>
-        <message>(الكاسِر) صفة للطائر الجارح، يقال: نَسْرٌ كاسِرٌ 
-<match no="1"/>&nbsp;           <suggestion><match no="2" regexp_match="كاسر" regexp_replace="ضار"/></suggestion>
-            <suggestion><match no="2" regexp_match="كاسر" regexp_replace="مُفْتَرِس"/></suggestion>
-        </message>
-        <example correction="ضار|مُفْتَرِس" type="incorrect"> وحش <marker>كاسر</marker> </example>
-        <example type="correct"> وحشٌ ضارٍ / مُفْتَرِس </example>
-      </rule>
-      <rule id="unsorted5198" name="عتيد_5198">
-        <pattern>
-=======
-      </pattern>
-      <message>(الكاسِر) صفة للطائر الجارح، يقال: نَسْرٌ كاسِرٌ
-<match no="1"/>&nbsp;			<suggestion><match no="2" regexp_match="كاسر" regexp_replace="ضار"/></suggestion>
-        <suggestion><match no="2" regexp_match="كاسر" regexp_replace="مُفْتَرِس"/></suggestion>
-      </message>
-      <example correction="ضار|مُفْتَرِس" type="incorrect"> وحش <marker>كاسر</marker> </example>
-      <example type="correct"> وحشٌ ضارٍ / مُفْتَرِس </example>
-    </rule>
-    <rule id="unsorted5198" name="عتيد_5198">
-      <pattern>
->>>>>>> 6a3254d1
+        </pattern>
+        <message>(العتيد): المُهَيَّأُ والحاضرُ والمُعَدُّ 
+<match no="1"/>&nbsp;           <suggestion><match no="2" regexp_match="عتيد" regexp_replace="مُنتَظَر"/></suggestion>
+        </message>
+        <example correction="مُنتَظَر" type="incorrect"> هذا يوم <marker>عتيد</marker> </example>
+        <example type="correct"> هذا يومٌ مُنتَظَرٌ </example>
+      </rule>
+      <rule id="unsorted5167" name="مهووس_5167">
+        <pattern>
           <unify>
             <feature id="definite"/>
             <feature id="gender"/>
-            <feature id="case"/>
+            <!--           <feature id="case"/> -->
             <feature id="number"/>
-          <token inflected="yes">يوم</token>
-        <marker>
-          <token inflected="yes" postag="N.*;.*;--.?" postag_regexp="yes">عتيد</token>
-        </marker>
+            <token inflected="yes">رجل</token>
+            <marker>
+              <token inflected="yes" postag="N.*;.*;--.?" postag_regexp="yes">مهووس</token>
+            </marker>
           </unify>
-<<<<<<< HEAD
-        </pattern>
-        <message>(العتيد): المُهَيَّأُ والحاضرُ والمُعَدُّ 
-<match no="1"/>&nbsp;           <suggestion><match no="2" regexp_match="عتيد" regexp_replace="مُنتَظَر"/></suggestion>
-        </message>
-        <example correction="مُنتَظَر" type="incorrect"> هذا يوم <marker>عتيد</marker> </example>
-        <example type="correct"> هذا يومٌ مُنتَظَرٌ </example>
-      </rule>
-      <rule id="unsorted5167" name="مهووس_5167">
-        <pattern>
-=======
-      </pattern>
-      <message>(العتيد): المُهَيَّأُ والحاضرُ والمُعَدُّ
-<match no="1"/>&nbsp;			<suggestion><match no="2" regexp_match="عتيد" regexp_replace="مُنتَظَر"/></suggestion>
-      </message>
-      <example correction="مُنتَظَر" type="incorrect"> هذا يوم <marker>عتيد</marker> </example>
-      <example type="correct"> هذا يومٌ مُنتَظَرٌ </example>
-    </rule>
-    <rule id="unsorted5167" name="مهووس_5167">
-      <pattern>
->>>>>>> 6a3254d1
+        </pattern>
+        <message>(هَاسَ فلانٌ): أكل شديداً، وطاف بالليل في جُرْأ، (هَوَّسَ اللّهُ فلاناً): جَعَلَهُ ذا هَوَس، (الهَوَس): طَرَفٌ من الجنون. 
+<match no="1"/>&nbsp;           <suggestion><match no="2" regexp_match="مهووس" regexp_replace="مُهَوَّس"/></suggestion>
+        </message>
+        <example correction="مُهَوَّس" type="incorrect"> رجل <marker>مهووس</marker> </example>
+        <example type="correct"> رجلٌ مُهَوَّس </example>
+      </rule>
+      <rule id="unsorted5169" name="مهاج_5169">
+        <pattern>
           <unify>
             <feature id="definite"/>
             <feature id="gender"/>
-    <!--           <feature id="case"/> -->
+            <!--           <feature id="case"/> -->
             <feature id="number"/>
-          <token inflected="yes">رجل</token>
-        <marker>
-          <token inflected="yes" postag="N.*;.*;--.?" postag_regexp="yes">مهووس</token>
-        </marker>
+            <token inflected="yes">شر</token>
+            <marker>
+              <token inflected="yes" postag="N.*;.*;--.?" postag_regexp="yes">مهاج</token>
+            </marker>
           </unify>
-<<<<<<< HEAD
-        </pattern>
-        <message>(هَاسَ فلانٌ): أكل شديداً، وطاف بالليل في جُرْأ، (هَوَّسَ اللّهُ فلاناً): جَعَلَهُ ذا هَوَس، (الهَوَس): طَرَفٌ من الجنون. 
-<match no="1"/>&nbsp;           <suggestion><match no="2" regexp_match="مهووس" regexp_replace="مُهَوَّس"/></suggestion>
-        </message>
-        <example correction="مُهَوَّس" type="incorrect"> رجل <marker>مهووس</marker> </example>
-        <example type="correct"> رجلٌ مُهَوَّس </example>
-      </rule>
-      <rule id="unsorted5169" name="مهاج_5169">
-        <pattern>
-=======
-      </pattern>
-      <message>(هَاسَ فلانٌ): أكل شديداً، وطاف بالليل في جُرْأ، (هَوَّسَ اللّهُ فلاناً): جَعَلَهُ ذا هَوَس، (الهَوَس): طَرَفٌ من الجنون.
-<match no="1"/>&nbsp;			<suggestion><match no="2" regexp_match="مهووس" regexp_replace="مُهَوَّس"/></suggestion>
-      </message>
-      <example correction="مُهَوَّس" type="incorrect"> رجل <marker>مهووس</marker> </example>
-      <example type="correct"> رجلٌ مُهَوَّس </example>
-    </rule>
-    <rule id="unsorted5169" name="مهاج_5169">
-      <pattern>
->>>>>>> 6a3254d1
+        </pattern>
+        <message>يفضل أن يقال: 
+<match no="1"/>&nbsp;           <suggestion><match no="2" regexp_match="مهاج" regexp_replace="مَهِيج"/></suggestion>
+        </message>
+        <example correction="مَهِيج" type="incorrect"> شر <marker>مهاج</marker> </example>
+        <example type="correct"> شرٌّ مَهِيج </example>
+      </rule>
+      <rule id="unsorted5170" name="مثلج_5170">
+        <pattern>
           <unify>
             <feature id="definite"/>
             <feature id="gender"/>
-    <!--           <feature id="case"/> -->
+            <!--           <feature id="case"/> -->
             <feature id="number"/>
-          <token inflected="yes">شر</token>
-        <marker>
-          <token inflected="yes" postag="N.*;.*;--.?" postag_regexp="yes">مهاج</token>
-        </marker>
+            <token inflected="yes">شراب</token>
+            <marker>
+              <token inflected="yes" postag="N.*;.*;--.?" postag_regexp="yes">مثلج</token>
+            </marker>
           </unify>
-<<<<<<< HEAD
-        </pattern>
-        <message>يفضل أن يقال: 
-<match no="1"/>&nbsp;           <suggestion><match no="2" regexp_match="مهاج" regexp_replace="مَهِيج"/></suggestion>
-        </message>
-        <example correction="مَهِيج" type="incorrect"> شر <marker>مهاج</marker> </example>
-        <example type="correct"> شرٌّ مَهِيج </example>
-      </rule>
-      <rule id="unsorted5170" name="مثلج_5170">
-        <pattern>
-=======
-      </pattern>
-      <message>يفضل أن يقال:
-<match no="1"/>&nbsp;			<suggestion><match no="2" regexp_match="مهاج" regexp_replace="مَهِيج"/></suggestion>
-      </message>
-      <example correction="مَهِيج" type="incorrect"> شر <marker>مهاج</marker> </example>
-      <example type="correct"> شرٌّ مَهِيج </example>
-    </rule>
-    <rule id="unsorted5170" name="مثلج_5170">
-      <pattern>
->>>>>>> 6a3254d1
-          <unify>
-            <feature id="definite"/>
-            <feature id="gender"/>
-    <!--           <feature id="case"/> -->
-            <feature id="number"/>
-          <token inflected="yes">شراب</token>
-        <marker>
-          <token inflected="yes" postag="N.*;.*;--.?" postag_regexp="yes">مثلج</token>
-        </marker>
-          </unify>
-<<<<<<< HEAD
         </pattern>
         <message>يفضل أن يقال: 
 <match no="1"/>&nbsp;           <suggestion><match no="2" regexp_match="مثلج" regexp_replace="مَثْلُوجٌ"/></suggestion>
@@ -9422,43 +5928,24 @@
           </marker>
         </pattern>
         <message>لا تقل رئيسي  أو رئيسية بل قل <suggestion>رئيس</suggestion> <suggestion>رئيسة</suggestion>
-=======
-      </pattern>
-      <message>يفضل أن يقال:
-<match no="1"/>&nbsp;			<suggestion><match no="2" regexp_match="مثلج" regexp_replace="مَثْلُوجٌ"/></suggestion>
-      </message>
-      <example correction="مَثْلُوجٌ" type="incorrect"> شراب <marker>مثلج</marker> </example>
-      <example type="correct"> شرابٌ مَثْلُوجٌ </example>
-    </rule>
-  </rulegroup>
-  <rulegroup id="wrong_adj_use" name="خطأ في استعمال صفة">
-    <rule>
-      <pattern>
-        <marker>
-          <token inflected="yes">رئيسي</token>
-        </marker>
-      </pattern>
-      <message>لا تقل رئيسي  أو رئيسية بل قل <suggestion>رئيس</suggestion> <suggestion>رئيسة</suggestion>
->>>>>>> 6a3254d1
         أن كلمة "رئيس" أو "رئيسة" من الصفات وياء النسبة لا تُنسب للصفات فلا يصح مثلًا قول "(رأيتُ الرجل العظيمي)" أو "(رأيتُ المرأة العظيمية)"
-      </message>
-      <example correction="رئيس|رئيسة">‎صفحة <marker>رئيسية</marker></example>
-      <example correction="رئيس|رئيسة">‎طبق <marker>رئيسي</marker></example>
-    </rule>
-    <rule>
-      <pattern>
-        <marker>
-          <token regexp="yes">المليء|مليء</token>
-        </marker>
-      </pattern>
-      <message> قل   <suggestion>المملوء</suggestion>
+        </message>
+        <example correction="رئيس|رئيسة">‎صفحة <marker>رئيسية</marker></example>
+        <example correction="رئيس|رئيسة">‎طبق <marker>رئيسي</marker></example>
+      </rule>
+      <rule>
+        <pattern>
+          <marker>
+            <token regexp="yes">المليء|مليء</token>
+          </marker>
+        </pattern>
+        <message> قل   <suggestion>المملوء</suggestion>
         <suggestion>مملوء</suggestion>
         <suggestion>مَلآن</suggestion>
         <suggestion>المَلآن</suggestion>
         <suggestion>مُمتلِئ</suggestion>
         <suggestion>المُمتلِئ</suggestion>
         من الفعل (مَلأ) الإناء بالماء، أي وضع فيه من الماء قدر ما يأخذه. أما (المليء) فتعني: الغني المقتدر، الحسن القضاء.
-<<<<<<< HEAD
         </message>
         <example correction="المملوء|مملوء|مَلآن|المَلآن|مُمتلِئ|المُمتلِئ">aaهذا الإناء  ‎‎ <marker>مليء</marker> بالشراب</example>
       </rule>
@@ -9480,59 +5967,40 @@
     <rulegroup id="common_errors_relative_adjective" name="النعوت السببية">
       <rule id="unsorted5179" name="الشراهة_5179">
         <pattern>
-=======
-      </message>
-      <example correction="المملوء|مملوء|مَلآن|المَلآن|مُمتلِئ|المُمتلِئ">aaهذا الإناء  ‎‎ <marker>مليء</marker> بالشراب</example>
-    </rule>
-  </rulegroup>
-  <rulegroup id="common_errors_relative_adjective" name="النعوت السببية">
-    <rule id="unsorted5179" name="الشراهة_5179">
-      <pattern>
->>>>>>> 6a3254d1
           <token inflected="yes" postag="N.*;.*;.?.?-" postag_regexp="yes">كثير</token>
-        <marker>
-          <token>الشراهة</token>
-        </marker>
-      </pattern>
-      <message>يفضل أن يقال:
+          <marker>
+            <token>الشراهة</token>
+          </marker>
+        </pattern>
+        <message>يفضل أن يقال: 
                   <match no="1"/><suggestion>الشَّرَه</suggestion>
 
-      </message>
-      <example correction="الشَّرَه" type="incorrect"> فلان كثير <marker>الشراهة</marker> إلى الطعام </example>
-      <example type="correct"> فلانٌ كثير الشَّرَه إلى الطعام </example>
-    </rule>
-    <rule id="unsorted5180" name="المخاطر_5180">
-      <pattern>
+            </message>
+        <example correction="الشَّرَه" type="incorrect"> فلان كثير <marker>الشراهة</marker> إلى الطعام </example>
+        <example type="correct"> فلانٌ كثير الشَّرَه إلى الطعام </example>
+      </rule>
+      <rule id="unsorted5180" name="المخاطر_5180">
+        <pattern>
           <token inflected="yes" postag="N.*;.*;.?.?-" postag_regexp="yes">كثير</token>
-        <marker>
-          <token>المخاطر</token>
-        </marker>
-      </pattern>
-      <message>يفضل أن يقال:
+          <marker>
+            <token>المخاطر</token>
+          </marker>
+        </pattern>
+        <message>يفضل أن يقال: 
                     <match no="1"/><suggestion>الأخْطار</suggestion>
-<<<<<<< HEAD
         </message>
         <example correction="الأخْطار" type="incorrect"> أرض كثيرة <marker>المخاطر</marker> </example>
         <example type="correct"> أرضٌ كثيرةُ الأخْطار </example>
       </rule>
       <rule id="unsorted5162" name="المعشر_5162">
         <pattern>
-=======
-      </message>
-      <example correction="الأخْطار" type="incorrect"> أرض كثيرة <marker>المخاطر</marker> </example>
-      <example type="correct"> أرضٌ كثيرةُ الأخْطار </example>
-    </rule>
-    <rule id="unsorted5162" name="المعشر_5162">
-      <pattern>
->>>>>>> 6a3254d1
           <token inflected="yes" postag="N.*;.*;.?.?-" postag_regexp="yes">حسن</token>
-        <marker>
-          <token>المعشر</token>
-        </marker>
-      </pattern>
-      <message>(المَعْشَر): كلُّ جماعةٍ أمرُهم واحد
+          <marker>
+            <token>المعشر</token>
+          </marker>
+        </pattern>
+        <message>(المَعْشَر): كلُّ جماعةٍ أمرُهم واحد 
 <match no="1"/><suggestion>العِشْرَة</suggestion>
-<<<<<<< HEAD
         </message>
         <example correction="العِشْرَة" type="incorrect"> فلان حسن <marker>المعشر</marker> </example>
         <example type="correct"> فلانٌ حَسَنُ العِشْرَة </example>
@@ -9578,106 +6046,64 @@
     <rulegroup id="common_errors_indirect_transitive_verbs" name="المتعدي بحرف">
       <rule>
         <pattern>
-=======
-      </message>
-      <example correction="العِشْرَة" type="incorrect"> فلان حسن <marker>المعشر</marker> </example>
-      <example type="correct"> فلانٌ حَسَنُ العِشْرَة </example>
-    </rule>
-    <rule id="unsorted5176" name="غاو|غاوي_5176">
-      <pattern>
-        <marker>
-          <token inflected="yes" postag="N.*;.*;.?.?-" postag_regexp="yes">غاوي</token>
-        </marker>
-          <token>للموسيقى</token>
-      </pattern>
-      <message>(الغاوي): الضال
-        <suggestion>هَاوٍ</suggestion> <match no="2"/>
-      </message>
-      <example correction="هَاوٍ" type="incorrect"> فلان <marker>غاو</marker> للموسيقى, وهم غواة </example>
-      <example type="correct"> فلانٌ هَاوٍ للموسيقى, وهم هواة </example>
-    </rule>
-    <rule id="unsorted5187" name="مقاس_5187">
-      <pattern>
-        <marker>
-          <token inflected="yes">مقاس</token>
-        </marker>
-          <token>بالمتر</token>
-      </pattern>
-      <message>الفعل هو: (قاسَ)، لا: (أقاسَ)
-        <suggestion><match no="1" regexp_match="مقاس" regexp_replace="مَقِيس"/></suggestion>
-      </message>
-      <example correction="مَقِيس" type="incorrect"><marker>مقاس</marker> بالمتر </example>
-      <example type="correct"> مَقِيسٌ بالمتر </example>
-    </rule>
-  </rulegroup>
- </category>
-    <!-- ====================================================================== -->
-    <!-- Common errors- on verbs -->
-    <!-- ====================================================================== -->
- <category id="COMMON_VERBS_ERRORS" name="أخطاء الأفعال" type="grammar">
-  <rulegroup id="common_errors_indirect_transitive_verbs" name="المتعدي بحرف">
-    <rule>
-      <pattern>
->>>>>>> 6a3254d1
           <token inflected="yes">دَلَّ</token>
-        <marker>
-          <token>إلى</token>
-        </marker>
-      </pattern>
-      <message>أتقصد <suggestion>على</suggestion>؟
-      </message>
-      <example correction="على">يدل <marker>إلى</marker> حسن خلق
-      </example>
-      <example correction="على">دلت <marker>إلى</marker> الطريق
-      </example>
-    </rule>
-    <rule>
-      <pattern>
+          <marker>
+            <token>إلى</token>
+          </marker>
+        </pattern>
+        <message>أتقصد <suggestion>على</suggestion>؟
+                </message>
+        <example correction="على">يدل <marker>إلى</marker> حسن خلق
+                </example>
+        <example correction="على">دلت <marker>إلى</marker> الطريق
+                </example>
+      </rule>
+      <rule>
+        <pattern>
           <token inflected="yes">تَمَادَى</token>
-        <marker>
-          <token>على</token>
-        </marker>
-      </pattern>
-      <message>قل تمادى في ولا تقل تمادى على <suggestion>في</suggestion>؟
-      </message>
-      <example correction="في">تمادى <marker>على</marker> الباطل
-      </example>
-      <example correction="في">تمادت <marker>على</marker> الباطل
-      </example>
-    </rule>
-    <rule>
-      <pattern>
+          <marker>
+            <token>على</token>
+          </marker>
+        </pattern>
+        <message>قل تمادى في ولا تقل تمادى على <suggestion>في</suggestion>؟
+                </message>
+        <example correction="في">تمادى <marker>على</marker> الباطل
+                </example>
+        <example correction="في">تمادت <marker>على</marker> الباطل
+                </example>
+      </rule>
+      <rule>
+        <pattern>
           <token inflected="yes">أَوْشَكَ</token>
-        <marker>
-          <token>على</token>
-        </marker>
-      </pattern>
-      <message>قل أوشك أن ولا تقل أوشك على <suggestion>أن</suggestion>؟
-      </message>
-      <example correction="أن">أوشك
-        <marker>على</marker>
-      </example>
-    <!--     <example correction="أن">فأوشكنا
-        <marker>على</marker>
-      </example>
+          <marker>
+            <token>على</token>
+          </marker>
+        </pattern>
+        <message>قل أوشك أن ولا تقل أوشك على <suggestion>أن</suggestion>؟
+                </message>
+        <example correction="أن">أوشك
+                    <marker>على</marker>
+                </example>
+        <!--     <example correction="أن">فأوشكنا
+                    <marker>على</marker>
+                </example>
 -->
-      <example correction="أن">أوشكنا
-        <marker>على</marker>
-      </example>
-    </rule>
-    <rule id="نتج_عن">
-      <pattern>
+        <example correction="أن">أوشكنا
+                    <marker>على</marker>
+                </example>
+      </rule>
+      <rule id="نتج_عن">
+        <pattern>
           <token inflected="yes">نَتَجَ</token>
-        <marker>
-          <token>عن</token>
-        </marker>
-      </pattern>
-      <message>
-        ويفضل أن يحذف عن
+          <marker>
+            <token>عن</token>
+          </marker>
+        </pattern>
+        <message>
+        ويفضل أن يحذف عن  
         <suggestion/>
 
         لأن نتج فعل متعدٍ، فلا حاجة لوجود حرف الجر.
-<<<<<<< HEAD
         </message>
         <example correction=""> نتج <marker>عن</marker> هذا الدواء أعراض جانبية</example>
       </rule>
@@ -9759,92 +6185,15 @@
     <example correction="وعده" type="incorrect"> أخلف <marker>بوعده</marker> </example>
     <example type="correct"> أخلف وعده </example>
   </rule>
-=======
-      </message>
-      <example correction=""> نتج <marker>عن</marker> هذا الدواء أعراض جانبية</example>
-    </rule>
-    <rule id="unsorted_0073_ayqana_min" name="أيقن من">
-      <pattern>
-        <marker>
-          <token inflected="yes">أَيْقَنَ</token>
-          <token regexp="yes">&forms_min;</token>
-        </marker>
-      </pattern>
-      <message>(أيقن) يتعدى بنفسه أو بالباء
-        <suggestion>كان من الأمر على يقين</suggestion>
-      </message>
-      <example correction="كان من الأمر على يقين" type="incorrect"><marker>أيقنت من</marker>  الأمر</example>
-      <example type="correct"> كان من الأمر على يقين </example>
-    </rule>
-  </rulegroup>
-  <rulegroup id="transitive_verbs_indirect_tobe_direct" name="المتعدي بحرف تصحيحه متعد بنفسه">
-    <!-- trans_376_AstAdhn_mn استأذن من -->
-    <rule id="trans_376_AstAdhn_mn" name="استأذن من">
-      <pattern>
-        <marker>
-          <token inflected="yes" skip="1">اِسْتَأْذَنَ</token>
-          <token regexp="yes">&forms_min;</token>
-        </marker>
-      </pattern>
-      <message>يفضل أن يقال:
-        <suggestion><match no="1"/><match no="2" regexp_match="من" regexp_replace=""/></suggestion>
-      </message>
-      <example correction="استأذنه" type="incorrect"><marker>استأذن منه</marker></example>
-      <example type="correct"> استأذنه </example>
-    </rule>
-    <!-- trans_384_AHtdha_b احتذى ب -->
-    <rule id="trans_384_AHtdha_b" name="احتذى ب">
-      <pattern>
-          <token inflected="yes" skip="1">اِحْتَذَى</token>
-        <marker>
-          <token postag="N.*;.*;-B.?" postag_regexp="yes"/>
-        </marker>
-      </pattern>
-      <message>يفضل أن يقال:
-        <suggestion><match no="2" regexp_match="^ب" regexp_replace=""/></suggestion>
-      </message>
-      <example correction="فلان" type="incorrect">احتذيت <marker>بفلان</marker> </example>
-      <example type="correct"> احتذيت فلانا </example>
-    </rule>
-    <!-- trans_386_AkhTA_En_AlSwAb أَخْطَأَ عنِ الصواب -->
-    <rule id="trans_386_AkhTA_En_AlSwAb" name="أخطأ عن الصواب">
-      <pattern>
-          <token inflected="yes" skip="1">أَخْطَأَ</token>
-        <marker>
-          <token regexp="yes">&forms_3an;</token>
-        </marker>
-      </pattern>
-      <message>يفضل أن يقال: أخطأ الصواب بدلا من أخطأ عن الصواب
-        <suggestion/>
-      </message>
-      <example correction="" type="incorrect"> أخطأ <marker>عن</marker> الصواب </example>
-      <example type="correct"> أخطأ الصواب </example>
-    </rule>
-    <!-- trans_388_Akhlf_bwEdh أَخْلَفَ بوعدِهِ -->
-    <rule id="trans_388_Akhlf_bwEdh" name="أخلف بوعده">
-      <pattern>
-          <token inflected="yes" skip="1">أَخْلَفَ</token>
-        <marker>
-          <token postag="N.*;.*;-B.?" postag_regexp="yes"/>
-        </marker>
-      </pattern>
-      <message>يفضل أن يقال:
-        <suggestion><match no="2" regexp_match="^ب" regexp_replace=""/></suggestion>
-      </message>
-      <example correction="وعده" type="incorrect"> أخلف <marker>بوعده</marker> </example>
-      <example type="correct"> أخلف وعده </example>
-    </rule>
->>>>>>> 6a3254d1
-
-    <!-- trans_390_Azdra_b ازْدَرَى ب -->
-    <rule id="trans_390_Azdra_b" name="ازدرى ب">
-      <pattern>
-          <token inflected="yes" skip="1">اِزْدَرَى</token>
-        <marker>
-          <token postag="N.*;.*;-B.?" postag_regexp="yes"/>
-        </marker>
-
-<<<<<<< HEAD
+
+<!-- trans_390_Azdra_b ازْدَرَى ب -->
+  <rule id="trans_390_Azdra_b" name="ازدرى ب">
+    <pattern>
+      <token inflected="yes" skip="1">اِزْدَرَى</token>
+      <marker>
+        <token postag="N.*;.*;-B.?" postag_regexp="yes" />
+      </marker>
+
     </pattern>
     <message>يفضل أن يقال: 
     <suggestion><match no="2" regexp_match="^ب" regexp_replace=""/></suggestion>
@@ -10035,234 +6384,45 @@
     <example correction="إليه" type="incorrect"> أصغى <marker>له</marker> </example>
     <example type="correct"> أصغى إلى الدرس </example>
   </rule>
-=======
-      </pattern>
-      <message>يفضل أن يقال:
-        <suggestion><match no="2" regexp_match="^ب" regexp_replace=""/></suggestion>
-      </message>
-      <example correction="الشيء" type="incorrect"> ازدرى <marker>بالشيء</marker> </example>
-      <example type="correct"> ازدرى الشيء </example>
-    </rule>
-    <!-- trans_390_Azdra_b ازْدَرَى ب -->
-    <rule id="trans_390_Azdra_b_2" name="ازدرى ب">
-      <pattern>
-        <marker>
-          <token inflected="yes" skip="1">اِزْدَرَى</token>
-          <token regexp="yes">&forms_bih;</token>
-        </marker>
-      </pattern>
-      <message>يفضل أن يقال:
-        <suggestion><match no="1"/>+<match no="2" regexp_match="^ب" regexp_replace=""/></suggestion>
-      </message>
-      <example correction="ازدرى+ه" type="incorrect"><marker>ازدرى به</marker> </example>
-      <example type="correct"> ازدراه </example>
-    </rule>
-    <!-- trans_394_AstwTn_fy استوطن في -->
-    <rule id="trans_394_AstwTn_fy" name="استوطن في">
-      <pattern>
-          <token inflected="yes" skip="1">اِسْتَوْطَنَ</token>
-        <marker>
-          <token regexp="yes">&forms_fi;</token>
-        </marker>
-      </pattern>
-      <message>يفضل أن يقال:
-        <suggestion/>
-      </message>
-      <example correction="" type="incorrect"> حل خالد بحمص واستوطن <marker>فيها</marker> </example>
-      <example type="correct"> استوطن البلاد </example>
-    </rule>
-    <!-- TODO trans I2D-->
-  </rulegroup>
-  <rulegroup id="transitive_verbs_indirect_tobe_indirect" name="المتعدي بحرف تصحيحه متعد بحرف آخر">
-    <!-- trans_381_AtSl_mE اتّصَلَ مع -->
-    <rule id="trans_381_AtSl_mE" name="اتصل مع">
-      <pattern>
-          <token inflected="yes" skip="1">اِتَّصَلَ</token>
-        <marker>
-          <token regexp="yes">&forms_ma3a;</token>
-        </marker>
-      </pattern>
-      <message>يفضل أن يقال:
-        <suggestion><match no="2" regexp_match="مع" regexp_replace="ب"/></suggestion>
-      </message>
-      <example correction="به" type="incorrect">اتصل <marker>معه</marker> </example>
-      <example type="correct"> اتصل به </example>
-    </rule>
-    <!-- trans_382_AjAb_Ela أجاب على -->
-    <rule id="trans_382_AjAb_Ela" name="أجاب على">
-      <pattern>
-          <token inflected="yes" skip="1">أَجَابَ</token>
-        <marker>
-          <token regexp="yes">&forms_3ala;</token>
-        </marker>
-      </pattern>
-      <message>يفضل أن يقال: \1
-        <suggestion><match no="2" regexp_match="على|علي" regexp_replace="عن"/></suggestion>
-        <suggestion><match no="2" regexp_match="عل" regexp_replace="إل"/></suggestion>
-      </message>
-      <example correction="عن|إلى" type="incorrect">أجاب <marker>على</marker> السؤال </example>
-      <example type="correct"> أجاب عن السؤال </example>
-    </rule>
-    <!-- trans_385_AkhtlfwA_Ela اخْتَلَفُوا على -->
-    <rule id="trans_385_AkhtlfwA_Ela" name="اختلفوا على">
-      <pattern>
-          <token inflected="yes" skip="1">اِخْتَلَفَ</token>
-        <marker>
-          <token regexp="yes">&forms_3ala;</token>
-        </marker>
-      </pattern>
-      <message>يفضل أن يقال:
-        <suggestion><match no="2" regexp_match="على|علي" regexp_replace="في"/></suggestion>
-      </message>
-      <example correction="في" type="incorrect">اختلفوا <marker>على</marker> الأمر </example>
-      <example type="correct"> اختلفوا في الأمر </example>
-    </rule>
-    <!-- trans_387_AkhTAt_mE أَخْطَأْتُ مع -->
-    <rule id="trans_387_AkhTAt_mE" name="أخطأت مع">
-      <pattern>
-          <token inflected="yes" skip="1">أَخْطَأَ</token>
-        <marker>
-          <token regexp="yes">&forms_ma3a;</token>
-        </marker>
-      </pattern>
-      <message>أخطأتُ مع فلان = أخطأ فلانٌ وأخطأتُ معه ـ قل \1
-        <suggestion>على</suggestion>
-        <suggestion>علي</suggestion>
-        <suggestion>علينا</suggestion>
-        <suggestion>عليك</suggestion>
-        <suggestion>عليه</suggestion>
-      </message>
-      <example correction="على|علي|علينا|عليك|عليه" type="incorrect"> أخطأت <marker>مع</marker> فلان </example>
-      <example type="correct"> أخطأ على فلان </example>
-    </rule>
-    <!-- trans_389_ArtAb_mn ارْتابَ من -->
-    <rule id="trans_389_ArtAb_mn" name="ارتاب من">
-      <pattern>
-          <token inflected="yes" skip="1">اِرْتَابَ</token>
-        <marker>
-          <token regexp="yes">&forms_min;</token>
-        </marker>
-      </pattern>
-      <message>يفضل أن يقال:
-        <suggestion><match no="2" regexp_match="من" regexp_replace="في"/></suggestion>
-      </message>
-      <example correction="في" type="incorrect"> ارتاب <marker>من</marker> الأمر </example>
-      <example type="correct"> ارتاب في الأمر </example>
-    </rule>
-
-    <!-- trans_391_AstEd_2la اسْتَعَدَّ إلى -->
-    <rule id="trans_391_AstEd_2la" name="استعد إلى">
-      <pattern>
-          <token inflected="yes" skip="1">اِسْتَعَدَّ</token>
-        <marker>
-          <token regexp="yes">&forms_ila;</token>
-        </marker>
-      </pattern>
-      <message>يفضل أن يقال:
-        <suggestion><match no="2" regexp_match="إلى|إلي" regexp_replace="ل"/></suggestion>
-      </message>
-      <example correction="ل" type="incorrect"> استعد <marker>إلى</marker> الأمر </example>
-      <example type="correct"> استعد للأمر </example>
-    </rule>
-    <!-- trans_392_Astgfr_Allh_En_dhnbh استَغْفَرَ اللهَ عن ذنْبه -->
-    <rule id="trans_392_Astgfr_Allh_En_dhnbh" name="استغفر الله عن ذنبه">
-      <pattern>
-          <token inflected="yes" skip="1">اِسْتَغْفَرَ</token>
-        <marker>
-          <token regexp="yes">&forms_3an;</token>
-        </marker>
-      </pattern>
-      <message>يفضل أن يقال:
-        <suggestion><match no="2" regexp_match="عن" regexp_replace="ل"/></suggestion>
-        <suggestion><match no="2" regexp_match="عن" regexp_replace="من"/></suggestion>
-      </message>
-      <example correction="ل|من" type="incorrect"> استغفر الله <marker>عن</marker> ذنبه </example>
-      <example type="correct"> استغفر الله لذنبه </example>
-    </rule>
-    <!-- trans_393_Astnd_Ela اسْتَنَدَ على -->
-    <rule id="trans_393_Astnd_Ela" name="استنـد على">
-      <pattern>
-          <token inflected="yes" skip="1">اِسْتَنَدَ</token>
-        <marker>
-          <token regexp="yes">&forms_3ala;</token>
-        </marker>
-      </pattern>
-      <message>يفضل أن يقال:
-        <suggestion><match no="2" regexp_match="عل" regexp_replace="إل"/></suggestion>
-      </message>
-      <example correction="إلى" type="incorrect"> استند <marker>على</marker> الشيء </example>
-      <example type="correct"> استند إلى الأرض </example>
-    </rule>
-
-    <!-- trans_396_ASga_l أَصْغَى ل -->
-    <rule id="trans_396_ASga_l" name="أصغى ل">
-      <pattern>
-          <token inflected="yes" skip="1">أَصْغَى</token>
-        <marker>
-          <token postag="N.*;.*;-L.?" postag_regexp="yes"/>
-        </marker>
-      </pattern>
-      <message>يفضل أن يقال:
-        <suggestion>إلى&nbsp;<match no="2" regexp_match="^(لل|ل)" regexp_replace=""/>*</suggestion>
-      </message>
-      <example correction="إلى حديثه*" type="incorrect"> أصغى <marker>لحديثه</marker> </example>
-      <example type="correct"> أصغى إلى الدرس </example>
-    </rule>
-    <!-- trans_396_ASga_l أَصْغَى ل -->
-    <rule id="trans_396_ASga_l_2" name="أصغى ل">
-      <pattern>
-          <token inflected="yes" skip="1">أَصْغَى</token>
-        <marker>
-          <token regexp="yes">&forms_lih;</token>
-        </marker>
-      </pattern>
-      <message>يفضل أن يقال:
-        <suggestion><match no="2" regexp_match="ل" regexp_replace="إلي"/></suggestion>
-      </message>
-      <example correction="إليه" type="incorrect"> أصغى <marker>له</marker> </example>
-      <example type="correct"> أصغى إلى الدرس </example>
-    </rule>
->>>>>>> 6a3254d1
-
-    <!-- trans_397_ADTr_l__ADTr_Ela اضْطُرَّ ل | اضطر على -->
-    <rule id="trans_397_ADTr_l__ADTr_Ela" name="اضطر ل |اضطر على">
-      <pattern>
-          <token inflected="yes" skip="1">اِضْطَرَّ</token>
-        <marker>
-          <token postag="N.*;.*;-L.?" postag_regexp="yes" skip="1"/>
-        </marker>
-      </pattern>
-      <message>يفضل أن يقال:
-        <suggestion>إلى&nbsp;<match no="2" regexp_match="^(لل|ل)" regexp_replace=""/>*</suggestion>
-      </message>
-      <example correction="إلى سفر*" type="incorrect"> اضطر <marker>لسفر</marker> / على السفر </example>
-      <example type="correct"> اضطر إلى الدفع </example>
-    </rule>
-    <!-- trans_397_ADTr_l__ADTr_Ela اضْطُرَّ ل | اضطر على -->
-    <rule id="trans_397_ADTr_l__ADTr_Ela_2" name="اضطر ل |اضطر على">
-      <pattern>
-          <token inflected="yes" skip="1">اِضْطَرَّ</token>
-        <marker>
-          <token regexp="yes">&forms_lih;</token>
-
-
-        </marker>
-      </pattern>
-      <message>يفضل أن يقال:
-        <suggestion><match no="2" regexp_match="ل" regexp_replace="إلي"/></suggestion>
-      </message>
-      <example correction="إليه" type="incorrect"> اضطر <marker>له</marker> / على السفر </example>
-      <example type="correct"> اضطر إلى الدفع </example>
-    </rule>
-    <!-- trans_397_ADTr_l__ADTr_Ela اضْطُرَّ ل | اضطر على -->
-    <rule id="trans_397_ADTr_l__ADTr_Ela_3" name="اضطر ل |اضطر على">
-      <pattern>
-          <token inflected="yes" skip="1">اِضْطَرَّ</token>
-        <marker>
-          <token regexp="yes">&forms_3ala;</token>
-
-
-<<<<<<< HEAD
+
+<!-- trans_397_ADTr_l__ADTr_Ela اضْطُرَّ ل | اضطر على -->
+  <rule id="trans_397_ADTr_l__ADTr_Ela" name="اضطر ل |اضطر على">
+    <pattern>
+      <token inflected="yes" skip="1">اِضْطَرَّ</token>
+      <marker>
+        <token postag="N.*;.*;-L.?" postag_regexp="yes" skip="1"/>
+      </marker>
+    </pattern>
+    <message>يفضل أن يقال: 
+   <suggestion>إلى&nbsp;<match no="2" regexp_match="^(لل|ل)" regexp_replace=""/>*</suggestion>
+</message>
+    <example correction="إلى سفر*" type="incorrect"> اضطر <marker>لسفر</marker> / على السفر </example>
+    <example type="correct"> اضطر إلى الدفع </example>
+  </rule>
+<!-- trans_397_ADTr_l__ADTr_Ela اضْطُرَّ ل | اضطر على -->
+  <rule id="trans_397_ADTr_l__ADTr_Ela_2" name="اضطر ل |اضطر على">
+    <pattern>
+      <token inflected="yes" skip="1">اِضْطَرَّ</token>
+      <marker>
+   <token regexp="yes">&forms_lih;</token>
+
+
+      </marker>
+    </pattern>
+    <message>يفضل أن يقال: 
+<suggestion><match no="2" regexp_match="ل" regexp_replace="إلي"/></suggestion>
+</message>
+    <example correction="إليه" type="incorrect"> اضطر <marker>له</marker> / على السفر </example>
+    <example type="correct"> اضطر إلى الدفع </example>
+  </rule>
+<!-- trans_397_ADTr_l__ADTr_Ela اضْطُرَّ ل | اضطر على -->
+  <rule id="trans_397_ADTr_l__ADTr_Ela_3" name="اضطر ل |اضطر على">
+    <pattern>
+      <token inflected="yes" skip="1">اِضْطَرَّ</token>
+      <marker>
+   <token regexp="yes">&forms_3ala;</token>
+
+
       </marker>
     </pattern>
     <message>يفضل أن يقال: 
@@ -10339,103 +6499,10 @@
 </message>
     <example correction="إليها" type="incorrect"> بادر <marker>لها</marker> / بفعل الشيء </example>
     <example correction="إليها" type="incorrect"> بادر <marker>بها</marker> / بفعل الشيء </example>
-=======
-        </marker>
-      </pattern>
-      <message>يفضل أن يقال:
-        <suggestion><match no="2" regexp_match="عل" regexp_replace="إل"/></suggestion>
-      </message>
-      <example correction="إليه" type="incorrect"> اضطر <marker>عليه</marker> / على السفر </example>
-      <example type="correct"> اضطر إلى الدفع </example>
-    </rule>
-
-    <!-- trans_400_AEtdhr_mn اعْتَذَرَ مِن -->
-    <rule id="trans_400_AEtdhr_mn" name="اعتذر من">
-    <!-- هذه القاعدة مقسومة إلى قاعدتين بسبب تحويل "من" إلى "إلى" -->
-      <pattern>
-          <token inflected="yes" skip="1">اِعْتَذَرَ</token>
-        <marker>
-          <token regexp="yes">من(&encletics;)</token>
-        </marker>
-      </pattern>
-      <message>(اعتذر مِن فلان): شكاه , هل تقصد اعتذر إليه أو عنه
-        <suggestion><match no="2" regexp_match="من" regexp_replace="عن"/></suggestion>
-        <suggestion><match no="2" regexp_match="من" regexp_replace="إلي"/></suggestion>
-      </message>
-      <example correction="عنه|إليه" type="incorrect"> اعتذر <marker>منه</marker> فلان </example>
-      <example type="correct"> اعتذر إليه فلان </example>
-    </rule>
-    <!-- trans_400_AEtdhr_mn اعْتَذَرَ مِن -->
-    <rule id="trans_400_AEtdhr_mn_2" name="اعتذر من">
-    <!-- هذه القاعدة مقسومة إلى قاعدتين بسبب تحويل "من" إلى "إلى" -->
-      <pattern>
-          <token inflected="yes" skip="1">اِعْتَذَرَ</token>
-        <marker>
-          <token>من</token>
-        </marker>
-      </pattern>
-      <message>(اعتذر مِن فلان): شكاه , هل تقصد اعتذر إليه أو عنه
-        <suggestion><match no="2" regexp_match="من" regexp_replace="عن"/></suggestion>
-        <suggestion><match no="2" regexp_match="من" regexp_replace="إلى"/></suggestion>
-
-      </message>
-      <example correction="عن|إلى" type="incorrect"> اعتذر <marker>من</marker> فلان </example>
-      <example type="correct"> اعتذر إلى فلان </example>
-    </rule>
-    <!-- trans_403_Agra_Ela أَغْرى على -->
-    <rule id="trans_403_Agra_Ela" name="أغرى على">
-      <pattern>
-          <token inflected="yes" skip="1">أَغْرَى</token>
-        <marker>
-          <token regexp="yes">&forms_3ala;</token>
-        </marker>
-      </pattern>
-      <message>يفضل أن يقال:
-        <suggestion><match no="2" regexp_match="على|علي" regexp_replace="ب"/></suggestion>
-      </message>
-      <example correction="ب" type="incorrect"> أغراه <marker>على</marker> البيع </example>
-      <example type="correct"> أغراه بالبيع </example>
-    </rule>
-
-    <!-- trans_407_bAdr_l_b بادَرَ ل | ب -->
-    <rule id="trans_407_bAdr_l_b" name="بادر ل|ب">
-      <pattern>
-          <token inflected="yes" skip="1">بَادَرَ</token>
-        <marker>
-        <or>
-          <token postag="N.*;.*;-L.?" postag_regexp="yes"/>
-          <token postag="N.*;.*;-B.?" postag_regexp="yes"/>
-        </or>
-        </marker>
-      </pattern>
-      <message>يفضل أن يقال:
-        <suggestion>إلى&nbsp;<match no="2" regexp_match="^(ب|لل|ل)" regexp_replace=""/>*</suggestion>
-      </message>
-      <example correction="إلى فعل*" type="incorrect"> بادر <marker>لفعل</marker> / بفعل الشيء </example>
-      <example type="correct"> بادرت إلى الصدقة </example>
-    </rule>
-    <!-- trans_407_bAdr_l_b بادَرَ ل | ب -->
-    <rule id="trans_407_bAdr_l_b_2" name="بادر ل|ب">
-      <pattern>
-          <token inflected="yes" skip="1">بَادَرَ</token>
-        <marker>
-        <or>
-          <token regexp="yes">&forms_lih;</token>
-          <token regexp="yes">&forms_bih;</token>
-        </or>
-        </marker>
-      </pattern>
-      <message>يفضل أن يقال:
-        <suggestion><match no="2" regexp_match="^(ب|ل)" regexp_replace="إلي"/></suggestion>
-      </message>
-      <example correction="إليها" type="incorrect"> بادر <marker>لها</marker> / بفعل الشيء </example>
-      <example correction="إليها" type="incorrect"> بادر <marker>بها</marker> / بفعل الشيء </example>
->>>>>>> 6a3254d1
-
-      <example type="correct"> بادرت إلى الصدقة </example>
-    </rule>
-
-<<<<<<< HEAD
+
+    <example type="correct"> بادرت إلى الصدقة </example>
+  </rule>
+
  <!-- trans_411_tHkm_b تَحَكَّمَ ب -->
   <rule id="trans_411_tHkm_b" name="تحكم ب">
     <pattern>
@@ -11272,830 +7339,53 @@
           </marker>
         </pattern>
         <message>لا تقل "سوف لن" بل قل <suggestion>لن</suggestion>
-=======
-    <!-- trans_411_tHkm_b تَحَكَّمَ ب -->
-    <rule id="trans_411_tHkm_b" name="تحكم ب">
-      <pattern>
-          <token inflected="yes" skip="1">تَحَكَّمَ</token>
-        <marker>
-          <token postag="N.*;.*;-B.?" postag_regexp="yes"/>
-        </marker>
-      </pattern>
-      <message>يفضل أن يقال:
-        <suggestion>في&nbsp;<match no="2" regexp_match="^ب" regexp_replace=""/></suggestion>
-      </message>
-      <example correction="في الشيء" type="incorrect"> تحكم <marker>بالشيء</marker> </example>
-      <example type="correct"> تحكم في الطائرة </example>
-    </rule>
-    <!-- trans_411_tHkm_b تَحَكَّمَ ب -->
-    <rule id="trans_411_tHkm_b_2" name="تحكم ب">
-      <pattern>
-          <token inflected="yes" skip="1">تَحَكَّمَ</token>
-        <marker>
-          <token regexp="yes">&forms_bih;</token>
-        </marker>
-      </pattern>
-      <message>يفضل أن يقال:
-        <suggestion><match no="2" regexp_match="^ب" regexp_replace="في"/></suggestion>
-      </message>
-      <example correction="فيه" type="incorrect"> تحكم <marker>به</marker> </example>
-      <example type="correct"> تحكم فيها  </example>
-    </rule>
-    <!-- trans_414_trbS_l تَرَبَّصَ ل -->
-    <rule id="trans_414_trbS_l" name="تربص ل">
-      <pattern>
-          <token inflected="yes" skip="1">تَرَبَّصَ</token>
-        <marker>
-        <or>
-          <token postag="N.*;.*;-L.?" postag_regexp="yes"/>
-          <token regexp="yes">&forms_lih;</token>
-        </or>
-        </marker>
-      </pattern>
-      <message>يفضل أن يقال:  تربّص
-        <suggestion><match no="2" regexp_match="^ل" regexp_replace="ب"/></suggestion>
-      </message>
-      <example correction="بفلان" type="incorrect"> تربص <marker>لفلان</marker> </example>
-      <example correction="به" type="incorrect"> تربص <marker>له</marker> </example>
-      <example type="correct"> تربصنا باللص </example>
-      <example type="correct"> تربصنا به </example>
-    </rule>
-    <!-- trans_415_trdd_Ela تَرَدَّدَ على -->
-    <rule id="trans_415_trdd_Ela" name="تردد على">
-      <pattern>
-          <token inflected="yes" skip="1">تَرَدَّدَ</token>
-        <marker>
-          <token regexp="yes">&forms_3ala;</token>
-        </marker>
-      </pattern>
-      <message>يفضل أن يقال:
-        <suggestion><match no="2" regexp_match="عل" regexp_replace="إل"/></suggestion>
-      </message>
-      <example correction="إلى" type="incorrect"> تردد <marker>على</marker> المكتبة </example>
-      <example type="correct"> ترددت إلى مكتبي </example>
-    </rule>
-
-    <!-- trans_417_tEAlwA_EndnA تعالَوْا عندنا -->
-    <rule id="trans_417_tEAlwA_EndnA" name="تعالوا عندنا">
-      <pattern>
-          <token regexp="yes">تعالي|تعاليا|تعال|تعالوا</token>
-        <marker>
-          <token regexp="yes">(&forms_3indah;)</token>
-        </marker>
-      </pattern>
-      <message>يفضل أن يقال:
-        <suggestion><match no="2" regexp_match="عند" regexp_replace="إلي"/></suggestion>
-      </message>
-      <example correction="إلينا" type="incorrect"> تعالوا <marker>عندنا</marker> </example>
-      <example type="correct"> تعالوا إلينا للإفطار </example>
-    </rule>
-    <!-- trans_417_tEAlwA_EndnA تعالَوْا عندنا -->
-    <rule id="trans_417_tEAlwA_EndnA_2" name="تعالوا عندنا">
-      <pattern>
-          <token regexp="yes">تعالي|تعاليا|تعال|تعالوا</token>
-        <marker>
-          <token>عند</token>
-        </marker>
-      </pattern>
-      <message>يفضل أن يقال:
-        <suggestion>إلى</suggestion>
-      </message>
-      <example correction="إلى" type="incorrect"> تعالوا <marker>عند</marker> المطعم</example>
-      <example type="correct"> تعالوا إلى المطعم للإفطار </example>
-    </rule>
-    <!-- trans_418_tErf_Ela تَعَرَّفَ على -->
-    <rule id="trans_418_tErf_Ela" name="تعرف على">
-      <pattern>
-          <token inflected="yes" skip="1">تَعَرَّفَ</token>
-        <marker>
-          <token regexp="yes">&forms_3ala;</token>
-        </marker>
-      </pattern>
-      <message>تعرّف عليه (أي: جعله يعرفه؛ عرَّفه بنفسه أو أصبح معروفا عنده.).
-        <suggestion><match no="2" regexp_match="عل" regexp_replace="إل"/></suggestion>
-        <suggestion><match no="2" regexp_match="على|علي" regexp_replace="ل"/></suggestion>
-        <suggestion><match no="2" regexp_match="على|علي" regexp_replace="ب"/></suggestion>
-      </message>
-      <example correction="إلى|ل|ب" type="incorrect"> تعرف الموظف <marker>على</marker> المدير </example>
-      <example type="correct"> تعرفت إلى الصديق الجديد </example>
-    </rule>
-
-    <!-- trans_420_tESb_Dd تَعَصَّبَ ضدَّ -->
-    <rule id="trans_420_tESb_Dd" name="تعصب ضد">
-      <pattern>
-          <token inflected="yes" skip="1">تَعَصَّبَ</token>
-        <marker>
-          <token regexp="yes">ضد(&encletics;)</token>
-        </marker>
-      </pattern>
-      <message>(تعصَّب لفلان وتعصّب معه): نَصَرَه. (تعصّب على عدُوِّه): قاومَه وكان مع عصبته ضدّه
-        <suggestion><match no="2" regexp_match="ضد" regexp_replace="علي"/></suggestion>
-      </message>
-      <example correction="عليه" type="incorrect"> تعصب <marker>ضده</marker> فلان </example>
-      <example type="correct"> تعصبت الفتاة على الطبيب </example>
-    </rule>
-    <!-- trans_420_tESb_Dd تَعَصَّبَ ضدَّ -->
-    <rule id="trans_420_tESb_Dd_2" name="تعصب ضد">
-      <pattern>
-          <token inflected="yes" skip="1">تَعَصَّبَ</token>
-        <marker>
-          <token>ضد</token>
-        </marker>
-      </pattern>
-      <message>(تعصَّب لفلان وتعصّب معه): نَصَرَه. (تعصّب على عدُوِّه): قاومَه وكان مع عصبته ضدّه
-        <suggestion>على</suggestion>
-      </message>
-      <example correction="على" type="incorrect"> تعصب <marker>ضد</marker> فلان </example>
-      <example type="correct"> تعصبت الفتاة على الطبيب </example>
-    </rule>
-    <!-- trans_423_tqAEs_fy تَقَاعَسَ في -->
-    <rule id="trans_423_tqAEs_fy" name="تقاعس في">
-      <pattern>
-          <token inflected="yes" skip="1">تَقَاعَسَ</token>
-        <marker>
-          <token regexp="yes">&forms_fi;</token>
-        </marker>
-      </pattern>
-      <message>يفضل أن يقال:
-        <suggestion><match no="2" regexp_match="في" regexp_replace="عن"/></suggestion>
-      </message>
-      <example correction="عن" type="incorrect"> تقاعس <marker>في</marker> أداء واجبه </example>
-      <example type="correct"> قد يتقاعس عن النهوض </example>
-    </rule>
-    <!-- trans_425_tmrs_Ela تمرَّس على -->
-    <rule id="trans_425_tmrs_Ela" name="تمرس على">
-      <pattern>
-          <token inflected="yes" skip="1">تَمَرَّسَ</token>
-        <marker>
-          <token regexp="yes">&forms_3ala;</token>
-        </marker>
-      </pattern>
-      <message>يفضل أن يقال:
-        <suggestion><match no="2" regexp_match="على|علي" regexp_replace="ب"/></suggestion>
-      </message>
-      <example correction="ب" type="incorrect"> تمرس <marker>على</marker> الأعمال الدقيقة </example>
-      <example type="correct"> تمرّس بالأعمال المكتبية </example>
-    </rule>
-
-    <!-- trans_426_tnAfswA_Ela_AlAmr تَنافَسُوا على الأمرِ -->
-    <rule id="trans_426_tnAfswA_Ela_AlAmr" name="تنافسوا على الأمر">
-      <pattern>
-          <token inflected="yes" skip="1">تَنَافَسَ</token>
-        <marker>
-          <token regexp="yes">&forms_3ala;</token>
-        </marker>
-      </pattern>
-      <message>يفضل أن يقال:
-        <suggestion><match no="2" regexp_match="على|علي" regexp_replace="في"/></suggestion>
-      </message>
-      <example correction="في" type="incorrect"> تنافسوا <marker>على</marker> الأمر </example>
-      <example type="correct"> تنافسوا في حفظ القرآن </example>
-    </rule>
-    <!-- trans_427_thAft_AlfrAsh_2la_Alnwr تَهَافَتَ الفراش إلى النور -->
-    <rule id="trans_427_thAft_AlfrAsh_2la_Alnwr" name="تهافت الفراش إلى النور">
-      <pattern>
-          <token inflected="yes" skip="1">تَهَافَتَ</token>
-        <marker>
-          <token regexp="yes">&forms_ila;</token>
-        </marker>
-      </pattern>
-      <message>يفضل أن يقال:
-        <suggestion><match no="2" regexp_match="إل" regexp_replace="عل"/></suggestion>
-      </message>
-      <example correction="على" type="incorrect"> تهافت الفراش <marker>إلى</marker> النور </example>
-      <example type="correct"> تهافت الفراش على النور </example>
-    </rule>
-    <!-- trans_428_thkm_Ela تَهَكَّمَ على -->
-    <rule id="trans_428_thkm_Ela" name="تهكم على">
-      <pattern>
-          <token inflected="yes" skip="1">تَهَكَّمَ</token>
-        <marker>
-          <token regexp="yes">&forms_3ala;</token>
-        </marker>
-      </pattern>
-      <message>(تَهَكَّمَ على فلان): اشتد غضبه عليه
-        <suggestion><match no="2" regexp_match="على|علي" regexp_replace="ب"/></suggestion>
-      </message>
-      <example correction="ب" type="incorrect"> تهكم <marker>على</marker> فلان </example>
-      <example type="correct"> تهكّم بالرجل </example>
-    </rule>
-    <!-- trans_432_Hl_fy حَلَّ في -->
-    <rule id="trans_432_Hl_fy" name="حل في">
-      <pattern>
-          <token inflected="yes" skip="1">حَلَّ</token>
-        <marker>
-          <token regexp="yes">&forms_fi;</token>
-        </marker>
-      </pattern>
-      <message>يفضل أن يقال:
-        <suggestion><match no="2" regexp_match="في" regexp_replace="ب"/></suggestion>
+                    لأن "سوف" تدل على المستقبل و"لن" أيضا تدل على المستقبل ,والمعنى تام بدون هذا الحشو
+                </message>
+        <example correction="لن">‎<marker>سوف لن</marker> أفعل هذا الأمر
+                </example>
+      </rule>
+      <rule id="redend_0002_wa_Akhiran" name="وأخيرا وليس آخرا">
+        <pattern>
+          <token>وأخيرا</token>
+          <marker>
+            <token>وليس</token>
+            <token>آخرا</token>
+          </marker>
+        </pattern>
+        <message> قل وأخيرا <suggestion/>
+        "الأخير" تعني: آخر كل شيء. إذاً ليس هناك حاجة إلى القول "وليس آخراً" للدلالة على انتهاء الكلام، طالما أن القول الثاني يؤدي المعنى بلا زيادة.
+        </message>
+        <example correction="">     وأخيرا
+         <marker>وليس آخرا</marker> ، أختم كلامي بكذا</example>
+      </rule>
+      <rule id="redend_0003_haq_lojo2" name="حق_اللجوء">
+        <pattern>
+          <marker>
+            <token inflected="yes" postag_regexp="yes" postag="N.*;.*;.?.?-">حق</token>
+          </marker>
+          <token>اللجوء</token>
+        </pattern>
+        <message>
+قل اللجوء بدلا من حق اللجوء. يفضل أن تحذف كلمة حق  لأن حق هنا لا لزوم لها في التعبير.
+        </message>
         <suggestion/>
-      </message>
-      <example correction="ب|" type="incorrect"> حل <marker>في</marker> منزلنا </example>
-      <example type="correct"> حلّ بمنزلنا </example>
-    </rule>
-    <!-- trans_438_dhkr_bAn ذَكَرَ بأن -->
-    <rule id="trans_438_dhkr_bAn" name="ذكر بأن">
-      <pattern>
-          <token inflected="yes" skip="1">ذَكَرَ</token>
-        <marker>
-          <token regexp="yes">ب(&forms_anna;)</token>
-        </marker>
-      </pattern>
-      <message>يفضل أن يقال:
-        <suggestion><match no="2" regexp_match="^ب" regexp_replace=""/></suggestion>
-      </message>
-      <example correction="أنه" type="incorrect"> ذكر <marker>بأنه</marker> مريض </example>
-      <example type="correct"> ذكرت أنه مريض </example>
-    </rule>
-    <!-- trans_442_rgbt_shdydt_l رَغْبَةٌ شديدة ل -->
-    <rule id="trans_442_rgbt_shdydt_l" name="رغبة شديدة ل">
-      <pattern>
-          <token inflected="yes" skip="1">رغبة</token>
-        <marker>
-          <token postag="N.*;.*;-L.?" postag_regexp="yes"/>
-        </marker>
-      </pattern>
-      <message>يفضل أن يقال:
-        <suggestion>في&nbsp;<match no="2" regexp_match="^ل" regexp_replace=""/></suggestion>
-        <suggestion><match no="2" regexp_match="^ل" regexp_replace="ب"/></suggestion>
-      </message>
-      <example correction="في كتابة|بكتابة" type="incorrect"> لديه رغبة شديدة <marker>لكتابة</marker> الشعر </example>
-      <example type="correct"> لديه رغبة شديدة في الكتابة </example>
-    </rule>
-    <!-- trans_442_rgbt_shdydt_l رَغْبَةٌ شديدة ل -->
-    <rule id="trans_442_rgbt_shdydt_l_2" name="رغبة شديدة ل">
-      <pattern>
-          <token inflected="yes" skip="1">رغبة</token>
-        <marker>
-          <token regexp="yes">&forms_lih;</token>
-        </marker>
-      </pattern>
-      <message>يفضل أن يقال:
-        <suggestion><match no="2" regexp_match="^ل" regexp_replace="ب"/></suggestion>
-        <suggestion><match no="2" regexp_match="^ل" regexp_replace="في"/></suggestion>
-      </message>
-      <example correction="بها|فيها" type="incorrect"> لديه رغبة شديدة <marker>لها</marker> الشعر </example>
-      <example type="correct">لديه رغبة شديدة فيها</example>
-    </rule>
-    <!-- trans_443_zHf_Ela زَحَفَ على -->
-    <rule id="trans_443_zHf_Ela" name="زحف على">
-      <pattern>
-          <token inflected="yes" skip="1">زَحَفَ</token>
-        <marker>
-          <token regexp="yes">&forms_3ala;</token>
-        </marker>
-      </pattern>
-      <message>وتقول: (الصبيُّ يَزحفُ على الأرض)، للإشارة إلى المكان الذي جرى الزحف فوقه
-        <suggestion><match no="2" regexp_match="عل" regexp_replace="إل"/></suggestion>
-      </message>
-      <example correction="إلى" type="incorrect"> زحف الجيش <marker>على</marker> المدينة </example>
-      <example type="correct"> زحف الجيش إلى المدينة </example>
-    </rule>
-    <!-- trans_444_zEm_bAn زعم بأن -->
-    <rule id="trans_444_zEm_bAn" name="زعم بأن">
-      <pattern>
-          <token inflected="yes" skip="1">زَعِمَ</token>
-        <marker>
-          <token regexp="yes">ب(&forms_anna;)</token>
-        </marker>
-      </pattern>
-      <message>يفضل أن يقال:
-        <suggestion><match no="2" regexp_match="^ب" regexp_replace=""/></suggestion>
-      </message>
-      <example correction="أنه" type="incorrect"> زعم <marker>بأنه</marker> صادق </example>
-      <example type="correct"> زعم أنه صادق </example>
-    </rule>
-
-    <!-- trans_445_zft_AlErws_Ela_zwjhA زُفَّتْ العروسُ على زوجها -->
-    <rule id="trans_445_zft_AlErws_Ela_zwjhA" name="زفت العروس على زوجها">
-      <pattern>
-          <token inflected="yes" skip="1">زَفَّ</token>
-        <marker>
-          <token regexp="yes">&forms_3ala;</token>
-        </marker>
-      </pattern>
-      <message>يفضل أن يقال:
-        <suggestion><match no="2" regexp_match="عل" regexp_replace="إل"/></suggestion>
-      </message>
-      <example correction="إلى" type="incorrect"> زفت العروس <marker>على</marker> زوجها </example>
-      <example type="correct"> زفت العروس إلى بيت زوجها </example>
-    </rule>
-    <!-- trans_446_zhd_b زَهِدَ ب -->
-    <rule id="trans_446_zhd_b" name="زهد ب">
-      <pattern>
-          <token inflected="yes" skip="1">زَهِدَ</token>
-        <marker>
-          <token postag="N.*;.*;-B.?" postag_regexp="yes"/>
-        </marker>
-      </pattern>
-      <message>يفضل أن يقال:
-        <suggestion>في&nbsp;<match no="2" regexp_match="^ب" regexp_replace=""/></suggestion>
-      </message>
-      <example correction="في الشيء" type="incorrect"> زهد <marker>بالشيء</marker> </example>
-      <example type="correct"> لقد زهد في النقود </example>
-    </rule>
-    <!-- trans_446_zhd_b زَهِدَ ب -->
-    <rule id="trans_446_zhd_b_2" name="زهد ب">
-      <pattern>
-          <token inflected="yes" skip="1">زَهِدَ</token>
-        <marker>
-          <token regexp="yes">&forms_bih;</token>
-        </marker>
-      </pattern>
-      <message>يفضل أن يقال:
-        <suggestion><match no="2" regexp_match="^ب" regexp_replace="في"/></suggestion>
-      </message>
-      <example correction="فيه" type="incorrect"> زهد <marker>به</marker> </example>
-      <example type="correct"> لقد زهد فيها </example>
-    </rule>
-    <!-- trans_451_shrE_b شَرَعَ ب -->
-    <rule id="trans_451_shrE_b" name="شرع ب">
-      <pattern>
-          <token inflected="yes" skip="1">شَرَعَ</token>
-        <marker>
-          <token postag="N.*;.*;-B.?" postag_regexp="yes"/>
-        </marker>
-      </pattern>
-      <message>يفضل أن يقال:
-        <suggestion>في&nbsp;<match no="2" regexp_match="^ب" regexp_replace=""/></suggestion>
-      </message>
-      <example correction="في الأمر" type="incorrect"> شرع <marker>بالأمر</marker> </example>
-      <example type="correct"> يشرع في القضية </example>
-    </rule>
-    <!-- trans_451_shrE_b شَرَعَ ب -->
-    <rule id="trans_451_shrE_b_2" name="شرع ب">
-      <pattern>
-          <token inflected="yes" skip="1">شَرَعَ</token>
-        <marker>
-          <token regexp="yes">&forms_bih;</token>
-        </marker>
-      </pattern>
-      <message>يفضل أن يقال:
-        <suggestion><match no="2" regexp_match="^ب" regexp_replace="في"/></suggestion>
-      </message>
-      <example correction="فيه" type="incorrect"> شرع <marker>به</marker> </example>
-      <example type="correct"> يشرع فيه</example>
-    </rule>
-
-    <!-- trans_452_shk_b شَكَّ ب -->
-    <rule id="trans_452_shk_b" name="شـك ب">
-      <pattern>
-          <token inflected="yes" skip="1">شَكَّ</token>
-        <marker>
-          <token postag="N.*;.*;-B.?" postag_regexp="yes"/>
-        </marker>
-      </pattern>
-      <message>يفضل أن يقال:
-        <suggestion>في&nbsp;<match no="2" regexp_match="^ب" regexp_replace=""/></suggestion>
-      </message>
-      <example correction="في أمانته" type="incorrect"> شك <marker>بأمانته</marker> </example>
-      <example type="correct"> لا يشك في أمانته </example>
-    </rule>
-    <!-- trans_452_shk_b شَكَّ ب -->
-    <rule id="trans_452_shk_b_2" name="شـك ب">
-      <pattern>
-          <token inflected="yes" skip="1">شَكَّ</token>
-        <marker>
-          <token regexp="yes">&forms_bih;</token>
-        </marker>
-      </pattern>
-      <message>يفضل أن يقال:
-        <suggestion><match no="2" regexp_match="^ب" regexp_replace="في"/></suggestion>
-      </message>
-      <example correction="فيه" type="incorrect"> شك <marker>به</marker> </example>
-      <example type="correct"> لا يشك فيه </example>
-    </rule>
-    <!-- trans_456_TmH_b طَمَحَ ب -->
-    <rule id="trans_456_TmH_b" name="طمح ب">
-      <pattern>
-          <token inflected="yes" skip="1">طَمَحَ</token>
-        <marker>
-          <token postag="N.*;.*;-B.?" postag_regexp="yes"/>
-        </marker>
-      </pattern>
-      <message>يفضل أن يقال:
-        <suggestion>إلى&nbsp;<match no="2" regexp_match="^ب" regexp_replace=""/></suggestion>
-      </message>
-      <example correction="إلى الزواج" type="incorrect"> طمح <marker>بالزواج</marker> منها </example>
-      <example type="correct"> يطمح الشاب إلى الزواج منها </example>
-    </rule>
-    <!-- trans_456_TmH_b طَمَحَ ب -->
-    <rule id="trans_456_TmH_b_2" name="طمح ب">
-      <pattern>
-          <token inflected="yes" skip="1">طَمَحَ</token>
-        <marker>
-          <token regexp="yes">&forms_bih;</token>
-        </marker>
-      </pattern>
-      <message>يفضل أن يقال:
-        <suggestion><match no="2" regexp_match="ب" regexp_replace="إلي"/></suggestion>
-      </message>
-      <example correction="إليه" type="incorrect"> طمح <marker>به</marker> منها </example>
-      <example type="correct"> يطمح الشاب إليها </example>
-    </rule>
-    <!-- trans_457_zhhr_bAn ظَهَرَ بأن -->
-    <rule id="trans_457_zhhr_bAn" name="ظهر بأن">
-      <pattern>
-          <token inflected="yes" skip="1">ظَهَرَ</token>
-        <marker>
-          <token regexp="yes">ب(&forms_anna;)</token>
-        </marker>
-      </pattern>
-      <message>يفضل أن يقال:
-        <suggestion><match no="2" regexp_match="ب" regexp_replace=""/></suggestion>
-      </message>
-      <example correction="أنه" type="incorrect"> ظهر <marker>بأنه</marker> مريض </example>
-      <example type="correct"> ظَهَرَ أنّه مريض </example>
-    </rule>
-    <!-- trans_458_EArD_AlktAb_Ela_ASlh_AlmkhTwT عارضَ الكتابَ على أصلِه المخطوط -->
-    <rule id="trans_458_EArD_AlktAb_Ela_ASlh_AlmkhTwT" name="عارض الكتاب على أصله المخطوط">
-      <pattern>
-          <token inflected="yes" skip="1">عَارَضَ</token>
-        <marker>
-          <token regexp="yes">&forms_3ala;</token>
-        </marker>
-      </pattern>
-      <message>يفضل أن يقال:
-        <suggestion><match no="2" regexp_match="على|علي" regexp_replace="ب"/></suggestion>
-      </message>
-      <example correction="ب" type="incorrect"> عارض الكتاب <marker>على</marker> أصله المخطوط </example>
-      <example type="correct"> عارضَ الكتابَ بأصلِه المخطوط </example>
-    </rule>
-    <!-- trans_459_EzA_Alkhbr_lSAHbh عَزَا الخبَرَ لِصاحبه -->
-    <rule id="trans_459_EzA_Alkhbr_lSAHbh" name="عزا الخبر لصاحبه">
-      <pattern>
-          <token inflected="yes" skip="1">عَزَا</token>
-        <marker>
-          <token postag="N.*;.*;-L.?" postag_regexp="yes"/>
-        </marker>
-      </pattern>
-      <message>يفضل أن يقال:
-	• <suggestion>إلى&nbsp;<match no="2" regexp_match="^ل" regexp_replace=""/></suggestion>
-      </message>
-      <example correction="إلى صاحبه" type="incorrect"> عزا الخبر <marker>لصاحبه</marker> </example>
-      <example type="correct"> عَزَا الخبَرَ إلى صاحبه </example>
-    </rule>
-    <!-- trans_459_EzA_Alkhbr_lSAHbh عَزَا الخبَرَ لِصاحبه -->
-    <rule id="trans_459_EzA_Alkhbr_lSAHbh_2" name="عزا الخبر لصاحبه">
-      <pattern>
-          <token inflected="yes" skip="1">عَزَا</token>
-        <marker>
-          <token regexp="yes">&forms_lih;</token>
-        </marker>
-      </pattern>
-      <message>يفضل أن يقال:
-	• <suggestion><match no="2" regexp_match="^ل" regexp_replace="إلي"/></suggestion>
-      </message>
-      <example correction="إليه" type="incorrect"> عزا الخبر <marker>له</marker> </example>
-      <example type="correct"> عَزَا الخبَرَ إليه </example>
-    </rule>
-    <!-- trans_464_ftsh_Ela فَتَّشَ على -->
-    <rule id="trans_464_ftsh_Ela" name="فتش على">
-      <pattern>
-          <token inflected="yes" skip="1">فَتَّشَ</token>
-        <marker>
-          <token regexp="yes">&forms_3ala;</token>
-        </marker>
-      </pattern>
-      <message>يفضل أن يقال:
-	• <suggestion><match no="2" regexp_match="على|علي" regexp_replace="عن"/></suggestion>
-      </message>
-      <example correction="عنه" type="incorrect"> فتش <marker>عليه</marker> </example>
-      <example type="correct"> فتش عنه </example>
-    </rule>
-    <!-- trans_465_qAbl_AlktAb_Ela_ASlh_AlmkhTwT قابَلَ الكتابَ على أصله المخطوط -->
-    <rule id="trans_465_qAbl_AlktAb_Ela_ASlh_AlmkhTwT" name="قابل الكتاب على أصله المخطوط">
-      <pattern>
-          <token inflected="yes" skip="1">قَابَلَ</token>
-        <marker>
-          <token regexp="yes">&forms_3ala;</token>
-        </marker>
-      </pattern>
-      <message>يفضل أن يقال:
-	• <suggestion><match no="2" regexp_match="على|علي" regexp_replace="ب"/></suggestion>
-      </message>
-      <example correction="ب" type="incorrect"> قابل الكتاب <marker>على</marker> أصله المخطوط </example>
-      <example type="correct"> قابل الكتاب بأصله </example>
-    </rule>
-    <!-- trans_472_lA_yktrth_bh لا يُكْتَرَثُ به -->
-    <rule id="trans_472_lA_yktrth_bh" name="لا يكترث به">
-      <pattern>
-          <token inflected="yes" skip="1">اِكْتَرَثَ</token>
-        <marker>
-        <or>
-          <token postag="N.*;.*;-B[-H]" postag_regexp="yes"/>
-    <!-- اسم نكرة أو مضاف لضمير متصل -->
-          <token regexp="yes">&forms_bih;</token>
-        </or>
-        </marker>
-      </pattern>
-      <message>يفضل أن يقال:
-        <suggestion><match no="2" regexp_match="^ب" regexp_replace="ل"/></suggestion>
-      </message>
-      <example correction="له" type="incorrect"> لا يكترث <marker>به</marker> </example>
-      <example correction="لأمره" type="incorrect"> لا يكترث <marker>بأمره</marker> </example>
-      <example type="correct"> لا يكترث له </example>
-    </rule>
-    <!-- trans_472_lA_yktrth_bh لا يُكْتَرَثُ به -->
-    <rule id="trans_472_lA_yktrth_bh_2" name="لا يكترث به">
-      <pattern>
-          <token inflected="yes" skip="1">اِكْتَرَثَ</token>
-        <marker>
-          <token postag="N.*;.*;-BL" postag_regexp="yes"/>
-    <!-- اسم معرفة -->
-        </marker>
-      </pattern>
-      <message>يفضل أن يقال:
-        <suggestion><match no="2" regexp_match="^بال" regexp_replace="لل"/></suggestion>
-
-
-      </message>
-      <example correction="للأمر" type="incorrect"> لا يكترث <marker>بالأمر</marker> </example>
-      <example type="correct"> لا يكترث له </example>
-    </rule>
-    <!-- trans_473_lA_ynbgy_Elyk لا ينبغي عليك -->
-    <rule id="trans_473_lA_ynbgy_Elyk" name="لا ينبغي عليك">
-      <pattern>
-          <token skip="1">ينبغي</token>
-        <marker>
-          <token regexp="yes">&forms_3ala;</token>
-        </marker>
-      </pattern>
-      <message>(ما ينبغي لك): لا يليق بك، ولا يَحْسُن منك
-        <suggestion><match no="2" regexp_match="على|علي" regexp_replace="ل"/></suggestion>
-      </message>
-      <example correction="لك" type="incorrect"> لا ينبغي <marker>عليك</marker> </example>
-      <example type="correct"> لا ينبغي لك </example>
-    </rule>
-    <!-- trans_474_ljA_lh لَجَأَ له -->
-    <rule id="trans_474_ljA_lh" name="لجأ له">
-      <pattern>
-          <token inflected="yes" skip="1">لَجَأَ</token>
-        <marker>
-          <token regexp="yes">&forms_lih;</token>
-        </marker>
-      </pattern>
-      <message>يفضل أن يقال:
-        <suggestion><match no="2" regexp_match="ل" regexp_replace="إلي"/></suggestion>
-      </message>
-      <example correction="إليه" type="incorrect"> لجأ <marker>له</marker> </example>
-      <example type="correct"> لجأ إليه </example>
-    </rule>
-
-    <!-- trans_474_ljA_lh لَجَأَ له -->
-    <rule id="trans_474_ljA_lh_2" name="لجأ له">
-      <pattern>
-          <token inflected="yes" skip="1">لَجَأَ</token>
-        <marker>
-          <token postag="N.*;.*;-L.?" postag_regexp="yes"/>
-        </marker>
-      </pattern>
-      <message>يفضل أن يقال:
-        <suggestion>إلى&nbsp;<match no="2" regexp_match="^ل" regexp_replace=""/></suggestion>
-      </message>
-      <example correction="إلى صديقه" type="incorrect"> لجأ <marker>لصديقه</marker></example>
-      <example type="correct"> لجأ إلى صديقه </example>
-    </rule>
-    <!-- trans_476_mA_AHwjnA_lh ما أَحْوَجَنا له -->
-    <rule id="trans_476_mA_AHwjnA_lh" name="ما أحوجنا له">
-      <pattern>
-          <token inflected="yes" skip="1">أَحْوَجَ</token>
-        <marker>
-          <token regexp="yes">&forms_lih;</token>
-        </marker>
-      </pattern>
-      <message>يفضل أن يقال:
-        <suggestion><match no="2" regexp_match="ل" regexp_replace="إلي"/></suggestion>
-      </message>
-      <example correction="إليه" type="incorrect"> ما أحوجنا <marker>له</marker> </example>
-      <example type="correct"> ما أحوجنا إليه </example>
-    </rule>
-    <!-- trans_476_mA_AHwjnA_lh ما أَحْوَجَنا له -->
-    <rule id="trans_476_mA_AHwjnA_lh_2" name="ما أحوجنا له">
-      <pattern>
-          <token inflected="yes" skip="1">أَحْوَجَ</token>
-        <marker>
-          <token postag="N.*;.*;-L.?" postag_regexp="yes"/>
-        </marker>
-      </pattern>
-      <message>يفضل أن يقال:
-        <suggestion>إلى&nbsp;<match no="2" regexp_match="^ل" regexp_replace=""/></suggestion>
-      </message>
-      <example correction="إلى صديق" type="incorrect"> ما أحوجنا <marker>لصديق</marker> صدوق</example>
-      <example type="correct"> ما أحوجنا إلى صديق صدوق </example>
-    </rule>
-    <!-- trans_478_nbh_EmA نَبَّهَ عمّا -->
-    <rule id="trans_478_nbh_EmA" name="نـبه عما">
-      <pattern>
-          <token inflected="yes" skip="1">نَبَّهَ</token>
-        <marker>
-          <token>عما</token>
-        </marker>
-      </pattern>
-      <message>يفضل أن يقال:
-        <suggestion>على ما</suggestion>
-      </message>
-      <example correction="على ما" type="incorrect"> نبه الطلاب <marker>عما</marker> ارتكبوه من أخطاء </example>
-      <example type="correct"> نبّه الطلاب على ما ارتكبوه من أخطاء </example>
-    </rule>
-    <!-- trans_479_nzl_End_2rAdth نَزَلَ عند إرادتِه -->
-    <rule id="trans_479_nzl_End_2rAdth" name="نـزل عند إرادته">
-      <pattern>
-          <token inflected="yes" skip="1">نَزِلَ</token>
-        <marker>
-          <token regexp="yes">&forms_3indah;</token>
-        </marker>
-
-      </pattern>
-      <message>يفضل أن يقال:
-        <suggestion><match no="2" regexp_match="عند" regexp_replace="علي"/></suggestion>
-      </message>
-      <example correction="عليه" type="incorrect"> نزل <marker>عنده</marker> </example>
-      <example type="correct"> نزل عليه </example>
-    </rule>
-    <!-- trans_479_nzl_End_2rAdth نَزَلَ عند إرادتِه -->
-    <rule id="trans_479_nzl_End_2rAdth_2" name="نـزل عند إرادته">
-      <pattern>
-          <token inflected="yes" skip="1">نَزِلَ</token>
-        <marker>
-          <token>عند</token>
-        </marker>
-
-      </pattern>
-      <message>يفضل أن يقال:
-        <suggestion><match no="2" regexp_match="عند" regexp_replace="على"/></suggestion>
-      </message>
-      <example correction="على" type="incorrect"> نزل <marker>عند</marker> إرادته </example>
-      <example type="correct"> نزل على إرادته </example>
-    </rule>
-    <!-- trans_480_nzhh_mn_AlkhTA نَزَّهَهُ مِن الخطأِ -->
-    <rule id="trans_480_nzhh_mn_AlkhTA" name="نـزهه من الخطأ">
-      <pattern>
-          <token inflected="yes" skip="1">نَزَّهَ</token>
-        <marker>
-          <token regexp="yes">&forms_min;</token>
-        </marker>
-
-      </pattern>
-      <message>يفضل أن يقال:
-        <suggestion><match no="2" regexp_match="من" regexp_replace="عن"/></suggestion>
-      </message>
-      <example correction="عن" type="incorrect"> نزهه <marker>من</marker> الخطأ </example>
-      <example type="correct"> نزهه عن الخطأ </example>
-    </rule>
-    <!-- trans_481_nfkh_bAlnAy نَفَخَ بالنَّاي -->
-    <rule id="trans_481_nfkh_bAlnAy" name="نـفخ بالنـاي">
-      <pattern>
-          <token inflected="yes" skip="1">نَفَخَ</token>
-        <marker>
-          <token postag="N.*;.*;-B.?" postag_regexp="yes"/>
-        </marker>
-      </pattern>
-      <message>(الباء) تدخل على أداة النفخ، نحو: نفخ الكرة بالمنفاخ
-        <suggestion>في&nbsp;<match no="2" regexp_match="^ب" regexp_replace=""/></suggestion>
-      </message>
-      <example correction="في الناي" type="incorrect"> نفخ <marker>بالناي</marker> </example>
-      <example type="correct"> نفخ في الناي </example>
-    </rule>
-    <!-- trans_481_nfkh_bAlnAy نَفَخَ بالنَّاي -->
-    <rule id="trans_481_nfkh_bAlnAy_2" name="نـفخ بالنـاي">
-      <pattern>
-          <token inflected="yes" skip="1">نَفَخَ</token>
-        <marker>
-          <token regexp="yes">&forms_bih;</token>
-        </marker>
-      </pattern>
-      <message>(الباء) تدخل على أداة النفخ، نحو: نفخ الكرة بالمنفاخ
-        <suggestion><match no="2" regexp_match="^ب" regexp_replace="في"/></suggestion>
-      </message>
-      <example correction="فيه" type="incorrect"> نفخ <marker>به</marker> </example>
-      <example type="correct"> نفخ فيه </example>
-    </rule>
-    <!-- trans_485_ytrtb_En يَتَرَتّب عن -->
-    <rule id="trans_485_ytrtb_En" name="يترتب عن">
-      <pattern>
-          <token inflected="yes" skip="1">تَرَتَّبَ</token>
-        <marker>
-          <token regexp="yes">&forms_3anh;</token>
-        </marker>
-      </pattern>
-      <message>يفضل أن يقال:
-        <suggestion><match no="2" regexp_match="^عن" regexp_replace="علي"/></suggestion>
-      </message>
-      <example correction="عليه" type="incorrect"> يترتب <marker>عنه</marker> نجاحه </example>
-      <example type="correct"> يَتَرَتّب عليه نجاحُه </example>
-    </rule>
-    <!-- trans_485_ytrtb_En يَتَرَتّب عن -->
-    <rule id="trans_485_ytrtb_En_2" name="يترتب عن">
-      <pattern>
-          <token inflected="yes" skip="1">تَرَتَّبَ</token>
-        <marker>
-          <token>عن</token>
-        </marker>
-      </pattern>
-      <message>يفضل أن يقال:
-        <suggestion>على</suggestion>
-      </message>
-      <example correction="على" type="incorrect"> يترتب <marker>عن</marker> اجتهاد الطالب نجاحه </example>
-      <example type="correct"> يَتَرَتّب علي اجتهاد الطالب نجاحُه </example>
-    </rule>
-    <!-- trans_491_ynm_En ينمّ عن -->
-    <rule id="trans_491_ynm_En" name="ينم عن">
-      <pattern>
-          <token inflected="yes" skip="1">نَمَّ</token>
-        <marker>
-          <token regexp="yes">&forms_3anh;</token>
-        </marker>
-      </pattern>
-      <message>يفضل أن يقال:
-        <suggestion><match no="2" regexp_match="^عن" regexp_replace="علي"/></suggestion>
-      </message>
-      <example correction="عليها" type="incorrect">حكمته ينمّ  <marker>عنها</marker> سلوكه </example>
-      <example type="correct"> علمه وذكائه ينمّ عليهما حديثه  </example>
-    </rule>
-    <!-- trans_491_ynm_En ينمّ عن -->
-    <rule id="trans_491_ynm_En_2" name="ينم عن">
-      <pattern>
-          <token inflected="yes" skip="1">نَمَّ</token>
-        <marker>
-          <token>عن</token>
-        </marker>
-      </pattern>
-      <message>يفضل أن يقال:
-        <suggestion>على</suggestion>
-      </message>
-      <example correction="على" type="incorrect"> ينم حديثه <marker>عن</marker> علمه وذكائه </example>
-      <example type="correct"> ينمّ حديثه على علمه وذكائه </example>
-    </rule>
-    <!-- TODO trans I2I-->
-  </rulegroup>
-
-
-
- </category>
-    <!-- ====================================================================== -->
-    <!-- Redundency Phrases -->
-    <!-- ====================================================================== -->
- <category id="REDUNDENCY_PHRASES" name="تعابير مكررة" type="grammar">
-  <rulegroup id="RedundencyPhrases_1" name="تعبير مكررة">
-    <rule id="redund_0001_sawfa_lan" name="سوف لن">
-      <pattern>
-        <marker>
-          <token>سوف</token>
-          <token>لن</token>
-        </marker>
-      </pattern>
-      <message>لا تقل "سوف لن" بل قل <suggestion>لن</suggestion>
->>>>>>> 6a3254d1
-                    لأن "سوف" تدل على المستقبل و"لن" أيضا تدل على المستقبل ,والمعنى تام بدون هذا الحشو
-      </message>
-      <example correction="لن">‎<marker>سوف لن</marker> أفعل هذا الأمر
-      </example>
-    </rule>
-    <rule id="redend_0002_wa_Akhiran" name="وأخيرا وليس آخرا">
-      <pattern>
-          <token>وأخيرا</token>
-        <marker>
-          <token>وليس</token>
-          <token>آخرا</token>
-        </marker>
-      </pattern>
-      <message> قل وأخيرا <suggestion/>
-        "الأخير" تعني: آخر كل شيء. إذاً ليس هناك حاجة إلى القول "وليس آخراً" للدلالة على انتهاء الكلام، طالما أن القول الثاني يؤدي المعنى بلا زيادة.
-      </message>
-      <example correction="">     وأخيرا
-        <marker>وليس آخرا</marker> ، أختم كلامي بكذا</example>
-    </rule>
-    <rule id="redend_0003_haq_lojo2" name="حق_اللجوء">
-      <pattern>
-        <marker>
-          <token inflected="yes" postag_regexp="yes" postag="N.*;.*;.?.?-">حق</token>
-        </marker>
-          <token>اللجوء</token>
-      </pattern>
-      <message>
-قل اللجوء بدلا من حق اللجوء. يفضل أن تحذف كلمة حق  لأن حق هنا لا لزوم لها في التعبير.
-      </message>
+        <example correction=""> حصل على <marker>حق</marker> اللجوء السياسي</example>
+      </rule>
+      <rule id="redend_0004_tawilat_mofawadhat" name="طاولة_المفاوضات">
+        <pattern>
+          <marker>
+            <token inflected="yes" postag_regexp="yes" postag="N.*;.*;.?.?-">طاولة</token>
+          </marker>
+          <token regexp="yes">المفاوضات|المداولات</token>
+        </pattern>
+        <message>
+        ويفضل أن تقول \2 بدلا من طاولة \2 لأن طاولة هنا لا لزوم لها في التعبير.
+        </message>
         <suggestion/>
-      <example correction=""> حصل على <marker>حق</marker> اللجوء السياسي</example>
-    </rule>
-    <rule id="redend_0004_tawilat_mofawadhat" name="طاولة_المفاوضات">
-      <pattern>
-        <marker>
-          <token inflected="yes" postag_regexp="yes" postag="N.*;.*;.?.?-">طاولة</token>
-        </marker>
-          <token regexp="yes">المفاوضات|المداولات</token>
-      </pattern>
-      <message>
-        ويفضل أن تقول \2 بدلا من طاولة \2 لأن طاولة هنا لا لزوم لها في التعبير.
-      </message>
-        <suggestion/>
-      <example correction=""> عودة الأطراف إلى   <marker>طاولة</marker> المداولات</example>
-    </rule>
+        <example correction=""> عودة الأطراف إلى   <marker>طاولة</marker> المداولات</example>
+      </rule>
 
     <rule id="redund_0005_ila_3inda" name="إلى عند">
-<<<<<<< HEAD
         <pattern>
           <marker>
             <token>إلى</token>
@@ -12126,154 +7416,128 @@
           <marker>
             <token>انتفخت</token>
           </marker>
-=======
-      <pattern>
-        <marker>
-          <token>إلى</token>
-          <token>عند</token>
-        </marker>
-      </pattern>
-      <message>يفضل أن يقال:
-        <suggestion>عند</suggestion>
-      </message>
-      <example correction="عند" type="incorrect"> ذهبت <marker>إلى عند</marker> فلان </example>
-      <example type="correct"> ذهبت عند فلان </example>
-    </rule>
-  </rulegroup>
- </category>
-    <!-- ====================================================================== -->
-    <!-- TODO -->
-    <!-- ====================================================================== -->
- <category id="TO_REVIEW" name="للمراجعة" type="grammar" default="off">
-  <rulegroup id="to_review" name="للمراجعة">
-    <rule id="V_M" name="انتفخت بطني">
-      <pattern>
-        <marker>
-          <token>انتفخت</token>
-        </marker>
->>>>>>> 6a3254d1
           <token regexp="yes">بطن|بطنن|بطنهم|بطنك|بطنه|بطني</token>
-      </pattern>
-      <message>أتقصد <suggestion>انتفخ</suggestion>؟
-      </message>
-      <example correction="انتفخ"><marker>انتفخت</marker>
+        </pattern>
+        <message>أتقصد <suggestion>انتفخ</suggestion>؟
+            </message>
+        <example correction="انتفخ"><marker>انتفخت</marker>
                 بطني من الأكل ليلة البارحة
-      </example>
-    </rule>
-    <rule>
-      <pattern>
+            </example>
+      </rule>
+      <rule>
+        <pattern>
           <token>قميص</token>
-        <marker>
-          <token>قديمة</token>
-        </marker>
-      </pattern>
-      <message>أتقصد<suggestion>قديم</suggestion>؟
-      </message>
-      <example correction="قديم">هذا قميص
-        <marker>قديمة</marker>
-      </example>
-    </rule>
-    <rule>
-      <pattern>
+          <marker>
+            <token>قديمة</token>
+          </marker>
+        </pattern>
+        <message>أتقصد<suggestion>قديم</suggestion>؟
+                </message>
+        <example correction="قديم">هذا قميص
+                    <marker>قديمة</marker>
+                </example>
+      </rule>
+      <rule>
+        <pattern>
           <token>قميص</token>
-        <marker>
-          <token>جديدة</token>
-        </marker>
-      </pattern>
-      <message>أتقصد<suggestion>جديد</suggestion>؟
-      </message>
-      <example correction="جديد">هذا قميص
-        <marker>جديدة</marker>
-      </example>
-    </rule>
-    <rule>
-      <pattern>
+          <marker>
+            <token>جديدة</token>
+          </marker>
+        </pattern>
+        <message>أتقصد<suggestion>جديد</suggestion>؟
+                </message>
+        <example correction="جديد">هذا قميص
+                    <marker>جديدة</marker>
+                </example>
+      </rule>
+      <rule>
+        <pattern>
           <token>وقود</token>
-        <marker>
-          <token>كافية</token>
-        </marker>
-      </pattern>
-      <message>أتقصد <suggestion>كافٍ</suggestion>؟
-      </message>
-      <example correction="كافٍ">لا بد من حرق وقود
-        <marker>كافية</marker>
-      </example>
-    </rule>
-    <rule>
-      <pattern>
+          <marker>
+            <token>كافية</token>
+          </marker>
+        </pattern>
+        <message>أتقصد <suggestion>كافٍ</suggestion>؟
+                </message>
+        <example correction="كافٍ">لا بد من حرق وقود
+                    <marker>كافية</marker>
+                </example>
+      </rule>
+      <rule>
+        <pattern>
           <token>ميناء</token>
-        <marker>
-          <token>أمينة</token>
-        </marker>
-      </pattern>
-      <message>أتقصد<suggestion>أمين</suggestion>؟
-      </message>
-      <example correction="أمين">ميناء
-        <marker>أمينة</marker>
-      </example>
-    </rule>
-  </rulegroup>
-  <rulegroup id="AdjectifFeminin" name="الصفة تتبع الموصوف">
-    <rule>
-      <pattern>
+          <marker>
+            <token>أمينة</token>
+          </marker>
+        </pattern>
+        <message>أتقصد<suggestion>أمين</suggestion>؟
+                </message>
+        <example correction="أمين">ميناء
+                    <marker>أمينة</marker>
+                </example>
+      </rule>
+    </rulegroup>
+    <rulegroup id="AdjectifFeminin" name="الصفة تتبع الموصوف">
+      <rule>
+        <pattern>
           <token>اليمين</token>
-        <marker>
-          <token>القانوني</token>
-        </marker>
-      </pattern>
-      <message>أتقصد<suggestion>القانونية</suggestion>؟
-      </message>
-      <example correction="القانونية">جميع الرؤساء يؤدون اليمين
-        <marker>القانوني</marker>
-      </example>
-    </rule>
-    <rule>
-      <pattern>
+          <marker>
+            <token>القانوني</token>
+          </marker>
+        </pattern>
+        <message>أتقصد<suggestion>القانونية</suggestion>؟
+                </message>
+        <example correction="القانونية">جميع الرؤساء يؤدون اليمين
+                    <marker>القانوني</marker>
+                </example>
+      </rule>
+      <rule>
+        <pattern>
           <token>حلفت</token>
           <token>يمينا</token>
-        <marker>
-          <token>صادقا</token>
-        </marker>
-      </pattern>
-      <message>أتقصد<suggestion>صادقة</suggestion>؟
-      </message>
-      <example correction="صادقة">حلفت يمينا
-        <marker>صادقا</marker>
-      </example>
-    </rule>
-    <rule>
-      <pattern>
+          <marker>
+            <token>صادقا</token>
+          </marker>
+        </pattern>
+        <message>أتقصد<suggestion>صادقة</suggestion>؟
+                </message>
+        <example correction="صادقة">حلفت يمينا
+                    <marker>صادقا</marker>
+                </example>
+      </rule>
+      <rule>
+        <pattern>
           <token>خنصري</token>
-        <marker>
-          <token>مجروح</token>
-        </marker>
-      </pattern>
-      <message>أتقصد <suggestion>مجروحة</suggestion>؟
-      </message>
-      <example correction="مجروحة">خنصري
-        <marker>مجروح</marker>
-      </example>
-    </rule>
-  </rulegroup>
+          <marker>
+            <token>مجروح</token>
+          </marker>
+        </pattern>
+        <message>أتقصد <suggestion>مجروحة</suggestion>؟
+                </message>
+        <example correction="مجروحة">خنصري
+                    <marker>مجروح</marker>
+                </example>
+      </rule>
+    </rulegroup>
     <rule id="gender_0103" name="مذكر خاطئ وصفة" default="off">
       <pattern>
         <marker>
           <unify>
             <feature id="definite"/>
-    <!--               <feature id="gender"/> -->
+            <!--               <feature id="gender"/> -->
             <feature id="case"/>
-    <!--               <feature id="number"/> -->
-          <token inflected="yes" regexp="yes">&wrong_masculine;</token>
-          <token postag="NA.*;M.*;--.?" postag_regexp="yes"/>
+            <!--               <feature id="number"/> -->
+            <token inflected="yes" regexp="yes">&wrong_masculine;</token>
+            <token postag="NA.*;M.*;--.?" postag_regexp="yes"/>
           </unify>
         </marker>
       </pattern>
-      <message>"\1"
+      <message>"\1" 
             اسمٌ مؤنث
-        <suggestion/>
-    <!--             <suggestion><match no="1"/>&nbsp;<match no="2" postag="NA.*;F.*;-**-.?" postag_regexp="yes"/></suggestion> -->
-
-      </message>
+            <suggestion/>
+<!--             <suggestion><match no="1"/>&nbsp;<match no="2" postag="NA.*;F.*;-**-.?" postag_regexp="yes"/></suggestion> -->
+
+        </message>
       <example correction="" type="incorrect">
         <marker>ضبع مفترس</marker>
       </example>
@@ -12286,9 +7550,9 @@
           <token>هذه</token>
         </marker>
       </pattern>
-      <message>يفضل أن يقال:
-        <suggestion>تُعدُّ هذه</suggestion>
-      </message>
+      <message>يفضل أن يقال: 
+            <suggestion>تُعدُّ هذه</suggestion>
+        </message>
       <example correction="تُعدُّ هذه" type="incorrect"><marker>تشكل هذه</marker> الطريقة إنجازا ... </example>
       <example type="correct"> تُعدُّ هذه الطريقة إنجازاً ... </example>
     </rule>
@@ -12299,15 +7563,16 @@
           <token>الأمر</token>
         </marker>
       </pattern>
-      <message>(تبلّغَ بالقليل): اكتفى به وقَنِع
-        <suggestion>أُبْلِغَ الأمرَ</suggestion>
-        <suggestion>بُلِّغَ الأمرَ</suggestion>
-      </message>
+      <message>(تبلّغَ بالقليل): اكتفى به وقَنِع 
+            <suggestion>أُبْلِغَ الأمرَ</suggestion>
+            <suggestion>بُلِّغَ الأمرَ</suggestion>
+        </message>
       <example correction="أُبْلِغَ الأمرَ|بُلِّغَ الأمرَ" type="incorrect">
         <marker>تبلغ فلان الأمر</marker>
       </example>
       <example type="correct"> أُبْلِغَ فلانٌ الأمرَ / بُلِّغَ فلانٌ الأمرَ </example>
     </rule>
-
- </category>
+  
+  </category>
 </rules>
+
