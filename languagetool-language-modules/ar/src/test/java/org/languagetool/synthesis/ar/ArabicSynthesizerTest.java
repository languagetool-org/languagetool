--- conflicted
+++ resolved
@@ -37,12 +37,7 @@
     assertEquals(Arrays.toString(synth.synthesize(dummyToken("خيار"), "NJ-;F2--;---")), "[خيارتان, خياريتان]");
 
     assertEquals(Arrays.toString(synth.synthesize(dummyToken("بلاد"), "NJ-;F3A-;--H")),
-<<<<<<< HEAD
       "[بلادت, بلادتي, بلاد, بلادي]");   // assertEquals(Arrays.toString(synth.synthesize(dummyToken("بلاد"), "NJ-;F3A-;--H\\+RP", true)),
-=======
-      "[بلادت, بلادتي, بلاد, بلادي]");  
-      // assertEquals(Arrays.toString(synth.synthesize(dummyToken("بلاد"), "NJ-;F3A-;--H\\+RP", true)),
->>>>>>> edfd1d93
 
     // an example with specific postag with regex flag enabled
     assertEquals(Arrays.toString(synth.synthesize(dummyToken("اِسْتَعْمَلَ"), "V61;M3Y-pa-;--H")),
