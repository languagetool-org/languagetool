/* LanguageTool, a natural language style checker 
 * Copyright (C) 2005 Daniel Naber (http://www.danielnaber.de)
 * 
 * This library is free software; you can redistribute it and/or
 * modify it under the terms of the GNU Lesser General Public
 * License as published by the Free Software Foundation; either
 * version 2.1 of the License, or (at your option) any later version.
 *
 * This library is distributed in the hope that it will be useful,
 * but WITHOUT ANY WARRANTY; without even the implied warranty of
 * MERCHANTABILITY or FITNESS FOR A PARTICULAR PURPOSE.  See the GNU
 * Lesser General Public License for more details.
 *
 * You should have received a copy of the GNU Lesser General Public
 * License along with this library; if not, write to the Free Software
 * Foundation, Inc., 51 Franklin St, Fifth Floor, Boston, MA  02110-1301
 * USA
 */
package org.languagetool.rules.be;

import org.languagetool.rules.AbstractSimpleReplaceRule2;
import org.languagetool.rules.Example;

import java.io.IOException;
import java.util.Collections;
import java.util.List;
import java.util.Locale;
import java.util.ResourceBundle;

import org.languagetool.language.Belarusian;
import org.languagetool.rules.ITSIssueType;
import org.languagetool.rules.Category;
import org.languagetool.rules.CategoryId;

/**
 * A rule that matches words or phrases which should not be used and suggests
 * correct ones instead. 
 *
 * Belarusian implementations. Loads the
 * relevant words from <code>rules/be/replace.txt</code>.
 * 
 * Based on Russian implementation of the rule
 */
 

public class SimpleReplaceRule extends AbstractSimpleReplaceRule2 {

  public static final String BELARUSIAN_SIMPLE_REPLACE_RULE = "BE_SIMPLE_REPLACE";
  
  private static final Locale BE_LOCALE = new Locale("be");

  public SimpleReplaceRule(ResourceBundle messages) throws IOException {
    super(messages, new Belarusian());
    setLocQualityIssueType(ITSIssueType.Misspelling);
    setCategory(new Category(new CategoryId("MISC"), "Агульныя правілы"));
    addExamplePair(Example.wrong("<marker>З большага</marker>, гэта быў добры дзень."),
                   Example.fixed("<marker>Збольшага</marker>, гэта быў добры дзень."));
  }

  @Override
  public List<String> getFileNames() {
    return Collections.singletonList("/be/replace.txt");
  }

  @Override
  public final String getId() {
    return BELARUSIAN_SIMPLE_REPLACE_RULE;
  }

  @Override
  public String getDescription() {
    return "Пошук прастамоўяў і памылковых фраз";
  }

  @Override
  public String getShort() {
    return "Памылка?";
  }

  @Override
  public String getMessage() {
    return "«$match» — памылка, нелітаратурны выраз або прастамоўе, правільна: $suggestions";
<<<<<<< HEAD
=======
  }

  @Override
  public String getSuggestionsSeparator() {
    return ", ";
>>>>>>> 571354a4
  }

  @Override
  public Locale getLocale() {
    return BE_LOCALE;
  }
}<|MERGE_RESOLUTION|>--- conflicted
+++ resolved
@@ -80,14 +80,11 @@
   @Override
   public String getMessage() {
     return "«$match» — памылка, нелітаратурны выраз або прастамоўе, правільна: $suggestions";
-<<<<<<< HEAD
-=======
   }
 
   @Override
   public String getSuggestionsSeparator() {
     return ", ";
->>>>>>> 571354a4
   }
 
   @Override
