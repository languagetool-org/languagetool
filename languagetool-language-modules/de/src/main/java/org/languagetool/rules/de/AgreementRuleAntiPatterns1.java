--- conflicted
+++ resolved
@@ -1005,8 +1005,6 @@
     //   new PatternTokenBuilder().posRegex("UNKNOWN").tokenRegex("(?i)[A-ZÄÖÜ].+").build()
     // ),
     Arrays.asList(
-<<<<<<< HEAD
-=======
       // Von der ersten Spielminute an machten die Münsteraner Druck und ...
       new PatternTokenBuilder().matchInflectedForms().tokenRegex("machen").build(),
       token("die"),
@@ -1020,7 +1018,6 @@
       posRegex("VER:3:SIN.*")
     ),
     Arrays.asList(
->>>>>>> b534f7e3
       tokenRegex("Ende|Mitte|Anfang"), // "Ende letzten Jahres" "Ende der 50er Jahre"
       new PatternTokenBuilder().posRegex("ART:DEF:GEN:.*").min(0).build(),
       new PatternTokenBuilder().posRegex("ADJ.*:(GEN|DAT):.*|ZAL").matchInflectedForms().tokenRegex("dieser|(vor)?letzter|[0-9]+er").build(),
