/* LanguageTool, a natural language style checker 
 * Copyright (C) 2005 Daniel Naber (http://www.danielnaber.de)
 * 
 * This library is free software; you can redistribute it and/or
 * modify it under the terms of the GNU Lesser General Public
 * License as published by the Free Software Foundation; either
 * version 2.1 of the License, or (at your option) any later version.
 *
 * This library is distributed in the hope that it will be useful,
 * but WITHOUT ANY WARRANTY; without even the implied warranty of
 * MERCHANTABILITY or FITNESS FOR A PARTICULAR PURPOSE.  See the GNU
 * Lesser General Public License for more details.
 *
 * You should have received a copy of the GNU Lesser General Public
 * License along with this library; if not, write to the Free Software
 * Foundation, Inc., 51 Franklin St, Fifth Floor, Boston, MA  02110-1301
 * USA
 */
package org.languagetool.rules.de;

import org.apache.commons.lang3.StringUtils;
import org.jetbrains.annotations.VisibleForTesting;
import org.languagetool.AnalyzedSentence;
import org.languagetool.AnalyzedToken;
import org.languagetool.AnalyzedTokenReadings;
import org.languagetool.JLanguageTool;
import org.languagetool.language.German;
import org.languagetool.rules.Categories;
import org.languagetool.rules.Example;
import org.languagetool.rules.Rule;
import org.languagetool.rules.RuleMatch;
import org.languagetool.rules.patterns.StringMatcher;
import org.languagetool.tagging.de.GermanTagger;
import org.languagetool.tagging.de.GermanToken;
import org.languagetool.tagging.de.GermanToken.POSType;
import org.languagetool.tagging.disambiguation.rules.DisambiguationPatternRule;
import org.languagetool.tools.StringTools;
import org.languagetool.tools.Tools;

import java.io.IOException;
import java.net.URL;
import java.util.*;
import java.util.function.Supplier;
import java.util.regex.Pattern;

import static org.languagetool.rules.de.CaseRuleAntiPatterns.ANTI_PATTERNS;

/**
 * Check that adjectives and verbs are not written with an uppercase
 * first letter (except at the start of a sentence) and cases
 * like this: <tt>Das laufen f&auml;llt mir leicht.</tt> (<tt>laufen</tt> needs
 * to be uppercased).
 *   
 * @author Daniel Naber
 */
public class CaseRule extends Rule {

  private static final Pattern NUMERALS_EN =
          Pattern.compile("[a-z]|[0-9]+|(m{0,4}(c[md]|d?c{0,3})(x[cl]|l?x{0,3})(i[xv]|v?i{0,3}))$");

  // wenn hinter diesen Wörtern ein Verb steht, ist es wohl ein substantiviertes Verb,
  // muss also groß geschrieben werden:
  private static final Set<String> nounIndicators = new HashSet<>();

  private static final String UPPERCASE_MESSAGE = "Außer am Satzanfang werden nur Nomen und Eigennamen großgeschrieben.";
  private static final String LOWERCASE_MESSAGE = "Falls es sich um ein substantiviertes Verb handelt, wird es großgeschrieben.";
  private static final String COLON_MESSAGE = "Folgt dem Doppelpunkt weder ein Substantiv noch eine wörtliche Rede oder ein vollständiger Hauptsatz, schreibt man klein weiter.";

  static {
    nounIndicators.add("das");
    nounIndicators.add("sein");
    //nounIndicators.add("ihr");    // would cause false alarm e.g. "Auf ihr stehen die Ruinen...", "Ich dachte, dass ihr kommen würdet.", "Ich verdanke ihr meinen Erfolg."
    nounIndicators.add("mein");
    nounIndicators.add("dein");
    nounIndicators.add("euer");
    nounIndicators.add("unser");
  }

  private static final String[] SENTENCE_START_EXCEPTIONS = {"(", "\"", "'", "‘", "„", "«", "»", ".", "!", "?"};

  private static final String[] UNDEFINED_QUANTIFIERS = {"viel", "nichts", "nix", "wenig", "allerlei"};

  private static final String[] INTERROGATIVE_PARTICLES = {"was", "wodurch", "wofür", "womit", "woran", "worauf", "woraus", "wovon", "wie"};

  private static final String[] POSSESSIVE_INDICATORS = {"einer", "eines", "der", "des", "dieser", "dieses"};

  private static final String[] DAS_VERB_EXCEPTIONS = {"nur", "sogar", "auch", "die", "alle", "viele", "zu"};

  /*
   * These are words that Morphy only knows as non-nouns (or not at all).
   * The proper solution is to add all those to our Morphy data, but as a simple
   * workaround to avoid false alarms, these words can be added here.
   */
  private static final String[] exceptions = {
    "Verantwortlicher",
    "Verantwortliche",
    "Verantwortlichen",
    "Hingerichtete",
    "Lehrende",
    "Lehrender",
    "Vertrauter",
    "Out", // eng
    "Packet", // misspelling of "Paket" (caught by spell checker)
    "Adult", // eng
    "Apart", // eng
    "Smart", // eng
    "Different", // eng
    "Fair", // eng
    "Viral", // eng
    "Tough", // eng
    "Superb", // eng und Automodell
    "Resilient", // eng
    "Hexagonal", // eng
    "Responsive", // eng
    "Anno", // Name
    "Mo",
    "Di",
    "Mi",
    "Do",   // "Di. und Do. um 18 Uhr"
    "Fr",   // "Fr. Dr. Müller"
    "Sa",   // Sa. 12 - 16 Uhr
    "Gr",   // "Gr. 12" (Größe)
    "Mag",   // "Mag. Helke Müller"
    "Nov",
    "Diss",
    "Invalide",
    "Invalider",
    "Invaliden",
    "Schutzheilige",
    "Schutzheiliger",
    "Schutzheiligen",
    "Lila",
    "Langzeitarbeitslose",
    "Langzeitarbeitslosen",
    "Langzeitarbeitsloser",
    "Linksintellektuelle",
    "Linksintellektueller",
    "Linksintellektuellen",
    "Beschuldigte",
    "Beschuldigten",
    "Drogenabhängige",
    "Drogenabhängiger",
    "Drogenabhängiger",
    "Drogenabhängigen",
    "Asylsuchender",
    "Asylsuchende",
    "Asylsuchenden",
    "Landtagsabgeordnete",
    "Landtagsabgeordneter",
    "Landtagsabgeordneten",
    "Stadtverordnete",
    "Stadtverordneter",
    "Stadtverordneten",
    "Veränderliche",
    "Veränderlicher",
    "Veränderlichen",
    "Werbetreibende",
    "Werbetreibender",
    "Werbetreibenden",
    "Verletzter",
    "Verletzten",
    "Werktätige",
    "Werktätiger",
    "Werktätigen",
    "Getestete", // temporary fix
    "Getesteten", // temporary fix
    "Genesene", // temporary fix
    "Genesenen", // temporary fix
    "Geimpfte", // temporary fix
    "Geboosterte", // temporary fix
    "Ungeimpfte", // temporary fix
    "Geimpften", // temporary fix
    "Geboosterten", // temporary fix
    "Ungeimpften", // temporary fix
    "Geflüchtete", // temporary fix
    "Geflüchteten", // temporary fix
    "Projektbeteiligte", // temporary fix
    "Projektbeteiligten", // temporary fix
    "Heranwachsende", // temporary fix
    "Heranwachsenden", // temporary fix
    "Interessierte", // temporary fix
    "Interessierten", // temporary fix
    "Infizierte", // temporary fix
    "Infizierten", // temporary fix
    "Gehörlose", // temporary fix
    "Gehörlosen", // temporary fix
    "Drücke",
    "Klecks",
    "Quatsch",
    "Speis",
    "Flash",
    "Suhl",
    "Müh",
    "Bims",
    "Wisch",
    "Außenputz",
    "Rinderhack",
    "Hack",
    "Schlitz",
    "Frevler",
    "Zementputz",
    "Hurst",  // Name
    "Bombardier",  // Name
    "Kraus",  // Nachname
    "Strunz",  // Nachname
    "Bell",  // Nachname
    "Melk",  // Nachname
    "Klopp",  // Nachname
    "Walz",  // Nachname
    "Schiel",  // Nachname
    "Dusch",  // Nachname
    "Penn",  // Nachname
    "Dörr",  // Nachname
    "Kies",
    "Koks",
    "Dell",  // Name
    "Wall",
    "Beige",
    "Zoom",
    "Perl",
    "Parallele",
    "Parallelen",
    "Rutsch",
    "Spar",
    "Merz",
    "Gefahren",
    "Minderjährige",
    "Minderjähriger",
    "Minderjährigen",
    "Scheinselbstständige",
    "Bundestagsabgeordneter",
    "Bundestagsabgeordneten",
    "Bundestagsabgeordnete",
    "Reichstagsabgeordneter",
    "Reichstagsabgeordneten",
    "Reichstagsabgeordnete",
    "Medienschaffende",
    "Medienschaffenden",
    "Medienschaffender",
    "Lehrende",
    "Lehrenden",
    "Vertretene",
    "Vertretenen",
    "Vorstandsvorsitzender",
    "Vorstandsvorsitzenden",
    "Vorstandsvorsitzende",
    "Demonstrierende",
    "Demonstrierenden",
    "Marketingtreibende",
    "Marketingtreibender",
    "Marketingtreibenden",
    "Strafgefangenen",
    "Strafgefangener",
    "Strafgefangene",
    "Pädophile",
    "Pädophiler",
    "Pädophilen",
    "Lehrbeauftragte",
    "Lehrbeauftragter",
    "Lehrbeauftragten",
    "Erkrankte",
    "Erkrankter",
    "Erkrankten",
    "Eigner",
    "Polizeibeamten",
    "Polizeibeamter",
    "Polizeibeamte",
    "Kriegsversehrte",
    "Kriegsversehrter",
    "Kriegsversehrten",
    "Demenzkranke",
    "Demenzkranker",
    "Demenzkranken",
    "Parteivorsitzende",
    "Parteivorsitzender",
    "Parteivorsitzenden",
    "Kriegsgefangene",
    "Kriegsgefangener",
    "Kriegsgefangenen",
    "Ehrenvorsitzende",
    "Ehrenvorsitzender",
    "Ehrenvorsitzenden",
    "Oberkommandierende",
    "Oberkommandierender",
    "Oberkommandierenden",
    "Werbungtreibende",
    "Werbungtreibenden",
    "Mitangeklagte",
    "Schuhfilz",
    "Mix",
    "Rahm",
    "Flansch",
    "WhatsApp",
    "Verschleiß",
    "Schutzsuchende", // gendered form
    "Schutzsuchenden", // gendered form
    "Versicherte",
    "Versicherten", // gendered form
    "Cyberkriminelle",
    "Cyberkriminellen",
    "Kriminelle",
    "Kriminellen",
    "Auszubildenden",
    "Auszubildende",
    "Auszubildender",
    "Lernende", // gendered form
    "Lernender", // gendered form
    "Lernenden", // gendered form
    "Teilnehmende", // gendered form
    "Teilnehmenden", // gendered form
    "Radfahrende", // gendered form
    "Radfahrenden", // gendered form
    "Autofahrende", // gendered form
    "Autofahrenden", // gendered form
    "Auszubildene", // gendered form
    "Auszubildenen", // gendered form
    "Absolvierende", // gendered form
    "Absolvierenden", // gendered form
    "Einheimische",
    "Einheimischen",
    "Einheimischer",
    "Wehrbeauftragter",
    "Wehrbeauftragte",
    "Wehrbeauftragten",
    "Wehrbeauftragtem",
    "Prozessbevollmächtigter",
    "Prozessbevollmächtigte",
    "Prozessbevollmächtigten",
    "Prozessbevollmächtigtem",
    "Bundesbeamte",
    "Bundesbeamter",
    "Bundesbeamten",
    "Bundesbeamtem",
    "Datenschutzbeauftragter",
    "Datenschutzbeauftragte",
    "Datenschutzbeauftragten",
    "Datenschutzbeauftragtem",
    "Steuerbevollmächtigte",
    "Steuerbevollmächtigter",
    "Steuerbevollmächtigten",
    "Steuerbevollmächtigtem",
    "Suchtkranken",
    "Suchtkranke",
    "Suchtkranker",
    "Filmschaffende",
    "Filmschaffender",
    "Filmschaffenden",
    "Filmschaffendem",
    "Arbeitssuchende",
    "Arbeitssuchender",
    "Arbeitssuchenden",
    "Arbeitssuchendem",
    "Bausachverständige",
    "Bausachverständiger",
    "Bausachverständigen",
    "Bausachverständigem",
    "Heurige",
    "Ratsuchende",
    "Ratsuchender",
    "Ratsuchenden",
    "Verwundete",
    "Verwundeter",
    "Verwundeten",
    "Vollzugsbeamte",
    "Vollzugsbeamter",
    "Vollzugsbeamten",
    "Schutzbefohlene",
    "Schutzbefohlener",
    "Schutzbefohlenen",
    "Verfahrensbeteiligte",
    "Verfahrensbeteiligter",
    "Verfahrensbeteiligten",
    "Kolonialbeamte",
    "Kolonialbeamter",
    "Kolonialbeamten",
    "Verwaltungsbeamte",
    "Verwaltungsbeamter",
    "Verwaltungsbeamten",
    "Verdächtige",
    "Verdächtiger",
    "Verdächtigen",
    "Leichtverletzte",
    "Leichtverletzten",
    "Leichtverletzte",
    "Dozierende",
    "Dozierenden",
    "Studierende",
    "Studierender",
    "Studierenden",
    "Suchbegriffen",
    "Plattdeutsch",
    "Wallet",
    "Str",
    "Auszubildende",
    "Auszubildender",
    "Gelehrte",
    "Gelehrter",
    "Gelehrten",
    "Vorstehende",
    "Vorstehender",
    "Mitwirkende",
    "Mitwirkender",
    "Mitwirkenden",
    "Tabellenletzte",
    "Tabellenletzter",
    "Familienangehörige",
    "Familienangehöriger",
    "Zeitreisende",
    "Zeitreisender",
    "Zeitreisenden",
    "Erwerbstätige",
    "Erwerbstätigen",
    "Erwerbstätiger",
    "Selbstständige",
    "Selbstständigen",
    "Selbstständiger",
    "Selbständige",
    "Selbständigen",
    "Selbständiger",
    "Genaueres",
    "Äußersten",
    "Dienstreisender",
    "Verletzte",
    "Vermisste",
    "Äußeres",
    "Abseits",
    "Unschuldige",
    "Unschuldiger",
    "Unschuldigen",
    "Mitarbeitende",
    "Mitarbeitender",
    "Mitarbeitenden",
    "Beschäftigter",
    "Beschäftigte",
    "Beschäftigten",
    "Bekannter",
    "Bekannte",
    "Bevollmächtigte",
    "Bevollmächtigter",
    "Bevollmächtigten",
    "Brecht",
    "Tel",  // Tel. = Telefon
    "Unschuldiger",
    "Vorgesetzter",
    "Abs",   // Abs. = Abkürzung für Absatz, Absender, ...
    "Klappe",
    "Vorfahre",
    "Mittler",
    "Hr",   // Hr. = Abkürzung für Herr
    "Schwarz",
    "Genese",
    "Rosa",
    "Auftrieb",
    "Zuschnitt",
    "Geschossen",
    "Vortrieb",
    "Abtrieb",
    "Gesandter",
    "Durchfahrt",
    "Durchgriff",
    "Überfahrt",
    "Zeche",
    "Sparte",
    "Sparten",
    "Heiliger",
    "Reisender",
    "Pest",
    "Schwinge",
    "Verlies",
    "Nachfolge",
    "Stift",
    "Belange",
    "Geistlicher",
    "Google",
    "Hu", // name
    "Jenseits",
    "Abends",
    "Stimmberechtigte",
    "Stimmberechtigten",
    "Stimmberechtigter",
    "Alleinerziehende",
    "Alleinerziehenden",
    "Alleinerziehender",
    "Abgeordneter",
    "Abgeordnete",
    "Abgeordneten",
    "Angestellter",
    "Angestellte",
    "Angestellten",
    "Armeeangehörige",
    "Armeeangehörigen",
    "Armeeangehöriger",
    "Liberaler",
    "Abriss",
    "Ahne",
    "Ähnlichem",
    "Ähnliches",   // je nach Kontext groß (TODO), z.B. "Er hat Ähnliches erlebt" 
    "Allerlei",
    "Anklang",
    "Verlobter",
    "Anstrich",
    "Armes",
    "Ausdrücke",
    "Auswüchsen",
    "Bände",
    "Bänden",
    "Beauftragter",
    "Belange",
    "Biss",
    "De",    // "De Morgan" etc
    "Diesseits", // "im Diesseits"
    "Dr",
    "Durcheinander",
    "Eindrücke",
    "Erwachsener",
    "Familienangehörige", // "Brüder und solche Familienangehörige, die..."
    "Flöße",
    "Folgendes",   // je nach Kontext groß (TODO)...
    "Fort",
    "Fraß",
    "Fristende",
    "Frevel",
    "Genüge",
    "Gefallen", // Gefallen finden
    "Gläubige",
    "Gläubiger",
    "Gläubigen",
    "Hechte",
    "Herzöge",
    "Herzögen",
    "Hinfahrt",
    "Hilfsstoff",
    "Hilfsstoffe",
    "Hundert",   // groß und klein möglich 
    "Zehntausend",   // groß und klein möglich 
    "Hunderttausend",   // groß und klein möglich 
    "Hyperwallet", // Anglizismus
    "Ihnen",
    "Ihr",
    "Ihre",
    "Ihrem",
    "Ihren",
    "Ihrer",
    "Ihres",
    "Infrarot",
    "Jenseits",
    "Jugendlicher",
    "Jünger",
    "Kant", //Immanuel
    "Klaue",
    "Konditional",
    "Krähe",
    "Kurzem",
    "Landwirtschaft",
    "Langem",
    "Längerem",
    "Lausitz",
    "Le",    // "Le Monde" etc
    "Lehrlingsunterweisung",
    // "Leichter", // Leichter = ein Schiff in oben offener Bauweise ohne Eigenantrieb
    "Letzt",
    "Letzt",      // "zu guter Letzt"
    "Letztere",
    "Letzterer",
    "Letzteres",
    "Link",
    "Links",
    "Löhne",
    "Luden",
    "Milk", // Englisches Wort und eine Form von "melken"
    "Mitfahrt",
    "Mr",
    "Mrd",
    "Mrs",
    "Nachfrage",
    "Nachts",   // "des Nachts", "eines Nachts"
    "Nachspann",
    "Nähte",
    "Nähten",
    "Narkoseverfahren",
    "Neuem",
    "Nr",
    "Nutze",   // zu Nutze
    "Obdachloser",
    "Oder",   // der Fluss
    "Ohrfeige",
    "Patsche",
    "Pfiffe",
    "Pfiffen",
    "Press", // University Press
    "Prof",
    "Puste",
    "Sachverständiger",
    "Sankt",
    "Schaulustige",
    "Scheine",
    "Scheiße",
    "Schuft",
    "Schufte",
    "Schuld",
    "Schwangere",
    "Schwangeren",
    "Schwärme",
    "Schwarzes",    // Schwarzes Brett
    "Sie",
    "Skype",
    "Spitz",
    "Spott",
    "St",   // Paris St. Germain
    "Stereotyp",
    "Störe",
    "Tausend",   // je nach Kontext groß (TODO)
    "Tischende",
    "Toter",
    "Übrigen",   // je nach Kontext groß (TODO), z.B. "im Übrigen"
    "Unentschieden",
    "Unvorhergesehenes",   // je nach Kontext groß (TODO), z.B. "etwas Unvorhergesehenes"
    "Verantwortlicher",
    "Verlass",
    "Verwandter",
    "Verstorbenen",
    "Verstorbene",
    "Vielfache",
    "Vielfaches",
    "Vorsitzender",
    "Fraktionsvorsitzender",
    "Verletzte",
    "Verletzten",
    "Walt",
    "Weitem",
    "Weiteres",
    "Wohlen", // Stadt in der Schweiz
    "Wicht",
    "Wichtiges",
    "Wider",    // "das Für und Wider"
    "Wild",
    "Zeche",
    "Zusage",
    "Zwinge",
    "Zirkusrund",
    "Tertiär",  // geologischer Zeitabschnitt

    "Erster",   // "er wurde Erster im Langlauf"
    "Zweiter",
    "Dritter",
    "Vierter",
    "Fünfter",
    "Sechster",
    "Siebter",
    "Achter",
    "Neunter",
    "Erste",   // "sie wurde Erste im Langlauf"
    "Zweite",
    "Dritte",
    "Vierte",
    "Fünfte",
    "Sechste",
    "Siebte",
    "Achte",
    "Neunte",

    // Änderungen an der Rechtschreibreform 2006 erlauben hier Großschreibung:
    "Dein",
    "Deine",
    "Deinem",
    "Deinen",
    "Deiner",
    "Deines",
    "Dich",
    "Dir",
    "Du",
    "Euch",
    "Euer",
    "Eure",
    "Eurem",
    "Euren",
    "Eures"
  };
  
  private static final Set<StringMatcher[]> exceptionPatterns = CaseRuleExceptions.getExceptionPatterns();

  private static final Set<String> substVerbenExceptions = new HashSet<>();
  static {
    substVerbenExceptions.add("hinziehen");
    substVerbenExceptions.add("helfen");
    substVerbenExceptions.add("lassen");
    substVerbenExceptions.add("passieren");  // "das Schlimmste, das passieren könnte"
    substVerbenExceptions.add("haben");  // "Das haben schon viele versucht."
    substVerbenExceptions.add("passiert");  // "Das passiert..."
    substVerbenExceptions.add("beschränkt");  // "Das beschränkt sich..."
    substVerbenExceptions.add("wiederholt");
    substVerbenExceptions.add("scheinen");
    substVerbenExceptions.add("klar");
    substVerbenExceptions.add("heißen");
    substVerbenExceptions.add("einen");
    substVerbenExceptions.add("gehören");
    substVerbenExceptions.add("bedeutet");    // "und das bedeutet..."
    substVerbenExceptions.add("ermöglicht");    // "und das ermöglicht..."
    substVerbenExceptions.add("funktioniert");    // "Das funktioniert..."
    substVerbenExceptions.add("sollen");
    substVerbenExceptions.add("werden");
    substVerbenExceptions.add("dürfen");
    substVerbenExceptions.add("müssen");
    substVerbenExceptions.add("so");
    substVerbenExceptions.add("ist");
    substVerbenExceptions.add("können");
    substVerbenExceptions.add("mein"); // "etwas, das mein Interesse geweckt hat"
    substVerbenExceptions.add("sein");
    substVerbenExceptions.add("muss");
    substVerbenExceptions.add("muß");
    substVerbenExceptions.add("wollen");
    substVerbenExceptions.add("habe");
    substVerbenExceptions.add("ein");   // nicht "einen" (Verb)
    substVerbenExceptions.add("tun");   // "...dann wird er das tun."
    substVerbenExceptions.add("bestätigt");
    substVerbenExceptions.add("bestätigte");
    substVerbenExceptions.add("bestätigten");
    substVerbenExceptions.add("bekommen");
    substVerbenExceptions.add("sauer");
    substVerbenExceptions.add("bedeuten");
  }

  private final Supplier<List<DisambiguationPatternRule>> antiPatterns;
  private final German language;

  public CaseRule(ResourceBundle messages, German german) {
    language = german;
    super.setCategory(Categories.CASING.getCategory(messages));
    antiPatterns = cacheAntiPatterns(german, ANTI_PATTERNS);
    addExamplePair(Example.wrong("<marker>Das laufen</marker> fällt mir schwer."),
                   Example.fixed("<marker>Das Laufen</marker> fällt mir schwer."));
  }
  
  @Override
  public String getId() {
    return "DE_CASE";
  }

  @Override
  public int estimateContextForSureMatch() {
    return ANTI_PATTERNS.stream().mapToInt(List::size).max().orElse(0);
  }
  
  @Override
  public URL getUrl() {
    return Tools.getUrl("https://dict.leo.org/grammatik/deutsch/Rechtschreibung/Regeln/Gross-klein/index.html");
  }

  @Override
  public String getDescription() {
    return "Großschreibung von Nomen und substantivierten Verben";
  }

  @Override
  public RuleMatch[] match(AnalyzedSentence sentence) throws IOException {
    List<RuleMatch> ruleMatches = new ArrayList<>();
    AnalyzedTokenReadings[] tokens = getSentenceWithImmunization(sentence).getTokensWithoutWhitespace();
    
    boolean prevTokenIsDas = false;
    boolean isPrecededByModalOrAuxiliary = false;
    for (int i = 0; i < tokens.length; i++) {
      //Note: defaulting to the first analysis is only save if we only query for sentence start
      String posToken = tokens[i].getAnalyzedToken(0).getPOSTag();
      if (JLanguageTool.SENTENCE_START_TAGNAME.equals(posToken)) {
        continue;
      }
      if (i == 1) {   // don't care about first word, UppercaseSentenceStartRule does this already
        prevTokenIsDas = nounIndicators.contains(tokens[1].getToken().toLowerCase());
        continue;
      }
      if (i > 0 && (isSalutation(tokens[i-1].getToken()) || isCompany(tokens[i-1].getToken()))) {   // e.g. "Frau Stieg" could be a name, ignore
        continue;
      }

      // 1.1 Technische Dokumentation
      if (i > 2 && NUMERALS_EN.matcher(tokens[i-1].getToken()).matches() && isDot(tokens[i-2].getToken()) && NUMERALS_EN.matcher(tokens[i-3].getToken()).matches()) {
        continue;
      }

      AnalyzedTokenReadings analyzedToken = tokens[i];
      String token = analyzedToken.getToken();

      boolean isBaseform = analyzedToken.getReadingsLength() >= 1 && analyzedToken.hasLemma(token);
      if ((analyzedToken.getAnalyzedToken(0).getPOSTag() == null || GermanHelper.hasReadingOfType(analyzedToken, GermanToken.POSType.VERB))
          && isBaseform) {
        boolean nextTokenIsPersonalOrReflexivePronoun = false;
        if (i < tokens.length - 1) {
          AnalyzedTokenReadings nextToken = tokens[i + 1];
          // avoid false alarm for "Das haben wir getan." etc:
          nextTokenIsPersonalOrReflexivePronoun = nextToken.hasPartialPosTag("PRO:PER") || StringUtils.equalsAny(nextToken.getToken(), "sich", "Sie");
          if (nextToken.hasPosTag("PKT")) {
            // avoid false alarm for "So sollte das funktionieren." (might also remove true alarms...)
            continue;
          }
          if (prevTokenIsDas
              && (StringUtils.equalsAny(nextToken.getToken(), DAS_VERB_EXCEPTIONS) ||
                  isFollowedByRelativeOrSubordinateClause(i, tokens)) ||
                  (i > 1 && hasPartialTag(tokens[i-2], "VER:AUX", "VER:MOD"))) {
            // avoid false alarm for "Er kann ihr das bieten, was sie verdient."
            // avoid false alarm for "Das wissen die meisten." / "Um das sagen zu können, ..."
            // avoid false alarm for "Du musst/solltest/könntest das wissen, damit du die Prüfung bestehst / weil wir das gestern besprochen haben."
            // avoid false alarm for "Wir werden das stoppen."
            // avoid false alarm for "Wahre Liebe muss das aushalten."
            continue;
          }
        }
        if (isPrevProbablyRelativePronoun(tokens, i) ||
            (prevTokenIsDas && getTokensWithPosTagStartingWithCount(tokens, "VER") == 1)) {// ignore sentences containing a single verb, e.g., "Das wissen viele nicht."
          continue;
        }
        potentiallyAddLowercaseMatch(ruleMatches, tokens[i], prevTokenIsDas, token, nextTokenIsPersonalOrReflexivePronoun, sentence);
      }
      prevTokenIsDas = nounIndicators.contains(tokens[i].getToken().toLowerCase());
      if (analyzedToken.matchesPosTagRegex("VER:(MOD|AUX):[1-3]:.*")) {
        isPrecededByModalOrAuxiliary = true;
      }
      AnalyzedTokenReadings lowercaseReadings = ((GermanTagger) language.getTagger()).lookup(token.toLowerCase());
      if (hasNounReading(analyzedToken)) { // it's the spell checker's task to check that nouns are uppercase
        if (!isPotentialUpperCaseError(i, tokens, lowercaseReadings, isPrecededByModalOrAuxiliary)) {
          continue;
        }
      } else if (analyzedToken.hasPosTagStartingWith("SUB:") &&
                 i < tokens.length-1 &&
                 Character.isLowerCase(tokens[i+1].getToken().charAt(0)) &&
                 tokens[i+1].matchesPosTagRegex("(VER:[123]:|PA2).+")) {
        // "Viele Minderjährige sind" but not "Das wirklich Wichtige Verfahren ist"
        continue;  
      }
      if (analyzedToken.getAnalyzedToken(0).getPOSTag() == null && lowercaseReadings == null) {
        continue;
      }
      if (analyzedToken.getAnalyzedToken(0).getPOSTag() == null && lowercaseReadings != null
          && (lowercaseReadings.getAnalyzedToken(0).getPOSTag() == null || analyzedToken.getToken().endsWith("innen"))) {
        continue;  // unknown word, probably a name etc.
      }
      potentiallyAddUppercaseMatch(ruleMatches, tokens, i, analyzedToken, token, lowercaseReadings, sentence);
    }
    return toRuleMatchArray(ruleMatches);
  }

  private int getTokensWithPosTagStartingWithCount(AnalyzedTokenReadings[] tokens, String partialPosTag) {
    return Arrays.stream(tokens).filter(token -> token.hasPosTagStartingWith(partialPosTag)).mapToInt(e -> 1).sum();
  }

  private boolean isPotentialUpperCaseError (int pos, AnalyzedTokenReadings[] tokens,
      AnalyzedTokenReadings lowercaseReadings, boolean isPrecededByModalOrAuxiliary) {
    if (pos <= 1) {
      return false;
    }

    // "Das ist zu Prüfen." but not "Das geht zu Herzen."
    if ("zu".equals(tokens[pos-1].getToken()) &&
      !tokens[pos].matchesPosTagRegex(".*(NEU|MAS|FEM)$") &&
      lowercaseReadings != null &&
      lowercaseReadings.hasPosTagStartingWith("VER:INF")) {
      return true;
    }
    if (tokens[pos].getToken().matches(".+verhalten")) {
      return false;
    }
    // find error in: "Man müsse Überlegen, wie man das Problem löst."
    boolean isPotentialError = pos < tokens.length - 3
        && tokens[pos+1].getToken().equals(",")
        && StringUtils.equalsAny(tokens[pos+2].getToken(), INTERROGATIVE_PARTICLES)
        && tokens[pos-1].hasPosTagStartingWith("VER:MOD")
        && !tokens[pos-1].hasLemma("mögen")
        && !tokens[pos+3].getToken().equals("zum");
    if (!isPotentialError &&
        lowercaseReadings != null
        && tokens[pos].hasAnyPartialPosTag("SUB:NOM:SIN:NEU:INF", "SUB:DAT:PLU:")
        && ("zu".equals(tokens[pos-1].getToken()) || hasPartialTag(tokens[pos-1], "SUB", "EIG", "VER:AUX:3:", "ADV:TMP", "ABK"))) {
      // find error in: "Der Brief wird morgen Übergeben." / "Die Ausgaben haben eine Mrd. Euro Überschritten."
      isPotentialError |= lowercaseReadings.hasPosTag("PA2:PRD:GRU:VER") && !tokens[pos-1].hasPosTagStartingWith("VER:AUX:3") && !lowercaseReadings.hasPosTag("VER:3:PLU:PRT:NON");
      // find error in: "Er lässt das Arktisbohrverbot Überprüfen."
      // find error in: "Sie bat ihn, es zu Überprüfen."
      // find error in: "Das Geld wird Überwiesen."
      isPotentialError |= (pos >= tokens.length - 2 || ",".equals(tokens[pos+1].getToken()))
        && ("zu".equals(tokens[pos-1].getToken()) || isPrecededByModalOrAuxiliary)
        && tokens[pos].getToken().startsWith("Über")
        && lowercaseReadings.hasAnyPartialPosTag("VER:INF:", "PA2:PRD:GRU:VER");
      }
    return isPotentialError;
  }

  @Override
  public List<DisambiguationPatternRule> getAntiPatterns() {
    return antiPatterns.get();
  }

  // e.g. "Ein Kaninchen, das zaubern kann" - avoid false alarm here
  //                          ^^^^^^^
  private boolean isPrevProbablyRelativePronoun(AnalyzedTokenReadings[] tokens, int i) {
    return i >= 3 &&
      tokens[i-1].getToken().equals("das") &&
      tokens[i-2].getToken().equals(",") &&
      tokens[i-3].matchesPosTagRegex("SUB:...:SIN:NEU");
  }

  private boolean isSalutation(String token) {
    return StringUtils.equalsAny(token, "Herr", "Hr", "Herrn", "Frau", "Fr", "Fräulein");
  }

  private boolean isCompany(String token) {
    return StringUtils.equalsAny(token, "Firma", "Familie", "Unternehmen", "Firmen", "Bäckerei", "Metzgerei", "Fa");
  }

  private boolean isDot(String token) {
    return token.equals(".");
  }

  private boolean hasNounReading(AnalyzedTokenReadings readings) {
    if (readings != null) {
      // Anmeldung bis Fr. 1.12. (Fr. as abbreviation of Freitag is has a noun reading!)
      if (readings.hasPosTagStartingWith("ABK") && readings.hasPartialPosTag("SUB")) {
        return true;
      }
      // "Die Schöne Tür": "Schöne" also has a noun reading but like "SUB:AKK:SIN:FEM:ADJ", ignore that:
      AnalyzedTokenReadings allReadings = lookup(readings.getToken().replaceAll("\\u00AD", ""));  // unification in disambiguation.xml removes reading, so look up again, removing soft hyphens
      if (allReadings != null) {
        for (AnalyzedToken reading : allReadings) {
          String posTag = reading.getPOSTag();
          if (posTag != null && posTag.contains("SUB:") && !posTag.contains(":ADJ")) {
            return true;
          }
        }
      }
    }
    return false;
  }

  private void potentiallyAddLowercaseMatch(List<RuleMatch> ruleMatches, AnalyzedTokenReadings tokenReadings, boolean prevTokenIsDas, String token, boolean nextTokenIsPersonalOrReflexivePronoun, AnalyzedSentence sentence) {
    // e.g. essen -> Essen
    if (prevTokenIsDas &&
        !nextTokenIsPersonalOrReflexivePronoun &&
        Character.isLowerCase(token.charAt(0)) &&
        !substVerbenExceptions.contains(token) &&
        tokenReadings.hasPosTagStartingWith("VER:INF") &&
        !tokenReadings.isIgnoredBySpeller() &&
        !tokenReadings.isImmunized()) {
      addRuleMatch(ruleMatches, sentence, LOWERCASE_MESSAGE, tokenReadings, StringTools.uppercaseFirstChar(tokenReadings.getToken()));
    }
  }

  private void potentiallyAddUppercaseMatch(List<RuleMatch> ruleMatches, AnalyzedTokenReadings[] tokens, int i, AnalyzedTokenReadings analyzedToken, String token, AnalyzedTokenReadings lowercaseReadings, AnalyzedSentence sentence) {
    boolean isUpperFirst = Character.isUpperCase(token.charAt(0));
    String lcWord = StringTools.lowercaseFirstChar(tokens[i].getToken());
    if (isUpperFirst &&
        token.length() > 1 &&     // length limit = ignore abbreviations
        !tokens[i].isIgnoredBySpeller() &&
        !tokens[i].isImmunized() &&
        !StringUtils.equalsAny(tokens[i - 1].getToken(), SENTENCE_START_EXCEPTIONS) &&
        !StringUtils.equalsAny(token, exceptions) &&
        !StringTools.isAllUppercase(token) &&
        !isLanguage(i, tokens, token) &&
        !isProbablyCity(i, tokens, token) &&
        !GermanHelper.hasReadingOfType(analyzedToken, POSType.PROPER_NOUN) &&
        !analyzedToken.isSentenceEnd() &&
        !isEllipsis(i, tokens) &&
        !isNumbering(i, tokens) &&
        !isNominalization(i, tokens, token, lowercaseReadings) &&
        !isAdverbAndNominalization(i, tokens) &&
        !isSpecialCase(i, tokens) &&
        !isAdjectiveAsNoun(i, tokens, lowercaseReadings) &&
        !isSingularImperative(lowercaseReadings, tokens[i]) &&  // too many names like "Kusch", "Klemm" etc.
        !isExceptionPhrase(i, tokens) &&
        !(i == 2 && "“".equals(tokens[i-1].getToken())) &&   // closing quote at sentence start (https://github.com/languagetool-org/languagetool/issues/2558)
        !isCaseTypo(tokens[i].getToken()) &&
        !followedByGenderGap(tokens, i) &&
        !isNounWithVerbReading(i, tokens) &&
<<<<<<< HEAD
        !language.getDefaultSpellingRule().isMisspelled(lcWord)) {
=======
        //!isInvisibleSepatator(i-1, tokens) &&
        !speller.isMisspelled(lcWord)) {
>>>>>>> 9a195bf7
      if (":".equals(tokens[i - 1].getToken())) {
        AnalyzedTokenReadings[] subarray = new AnalyzedTokenReadings[i];
        System.arraycopy(tokens, 0, subarray, 0, i);
        if (isVerbFollowing(i, tokens, lowercaseReadings) || getTokensWithPosTagStartingWithCount(subarray, "VER") == 0) {
          // no error
        } else {
          addRuleMatch(ruleMatches, sentence, COLON_MESSAGE, tokens[i], lcWord);
        }
        return;
      }
      addRuleMatch(ruleMatches, sentence, UPPERCASE_MESSAGE, tokens[i], lcWord);
    }
  }

  private boolean followedByGenderGap(AnalyzedTokenReadings[] tokens, int i) {
    if (i + 2 < tokens.length && tokens[i+1].getToken().equals(":") && tokens[i+2].getToken().matches("in|innen")) {
      return true;
    }
    return false;
  }

  private boolean isCaseTypo(String token) {
    return token.matches("[A-ZÖÄÜ][A-ZÖÄÜ][a-zöäüß-]+");   // e.g. "WUrzeln"
  }

  private boolean isSingularImperative(AnalyzedTokenReadings lowercaseReadings, AnalyzedTokenReadings token) {
    return lowercaseReadings != null && lowercaseReadings.hasPosTagStartingWith("VER:IMP:SIN") &&
              !"Ein".equals(token.getToken()) && !"Eine".equals(token.getToken());
  }

  private boolean isNounWithVerbReading(int i, AnalyzedTokenReadings[] tokens) {
    return tokens[i].hasPosTagStartingWith("SUB") &&
    		tokens[i].hasPosTagStartingWith("VER:INF");
	}

  //private boolean isInvisibleSepatator(int i, AnalyzedTokenReadings[] tokens) {
  //  return i >= 0 && tokens[i].getToken().length() > 0 && tokens[i].getToken().charAt(0) == '\u2063';
  // }

	private boolean isVerbFollowing(int i, AnalyzedTokenReadings[] tokens, AnalyzedTokenReadings lowercaseReadings) {
    AnalyzedTokenReadings[] subarray = new AnalyzedTokenReadings[ tokens.length - i ];
    System.arraycopy(tokens, i, subarray, 0, subarray.length);
    if (lowercaseReadings != null) {
      subarray[0] = lowercaseReadings;
    }
    // capitalization after ":" requires an independent clause to follow
    // if there is not a single verb, the tokens cannot be part of an independent clause
    return getTokensWithPosTagStartingWithCount(subarray, "VER:") != 0;
}

  private void addRuleMatch(List<RuleMatch> ruleMatches, AnalyzedSentence sentence, String msg, AnalyzedTokenReadings tokenReadings, String fixedWord) {
    RuleMatch ruleMatch = new RuleMatch(this, sentence, tokenReadings.getStartPos(), tokenReadings.getEndPos(), msg);
    ruleMatch.setSuggestedReplacement(fixedWord);
    ruleMatches.add(ruleMatch);
  }

  // e.g. "a) bla bla"
  private boolean isNumbering(int i, AnalyzedTokenReadings[] tokens) {
    return i >= 2
            && StringUtils.equalsAny(tokens[i-1].getToken(), ")", "]")
            && NUMERALS_EN.matcher(tokens[i-2].getToken()).matches()
            && !(i > 3 && tokens[i-3].getToken().equals("(")
              && tokens[i-4].hasPosTagStartingWith("SUB:")); // no numbering "Der Vater (51) fuhr nach Rom."
  }

  private boolean isEllipsis(int i, AnalyzedTokenReadings[] tokens) {
    return StringUtils.equalsAny(tokens[i-1].getToken(), "]", ")") && // sentence starts with […]
           ((i == 4 && tokens[i-2].getToken().equals("…")) || (i == 6 && tokens[i-2].getToken().equals(".")));
  }

  private boolean isNominalization(int i, AnalyzedTokenReadings[] tokens, String token, AnalyzedTokenReadings lowercaseReadings) {
    AnalyzedTokenReadings nextReadings = i < tokens.length-1 ? tokens[i+1] : null;
    // TODO: "vor Schlimmerem", "Er hatte Schlimmes zu befürchten"
    // TODO: wir finden den Fehler in "Die moderne Wissenschaftlich" nicht, weil nicht alle
    // Substantivierungen in den Morphy-Daten stehen (z.B. "Größte" fehlt) und wir deshalb nur
    // eine Abfrage machen, ob der erste Buchstabe groß ist.
    if (StringTools.startsWithUppercase(token) && !isNumber(token) && !(hasNounReading(nextReadings) ||
        (nextReadings != null && StringUtils.isNumeric(nextReadings.getToken()))) && !token.matches("Alle[nm]")) {
      if (lowercaseReadings != null && lowercaseReadings.hasPosTag("PRP:LOK+TMP+CAU:DAT+AKK")) {
        return false;
      }
      // Ignore "das Dümmste, was je..." but not "das Dümmste Kind"
      AnalyzedTokenReadings prevToken = i > 0 ? tokens[i-1] : null;
      AnalyzedTokenReadings prevPrevToken = i >= 2 ? tokens[i-2] : null;
      AnalyzedTokenReadings prevPrevPrevToken = i >= 3 ? tokens[i-3] : null;
      String prevTokenStr = prevToken != null ? prevToken.getToken() : "";
      if (StringUtils.equalsAny(prevTokenStr, "und", "oder", "beziehungsweise") && prevPrevToken != null &&
          (tokens[i].hasPartialPosTag("SUB") && tokens[i].hasPartialPosTag(":ADJ")) || //"das dabei Erlernte und Erlebte ist ..." -> 'Erlebte' is correct here
          (prevPrevToken.hasPartialPosTag("SUB") && !hasNounReading(nextReadings) && // "die Ausgaben für Umweltschutz und Soziales"
              lowercaseReadings != null && lowercaseReadings.hasPartialPosTag("ADJ") && !prevTokenStr.equals(","))) {
       return true;
     }
      if (lowercaseReadings != null && lowercaseReadings.hasPosTag("PA1:PRD:GRU:VER")) {
        // "aus sechs Überwiegend muslimischen Ländern"
        return false;
      }
      return ((prevToken != null && prevTokenStr.matches("irgendwelche|irgendwas|irgendein|weniger?|einiger?|mehr|aufs") && tokens[i].hasPartialPosTag("SUB"))
              || isNumber(prevTokenStr)) ||
         (hasPartialTag(prevToken, "ART", "PRO:") && !(((i < 4 && tokens.length > 4) || prevToken.getReadings().size() == 1 || prevPrevToken.hasLemma("sein")) && prevToken.hasPosTagStartingWith("PRO:PER:NOM:"))  && !prevToken.hasPartialPosTag(":STD")) ||  // "die Verurteilten", "etwas Verrücktes", "ihr Bestes"
         (hasPartialTag(prevPrevPrevToken, "ART") && hasPartialTag(prevPrevToken, "PRP") && hasPartialTag(prevToken, "SUB")) || // "die zum Tode Verurteilten"
         (hasPartialTag(prevPrevToken, "PRO:", "PRP") && hasPartialTag(prevToken, "ADJ", "ADV", "PA2", "PA1")) ||  // "etwas schön Verrücktes", "mit aufgewühltem Innerem"
         (hasPartialTag(prevPrevPrevToken, "PRO:", "PRP") && hasPartialTag(prevPrevToken, "ADJ", "ADV") && hasPartialTag(prevToken, "ADJ", "ADV", "PA2")) || // "etwas ganz schön Verrücktes"
         (tokens[i].hasPosTagStartingWith("SUB:") && hasPartialTag(prevToken, "GEN") && !hasPartialTag(nextReadings, "PKT")); // "Parks Vertraute Choi Soon Sil ist zu drei Jahren Haft verurteilt worden."
    }
    return false;
  }

  private boolean isNumber(String token) {
    if (StringUtils.isNumeric(token)) {
      return true;
    }
    AnalyzedTokenReadings lookup = lookup(StringTools.lowercaseFirstChar(token));
    return lookup != null && lookup.hasPosTag("ZAL");
  }

  private boolean isAdverbAndNominalization(int i, AnalyzedTokenReadings[] tokens) {
    String prevPrevToken = i > 1 ? tokens[i-2].getToken() : "";
    AnalyzedTokenReadings prevToken = i > 0 ? tokens[i-1] : null;
    String token = tokens[i].getToken();
    AnalyzedTokenReadings nextReadings = i < tokens.length-1 ? tokens[i+1] : null;
    // ignore "das wirklich Wichtige":
    return "das".equalsIgnoreCase(prevPrevToken) && hasPartialTag(prevToken, "ADV")
            && StringTools.startsWithUppercase(token) && !hasNounReading(nextReadings);
  }

  private boolean hasPartialTag(AnalyzedTokenReadings token, String... posTags) {
    if (token != null) {
      for (String posTag : posTags) {
        if (token.hasPartialPosTag(posTag)) {
          return true;
        }
      }
    }
    return false;
  }

  private boolean isSpecialCase(int i, AnalyzedTokenReadings[] tokens) {
    String prevToken = i > 1 ? tokens[i-1].getToken() : "";
    String token = tokens[i].getToken();
    AnalyzedTokenReadings nextReadings = i < tokens.length-1 ? tokens[i+1] : null;
    // ignore "im Allgemeinen gilt" but not "im Allgemeinen Fall":
    return "im".equalsIgnoreCase(prevToken) && "Allgemeinen".equals(token) && !hasNounReading(nextReadings);
  }

  private boolean isAdjectiveAsNoun(int i, AnalyzedTokenReadings[] tokens, AnalyzedTokenReadings lowercaseReadings) {
    AnalyzedTokenReadings prevToken = i > 0 ? tokens[i-1] : null;
    AnalyzedTokenReadings nextReadings = i < tokens.length-1 ? tokens[i+1] : null;
    AnalyzedTokenReadings prevLowercaseReadings = null;

    if (i > 1 && StringUtils.equalsAny(tokens[i-2].getToken(), SENTENCE_START_EXCEPTIONS)) {
      prevLowercaseReadings = lookup(prevToken.getToken().toLowerCase());
    }

    // ignore "Der Versuch, Neues zu lernen / Gutes zu tun / Spannendes auszuprobieren"
    boolean isPossiblyFollowedByInfinitive = nextReadings != null && nextReadings.getToken().equals("zu");
    boolean isFollowedByInfinitive = nextReadings != null && !isPossiblyFollowedByInfinitive && nextReadings.hasPartialPosTag("EIZ");
    boolean isFollowedByPossessiveIndicator = nextReadings != null && StringUtils.equalsAny(nextReadings.getToken(),POSSESSIVE_INDICATORS);

    boolean isUndefQuantifier = prevToken != null && StringUtils.equalsAny(prevToken.getToken().toLowerCase(), UNDEFINED_QUANTIFIERS);
    boolean isPrevDeterminer = prevToken != null
                               && (hasPartialTag(prevToken, "ART", "PRP", "ZAL") || hasPartialTag(prevLowercaseReadings, "ART", "PRP", "ZAL"))
                               && !prevToken.hasPartialPosTag(":STD");
    boolean isPrecededByVerb = prevToken != null && prevToken.matchesPosTagRegex("VER:(MOD:|AUX:)?[1-3]:.*") && !prevToken.hasLemma("sein");
    if (!isPrevDeterminer && !isUndefQuantifier && !(isPossiblyFollowedByInfinitive || isFollowedByInfinitive)
        && !(isPrecededByVerb && lowercaseReadings != null && hasPartialTag(lowercaseReadings, "ADJ:", "PA") && nextReadings != null &&
             !StringUtils.equalsAny(nextReadings.getToken(), "und", "oder", ","))
        && !(isFollowedByPossessiveIndicator && hasPartialTag(lowercaseReadings, "ADJ", "VER")) // "Wacht auf, Verdammte dieser Welt!"
        && !(prevToken != null && prevToken.hasPosTag("KON:UNT") && !hasNounReading(nextReadings) && nextReadings != null && !nextReadings.hasPosTag("KON:NEB"))) {
      AnalyzedTokenReadings prevPrevToken = i > 1 && prevToken != null && prevToken.hasPartialPosTag("ADJ") ? tokens[i-2] : null;
      // Another check to avoid false alarms for "eine Gruppe Aufständischer starb"
      if (!isPrecededByVerb && lowercaseReadings != null && prevToken != null) {
        if (prevToken.hasPartialPosTag("SUB:") && lowercaseReadings.matchesPosTagRegex("(ADJ|PA2):GEN:PLU:MAS:GRU:SOL.*")) {
          return nextReadings != null && !nextReadings.hasPartialPosTag("SUB:");
        } else if (nextReadings != null && nextReadings.getReadingsLength() == 1 && prevToken.hasPosTagStartingWith("PRO:PER:NOM:") && nextReadings.hasPosTag("ADJ:PRD:GRU")) {
          // avoid false alarm "Weil er Unmündige sexuell missbraucht haben soll,..."
          return true;
        }
      }
      // Another check to avoid false alarms for "ein politischer Revolutionär"
      if (!hasPartialTag(prevPrevToken, "ART", "PRP", "ZAL")) {
        return false;
      }
    }

    // ignore "die Ausgewählten" but not "die Ausgewählten Leute":
    for (AnalyzedToken reading : tokens[i].getReadings()) {
      String posTag = reading.getPOSTag();
      if ((posTag == null || posTag.contains("ADJ")) && !hasNounReading(nextReadings) && !StringUtils.isNumeric(nextReadings != null ? nextReadings.getToken() : "")) {
        if(posTag == null && hasPartialTag(lowercaseReadings, "PRP:LOK", "PA2:PRD:GRU:VER", "PA1:PRD:GRU:VER", "ADJ:PRD:KOM", "ADV:TMP")) {
          // skip to avoid a false true for, e.g. "Die Zahl ging auf Über 1.000 zurück."/ "Dies gilt schon lange als Überholt." / "Bis Bald!"
          // but not for "Er versuchte, Neues zu wagen."
        } else {
          return true;
        }
      }
    }

    return false;
  }

  private boolean isLanguage(int i, AnalyzedTokenReadings[] tokens, String token) {
    boolean maybeLanguage = (token.endsWith("sch") && LanguageNames.get().contains(token)) ||
                            LanguageNames.get().contains(StringUtils.removeEnd(StringUtils.removeEnd(token, "n"), "e"));   // z.B. "im Japanischen" / z.B. "ins Japanische übersetzt"
    AnalyzedTokenReadings prevToken = i > 0 ? tokens[i-1] : null;
    AnalyzedTokenReadings nextReadings = i < tokens.length-1 ? tokens[i+1] : null;
    return maybeLanguage && (!hasNounReading(nextReadings) || (prevToken != null && prevToken.getToken().equals("auf")));
  }

  private boolean isProbablyCity(int i, AnalyzedTokenReadings[] tokens, String token) {
    boolean hasCityPrefix = StringUtils.equalsAny(token, "Klein", "Groß", "Neu");
    if (hasCityPrefix) {
      AnalyzedTokenReadings nextReadings = i < tokens.length-1 ? tokens[i+1] : null;
      return nextReadings != null && (!nextReadings.isTagged() || nextReadings.hasPosTagStartingWith("EIG"));
    }
    return false;
  }

  private boolean isFollowedByRelativeOrSubordinateClause(int i, AnalyzedTokenReadings[] tokens) {
    if (i < tokens.length - 4) {
      return ",".equals(tokens[i+1].getToken())
             && (StringUtils.equalsAny(tokens[i+2].getToken(),INTERROGATIVE_PARTICLES) || tokens[i+2].hasPosTag("KON:UNT"));
    }
    return false;
  }

  private boolean isExceptionPhrase(int i, AnalyzedTokenReadings[] tokens) {
    for (StringMatcher[] patterns : exceptionPatterns) {
      for (int j = 0; j < patterns.length; j++) {
        if (patterns[j].matches(tokens[i].getToken())) {
          int startIndex = i-j;
          if (compareLists(tokens, startIndex, startIndex+patterns.length-1, patterns)) {
            return true;
          }
        }
      }
    }
    return false;
  }

  @VisibleForTesting
  static boolean compareLists(AnalyzedTokenReadings[] tokens, int startIndex, int endIndex, StringMatcher... patterns) {
    if (startIndex < 0) {
      return false;
    }
    int i = 0;
    for (int j = startIndex; j <= endIndex; j++) {
      if (i >= patterns.length || j >= tokens.length || !patterns[i].matches(tokens[j].getToken())) {
        return false;
      }
      i++;
    }
    return true;
  }

  private AnalyzedTokenReadings lookup(String word) {
    try {
      return ((GermanTagger) language.getTagger()).lookup(word);
    } catch (IOException e) {
      throw new RuntimeException("Could not lookup '" + word + "'.", e);
    }
  }
}<|MERGE_RESOLUTION|>--- conflicted
+++ resolved
@@ -967,12 +967,8 @@
         !isCaseTypo(tokens[i].getToken()) &&
         !followedByGenderGap(tokens, i) &&
         !isNounWithVerbReading(i, tokens) &&
-<<<<<<< HEAD
+        //!isInvisibleSepatator(i-1, tokens) &&
         !language.getDefaultSpellingRule().isMisspelled(lcWord)) {
-=======
-        //!isInvisibleSepatator(i-1, tokens) &&
-        !speller.isMisspelled(lcWord)) {
->>>>>>> 9a195bf7
       if (":".equals(tokens[i - 1].getToken())) {
         AnalyzedTokenReadings[] subarray = new AnalyzedTokenReadings[i];
         System.arraycopy(tokens, 0, subarray, 0, i);
