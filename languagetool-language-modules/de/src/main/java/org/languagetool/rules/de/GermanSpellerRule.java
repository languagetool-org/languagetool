<<<<<<< HEAD
/* LanguageTool, a natural language style checker 
 * Copyright (C) 2012 Daniel Naber (http://www.danielnaber.de)
 * 
 * This library is free software; you can redistribute it and/or
 * modify it under the terms of the GNU Lesser General Public
 * License as published by the Free Software Foundation; either
 * version 2.1 of the License, or (at your option) any later version.
 *
 * This library is distributed in the hope that it will be useful,
 * but WITHOUT ANY WARRANTY; without even the implied warranty of
 * MERCHANTABILITY or FITNESS FOR A PARTICULAR PURPOSE.  See the GNU
 * Lesser General Public License for more details.
 *
 * You should have received a copy of the GNU Lesser General Public
 * License along with this library; if not, write to the Free Software
 * Foundation, Inc., 51 Franklin St, Fifth Floor, Boston, MA  02110-1301
 * USA
 */
package org.languagetool.rules.de;

import java.io.*;
import java.util.ArrayList;
import java.util.Arrays;
import java.util.Collections;
import java.util.HashMap;
import java.util.HashSet;
import java.util.List;
import java.util.Locale;
import java.util.Map;
import java.util.ResourceBundle;
import java.util.Set;
import java.util.function.Function;
import java.util.regex.Pattern;
import java.util.stream.Collectors;

import de.danielnaber.jwordsplitter.InputTooLongException;
import org.apache.commons.lang3.StringUtils;
import org.jetbrains.annotations.Nullable;
import org.languagetool.*;
import org.languagetool.language.German;
import org.languagetool.rules.Example;
import org.languagetool.rules.spelling.hunspell.CompoundAwareHunspellRule;
import org.languagetool.rules.spelling.morfologik.MorfologikMultiSpeller;
import org.languagetool.synthesis.Synthesizer;
import org.languagetool.tagging.Tagger;
import org.languagetool.tokenizers.de.GermanCompoundTokenizer;
import org.languagetool.tools.StringTools;

import de.danielnaber.jwordsplitter.GermanWordSplitter;

public class GermanSpellerRule extends CompoundAwareHunspellRule {

  public static final String RULE_ID = "GERMAN_SPELLER_RULE";

  private static final int MAX_EDIT_DISTANCE = 2;
  
  // some exceptions for changes to the spelling in 2017 - just a workaround so we don't have to touch the binary dict:
  private static final Pattern PREVENT_SUGGESTION = Pattern.compile(
          ".*(Majonäse|Bravur|Anschovis|Belkanto|Campagne|Frotté|Grisli|Jockei|Joga|Kalvinismus|Kanossa|Kargo|Ketschup|" +
          "Kollier|Kommunikee|Masurka|Negligee|Nessessär|Poulard|Varietee|Wandalismus|kalvinist).*");

  private final Set<String> wordsToBeIgnoredInCompounds = new HashSet<>();
  private final Set<String> wordStartsToBeProhibited    = new HashSet<>();
  private static final Map<Pattern, Function<String,List<String>>> ADDITIONAL_SUGGESTIONS = new HashMap<>();
  static{
    put("[aA]wa", w -> Arrays.asList("AWA", "ach was", "aber"));
    put("[aA]lsallerersten?s", w -> Arrays.asList(w.replaceFirst("lsallerersten?s", "ls allererstes"), w.replaceFirst("lsallerersten?s", "ls Allererstes")));
    putRepl("(an|auf|ein|zu)gehangen(e[mnrs]?)?$", "hangen", "hängt");
    putRepl("[oO]key", "ey$", "ay");
    put("packet", "Paket");
    put("Allalei", "Allerlei");
    put("geupdate[dt]$", "upgedatet");
    put("gefaked", "gefakt");
    put("[pP]roblemhaft(e[nmrs]?)?", w -> Arrays.asList(w.replaceFirst("haft", "behaftet"), w.replaceFirst("haft", "atisch")));
    put("rosane[mnrs]?$", w -> Arrays.asList("rosa", w.replaceFirst("^rosan", "rosafarben")));
    put("Erbung", w -> Arrays.asList("Vererbung", "Erbschaft"));
    put("Energiesparung", w -> Arrays.asList("Energieeinsparung", "Energieersparnis"));
    put("Abbrechung", "Abbruch");
    put("Abbrechungen", w -> Arrays.asList("Abbrüche", "Abbrüchen"));
    put("Urteilung", w -> Arrays.asList("Urteil", "Verurteilung"));
    put("allmöglichen?", w -> Arrays.asList("alle möglichen", "alle mögliche"));
    put("Krankenhausen", w -> Arrays.asList("Krankenhäusern", "Krankenhäuser"));
    put("vorr?auss?etzlich", w -> Arrays.asList("voraussichtlich", "vorausgesetzt"));
    put("nichtmals", w -> Arrays.asList("nicht mal", "nicht einmal"));
    put("eingepeilt", "angepeilt");
    put("gekukt", "geguckt");
    put("überhaut", "überhaupt");
    put("nacher", "nachher");
    put("jeztz", "jetzt");
    put("[wW]ah?rscheindlichkeit", "Wahrscheinlichkeit");
    put("Hijab", "Hidschāb");
    putRepl("for?melar(en?)?", "for?me", "Formu");
    putRepl("näste[mnrs]?$", "^näs", "nächs");
    putRepl("Erdogans?$", "^Erdogan", "Erdoğan");
    put("Germanistiker[ns]", "Germanisten");
    putRepl("Germanistikerin(nen)?", "Germanistiker", "Germanist");
    putRepl("[eE]rhöherung(en)?", "[eE]rhöherung", "Erhöhung");
    putRepl("[vV]orallendingen", "orallendingen", "or allen Dingen");
    putRepl("[aA]ufjedenfall", "jedenfall$", " jeden Fall");
    putRepl("^funk?z[ou]nier.+", "funk?z[ou]nier", "funktionier");
    putRepl("[wW]öruber", "öru", "orü");
    putRepl("[lL]einensamens?", "[lL]einen", "Lein");
    putRepl("Oldheimer[ns]?", "he", "t");
    putRepl("unternehmensl[uü]stig(e[mnrs]?)?", "mensl[uü]st", "mungslust"); // "unternehmenslüstig" -> "unternehmungslustig"
    putRepl("proff?ess?ional(e[mnrs]?)?", "ff?ess?ional", "fessionell");
    putRepl("gesundlich(e[mnrs]?)?", "lich", "heitlich");
    putRepl("eckel(e|t(en?)?|st)?", "^eck", "ek");
    putRepl("entt?euscht(e[mnrs]?)?", "entt?eusch", "enttäusch");
    putRepl("Phählen?", "^Ph", "Pf");
    putRepl("Kattermesser[ns]?", "Ka", "Cu");
    putRepl("gehert(e[mnrs]?)?", "he", "eh"); // "geherte" -> "geehrte"
    put("kreativlos(e[nmrs]?)?", w -> Arrays.asList(w.replaceFirst("kreativ", "fantasie"), w.replaceFirst("kreativ", "einfalls"), w.replaceFirst("kreativlos", "unkreativ"), w.replaceFirst("kreativlos", "uninspiriert")));
    put("Kreativlosigkeit", "Unkreativität");
    put("hinund?her", "hin und her");
    put("misverständniss", "Missverständnis");
    put("warheit", "Wahrheit");
    put("[pP]okemon", "Pokémon");
    put("kreigt", "kriegt");
    put("Fritöse", "Fritteuse");
    put("unerkennlich", "unkenntlich");
    put("rückg[äe]nglich", "rückgängig");
    put("emen[sz]", "immens");
    put("verhing", "verhängte");
    put("verhingen", "verhängten");
    put("fangte", "fing");
    put("fangten", "fingen");
    put("past", "passt");
    put("Schwitch", "Switch");
    put("[aA]nwesenzeiten", "Anwesenheitszeiten");
    put("[gG]eizigkeit", "Geiz");
    put("[fF]leißigkeit", "Fleiß");
    put("[bB]equemheit", "Bequemlichkeit");
    put("[mM]issionarie?sie?rung", "Missionierung");
    put("[sS]chee?selonge?", "Chaiselongue");
    put("Re[kc]amiere", "Récamière");
    put("legen[td]lich", "lediglich");
    put("ein[ua]ndhalb", "eineinhalb");
    put("[mM]illion(en)?mal", w -> Collections.singletonList(StringTools.uppercaseFirstChar(w.replaceFirst("mal", " Mal"))));
    put("Opelarena", "Opel Arena");
    put("Toll-Collect", "Toll Collect");
    put("desweitere[nm]", "des Weiteren");
    put("handzuhaben", "zu handhaben");
    put("nachvollzuziehe?n", "nachzuvollziehen");
    putRepl("indifiziert(e[mnrs]?)?", "ind", "ident");
    putRepl("dreite[mnrs]?", "dreit", "dritt");
    putRepl("verblüte[mnrs]?", "blü", "blüh");
    putRepl("(aller)?einzigste[mnrs]?", "(aller)?einzigst", "einzig");
    putRepl("[iI]nterkurell(e[nmrs]?)?", "ku", "kultu");
    putRepl("ubera(g|sch)end(e[nmrs]?)?", "uber", "überr");
    putRepl("[wW]olt$", "lt", "llt");
    putRepl("[zZ]uende", "ue", "u E");
    putRepl("[iI]nbälde", "nb", "n B");
    putRepl("[lL]etztenendes", "ene", "en E");
    putRepl("[nN]achwievor", "wievor", " wie vor");
    putRepl("[zZ]umbeispiel", "beispiel", " Beispiel");
    putRepl("[gG]ottseidank", "[gG]ottseidank", "Gott sei Dank");
    putRepl("[gG]rundauf", "[gG]rundauf", "Grund auf");
    putRepl("[aA]nsichtnach", "[aA]nsicht", "Ansicht ");
    putRepl("[uU]nswar", "swar", "d zwar");
    putRepl("[wW]aschte(s?t)?", "aschte", "usch");
    putRepl("[wW]aschten", "ascht", "usch");
    putRepl("Probiren?", "ir", "ier");
    putRepl("[gG]esetztreu(e[nmrs]?)?", "tz", "tzes");
    putRepl("[wW]ikich(e[nmrs]?)?", "k", "rkl");
    putRepl("[uU]naufbesichtigt(e[nmrs]?)?", "aufbe", "beauf");
    putRepl("[nN]utzvoll(e[nmrs]?)?", "utzvoll", "ützlich");
    putRepl("Lezte[mnrs]?", "Lez", "Letz");
    putRepl("Makeups?", "up", "-up");
    putRepl("Add-?Ons?", "Add-?On", "Add-on");
    putRepl("Addons?", "on", "-on");
    putRepl("Internetkaffees?", "kaffee", "café");
    putRepl("[gG]ehorsamkeitsverweigerung(en)?", "[gG]ehorsamkeit", "Gehorsam");
    putRepl("[wW]ochende[ns]?", "[wW]ochend", "Wochenend");
    putRepl("[kK]ongratulier(en?|t(en?)?|st)", "[kK]on", "");
    putRepl("[wWkKdD]an$", "n$", "nn");
    putRepl("geh?neh?m[ie]gung(en)?", "geh?neh?m[ie]gung", "Genehmigung");
    putRepl("Korrigierung(en)?", "igierung", "ektur");
    putRepl("[kK]orregierung(en)?", "[kK]orregierung", "Korrektur");
    putRepl("[kK]orrie?girung(en)?", "[kK]orrie?girung", "Korrektur");
    putRepl("[nN]ocheimal", "eimal", " einmal");
    putRepl("[aA]benzu", "enzu", " und zu");
    putRepl("[kK]onflikation(en)?", "[kK]onfli", "Kompli");
    putRepl("[mM]itanader", "ana", "einan");
    putRepl("[mM]itenand", "enand", "einander");
    putRepl("Gelangenheitsbestätigung(en)?", "heit", "");
    putRepl("[jJ]edwillige[mnrs]?", "willig", "wed");
    putRepl("[qQ]ualitäts?bewußt(e[mnrs]?)?", "ts?bewußt", "tsbewusst");
    putRepl("[vV]oraussichtig(e[nmrs]?)?", "sichtig", "sichtlich");
    putRepl("[gG]leichrechtig(e[nmrs]?)?", "rechtig", "berechtigt");
    putRepl("[uU]nnützlich(e[nmrs]?)?", "nützlich", "nütz");
    putRepl("[uU]nzerbrechbar(e[nmrs]?)?", "bar", "lich");
    putRepl("kolegen?", "ko", "Kol");
    putRepl("tableten?", "tablet", "Tablett");
    putRepl("unverantwortungsvoll(e[nmrs]?)?", "unverantwortungsvoll", "verantwortungslos");
    putRepl("[gG]erechtlichkeit", "[gG]erechtlich", "Gerechtig");
    putRepl("[zZ]uverlässlichkeit", "lich", "ig");
    putRepl("[uU]nverzeilig(e[mnrs]?)?", "zeilig", "zeihlich");
    putRepl("[zZ]uk(ue?|ü)nftlich(e[mnrs]?)?", "uk(ue?|ü)nftlich", "ukünftig");
    putRepl("[rR]eligiösisch(e[nmrs]?)?", "isch", "");
    putRepl("[fF]olklorisch(e[nmrs]?)?", "isch", "istisch");
    putRepl("[eE]infühlsvoll(e[nmrs]?)?", "voll", "am");
    putRepl("todesbedroh(end|lich)(e[nmrs]?)?", "todes", "lebens");
    putRepl("^[uU]nabsichtig(e[nmrs]?)?", "ig", "lich");
    putRepl("[aA]ntisemitistisch(e[mnrs]?)?", "tist", "t");
    putRepl("[uU]nvorsehbar(e[mnrs]?)?", "vor", "vorher");
    putRepl("([eE]r|[bB]e|unter|[aA]uf)?hälst", "hälst", "hältst");
    put("[wW]ohlfühlseins?", w -> Arrays.asList("Wellness", w.replaceFirst("[wW]ohlfühlsein", "Wohlbefinden"), w.replaceFirst("[wW]ohlfühlsein", "Wohlfühlen")));
    putRepl("[sS]chmett?e?rling(s|en?)?", "[sS]chmett?e?rling", "Schmetterling");
    putRepl("^[eE]inlamie?nie?r(st|en?|(t(e[nmrs]?)?))?", "^einlamie?nie?r", "laminier");
    putRepl("[bB]ravurös(e[nrms]?)?", "vur", "vour");
    putRepl("[aA]ss?ecoires?", "[aA]ss?ec", "Access");
    putRepl("[aA]ufwechse?lungsreich(er|st)?(e[nmrs]?)?", "ufwechse?lung", "bwechslung");
    putRepl("[iI]nordnung", "ordnung", " Ordnung");
    putRepl("[iI]mmoment", "moment", " Moment");
    putRepl("[wW]ienerschnitzel[ns]?", "[wW]ieners", "Wiener S");
    putRepl("[sS]chwarzwälderkirschtorten?", "[sS]chwarzwälderk", "Schwarzwälder K");
    putRepl("[kK]oxial(e[nmrs]?)?", "x", "ax");
    putRepl("[dD]urs?chnitt?lich(e[nmrs]?)?", "s?chnitt?", "chschnitt");
    putRepl("[oO]rganisativ(e[nmrs]?)?", "tiv", "torisch");
    putRepl("[kK]ontaktfreundlich(e[nmrs]?)?", "ndlich", "dig");
    put("[oO]r?ganisazion", "Organisation");
    put("[oO]rganisative", "Organisation");
    putRepl("[hH]eilei[td]s?", "[hH]eilei[td]", "Highlight");
    putRepl("[mM]atschscheiben?", "[mM]atschsch", "Mattsch");
    put("schafen?", w -> Arrays.asList(w.replaceFirst("sch", "schl"), w.replaceFirst("af", "arf"), w.replaceFirst("af", "aff")));
    putRepl("[hH]ofen?", "of", "off");
    putRepl("[sS]ommerverien?", "[sS]ommerverien?", "Sommerferien");
    putRepl("[rR]ecourcen?", "[rR]ec", "Ress");
    putRepl("[fF]amm?ill?i?[aä]risch(e[mnrs]?)?", "amm?ill?i?[aä]risch", "amiliär");
    putRepl("Sim-Karten?", "^Sim", "SIM");
    putRepl("Spax-Schrauben?", "^Spax", "SPAX");
    putRepl("[aA]leine", "l", "ll");
    putRepl("Kaput", "t", "tt");
    putRepl("[fF]estell(s?t|en?)", "est", "estst");
    putRepl("(Baden-)?Würtenbergs?", "Würten", "Württem");
    putRepl("Betriebsratzimmer[ns]?", "rat", "rats");
    putRepl("Rechts?schreibungsfehler[ns]?", "Rechts?schreibungs", "Rechtschreib");
    putRepl("Open[aA]ir-Konzert(en?)?", "Open[aA]ir", "Open-Air");
    putRepl("Jugenschuhen?", "Jug", "Jung");
    putRepl("TODO-Listen?", "TODO", "To-do");
    putRepl("ausiehs?t", "aus", "auss");
    putRepl("unterbemittel(nd|t)(e[nmrs]?)?", "unterbemittel(nd|t)", "minderbemittelt");
    putRepl("[xX]te[mnrs]?", "te", "-te");
    put("[zZ]oolophie", "Zoophilie");
    put("Makieren", "Markieren");
    put("Altersheimer", "Alzheimer");
    put("gesen", "gesehen");
    put("Neugierigkeit", w -> Arrays.asList("Neugier", "Neugierde"));
    put("[kK]onn?ekt?schen", "Connection");
    put("E-Maul", "E-Mail");
    put("E-Mauls", "E-Mails");
    put("E-Mal", "E-Mail");
    put("E-Mals", "E-Mails");
    put("[nN]ah?richt", "Nachricht");
    put("[nN]ah?richten", "Nachrichten");
    put("Getrixe", "Getrickse");
    put("Ausage", "Aussage");
    put("gelessen", "gelesen");
    put("Kanst", "Kannst");
    put("Unwohlbefinden", "Unwohlsein");
    put("leiwagen", "Leihwagen");
    put("krahn", "Kran");
    put("[hH]ifi", "Hi-Fi");
    put("chouch", "Couch");
    put("eh?rgeit?z", "Ehrgeiz");
    put("solltes", "solltest");
    put("geklabt", "geklappt");
    put("angefangt", "angefangen");
    put("beinhält", "beinhaltet");
    put("einhaltest", "einhältst");
    put("übersäht", "übersät");
    put("staats?angehoe?rigkeit", "Staatsangehörigkeit");
    put("[uU]nangeneh?mheiten", "Unannehmlichkeiten");
    put("Humuspaste", "Hummuspaste");
    put("afarung", "Erfahrung");
    put("bescheid?t", "Bescheid");
    put("[mM]iteillung", "Mitteilung");
    put("Revisionierung", "Revision");
    put("[eE]infühlvermögen", "Einfühlungsvermögen");
    put("[sS]peziellisierung", "Spezialisierung");
    put("[cC]hangse", "Chance");
    put("untergangen", "untergegangen");
    put("BluRay", "Blu-ray");
    put("Freiwilligerin", "Freiwillige");
    put("Mitgliederinnen", w -> Arrays.asList("Mitglieder", "Mitgliedern"));
    put("Hautreinheiten", "Hautunreinheiten");
    put("tuhen", "tun");
    put("ccm", "cm³");
    put("Kilimand?jaro", "Kilimandscharo");
    put("[hH]erausfordung", "Herausforderung");
    put("[bB]erücksichtung", "Berücksichtigung");
    put("artzt?", "Arzt");
    put("[tT]h?elepath?ie", "Telepathie");
    put("Wi-?Fi-Dire[ck]t", "Wi-Fi Direct");
    put("gans", "ganz");
    put("Pearl-Harbou?r", "Pearl Harbor");
    put("[aA]utonomität", "Autonomie");
    put("[fF]r[uü]h?st[uü]c?k", "Frühstück");
    put("zucc?h?inis?", "Zucchini");
    put("[mM]itag", "Mittag");
    put("Lexion", "Lexikon");
    put("[mM]otorisation", "Motorisierung");
    put("[mM]enegment", "Management");
    put("[iI]nstall?atör", "Installateur");
    put("maletriert", "malträtiert");
    put("abgeschaffen", "abgeschafft");
    put("Verschiden", "Verschieden");
    put("Anschovis", "Anchovis");
    put("Bravur", "Bravour");
    put("Grisli", "Grizzly");
    put("Grislibär", "Grizzlybär");
    put("Grislibären", "Grizzlybären");
    put("Frotté", "Frottee");
    put("Joga", "Yoga");
    put("Kalvinismus", "Calvinismus");
    put("Kollier", "Collier");
    put("Kolliers", "Colliers");
    put("Ketschup", "Ketchup");
    put("Kommunikee", "Kommuniqué");
    put("Negligee", "Negligé");
    put("Nessessär", "Necessaire");
    put("passee", "passé");
    put("Varietee", "Varieté");
    put("Varietees", "Varietés");
    put("Wandalismus", "Vandalismus");
    put("Campagne", "Kampagne");
    put("Campagnen", "Kampagnen");
    put("Jockei", "Jockey");
    put("Roulett", "Roulette");
  }

  private static void putRepl(String wordPattern, String pattern, String replacement) {
    ADDITIONAL_SUGGESTIONS.put(Pattern.compile(wordPattern), w -> Collections.singletonList(w.replaceFirst(pattern, replacement)));
  }

  private static void put(String pattern, String replacement) {
    ADDITIONAL_SUGGESTIONS.put(Pattern.compile(pattern), w -> Collections.singletonList(replacement));
  }

  private static void put(String pattern, Function<String, List<String>> f) {
    ADDITIONAL_SUGGESTIONS.put(Pattern.compile(pattern), f);
  }

  private static final GermanWordSplitter splitter = getSplitter();
  private static GermanWordSplitter getSplitter() {
    try {
      return new GermanWordSplitter(false);
    } catch (IOException e) {
      throw new RuntimeException(e);
    }
  }

  private final LineExpander lineExpander = new LineExpander();
  private final GermanCompoundTokenizer compoundTokenizer;
  private final Synthesizer synthesizer;
  private final Tagger tagger;

  public GermanSpellerRule(ResourceBundle messages, German language) {
    this(messages, language, null, null);
  }

  /**
   * @since 4.2
   */
  public GermanSpellerRule(ResourceBundle messages, German language, UserConfig userConfig, String languageVariantPlainTextDict) {
    super(messages, language, language.getNonStrictCompoundSplitter(), getSpeller(language, userConfig, languageVariantPlainTextDict), userConfig);
    addExamplePair(Example.wrong("LanguageTool kann mehr als eine <marker>nromale</marker> Rechtschreibprüfung."),
                   Example.fixed("LanguageTool kann mehr als eine <marker>normale</marker> Rechtschreibprüfung."));
    compoundTokenizer = language.getStrictCompoundTokenizer();
    tagger = language.getTagger();
    synthesizer = language.getSynthesizer();
  }

  @Override
  protected void init() throws IOException {
    super.init();
    String pattern = "(" + nonWordPattern.pattern() + "|(?<=\\d)-|-(?=\\d+))";
    nonWordPattern = Pattern.compile(pattern);
    needsInit = false;
  }

  @Override
  public String getId() {
    return RULE_ID;
  }

  @Override
  public List<String> getCandidates(String word) {
    List<List<String>> partList;
    try {
      partList = splitter.getAllSplits(word);
    } catch (InputTooLongException e) {
      partList = new ArrayList<>();
    }
    List<String> candidates = new ArrayList<>();
    for (List<String> parts : partList) {
      candidates.addAll(super.getCandidates(parts));
      if (parts.size() == 2 && !parts.get(0).endsWith("s")) {
        // so we get e.g. Einzahlungschein -> Einzahlungsschein
        candidates.add(parts.get(0) + "s" + parts.get(1));
      }
      if (parts.size() == 2 && parts.get(1).startsWith("s")) {
        // so we get e.g. Ordnungshütter -> Ordnungshüter (Ordnungshütter is split as Ordnung + shütter)
        String firstPart = parts.get(0);
        String secondPart = parts.get(1);
        candidates.addAll(super.getCandidates(Arrays.asList(firstPart + "s", secondPart.substring(1))));
      }
    }
    return candidates;
  }

  @Override
  protected boolean isProhibited(String word) {
    return super.isProhibited(word) || wordStartsToBeProhibited.stream().anyMatch(w -> word.startsWith(w));
  }

  @Override
  protected void addIgnoreWords(String origLine) {
    String line;
    if (language.getShortCodeWithCountryAndVariant().equals("de-CH")) {
      // hack: Swiss German doesn't use "ß" but always "ss" - replace this, otherwise
      // misspellings (from Swiss point-of-view) like "äußere" wouldn't be found:
      line = origLine.replace("ß", "ss");
    } else if (origLine.endsWith("-*")) {
      // words whose line ends with "-*" are only allowed in hyphenated compounds
      wordsToBeIgnoredInCompounds.add(origLine.substring(0, origLine.length() - 2));
      return;
    } else {
      line = origLine;
    }
    List<String> words = expandLine(line);
    for (String word : words) {
      super.addIgnoreWords(word);
    }
  }

  @Override
  protected List<String> expandLine(String line) {
    return lineExpander.expandLine(line);
  }

  /*
   * @since 3.6
   */
  @Override
  public List<String> getSuggestions(String word) throws IOException {
    List<String> suggestions = super.getSuggestions(word);
    suggestions = suggestions.stream().filter(k -> !PREVENT_SUGGESTION.matcher(k).matches() && !k.endsWith("roulett")).collect(Collectors.toList());
    if (word.endsWith(".")) {
      // To avoid losing the "." of "word" if it is at the end of a sentence.
      suggestions.replaceAll(s -> s.endsWith(".") ? s : s + ".");
    }
    suggestions = suggestions.stream().filter(k -> !k.equals(word)).collect(Collectors.toList());
    return suggestions;
  }

  @Nullable
  private static MorfologikMultiSpeller getSpeller(Language language, UserConfig userConfig, String languageVariantPlainTextDict) {
    if (!language.getShortCode().equals(Locale.GERMAN.getLanguage())) {
      throw new RuntimeException("Language is not a variant of German: " + language);
    }
    try {
      String morfoFile = "/de/hunspell/de_" + language.getCountries()[0] + ".dict";
      if (JLanguageTool.getDataBroker().resourceExists(morfoFile)) {
        // spell data will not exist in LibreOffice/OpenOffice context
        List<String> paths = Arrays.asList("/de/hunspell/spelling.txt");
        StringBuilder concatPaths = new StringBuilder();
        List<InputStream> streams = new ArrayList<>();
        for (String path : paths) {
          concatPaths.append(path + ";");
          streams.add(JLanguageTool.getDataBroker().getFromResourceDirAsStream(path));
        }
        try (BufferedReader br = new BufferedReader(
          new InputStreamReader(new SequenceInputStream(Collections.enumeration(streams)), "utf-8"))) {
          InputStream variantStream = null;
          BufferedReader variantReader = null;
          if (languageVariantPlainTextDict != null && !languageVariantPlainTextDict.isEmpty()) {
            variantStream = JLanguageTool.getDataBroker().getFromResourceDirAsStream(languageVariantPlainTextDict);
            variantReader = new ExpandingReader (new BufferedReader(new InputStreamReader(variantStream, "utf-8")));
          }
          return new MorfologikMultiSpeller(morfoFile, new ExpandingReader(br), concatPaths.toString(),
            variantReader, languageVariantPlainTextDict, userConfig != null ? userConfig.getAcceptedWords(): Collections.emptyList(), MAX_EDIT_DISTANCE);
        }
      } else {
        return null;
      }
    } catch (IOException e) {
      throw new RuntimeException("Could not set up morfologik spell checker", e);
    }
  }

  @Override
  protected void filterForLanguage(List<String> suggestions) {
    if (language.getShortCodeWithCountryAndVariant().equals("de-CH")) {
      for (int i = 0; i < suggestions.size(); i++) {
        String s = suggestions.get(i);
        suggestions.set(i, s.replace("ß", "ss"));
      }
    }
    // Remove suggestions like "Mafiosi s" and "Mafiosi s.":
    suggestions.removeIf(s -> Arrays.stream(s.split(" ")).anyMatch(k -> k.matches("\\w\\p{Punct}?")));
    // This is not quite correct as it might remove valid suggestions that start with "-",
    // but without this we get too many strange suggestions that start with "-" for no apparent reason
    // (e.g. for "Gratifikationskrisem" -> "-Gratifikationskrisen"):
    suggestions.removeIf(s -> s.length() > 1 && s.startsWith("-"));
  }

  @Override
  protected List<String> sortSuggestionByQuality(String misspelling, List<String> suggestions) {
    List<String> result = new ArrayList<>();
    for (String suggestion : suggestions) {
      if (misspelling.equalsIgnoreCase(suggestion) || suggestion.contains(" ")) {
        // this should be preferred - only case differs || prefer e.g. "vor allem":
        result.add(0, suggestion);
      } else {
        result.add(suggestion);
      }
    }
    return result;
  }

  @Override
  protected boolean ignoreWord(List<String> words, int idx) throws IOException {
    boolean ignore = super.ignoreWord(words, idx);
    boolean ignoreUncapitalizedWord = !ignore && idx == 0 && super.ignoreWord(StringUtils.uncapitalize(words.get(0)));
    boolean ignoreByHyphen = false;
    boolean ignoreHyphenatedCompound = false;
    if (!ignore && !ignoreUncapitalizedWord) {
      if (words.get(idx).contains("-")) {
        ignoreByHyphen = words.get(idx).endsWith("-") && ignoreByHangingHyphen(words, idx);
      }
      ignoreHyphenatedCompound = !ignoreByHyphen && ignoreCompoundWithIgnoredWord(words.get(idx));
    }
    return ignore || ignoreUncapitalizedWord || ignoreByHyphen || ignoreHyphenatedCompound;
  }

  @Override
  protected List<String> getAdditionalTopSuggestions(List<String> suggestions, String word) throws IOException {
    String suggestion;
    if ("WIFI".equalsIgnoreCase(word)) {
      return Collections.singletonList("Wi-Fi");
    } else if ("genomen".equals(word)) {
      return Collections.singletonList("genommen");
    } else if ("Preis-Leistungsverhältnis".equals(word)) {
      return Collections.singletonList("Preis-Leistungs-Verhältnis");
    } else if ("ausversehen".equals(word)) {
      return Collections.singletonList("aus Versehen");
    } else if ("getz".equals(word)) {
      return Arrays.asList("jetzt", "geht's");
    } else if ("Trons".equals(word)) {
      return Collections.singletonList("Trance");
    } else if (word.matches(".*ibel[hk]eit$")) {
      suggestion = word.replaceFirst("el[hk]eit$", "ilität");
      if (!hunspellDict.misspelled(suggestion)) {
        return Collections.singletonList(suggestion);
      }
    } else if (word.endsWith("aquise")) {
      suggestion = word.replaceFirst("aquise$", "akquise");
      if (!hunspellDict.misspelled(suggestion)) {
        return Collections.singletonList(suggestion);
      }
    } else if (word.endsWith("standart")) {
      suggestion = word.replaceFirst("standart$", "standard");
      if (!hunspellDict.misspelled(suggestion)) {
        return Collections.singletonList(suggestion);
      }
    } else if (word.endsWith("standarts")) {
      suggestion = word.replaceFirst("standarts$", "standards");
      if (!hunspellDict.misspelled(suggestion)) {
        return Collections.singletonList(suggestion);
      }
    } else if (word.endsWith("tips")) {
      suggestion = word.replaceFirst("tips$", "tipps");
      if (!hunspellDict.misspelled(suggestion)) {
        return Collections.singletonList(suggestion);
      }
    } else if (word.endsWith("tip")) {
      suggestion = word + "p";
      if (!hunspellDict.misspelled(suggestion)) {
        return Collections.singletonList(suggestion);
      }
    } else if (word.endsWith("entfehlung")) {
      suggestion = word.replaceFirst("ent", "emp");
      if (!hunspellDict.misspelled(suggestion)) {
        return Collections.singletonList(suggestion);
      }
    } else if (word.endsWith("oullie")) {
      suggestion = word.replaceFirst("oullie$", "ouille");
      if (!hunspellDict.misspelled(suggestion)) {
        return Collections.singletonList(suggestion);
      }
    } else if (word.startsWith("[dD]urschnitt")) {
      suggestion = word.replaceFirst("^urschnitt", "urchschnitt");
      if (!hunspellDict.misspelled(suggestion)) {
        return Collections.singletonList(suggestion);
      }
    } else if (word.startsWith("Bundstift")) {
      suggestion = word.replaceFirst("^Bundstift", "Buntstift");
      if (!hunspellDict.misspelled(suggestion)) {
        return Collections.singletonList(suggestion);
      }
    } else if (word.matches("[aA]llmähll?i(g|ch)(e[mnrs]?)?")) {
      suggestion = word.replaceFirst("llmähll?i(g|ch)", "llmählich");
      if (!hunspellDict.misspelled(suggestion)) {
        return Collections.singletonList(suggestion);
      }
    } else if (word.matches(".*[mM]a[jy]onn?[äe]se.*")) {
      suggestion = word.replaceFirst("a[jy]onn?[äe]se", "ayonnaise");
      if (!hunspellDict.misspelled(suggestion)) {
        return Collections.singletonList(suggestion);
      }
    } else if (word.matches(".*[rR]es(a|er)[vw]i[he]?rung(en)?")) {
      suggestion = word.replaceFirst("es(a|er)[vw]i[he]?rung", "eservierung");
      if (!hunspellDict.misspelled(suggestion)) { // suggest e.g. 'Ticketreservierung', but not 'Blödsinnsquatschreservierung'
        return Collections.singletonList(suggestion);
      }
    } else if (word.matches("[rR]eschaschier.+")) {
      suggestion = word.replaceFirst("schaschier", "cherchier");
      if (!hunspellDict.misspelled(suggestion)) {
        return Collections.singletonList(suggestion);
      }
    } else if (word.matches(".*[lL]aborants$")) {
      suggestion = word.replaceFirst("ts$", "ten");
      if (!hunspellDict.misspelled(suggestion)) {
        return Collections.singletonList(suggestion);
      }
    } else if (word.matches("[pP]roff?ess?ion([äe])h?ll?(e[mnrs]?)?")) {
      suggestion = word.replaceFirst("roff?ess?ion([äe])h?l{1,2}", "rofessionell");
      if (!hunspellDict.misspelled(suggestion)) {
        return Collections.singletonList(suggestion);
      }
    } else if (word.matches("[vV]erstehendniss?(es?)?")) {
      suggestion = word.replaceFirst("[vV]erstehendnis", "Verständnis");
      if (!hunspellDict.misspelled(suggestion)) {
        return Collections.singletonList(suggestion);
      }
    } else if (word.matches("koregier.+")) {
      suggestion = word.replaceAll("reg", "rrig");
      if (!hunspellDict.misspelled(suggestion)) {
        return Collections.singletonList(suggestion);
      }
    } else if (word.matches("diagno[sz]ier.*")) {
      suggestion = word.replaceAll("gno[sz]ier", "gnostizier");
      if (!hunspellDict.misspelled(suggestion)) {
        return Collections.singletonList(suggestion);
      }
    } else if (word.matches(".*eiss.*")) {
      suggestion = word.replaceAll("eiss", "eiß");
      if (!hunspellDict.misspelled(suggestion)) {
        return Collections.singletonList(suggestion);
      }
    } else if (word.matches(".*uess.*")) {
      suggestion = word.replaceAll("uess", "üß");
      if (!hunspellDict.misspelled(suggestion)) {
        return Collections.singletonList(suggestion);
      }
    } else if (word.matches("bi[sß][ij]en")) {
      return Collections.singletonList("bisschen");
    } else if (word.equals("gin")) {
      return Collections.singletonList("ging");
    } else if (word.equals("dh") || word.equals("dh.")) {
      return Collections.singletonList("d.\u202fh.");
    } else if (word.equals("ua") || word.equals("ua.")) {
      return Collections.singletonList("u.\u202fa.");
    } else if (word.matches("z[bB]") || word.matches("z[bB].")) {
      return Collections.singletonList("z.\u202fB.");
    } else if (word.equals("uvm") || word.equals("uvm.")) {
      return Collections.singletonList("u.\u202fv.\u202fm.");
    } else if (word.equals("udgl") || word.equals("udgl.")) {
      return Collections.singletonList("u.\u202fdgl.");
    } else if (word.equals("Ruhigkeit")) {
      return Collections.singletonList("Ruhe");
    } else if (word.equals("angepreist")) {
      return Collections.singletonList("angepriesen");
    } else if (word.equals("halo")) {
      return Collections.singletonList("hallo");
    } else if (word.equals("zumindestens")) {
      return Collections.singletonList("zumindest");
    } else if (word.equals("ca")) {
      return Collections.singletonList("ca.");
    } else if (word.equals("Jezt")) {
      return Collections.singletonList("Jetzt");
    } else if (word.equals("Rolladen")) {
      return Collections.singletonList("Rollladen");
    } else if (word.equals("Maßname")) {
      return Collections.singletonList("Maßnahme");
    } else if (word.equals("Maßnamen")) {
      return Collections.singletonList("Maßnahmen");
    } else if (word.equals("nanten")) {
      return Collections.singletonList("nannten");
    } else if (word.endsWith("ies")) {
      if (word.equals("Stories")) {
        return Collections.singletonList("Storys");
      } else if (word.equals("Lobbies")) {
        return Collections.singletonList("Lobbys");
      } else if (word.equals("Hobbies")) {
        return Collections.singletonList("Hobbys");
      } else if (word.equals("Parties")) {
        return Collections.singletonList("Partys");
      } else if (word.equals("Babies")) {
        return Collections.singletonList("Babys");
      } else if (word.equals("Ladies")) {
        return Collections.singletonList("Ladys");
      } else if (word.endsWith("derbies")) {
        suggestion = word.replaceFirst("derbies$", "derbys");
        if (!hunspellDict.misspelled(suggestion)) {
          return Collections.singletonList(suggestion);
        }
      } else if (word.endsWith("stories")) {
        suggestion = word.replaceFirst("stories$", "storys");
        if (!hunspellDict.misspelled(suggestion)) {
          return Collections.singletonList(suggestion);
        }
      } else if (word.endsWith("parties")) {
        suggestion = word.replaceFirst("parties$", "partys");
        if (!hunspellDict.misspelled(suggestion)) {
          return Collections.singletonList(suggestion);
        }
      }
    } else if (word.equals("Hallochen")) {
      return Arrays.asList("Hallöchen", "hallöchen");
    } else if (word.equals("hallochen")) {
      return Collections.singletonList("hallöchen");
    } else if (word.equals("ok")) {
      return Arrays.asList("okay", "O.\u202fK."); // Duden-like suggestion with no-break space
    } else if (word.equals("gesuchen")) {
      return Arrays.asList("gesuchten", "gesucht");
    } else if (word.equals("Germanistiker")) {
      return Arrays.asList("Germanist", "Germanisten");
    } else if (word.equals("par")) {
      return Collections.singletonList("paar");
    } else if (word.equals("vllt")) {
      return Collections.singletonList("vielleicht");
    } else if (word.equals("iwie")) {
      return Collections.singletonList("irgendwie");
    } else if (word.equals("sry")) {
      return Collections.singletonList("sorry");
    } else if (word.equals("Zynik")) {
      return Collections.singletonList("Zynismus");
    } else if (word.matches("Email[a-zäöü]{5,}")) {
      String suffix = word.substring(5);
      if (hunspellDict.misspelled(suffix)) {
        List<String> suffixSuggestions = hunspellDict.suggest(suffix);
        suffix = suffixSuggestions.isEmpty() ? suffix : suffixSuggestions.get(0);
      }
      return Collections.singletonList("E-Mail-"+Character.toUpperCase(suffix.charAt(0))+suffix.substring(1));
    } else if (word.equals("wiederspiegeln")) {
      return Collections.singletonList("widerspiegeln");
    } else if (word.equals("ch")) {
        return Collections.singletonList("ich");
    } else {
      for (Pattern p : ADDITIONAL_SUGGESTIONS.keySet()) {
        if (p.matcher(word).matches()) {
          return ADDITIONAL_SUGGESTIONS.get(p).apply(word);
        }
      }
    }
    if (!StringTools.startsWithUppercase(word)) {
      String ucWord = StringTools.uppercaseFirstChar(word);
      if (!suggestions.contains(ucWord) && !hunspellDict.misspelled(ucWord)) {
        // Hunspell doesn't always automatically offer the most obvious suggestion for compounds:
        return Collections.singletonList(ucWord);
      }
    }
    String verbSuggestion = getPastTenseVerbSuggestion(word);
    if (verbSuggestion != null) {
      return Collections.singletonList(verbSuggestion);
    }
    String participleSuggestion = getParticipleSuggestion(word);
    if (participleSuggestion != null) {
      return Collections.singletonList(participleSuggestion);
    }
    // hyphenated compounds words (e.g., "Netflix-Flm")
    if (suggestions.isEmpty() && word.contains("-")) {
      String[] words = word.split("-");
      if (words.length > 1) {
        List<List<String>> suggestionLists = new ArrayList<>(words.length);
        int startAt = 0, stopAt = words.length;
        String partialWord = words[0] + "-" + words[1];
        if (super.ignoreWord(partialWord) || wordsToBeIgnoredInCompounds.contains(partialWord)) { // "Au-pair-Agentr"
          startAt = 2;
          suggestionLists.add(Collections.singletonList(words[0] + "-" + words[1]));
        }
        partialWord = words[words.length-2] + "-" + words[words.length-1];
        if (super.ignoreWord(partialWord) || wordsToBeIgnoredInCompounds.contains(partialWord)) { // "Seniren-Au-pair"
          stopAt = words.length-2;
        }
        for (int idx = startAt; idx < stopAt; idx++) {
          if (hunspellDict.misspelled(words[idx])) {
            List<String> list = sortSuggestionByQuality(words[idx], super.getSuggestions(words[idx]));
            suggestionLists.add(list);
          } else {
            suggestionLists.add(Collections.singletonList(words[idx]));
          }
        }
        if (stopAt < words.length-1) {
          suggestionLists.add(Collections.singletonList(partialWord));
        }
        if (suggestionLists.size() <= 3) {  // avoid OOM on words like "free-and-open-source-and-cross-platform"
          List<String> additionalSuggestions = suggestionLists.get(0);
          for (int idx = 1; idx < suggestionLists.size(); idx++) {
            List<String> suggestionList = suggestionLists.get(idx);
            List<String> newList = new ArrayList<>(additionalSuggestions.size() * suggestionList.size());
            for (String additionalSuggestion : additionalSuggestions) {
              for (String aSuggestionList : suggestionList) {
                newList.add(additionalSuggestion + "-" + aSuggestionList);
              }
            }
            additionalSuggestions = newList;
          }
          // avoid overly long lists of suggestions (we just take the first results, although we don't know whether they are better):
          return additionalSuggestions.subList(0, Math.min(5, additionalSuggestions.size()));
        }
      }
    }
    return Collections.emptyList();
  }

  // Get a correct suggestion for invalid words like greifte, denkte, gehte: useful for
  // non-native speakers and cannot be found by just looking for similar words.
  @Nullable
  private String getPastTenseVerbSuggestion(String word) {
    if (word.endsWith("e")) {
      // strip trailing "e"
      String wordStem = word.substring(0, word.length()-1);
      try {
        String lemma = baseForThirdPersonSingularVerb(wordStem);
        if (lemma != null) {
          AnalyzedToken token = new AnalyzedToken(lemma, null, lemma);
          String[] forms = synthesizer.synthesize(token, "VER:3:SIN:PRT:.*", true);
          if (forms.length > 0) {
            return forms[0];
          }
        }
      } catch (IOException e) {
        throw new RuntimeException(e);
      }
    }
    return null;
  }

  @Nullable
  private String baseForThirdPersonSingularVerb(String word) throws IOException {
    List<AnalyzedTokenReadings> readings = tagger.tag(Collections.singletonList(word));
    for (AnalyzedTokenReadings reading : readings) {
      if (reading.hasPosTagStartingWith("VER:3:SIN:")) {
        return reading.getReadings().get(0).getLemma();
      }
    }
    return null;
  }

  // Get a correct suggestion for invalid words like geschwimmt, geruft: useful for
  // non-native speakers and cannot be found by just looking for similar words.
  @Nullable
  private String getParticipleSuggestion(String word) {
    if (word.startsWith("ge") && word.endsWith("t")) {
      // strip leading "ge" and replace trailing "t" with "en":
      String baseform = word.substring(2, word.length()-1) + "en";
      try {
        String participle = getParticipleForBaseform(baseform);
        if (participle != null) {
          return participle;
        }
      } catch (IOException e) {
        throw new RuntimeException(e);
      }
    }
    return null;
  }

  @Nullable
  private String getParticipleForBaseform(String baseform) throws IOException {
    AnalyzedToken token = new AnalyzedToken(baseform, null, baseform);
    String[] forms = synthesizer.synthesize(token, "VER:PA2:.*", true);
    if (forms.length > 0 && !hunspellDict.misspelled(forms[0])) {
      return forms[0];
    }
    return null;
  }

  private boolean ignoreByHangingHyphen(List<String> words, int idx) throws IOException {
    String word = words.get(idx);
    String nextWord = getWordAfterEnumerationOrNull(words, idx+1);
    nextWord = StringUtils.removeEnd(nextWord, ".");

    boolean isCompound = nextWord != null && (compoundTokenizer.tokenize(nextWord).size() > 1 || nextWord.indexOf('-') > 0);
    if (isCompound) {
      word = StringUtils.removeEnd(word, "-");
      boolean isMisspelled = hunspellDict.misspelled(word);  // "Stil- und Grammatikprüfung" or "Stil-, Text- und Grammatikprüfung"
      if (isMisspelled && (super.ignoreWord(word) || wordsToBeIgnoredInCompounds.contains(word))) {
        isMisspelled = false;
      } else if (isMisspelled && word.endsWith("s") && isNeedingFugenS(StringUtils.removeEnd(word, "s"))) {
        // Vertuschungs- und Bespitzelungsmaßnahmen: remove trailing "s" before checking "Vertuschungs" so that the spell checker finds it
        isMisspelled = hunspellDict.misspelled(StringUtils.removeEnd(word, "s"));
      }
      return !isMisspelled;
    }
    return false;
  }

  private boolean isNeedingFugenS (String word) {
    // according to http://www.spiegel.de/kultur/zwiebelfisch/zwiebelfisch-der-gebrauch-des-fugen-s-im-ueberblick-a-293195.html
    return StringUtils.endsWithAny(word, "tum", "ling", "ion", "tät", "keit", "schaft", "sicht", "ung", "en");
  }

  // for "Stil- und Grammatikprüfung", get "Grammatikprüfung" when at position of "Stil-"
  @Nullable
  private String getWordAfterEnumerationOrNull(List<String> words, int idx) {
    for (int i = idx; i < words.size(); i++) {
      String word = words.get(i);
      if (!(word.endsWith("-") || StringUtils.equalsAny(word, ",", "und", "oder", "sowie") || word.trim().isEmpty())) {
        return word;
      }
    }
    return null;
  }

  // check whether a <code>word<code> is a valid compound (e.g., "Feynmandiagramm" or "Feynman-Diagramm")
  // that contains an ignored word from spelling.txt (e.g., "Feynman")
  private boolean ignoreCompoundWithIgnoredWord(String word) throws IOException {
    if (!StringTools.startsWithUppercase(word) && !StringUtils.startsWithAny(word, "nord", "west", "ost", "süd", "α-", "β-", "ɣ-")) {
      // otherwise stuff like "rumfangreichen" gets accepted
      return false;
    }
    String[] words = word.split("-");
    if (words.length < 2) {
      // non-hyphenated compound (e.g., "Feynmandiagramm"):
      // only search for compounds that start(!) with a word from spelling.txt
      int end = super.startsWithIgnoredWord(word, true);
      if (end < 3) {
        // support for geographical adjectives - although "süd/ost/west/nord" are not in spelling.txt 
        // to accept sentences such as
        // "Der westperuanische Ferienort, das ostargentinische Städtchen, das südukrainische Brauchtum, der nordägyptische Staudamm."
        if (word.startsWith("ost") || word.startsWith("süd")) {
          end = 3;
        } else if (word.startsWith("west") || word.startsWith("nord")) {
          end = 4;
        } else {
          return false;
        }
      }
      String ignoredWord = word.substring(0, end);
      String partialWord = word.substring(end);
      boolean isCandidateForNonHyphenatedCompound = !StringUtils.isAllUpperCase(ignoredWord) && (StringUtils.isAllLowerCase(partialWord) || ignoredWord.endsWith("-"));
      boolean needFugenS = isNeedingFugenS(ignoredWord);
      if (isCandidateForNonHyphenatedCompound && !needFugenS && partialWord.length() > 1) {
        return !hunspellDict.misspelled(partialWord) || !hunspellDict.misspelled(StringUtils.capitalize(partialWord));
      } else if (isCandidateForNonHyphenatedCompound && needFugenS && partialWord.length() > 2) {
        partialWord = partialWord.startsWith("s") ? partialWord.substring(1) : partialWord;
        return !hunspellDict.misspelled(partialWord) || !hunspellDict.misspelled(StringUtils.capitalize(partialWord));
      }
      return false;
    }
    // hyphenated compound (e.g., "Feynman-Diagramm"):
    boolean hasIgnoredWord = false;
    List<String> toSpellCheck = new ArrayList<>(3);
    String stripFirst = word.substring(words[0].length()+1); // everything after the first "-"
    String stripLast  = word.substring(0, word.length()-words[words.length-1].length()-1); // everything up to the last "-"

    if (super.ignoreWord(stripFirst) || wordsToBeIgnoredInCompounds.contains(stripFirst)) { // e.g., "Senioren-Au-pair"
      hasIgnoredWord = true;
      if (!super.ignoreWord(words[0])) {
        toSpellCheck.add(words[0]);
      }
    } else if (super.ignoreWord(stripLast) || wordsToBeIgnoredInCompounds.contains(stripLast)) { // e.g., "Au-pair-Agentur"
      hasIgnoredWord = true;
      if (!super.ignoreWord(words[words.length-1])){
        toSpellCheck.add(words[words.length-1]);
      }
    } else {
      for (String word1 : words) {
        if (super.ignoreWord(word1) || wordsToBeIgnoredInCompounds.contains(word1)) {
          hasIgnoredWord = true;
        } else {
          toSpellCheck.add(word1);
        }
      }
    }

    if (hasIgnoredWord) {
      for (String w : toSpellCheck) {
        if (hunspellDict.misspelled(w)) {
          return false;
        }
      }
    }
    return hasIgnoredWord;
  }

  static class ExpandingReader extends BufferedReader {

    private final List<String> buffer = new ArrayList<>();
    private final LineExpander lineExpander = new LineExpander();

    ExpandingReader(Reader in) {
      super(in);
    }

    @Override
    public String readLine() throws IOException {
      if (buffer.isEmpty()) {
        String line = super.readLine();
        if (line == null) {
          return null;
        }
        buffer.addAll(lineExpander.expandLine(line));
      }
      return buffer.remove(0);
    }
  }

  @Override
  protected boolean isQuotedCompound (AnalyzedSentence analyzedSentence, int idx, String token) {
    if (idx > 3 && token.startsWith("-")) {
      return StringUtils.equalsAny(analyzedSentence.getTokens()[idx-1].getToken(), "“", "\"") &&
          StringUtils.equalsAny(analyzedSentence.getTokens()[idx-3].getToken(), "„", "\"");
    }
    return false;
  }

  protected void addProhibitedWords(List<String> words) {
    if(words.size() == 1 && words.get(0).endsWith(".*")) {
      wordStartsToBeProhibited.add(words.get(0).substring(0, words.get(0).length()-2));
    } else {
      super.addProhibitedWords(words);
    }
  }

}
=======
/* LanguageTool, a natural language style checker 
 * Copyright (C) 2012 Daniel Naber (http://www.danielnaber.de)
 * 
 * This library is free software; you can redistribute it and/or
 * modify it under the terms of the GNU Lesser General Public
 * License as published by the Free Software Foundation; either
 * version 2.1 of the License, or (at your option) any later version.
 *
 * This library is distributed in the hope that it will be useful,
 * but WITHOUT ANY WARRANTY; without even the implied warranty of
 * MERCHANTABILITY or FITNESS FOR A PARTICULAR PURPOSE.  See the GNU
 * Lesser General Public License for more details.
 *
 * You should have received a copy of the GNU Lesser General Public
 * License along with this library; if not, write to the Free Software
 * Foundation, Inc., 51 Franklin St, Fifth Floor, Boston, MA  02110-1301
 * USA
 */
package org.languagetool.rules.de;

import java.io.*;
import java.util.ArrayList;
import java.util.Arrays;
import java.util.Collections;
import java.util.HashMap;
import java.util.HashSet;
import java.util.List;
import java.util.Locale;
import java.util.Map;
import java.util.ResourceBundle;
import java.util.Set;
import java.util.function.Function;
import java.util.regex.Pattern;
import java.util.stream.Collectors;

import de.danielnaber.jwordsplitter.InputTooLongException;
import org.apache.commons.lang3.StringUtils;
import org.jetbrains.annotations.Nullable;
import org.languagetool.*;
import org.languagetool.language.German;
import org.languagetool.rules.Example;
import org.languagetool.rules.spelling.hunspell.CompoundAwareHunspellRule;
import org.languagetool.rules.spelling.morfologik.MorfologikMultiSpeller;
import org.languagetool.synthesis.Synthesizer;
import org.languagetool.tagging.Tagger;
import org.languagetool.tokenizers.de.GermanCompoundTokenizer;
import org.languagetool.tools.StringTools;

import de.danielnaber.jwordsplitter.GermanWordSplitter;

public class GermanSpellerRule extends CompoundAwareHunspellRule {

  public static final String RULE_ID = "GERMAN_SPELLER_RULE";

  private static final int MAX_EDIT_DISTANCE = 2;
  
  // some exceptions for changes to the spelling in 2017 - just a workaround so we don't have to touch the binary dict:
  private static final Pattern PREVENT_SUGGESTION = Pattern.compile(
          ".*(Majonäse|Bravur|Anschovis|Belkanto|Campagne|Frotté|Grisli|Jockei|Joga|Kalvinismus|Kanossa|Kargo|Ketschup|" +
          "Kollier|Kommunikee|Masurka|Negligee|Nessessär|Poulard|Varietee|Wandalismus|kalvinist).*");

  private final Set<String> wordsToBeIgnoredInCompounds = new HashSet<>();
  private final Set<String> wordStartsToBeProhibited    = new HashSet<>();
  private static final Map<Pattern, Function<String,List<String>>> ADDITIONAL_SUGGESTIONS = new HashMap<>();
  private static final Map<Pattern, Function<String,List<String>>> ADDITIONAL_SUGGESTIONS_WITH_DOT = new HashMap<>();
  static {
    put("wars", w -> Arrays.asList("war's", "war es"));
    put("[aA]wa", w -> Arrays.asList("AWA", "ach was", "aber"));
    put("[aA]lsallerersten?s", w -> Arrays.asList(w.replaceFirst("lsallerersten?s", "ls allererstes"), w.replaceFirst("lsallerersten?s", "ls Allererstes")));
    putRepl("(an|auf|ein|zu)gehangen(e[mnrs]?)?$", "hangen", "hängt");
    putRepl("[oO]key", "ey$", "ay");
    put("packet", "Paket");
    put("Allalei", "Allerlei");
    put("geupdate[dt]$", "upgedatet");
    put("gefaked", "gefakt");
    put("[pP]roblemhaft(e[nmrs]?)?", w -> Arrays.asList(w.replaceFirst("haft", "behaftet"), w.replaceFirst("haft", "atisch")));
    put("rosane[mnrs]?$", w -> Arrays.asList("rosa", w.replaceFirst("^rosan", "rosafarben")));
    put("Erbung", w -> Arrays.asList("Vererbung", "Erbschaft"));
    put("Energiesparung", w -> Arrays.asList("Energieeinsparung", "Energieersparnis"));
    put("Abbrechung", "Abbruch");
    put("Abbrechungen", w -> Arrays.asList("Abbrüche", "Abbrüchen"));
    put("Urteilung", w -> Arrays.asList("Urteil", "Verurteilung"));
    put("allmöglichen?", w -> Arrays.asList("alle möglichen", "alle mögliche"));
    put("Krankenhausen", w -> Arrays.asList("Krankenhäusern", "Krankenhäuser"));
    put("vorr?auss?etzlich", w -> Arrays.asList("voraussichtlich", "vorausgesetzt"));
    put("nichtmals", w -> Arrays.asList("nicht mal", "nicht einmal"));
    put("eingepeilt", "angepeilt");
    put("gekukt", "geguckt");
    put("überhaut", "überhaupt");
    put("nacher", "nachher");
    put("jeztz", "jetzt");
    put("[wW]ah?rscheindlichkeit", "Wahrscheinlichkeit");
    put("Hijab", "Hidschāb");
    putRepl("for?melar(en?)?", "for?me", "Formu");
    putRepl("näste[mnrs]?$", "^näs", "nächs");
    putRepl("Erdogans?$", "^Erdogan", "Erdoğan");
    put("Germanistiker[ns]", "Germanisten");
    putRepl("Germanistikerin(nen)?", "Germanistiker", "Germanist");
    putRepl("[eE]rhöherung(en)?", "[eE]rhöherung", "Erhöhung");
    putRepl("[vV]orallendingen", "orallendingen", "or allen Dingen");
    putRepl("[aA]ufjedenfall", "jedenfall$", " jeden Fall");
    putRepl("^funk?z[ou]nier.+", "funk?z[ou]nier", "funktionier");
    putRepl("[wW]öruber", "öru", "orü");
    putRepl("[lL]einensamens?", "[lL]einen", "Lein");
    putRepl("Oldheimer[ns]?", "he", "t");
    putRepl("unternehmensl[uü]stig(e[mnrs]?)?", "mensl[uü]st", "mungslust"); // "unternehmenslüstig" -> "unternehmungslustig"
    putRepl("proff?ess?ional(e[mnrs]?)?", "ff?ess?ional", "fessionell");
    putRepl("gesundlich(e[mnrs]?)?", "lich", "heitlich");
    putRepl("eckel(e|t(en?)?|st)?", "^eck", "ek");
    putRepl("entt?euscht(e[mnrs]?)?", "entt?eusch", "enttäusch");
    putRepl("Phählen?", "^Ph", "Pf");
    putRepl("Kattermesser[ns]?", "Ka", "Cu");
    putRepl("gehert(e[mnrs]?)?", "he", "eh"); // "geherte" -> "geehrte"
    put("kreativlos(e[nmrs]?)?", w -> Arrays.asList(w.replaceFirst("kreativ", "fantasie"), w.replaceFirst("kreativ", "einfalls"), w.replaceFirst("kreativlos", "unkreativ"), w.replaceFirst("kreativlos", "uninspiriert")));
    put("Kreativlosigkeit", "Unkreativität");
    put("hinund?her", "hin und her");
    put("misverständniss", "Missverständnis");
    put("warheit", "Wahrheit");
    put("[pP]okemon", "Pokémon");
    put("kreigt", "kriegt");
    put("Fritöse", "Fritteuse");
    put("unerkennlich", "unkenntlich");
    put("rückg[äe]nglich", "rückgängig");
    put("emen[sz]", "immens");
    put("verhing", "verhängte");
    put("verhingen", "verhängten");
    put("fangte", "fing");
    put("fangten", "fingen");
    put("past", "passt");
    put("Schwitch", "Switch");
    put("[aA]nwesenzeiten", "Anwesenheitszeiten");
    put("[gG]eizigkeit", "Geiz");
    put("[fF]leißigkeit", "Fleiß");
    put("[bB]equemheit", "Bequemlichkeit");
    put("[mM]issionarie?sie?rung", "Missionierung");
    put("[sS]chee?selonge?", "Chaiselongue");
    put("Re[kc]amiere", "Récamière");
    put("legen[td]lich", "lediglich");
    put("ein[ua]ndhalb", "eineinhalb");
    put("[mM]illion(en)?mal", w -> Collections.singletonList(StringTools.uppercaseFirstChar(w.replaceFirst("mal", " Mal"))));
    put("Opelarena", "Opel Arena");
    put("Toll-Collect", "Toll Collect");
    put("desweitere[nm]", "des Weiteren");
    put("handzuhaben", "zu handhaben");
    put("nachvollzuziehe?n", "nachzuvollziehen");
    putRepl("indifiziert(e[mnrs]?)?", "ind", "ident");
    putRepl("dreite[mnrs]?", "dreit", "dritt");
    putRepl("verblüte[mnrs]?", "blü", "blüh");
    putRepl("(aller)?einzigste[mnrs]?", "(aller)?einzigst", "einzig");
    putRepl("[iI]nterkurell(e[nmrs]?)?", "ku", "kultu");
    putRepl("ubera(g|sch)end(e[nmrs]?)?", "uber", "überr");
    putRepl("[wW]olt$", "lt", "llt");
    putRepl("[zZ]uende", "ue", "u E");
    putRepl("[iI]nbälde", "nb", "n B");
    putRepl("[lL]etztenendes", "ene", "en E");
    putRepl("[nN]achwievor", "wievor", " wie vor");
    putRepl("[zZ]umbeispiel", "beispiel", " Beispiel");
    putRepl("[gG]ottseidank", "[gG]ottseidank", "Gott sei Dank");
    putRepl("[gG]rundauf", "[gG]rundauf", "Grund auf");
    putRepl("[aA]nsichtnach", "[aA]nsicht", "Ansicht ");
    putRepl("[uU]nswar", "swar", "d zwar");
    putRepl("[wW]aschte(s?t)?", "aschte", "usch");
    putRepl("[wW]aschten", "ascht", "usch");
    putRepl("Probiren?", "ir", "ier");
    putRepl("[gG]esetztreu(e[nmrs]?)?", "tz", "tzes");
    putRepl("[wW]ikich(e[nmrs]?)?", "k", "rkl");
    putRepl("[uU]naufbesichtigt(e[nmrs]?)?", "aufbe", "beauf");
    putRepl("[nN]utzvoll(e[nmrs]?)?", "utzvoll", "ützlich");
    putRepl("Lezte[mnrs]?", "Lez", "Letz");
    putRepl("Makeups?", "up", "-up");
    putRepl("Add-?Ons?", "Add-?On", "Add-on");
    putRepl("Addons?", "on", "-on");
    putRepl("Internetkaffees?", "kaffee", "café");
    putRepl("[gG]ehorsamkeitsverweigerung(en)?", "[gG]ehorsamkeit", "Gehorsam");
    putRepl("[wW]ochende[ns]?", "[wW]ochend", "Wochenend");
    putRepl("[kK]ongratulier(en?|t(en?)?|st)", "[kK]on", "");
    putRepl("[wWkKdD]an$", "n$", "nn");
    putRepl("geh?neh?m[ie]gung(en)?", "geh?neh?m[ie]gung", "Genehmigung");
    putRepl("Korrigierung(en)?", "igierung", "ektur");
    putRepl("[kK]orregierung(en)?", "[kK]orregierung", "Korrektur");
    putRepl("[kK]orrie?girung(en)?", "[kK]orrie?girung", "Korrektur");
    putRepl("[nN]ocheimal", "eimal", " einmal");
    putRepl("[aA]benzu", "enzu", " und zu");
    putRepl("[kK]onflikation(en)?", "[kK]onfli", "Kompli");
    putRepl("[mM]itanader", "ana", "einan");
    putRepl("[mM]itenand", "enand", "einander");
    putRepl("Gelangenheitsbestätigung(en)?", "heit", "");
    putRepl("[jJ]edwillige[mnrs]?", "willig", "wed");
    putRepl("[qQ]ualitäts?bewußt(e[mnrs]?)?", "ts?bewußt", "tsbewusst");
    putRepl("[vV]oraussichtig(e[nmrs]?)?", "sichtig", "sichtlich");
    putRepl("[gG]leichrechtig(e[nmrs]?)?", "rechtig", "berechtigt");
    putRepl("[uU]nnützlich(e[nmrs]?)?", "nützlich", "nütz");
    putRepl("[uU]nzerbrechbar(e[nmrs]?)?", "bar", "lich");
    putRepl("kolegen?", "ko", "Kol");
    putRepl("tableten?", "tablet", "Tablett");
    putRepl("unverantwortungsvoll(e[nmrs]?)?", "unverantwortungsvoll", "verantwortungslos");
    putRepl("[gG]erechtlichkeit", "[gG]erechtlich", "Gerechtig");
    putRepl("[zZ]uverlässlichkeit", "lich", "ig");
    putRepl("[uU]nverzeilig(e[mnrs]?)?", "zeilig", "zeihlich");
    putRepl("[zZ]uk(ue?|ü)nftlich(e[mnrs]?)?", "uk(ue?|ü)nftlich", "ukünftig");
    putRepl("[rR]eligiösisch(e[nmrs]?)?", "isch", "");
    putRepl("[fF]olklorisch(e[nmrs]?)?", "isch", "istisch");
    putRepl("[eE]infühlsvoll(e[nmrs]?)?", "voll", "am");
    putRepl("todesbedroh(end|lich)(e[nmrs]?)?", "todes", "lebens");
    putRepl("^[uU]nabsichtig(e[nmrs]?)?", "ig", "lich");
    putRepl("[aA]ntisemitistisch(e[mnrs]?)?", "tist", "t");
    putRepl("[uU]nvorsehbar(e[mnrs]?)?", "vor", "vorher");
    putRepl("([eE]r|[bB]e|unter|[aA]uf)?hälst", "hälst", "hältst");
    put("[wW]ohlfühlseins?", w -> Arrays.asList("Wellness", w.replaceFirst("[wW]ohlfühlsein", "Wohlbefinden"), w.replaceFirst("[wW]ohlfühlsein", "Wohlfühlen")));
    putRepl("[sS]chmett?e?rling(s|en?)?", "[sS]chmett?e?rling", "Schmetterling");
    putRepl("^[eE]inlamie?nie?r(st|en?|(t(e[nmrs]?)?))?", "^einlamie?nie?r", "laminier");
    putRepl("[bB]ravurös(e[nrms]?)?", "vur", "vour");
    putRepl("[aA]ss?ecoires?", "[aA]ss?ec", "Access");
    putRepl("[aA]ufwechse?lungsreich(er|st)?(e[nmrs]?)?", "ufwechse?lung", "bwechslung");
    putRepl("[iI]nordnung", "ordnung", " Ordnung");
    putRepl("[iI]mmoment", "moment", " Moment");
    putRepl("[wW]ienerschnitzel[ns]?", "[wW]ieners", "Wiener S");
    putRepl("[sS]chwarzwälderkirschtorten?", "[sS]chwarzwälderk", "Schwarzwälder K");
    putRepl("[kK]oxial(e[nmrs]?)?", "x", "ax");
    putRepl("[dD]urs?chnitt?lich(e[nmrs]?)?", "s?chnitt?", "chschnitt");
    putRepl("[oO]rganisativ(e[nmrs]?)?", "tiv", "torisch");
    putRepl("[kK]ontaktfreundlich(e[nmrs]?)?", "ndlich", "dig");
    put("[oO]r?ganisazion", "Organisation");
    put("[oO]rganisative", "Organisation");
    putRepl("[hH]eilei[td]s?", "[hH]eilei[td]", "Highlight");
    putRepl("[mM]atschscheiben?", "[mM]atschsch", "Mattsch");
    put("schafen?", w -> Arrays.asList(w.replaceFirst("sch", "schl"), w.replaceFirst("af", "arf"), w.replaceFirst("af", "aff")));
    putRepl("[hH]ofen?", "of", "off");
    putRepl("[sS]ommerverien?", "[sS]ommerverien?", "Sommerferien");
    putRepl("[rR]ecourcen?", "[rR]ec", "Ress");
    putRepl("[fF]amm?ill?i?[aä]risch(e[mnrs]?)?", "amm?ill?i?[aä]risch", "amiliär");
    putRepl("Sim-Karten?", "^Sim", "SIM");
    putRepl("Spax-Schrauben?", "^Spax", "SPAX");
    putRepl("[aA]leine", "l", "ll");
    putRepl("Kaput", "t", "tt");
    putRepl("[fF]estell(s?t|en?)", "est", "estst");
    putRepl("(Baden-)?Würtenbergs?", "Würten", "Württem");
    putRepl("Betriebsratzimmer[ns]?", "rat", "rats");
    putRepl("Rechts?schreibungsfehler[ns]?", "Rechts?schreibungs", "Rechtschreib");
    putRepl("Open[aA]ir-Konzert(en?)?", "Open[aA]ir", "Open-Air");
    putRepl("Jugenschuhen?", "Jug", "Jung");
    putRepl("TODO-Listen?", "TODO", "To-do");
    putRepl("ausiehs?t", "aus", "auss");
    putRepl("unterbemittel(nd|t)(e[nmrs]?)?", "unterbemittel(nd|t)", "minderbemittelt");
    putRepl("[xX]te[mnrs]?", "te", "-te");
    put("[zZ]oolophie", "Zoophilie");
    put("Makieren", "Markieren");
    put("Altersheimer", "Alzheimer");
    put("gesen", "gesehen");
    put("Neugierigkeit", w -> Arrays.asList("Neugier", "Neugierde"));
    put("[kK]onn?ekt?schen", "Connection");
    put("E-Maul", "E-Mail");
    put("E-Mauls", "E-Mails");
    put("E-Mal", "E-Mail");
    put("E-Mals", "E-Mails");
    put("[nN]ah?richt", "Nachricht");
    put("[nN]ah?richten", "Nachrichten");
    put("Getrixe", "Getrickse");
    put("Ausage", "Aussage");
    put("gelessen", "gelesen");
    put("Kanst", "Kannst");
    put("Unwohlbefinden", "Unwohlsein");
    put("leiwagen", "Leihwagen");
    put("krahn", "Kran");
    put("[hH]ifi", "Hi-Fi");
    put("chouch", "Couch");
    put("eh?rgeit?z", "Ehrgeiz");
    put("solltes", "solltest");
    put("geklabt", "geklappt");
    put("angefangt", "angefangen");
    put("beinhält", "beinhaltet");
    put("einhaltest", "einhältst");
    put("übersäht", "übersät");
    put("staats?angehoe?rigkeit", "Staatsangehörigkeit");
    put("[uU]nangeneh?mheiten", "Unannehmlichkeiten");
    put("Humuspaste", "Hummuspaste");
    put("afarung", "Erfahrung");
    put("bescheid?t", "Bescheid");
    put("[mM]iteillung", "Mitteilung");
    put("Revisionierung", "Revision");
    put("[eE]infühlvermögen", "Einfühlungsvermögen");
    put("[sS]peziellisierung", "Spezialisierung");
    put("[cC]hangse", "Chance");
    put("untergangen", "untergegangen");
    put("BluRay", "Blu-ray");
    put("Freiwilligerin", "Freiwillige");
    put("Mitgliederinnen", w -> Arrays.asList("Mitglieder", "Mitgliedern"));
    put("Hautreinheiten", "Hautunreinheiten");
    put("tuhen", "tun");
    put("ccm", "cm³");
    put("Kilimand?jaro", "Kilimandscharo");
    put("[hH]erausfordung", "Herausforderung");
    put("[bB]erücksichtung", "Berücksichtigung");
    put("artzt?", "Arzt");
    put("[tT]h?elepath?ie", "Telepathie");
    put("Wi-?Fi-Dire[ck]t", "Wi-Fi Direct");
    put("gans", "ganz");
    put("Pearl-Harbou?r", "Pearl Harbor");
    put("[aA]utonomität", "Autonomie");
    put("[fF]r[uü]h?st[uü]c?k", "Frühstück");
    put("zucc?h?inis?", "Zucchini");
    put("[mM]itag", "Mittag");
    put("Lexion", "Lexikon");
    put("[mM]otorisation", "Motorisierung");
    put("[mM]enegment", "Management");
    put("[iI]nstall?atör", "Installateur");
    put("maletriert", "malträtiert");
    put("abgeschaffen", "abgeschafft");
    put("Verschiden", "Verschieden");
    put("Anschovis", "Anchovis");
    put("Bravur", "Bravour");
    put("Grisli", "Grizzly");
    put("Grislibär", "Grizzlybär");
    put("Grislibären", "Grizzlybären");
    put("Frotté", "Frottee");
    put("Joga", "Yoga");
    put("Kalvinismus", "Calvinismus");
    put("Kollier", "Collier");
    put("Kolliers", "Colliers");
    put("Ketschup", "Ketchup");
    put("Kommunikee", "Kommuniqué");
    put("Negligee", "Negligé");
    put("Nessessär", "Necessaire");
    put("passee", "passé");
    put("Varietee", "Varieté");
    put("Varietees", "Varietés");
    put("Wandalismus", "Vandalismus");
    put("Campagne", "Kampagne");
    put("Campagnen", "Kampagnen");
    put("Jockei", "Jockey");
    put("Roulett", "Roulette");
  }

  private static void putRepl(String wordPattern, String pattern, String replacement) {
    ADDITIONAL_SUGGESTIONS.put(Pattern.compile(wordPattern), w -> Collections.singletonList(w.replaceFirst(pattern, replacement)));
  }

  private static void put(String pattern, String replacement) {
    ADDITIONAL_SUGGESTIONS.put(Pattern.compile(pattern), w -> Collections.singletonList(replacement));
  }

  private static void put(String pattern, Function<String, List<String>> f) {
    ADDITIONAL_SUGGESTIONS.put(Pattern.compile(pattern), f);
  }

  private static final GermanWordSplitter splitter = getSplitter();
  private static GermanWordSplitter getSplitter() {
    try {
      return new GermanWordSplitter(false);
    } catch (IOException e) {
      throw new RuntimeException(e);
    }
  }

  private final LineExpander lineExpander = new LineExpander();
  private final GermanCompoundTokenizer compoundTokenizer;
  private final Synthesizer synthesizer;
  private final Tagger tagger;

  public GermanSpellerRule(ResourceBundle messages, German language) {
    this(messages, language, null, null);
  }

  /**
   * @since 4.2
   */
  public GermanSpellerRule(ResourceBundle messages, German language, UserConfig userConfig, String languageVariantPlainTextDict) {
    super(messages, language, language.getNonStrictCompoundSplitter(), getSpeller(language, userConfig, languageVariantPlainTextDict), userConfig);
    addExamplePair(Example.wrong("LanguageTool kann mehr als eine <marker>nromale</marker> Rechtschreibprüfung."),
                   Example.fixed("LanguageTool kann mehr als eine <marker>normale</marker> Rechtschreibprüfung."));
    compoundTokenizer = language.getStrictCompoundTokenizer();
    tagger = language.getTagger();
    synthesizer = language.getSynthesizer();
  }

  @Override
  protected void init() throws IOException {
    super.init();
    String pattern = "(" + nonWordPattern.pattern() + "|(?<=\\d)-|-(?=\\d+))";
    nonWordPattern = Pattern.compile(pattern);
    needsInit = false;
  }

  @Override
  public String getId() {
    return RULE_ID;
  }

  @Override
  public List<String> getCandidates(String word) {
    List<List<String>> partList;
    try {
      partList = splitter.getAllSplits(word);
    } catch (InputTooLongException e) {
      partList = new ArrayList<>();
    }
    List<String> candidates = new ArrayList<>();
    for (List<String> parts : partList) {
      candidates.addAll(super.getCandidates(parts));
      if (parts.size() == 2 && !parts.get(0).endsWith("s")) {
        // so we get e.g. Einzahlungschein -> Einzahlungsschein
        candidates.add(parts.get(0) + "s" + parts.get(1));
      }
      if (parts.size() == 2 && parts.get(1).startsWith("s")) {
        // so we get e.g. Ordnungshütter -> Ordnungshüter (Ordnungshütter is split as Ordnung + shütter)
        String firstPart = parts.get(0);
        String secondPart = parts.get(1);
        candidates.addAll(super.getCandidates(Arrays.asList(firstPart + "s", secondPart.substring(1))));
      }
    }
    return candidates;
  }

  @Override
  protected boolean isProhibited(String word) {
    return super.isProhibited(word) || wordStartsToBeProhibited.stream().anyMatch(w -> word.startsWith(w));
  }

  @Override
  protected void addIgnoreWords(String origLine) {
    String line;
    if (language.getShortCodeWithCountryAndVariant().equals("de-CH")) {
      // hack: Swiss German doesn't use "ß" but always "ss" - replace this, otherwise
      // misspellings (from Swiss point-of-view) like "äußere" wouldn't be found:
      line = origLine.replace("ß", "ss");
    } else if (origLine.endsWith("-*")) {
      // words whose line ends with "-*" are only allowed in hyphenated compounds
      wordsToBeIgnoredInCompounds.add(origLine.substring(0, origLine.length() - 2));
      return;
    } else {
      line = origLine;
    }
    List<String> words = expandLine(line);
    for (String word : words) {
      super.addIgnoreWords(word);
    }
  }

  @Override
  protected List<String> expandLine(String line) {
    return lineExpander.expandLine(line);
  }

  /*
   * @since 3.6
   */
  @Override
  public List<String> getSuggestions(String word) throws IOException {
    List<String> suggestions = super.getSuggestions(word);
    suggestions = suggestions.stream().filter(k -> !PREVENT_SUGGESTION.matcher(k).matches() && !k.endsWith("roulett")).collect(Collectors.toList());
    if (word.endsWith(".")) {
      // To avoid losing the "." of "word" if it is at the end of a sentence.
      suggestions.replaceAll(s -> s.endsWith(".") ? s : s + ".");
    }
    suggestions = suggestions.stream().filter(k -> !k.equals(word)).collect(Collectors.toList());
    return suggestions;
  }

  @Nullable
  private static MorfologikMultiSpeller getSpeller(Language language, UserConfig userConfig, String languageVariantPlainTextDict) {
    if (!language.getShortCode().equals(Locale.GERMAN.getLanguage())) {
      throw new RuntimeException("Language is not a variant of German: " + language);
    }
    try {
      String morfoFile = "/de/hunspell/de_" + language.getCountries()[0] + ".dict";
      if (JLanguageTool.getDataBroker().resourceExists(morfoFile)) {
        // spell data will not exist in LibreOffice/OpenOffice context
        List<String> paths = Arrays.asList("/de/hunspell/spelling.txt");
        StringBuilder concatPaths = new StringBuilder();
        List<InputStream> streams = new ArrayList<>();
        for (String path : paths) {
          concatPaths.append(path + ";");
          streams.add(JLanguageTool.getDataBroker().getFromResourceDirAsStream(path));
        }
        try (BufferedReader br = new BufferedReader(
          new InputStreamReader(new SequenceInputStream(Collections.enumeration(streams)), "utf-8"))) {
          InputStream variantStream = null;
          BufferedReader variantReader = null;
          if (languageVariantPlainTextDict != null && !languageVariantPlainTextDict.isEmpty()) {
            variantStream = JLanguageTool.getDataBroker().getFromResourceDirAsStream(languageVariantPlainTextDict);
            variantReader = new ExpandingReader (new BufferedReader(new InputStreamReader(variantStream, "utf-8")));
          }
          return new MorfologikMultiSpeller(morfoFile, new ExpandingReader(br), concatPaths.toString(),
            variantReader, languageVariantPlainTextDict, userConfig != null ? userConfig.getAcceptedWords(): Collections.emptyList(), MAX_EDIT_DISTANCE);
        }
      } else {
        return null;
      }
    } catch (IOException e) {
      throw new RuntimeException("Could not set up morfologik spell checker", e);
    }
  }

  @Override
  protected void filterForLanguage(List<String> suggestions) {
    if (language.getShortCodeWithCountryAndVariant().equals("de-CH")) {
      for (int i = 0; i < suggestions.size(); i++) {
        String s = suggestions.get(i);
        suggestions.set(i, s.replace("ß", "ss"));
      }
    }
    // Remove suggestions like "Mafiosi s" and "Mafiosi s.":
    suggestions.removeIf(s -> Arrays.stream(s.split(" ")).anyMatch(k -> k.matches("\\w\\p{Punct}?")));
    // This is not quite correct as it might remove valid suggestions that start with "-",
    // but without this we get too many strange suggestions that start with "-" for no apparent reason
    // (e.g. for "Gratifikationskrisem" -> "-Gratifikationskrisen"):
    suggestions.removeIf(s -> s.length() > 1 && s.startsWith("-"));
  }

  @Override
  protected List<String> sortSuggestionByQuality(String misspelling, List<String> suggestions) {
    List<String> result = new ArrayList<>();
    for (String suggestion : suggestions) {
      if (misspelling.equalsIgnoreCase(suggestion) || suggestion.contains(" ")) {
        // this should be preferred - only case differs || prefer e.g. "vor allem":
        result.add(0, suggestion);
      } else {
        result.add(suggestion);
      }
    }
    return result;
  }

  @Override
  protected boolean ignoreWord(List<String> words, int idx) throws IOException {
    boolean ignore = super.ignoreWord(words, idx);
    boolean ignoreUncapitalizedWord = !ignore && idx == 0 && super.ignoreWord(StringUtils.uncapitalize(words.get(0)));
    boolean ignoreByHyphen = false;
    boolean ignoreHyphenatedCompound = false;
    if (!ignore && !ignoreUncapitalizedWord) {
      if (words.get(idx).contains("-")) {
        ignoreByHyphen = words.get(idx).endsWith("-") && ignoreByHangingHyphen(words, idx);
      }
      ignoreHyphenatedCompound = !ignoreByHyphen && ignoreCompoundWithIgnoredWord(words.get(idx));
    }
    return ignore || ignoreUncapitalizedWord || ignoreByHyphen || ignoreHyphenatedCompound;
  }

  @Override
  protected List<String> getAdditionalTopSuggestions(List<String> suggestions, String word) throws IOException {
    String suggestion;
    if ("WIFI".equalsIgnoreCase(word)) {
      return Collections.singletonList("Wi-Fi");
    } else if ("genomen".equals(word)) {
      return Collections.singletonList("genommen");
    } else if ("Preis-Leistungsverhältnis".equals(word)) {
      return Collections.singletonList("Preis-Leistungs-Verhältnis");
    } else if ("ausversehen".equals(word)) {
      return Collections.singletonList("aus Versehen");
    } else if ("getz".equals(word)) {
      return Arrays.asList("jetzt", "geht's");
    } else if ("Trons".equals(word)) {
      return Collections.singletonList("Trance");
    } else if (word.matches(".*ibel[hk]eit$")) {
      suggestion = word.replaceFirst("el[hk]eit$", "ilität");
      if (!hunspellDict.misspelled(suggestion)) {
        return Collections.singletonList(suggestion);
      }
    } else if (word.endsWith("aquise")) {
      suggestion = word.replaceFirst("aquise$", "akquise");
      if (!hunspellDict.misspelled(suggestion)) {
        return Collections.singletonList(suggestion);
      }
    } else if (word.endsWith("standart")) {
      suggestion = word.replaceFirst("standart$", "standard");
      if (!hunspellDict.misspelled(suggestion)) {
        return Collections.singletonList(suggestion);
      }
    } else if (word.endsWith("standarts")) {
      suggestion = word.replaceFirst("standarts$", "standards");
      if (!hunspellDict.misspelled(suggestion)) {
        return Collections.singletonList(suggestion);
      }
    } else if (word.endsWith("tips")) {
      suggestion = word.replaceFirst("tips$", "tipps");
      if (!hunspellDict.misspelled(suggestion)) {
        return Collections.singletonList(suggestion);
      }
    } else if (word.endsWith("tip")) {
      suggestion = word + "p";
      if (!hunspellDict.misspelled(suggestion)) {
        return Collections.singletonList(suggestion);
      }
    } else if (word.endsWith("entfehlung")) {
      suggestion = word.replaceFirst("ent", "emp");
      if (!hunspellDict.misspelled(suggestion)) {
        return Collections.singletonList(suggestion);
      }
    } else if (word.endsWith("oullie")) {
      suggestion = word.replaceFirst("oullie$", "ouille");
      if (!hunspellDict.misspelled(suggestion)) {
        return Collections.singletonList(suggestion);
      }
    } else if (word.startsWith("[dD]urschnitt")) {
      suggestion = word.replaceFirst("^urschnitt", "urchschnitt");
      if (!hunspellDict.misspelled(suggestion)) {
        return Collections.singletonList(suggestion);
      }
    } else if (word.startsWith("Bundstift")) {
      suggestion = word.replaceFirst("^Bundstift", "Buntstift");
      if (!hunspellDict.misspelled(suggestion)) {
        return Collections.singletonList(suggestion);
      }
    } else if (word.matches("[aA]llmähll?i(g|ch)(e[mnrs]?)?")) {
      suggestion = word.replaceFirst("llmähll?i(g|ch)", "llmählich");
      if (!hunspellDict.misspelled(suggestion)) {
        return Collections.singletonList(suggestion);
      }
    } else if (word.matches(".*[mM]a[jy]onn?[äe]se.*")) {
      suggestion = word.replaceFirst("a[jy]onn?[äe]se", "ayonnaise");
      if (!hunspellDict.misspelled(suggestion)) {
        return Collections.singletonList(suggestion);
      }
    } else if (word.matches(".*[rR]es(a|er)[vw]i[he]?rung(en)?")) {
      suggestion = word.replaceFirst("es(a|er)[vw]i[he]?rung", "eservierung");
      if (!hunspellDict.misspelled(suggestion)) { // suggest e.g. 'Ticketreservierung', but not 'Blödsinnsquatschreservierung'
        return Collections.singletonList(suggestion);
      }
    } else if (word.matches("[rR]eschaschier.+")) {
      suggestion = word.replaceFirst("schaschier", "cherchier");
      if (!hunspellDict.misspelled(suggestion)) {
        return Collections.singletonList(suggestion);
      }
    } else if (word.matches(".*[lL]aborants$")) {
      suggestion = word.replaceFirst("ts$", "ten");
      if (!hunspellDict.misspelled(suggestion)) {
        return Collections.singletonList(suggestion);
      }
    } else if (word.matches("[pP]roff?ess?ion([äe])h?ll?(e[mnrs]?)?")) {
      suggestion = word.replaceFirst("roff?ess?ion([äe])h?l{1,2}", "rofessionell");
      if (!hunspellDict.misspelled(suggestion)) {
        return Collections.singletonList(suggestion);
      }
    } else if (word.matches("[vV]erstehendniss?(es?)?")) {
      suggestion = word.replaceFirst("[vV]erstehendnis", "Verständnis");
      if (!hunspellDict.misspelled(suggestion)) {
        return Collections.singletonList(suggestion);
      }
    } else if (word.matches("koregier.+")) {
      suggestion = word.replaceAll("reg", "rrig");
      if (!hunspellDict.misspelled(suggestion)) {
        return Collections.singletonList(suggestion);
      }
    } else if (word.matches("diagno[sz]ier.*")) {
      suggestion = word.replaceAll("gno[sz]ier", "gnostizier");
      if (!hunspellDict.misspelled(suggestion)) {
        return Collections.singletonList(suggestion);
      }
    } else if (word.matches(".*eiss.*")) {
      suggestion = word.replaceAll("eiss", "eiß");
      if (!hunspellDict.misspelled(suggestion)) {
        return Collections.singletonList(suggestion);
      }
    } else if (word.matches(".*uess.*")) {
      suggestion = word.replaceAll("uess", "üß");
      if (!hunspellDict.misspelled(suggestion)) {
        return Collections.singletonList(suggestion);
      }
    } else if (word.matches("bi[sß][ij]en")) {
      return Collections.singletonList("bisschen");
    } else if (word.equals("gin")) {
      return Collections.singletonList("ging");
    } else if (word.equals("dh") || word.equals("dh.")) {
      return Collections.singletonList("d.\u202fh.");
    } else if (word.equals("ua") || word.equals("ua.")) {
      return Collections.singletonList("u.\u202fa.");
    } else if (word.matches("z[bB]") || word.matches("z[bB].")) {
      return Collections.singletonList("z.\u202fB.");
    } else if (word.equals("uvm") || word.equals("uvm.")) {
      return Collections.singletonList("u.\u202fv.\u202fm.");
    } else if (word.equals("udgl") || word.equals("udgl.")) {
      return Collections.singletonList("u.\u202fdgl.");
    } else if (word.equals("Ruhigkeit")) {
      return Collections.singletonList("Ruhe");
    } else if (word.equals("angepreist")) {
      return Collections.singletonList("angepriesen");
    } else if (word.equals("halo")) {
      return Collections.singletonList("hallo");
    } else if (word.equals("zumindestens")) {
      return Collections.singletonList("zumindest");
    } else if (word.equals("ca")) {
      return Collections.singletonList("ca.");
    } else if (word.equals("Jezt")) {
      return Collections.singletonList("Jetzt");
    } else if (word.equals("Rolladen")) {
      return Collections.singletonList("Rollladen");
    } else if (word.equals("Maßname")) {
      return Collections.singletonList("Maßnahme");
    } else if (word.equals("Maßnamen")) {
      return Collections.singletonList("Maßnahmen");
    } else if (word.equals("nanten")) {
      return Collections.singletonList("nannten");
    } else if (word.endsWith("ies")) {
      if (word.equals("Stories")) {
        return Collections.singletonList("Storys");
      } else if (word.equals("Lobbies")) {
        return Collections.singletonList("Lobbys");
      } else if (word.equals("Hobbies")) {
        return Collections.singletonList("Hobbys");
      } else if (word.equals("Parties")) {
        return Collections.singletonList("Partys");
      } else if (word.equals("Babies")) {
        return Collections.singletonList("Babys");
      } else if (word.equals("Ladies")) {
        return Collections.singletonList("Ladys");
      } else if (word.endsWith("derbies")) {
        suggestion = word.replaceFirst("derbies$", "derbys");
        if (!hunspellDict.misspelled(suggestion)) {
          return Collections.singletonList(suggestion);
        }
      } else if (word.endsWith("stories")) {
        suggestion = word.replaceFirst("stories$", "storys");
        if (!hunspellDict.misspelled(suggestion)) {
          return Collections.singletonList(suggestion);
        }
      } else if (word.endsWith("parties")) {
        suggestion = word.replaceFirst("parties$", "partys");
        if (!hunspellDict.misspelled(suggestion)) {
          return Collections.singletonList(suggestion);
        }
      }
    } else if (word.equals("Hallochen")) {
      return Arrays.asList("Hallöchen", "hallöchen");
    } else if (word.equals("hallochen")) {
      return Collections.singletonList("hallöchen");
    } else if (word.equals("ok")) {
      return Arrays.asList("okay", "O.\u202fK."); // Duden-like suggestion with no-break space
    } else if (word.equals("gesuchen")) {
      return Arrays.asList("gesuchten", "gesucht");
    } else if (word.equals("Germanistiker")) {
      return Arrays.asList("Germanist", "Germanisten");
    } else if (word.equals("par")) {
      return Collections.singletonList("paar");
    } else if (word.equals("vllt")) {
      return Collections.singletonList("vielleicht");
    } else if (word.equals("iwie")) {
      return Collections.singletonList("irgendwie");
    } else if (word.equals("sry")) {
      return Collections.singletonList("sorry");
    } else if (word.equals("Zynik")) {
      return Collections.singletonList("Zynismus");
    } else if (word.matches("Email[a-zäöü]{5,}")) {
      String suffix = word.substring(5);
      if (hunspellDict.misspelled(suffix)) {
        List<String> suffixSuggestions = hunspellDict.suggest(suffix);
        suffix = suffixSuggestions.isEmpty() ? suffix : suffixSuggestions.get(0);
      }
      return Collections.singletonList("E-Mail-"+Character.toUpperCase(suffix.charAt(0))+suffix.substring(1));
    } else if (word.equals("wiederspiegeln")) {
      return Collections.singletonList("widerspiegeln");
    } else if (word.equals("ch")) {
        return Collections.singletonList("ich");
    } else {
      for (Pattern p : ADDITIONAL_SUGGESTIONS.keySet()) {
        if (p.matcher(word).matches()) {
          return ADDITIONAL_SUGGESTIONS.get(p).apply(word);
        }
      }
    }
    if (!StringTools.startsWithUppercase(word)) {
      String ucWord = StringTools.uppercaseFirstChar(word);
      if (!suggestions.contains(ucWord) && !hunspellDict.misspelled(ucWord)) {
        // Hunspell doesn't always automatically offer the most obvious suggestion for compounds:
        return Collections.singletonList(ucWord);
      }
    }
    String verbSuggestion = getPastTenseVerbSuggestion(word);
    if (verbSuggestion != null) {
      return Collections.singletonList(verbSuggestion);
    }
    String participleSuggestion = getParticipleSuggestion(word);
    if (participleSuggestion != null) {
      return Collections.singletonList(participleSuggestion);
    }
    // hyphenated compounds words (e.g., "Netflix-Flm")
    if (suggestions.isEmpty() && word.contains("-")) {
      String[] words = word.split("-");
      if (words.length > 1) {
        List<List<String>> suggestionLists = new ArrayList<>(words.length);
        int startAt = 0, stopAt = words.length;
        String partialWord = words[0] + "-" + words[1];
        if (super.ignoreWord(partialWord) || wordsToBeIgnoredInCompounds.contains(partialWord)) { // "Au-pair-Agentr"
          startAt = 2;
          suggestionLists.add(Collections.singletonList(words[0] + "-" + words[1]));
        }
        partialWord = words[words.length-2] + "-" + words[words.length-1];
        if (super.ignoreWord(partialWord) || wordsToBeIgnoredInCompounds.contains(partialWord)) { // "Seniren-Au-pair"
          stopAt = words.length-2;
        }
        for (int idx = startAt; idx < stopAt; idx++) {
          if (hunspellDict.misspelled(words[idx])) {
            List<String> list = sortSuggestionByQuality(words[idx], super.getSuggestions(words[idx]));
            suggestionLists.add(list);
          } else {
            suggestionLists.add(Collections.singletonList(words[idx]));
          }
        }
        if (stopAt < words.length-1) {
          suggestionLists.add(Collections.singletonList(partialWord));
        }
        if (suggestionLists.size() <= 3) {  // avoid OOM on words like "free-and-open-source-and-cross-platform"
          List<String> additionalSuggestions = suggestionLists.get(0);
          for (int idx = 1; idx < suggestionLists.size(); idx++) {
            List<String> suggestionList = suggestionLists.get(idx);
            List<String> newList = new ArrayList<>(additionalSuggestions.size() * suggestionList.size());
            for (String additionalSuggestion : additionalSuggestions) {
              for (String aSuggestionList : suggestionList) {
                newList.add(additionalSuggestion + "-" + aSuggestionList);
              }
            }
            additionalSuggestions = newList;
          }
          // avoid overly long lists of suggestions (we just take the first results, although we don't know whether they are better):
          return additionalSuggestions.subList(0, Math.min(5, additionalSuggestions.size()));
        }
      }
    }
    return Collections.emptyList();
  }

  // Get a correct suggestion for invalid words like greifte, denkte, gehte: useful for
  // non-native speakers and cannot be found by just looking for similar words.
  @Nullable
  private String getPastTenseVerbSuggestion(String word) {
    if (word.endsWith("e")) {
      // strip trailing "e"
      String wordStem = word.substring(0, word.length()-1);
      try {
        String lemma = baseForThirdPersonSingularVerb(wordStem);
        if (lemma != null) {
          AnalyzedToken token = new AnalyzedToken(lemma, null, lemma);
          String[] forms = synthesizer.synthesize(token, "VER:3:SIN:PRT:.*", true);
          if (forms.length > 0) {
            return forms[0];
          }
        }
      } catch (IOException e) {
        throw new RuntimeException(e);
      }
    }
    return null;
  }

  @Nullable
  private String baseForThirdPersonSingularVerb(String word) throws IOException {
    List<AnalyzedTokenReadings> readings = tagger.tag(Collections.singletonList(word));
    for (AnalyzedTokenReadings reading : readings) {
      if (reading.hasPosTagStartingWith("VER:3:SIN:")) {
        return reading.getReadings().get(0).getLemma();
      }
    }
    return null;
  }

  // Get a correct suggestion for invalid words like geschwimmt, geruft: useful for
  // non-native speakers and cannot be found by just looking for similar words.
  @Nullable
  private String getParticipleSuggestion(String word) {
    if (word.startsWith("ge") && word.endsWith("t")) {
      // strip leading "ge" and replace trailing "t" with "en":
      String baseform = word.substring(2, word.length()-1) + "en";
      try {
        String participle = getParticipleForBaseform(baseform);
        if (participle != null) {
          return participle;
        }
      } catch (IOException e) {
        throw new RuntimeException(e);
      }
    }
    return null;
  }

  @Nullable
  private String getParticipleForBaseform(String baseform) throws IOException {
    AnalyzedToken token = new AnalyzedToken(baseform, null, baseform);
    String[] forms = synthesizer.synthesize(token, "VER:PA2:.*", true);
    if (forms.length > 0 && !hunspellDict.misspelled(forms[0])) {
      return forms[0];
    }
    return null;
  }

  private boolean ignoreByHangingHyphen(List<String> words, int idx) throws IOException {
    String word = words.get(idx);
    String nextWord = getWordAfterEnumerationOrNull(words, idx+1);
    nextWord = StringUtils.removeEnd(nextWord, ".");

    boolean isCompound = nextWord != null && (compoundTokenizer.tokenize(nextWord).size() > 1 || nextWord.indexOf('-') > 0);
    if (isCompound) {
      word = StringUtils.removeEnd(word, "-");
      boolean isMisspelled = hunspellDict.misspelled(word);  // "Stil- und Grammatikprüfung" or "Stil-, Text- und Grammatikprüfung"
      if (isMisspelled && (super.ignoreWord(word) || wordsToBeIgnoredInCompounds.contains(word))) {
        isMisspelled = false;
      } else if (isMisspelled && word.endsWith("s") && isNeedingFugenS(StringUtils.removeEnd(word, "s"))) {
        // Vertuschungs- und Bespitzelungsmaßnahmen: remove trailing "s" before checking "Vertuschungs" so that the spell checker finds it
        isMisspelled = hunspellDict.misspelled(StringUtils.removeEnd(word, "s"));
      }
      return !isMisspelled;
    }
    return false;
  }

  private boolean isNeedingFugenS (String word) {
    // according to http://www.spiegel.de/kultur/zwiebelfisch/zwiebelfisch-der-gebrauch-des-fugen-s-im-ueberblick-a-293195.html
    return StringUtils.endsWithAny(word, "tum", "ling", "ion", "tät", "keit", "schaft", "sicht", "ung", "en");
  }

  // for "Stil- und Grammatikprüfung", get "Grammatikprüfung" when at position of "Stil-"
  @Nullable
  private String getWordAfterEnumerationOrNull(List<String> words, int idx) {
    for (int i = idx; i < words.size(); i++) {
      String word = words.get(i);
      if (!(word.endsWith("-") || StringUtils.equalsAny(word, ",", "und", "oder", "sowie") || word.trim().isEmpty())) {
        return word;
      }
    }
    return null;
  }

  // check whether a <code>word<code> is a valid compound (e.g., "Feynmandiagramm" or "Feynman-Diagramm")
  // that contains an ignored word from spelling.txt (e.g., "Feynman")
  private boolean ignoreCompoundWithIgnoredWord(String word) throws IOException {
    if (!StringTools.startsWithUppercase(word) && !StringUtils.startsWithAny(word, "nord", "west", "ost", "süd", "α-", "β-", "ɣ-")) {
      // otherwise stuff like "rumfangreichen" gets accepted
      return false;
    }
    String[] words = word.split("-");
    if (words.length < 2) {
      // non-hyphenated compound (e.g., "Feynmandiagramm"):
      // only search for compounds that start(!) with a word from spelling.txt
      int end = super.startsWithIgnoredWord(word, true);
      if (end < 3) {
        // support for geographical adjectives - although "süd/ost/west/nord" are not in spelling.txt 
        // to accept sentences such as
        // "Der westperuanische Ferienort, das ostargentinische Städtchen, das südukrainische Brauchtum, der nordägyptische Staudamm."
        if (word.startsWith("ost") || word.startsWith("süd")) {
          end = 3;
        } else if (word.startsWith("west") || word.startsWith("nord")) {
          end = 4;
        } else {
          return false;
        }
      }
      String ignoredWord = word.substring(0, end);
      String partialWord = word.substring(end);
      boolean isCandidateForNonHyphenatedCompound = !StringUtils.isAllUpperCase(ignoredWord) && (StringUtils.isAllLowerCase(partialWord) || ignoredWord.endsWith("-"));
      boolean needFugenS = isNeedingFugenS(ignoredWord);
      if (isCandidateForNonHyphenatedCompound && !needFugenS && partialWord.length() > 1) {
        return !hunspellDict.misspelled(partialWord) || !hunspellDict.misspelled(StringUtils.capitalize(partialWord));
      } else if (isCandidateForNonHyphenatedCompound && needFugenS && partialWord.length() > 2) {
        partialWord = partialWord.startsWith("s") ? partialWord.substring(1) : partialWord;
        return !hunspellDict.misspelled(partialWord) || !hunspellDict.misspelled(StringUtils.capitalize(partialWord));
      }
      return false;
    }
    // hyphenated compound (e.g., "Feynman-Diagramm"):
    boolean hasIgnoredWord = false;
    List<String> toSpellCheck = new ArrayList<>(3);
    String stripFirst = word.substring(words[0].length()+1); // everything after the first "-"
    String stripLast  = word.substring(0, word.length()-words[words.length-1].length()-1); // everything up to the last "-"

    if (super.ignoreWord(stripFirst) || wordsToBeIgnoredInCompounds.contains(stripFirst)) { // e.g., "Senioren-Au-pair"
      hasIgnoredWord = true;
      if (!super.ignoreWord(words[0])) {
        toSpellCheck.add(words[0]);
      }
    } else if (super.ignoreWord(stripLast) || wordsToBeIgnoredInCompounds.contains(stripLast)) { // e.g., "Au-pair-Agentur"
      hasIgnoredWord = true;
      if (!super.ignoreWord(words[words.length-1])){
        toSpellCheck.add(words[words.length-1]);
      }
    } else {
      for (String word1 : words) {
        if (super.ignoreWord(word1) || wordsToBeIgnoredInCompounds.contains(word1)) {
          hasIgnoredWord = true;
        } else {
          toSpellCheck.add(word1);
        }
      }
    }

    if (hasIgnoredWord) {
      for (String w : toSpellCheck) {
        if (hunspellDict.misspelled(w)) {
          return false;
        }
      }
    }
    return hasIgnoredWord;
  }

  static class ExpandingReader extends BufferedReader {

    private final List<String> buffer = new ArrayList<>();
    private final LineExpander lineExpander = new LineExpander();

    ExpandingReader(Reader in) {
      super(in);
    }

    @Override
    public String readLine() throws IOException {
      if (buffer.isEmpty()) {
        String line = super.readLine();
        if (line == null) {
          return null;
        }
        buffer.addAll(lineExpander.expandLine(line));
      }
      return buffer.remove(0);
    }
  }

  @Override
  protected boolean isQuotedCompound (AnalyzedSentence analyzedSentence, int idx, String token) {
    if (idx > 3 && token.startsWith("-")) {
      return StringUtils.equalsAny(analyzedSentence.getTokens()[idx-1].getToken(), "“", "\"") &&
          StringUtils.equalsAny(analyzedSentence.getTokens()[idx-3].getToken(), "„", "\"");
    }
    return false;
  }

  protected void addProhibitedWords(List<String> words) {
    if(words.size() == 1 && words.get(0).endsWith(".*")) {
      wordStartsToBeProhibited.add(words.get(0).substring(0, words.get(0).length()-2));
    } else {
      super.addProhibitedWords(words);
    }
  }

}
>>>>>>> 6f6ff3b4
<|MERGE_RESOLUTION|>--- conflicted
+++ resolved
@@ -1,1035 +1,3 @@
-<<<<<<< HEAD
-/* LanguageTool, a natural language style checker 
- * Copyright (C) 2012 Daniel Naber (http://www.danielnaber.de)
- * 
- * This library is free software; you can redistribute it and/or
- * modify it under the terms of the GNU Lesser General Public
- * License as published by the Free Software Foundation; either
- * version 2.1 of the License, or (at your option) any later version.
- *
- * This library is distributed in the hope that it will be useful,
- * but WITHOUT ANY WARRANTY; without even the implied warranty of
- * MERCHANTABILITY or FITNESS FOR A PARTICULAR PURPOSE.  See the GNU
- * Lesser General Public License for more details.
- *
- * You should have received a copy of the GNU Lesser General Public
- * License along with this library; if not, write to the Free Software
- * Foundation, Inc., 51 Franklin St, Fifth Floor, Boston, MA  02110-1301
- * USA
- */
-package org.languagetool.rules.de;
-
-import java.io.*;
-import java.util.ArrayList;
-import java.util.Arrays;
-import java.util.Collections;
-import java.util.HashMap;
-import java.util.HashSet;
-import java.util.List;
-import java.util.Locale;
-import java.util.Map;
-import java.util.ResourceBundle;
-import java.util.Set;
-import java.util.function.Function;
-import java.util.regex.Pattern;
-import java.util.stream.Collectors;
-
-import de.danielnaber.jwordsplitter.InputTooLongException;
-import org.apache.commons.lang3.StringUtils;
-import org.jetbrains.annotations.Nullable;
-import org.languagetool.*;
-import org.languagetool.language.German;
-import org.languagetool.rules.Example;
-import org.languagetool.rules.spelling.hunspell.CompoundAwareHunspellRule;
-import org.languagetool.rules.spelling.morfologik.MorfologikMultiSpeller;
-import org.languagetool.synthesis.Synthesizer;
-import org.languagetool.tagging.Tagger;
-import org.languagetool.tokenizers.de.GermanCompoundTokenizer;
-import org.languagetool.tools.StringTools;
-
-import de.danielnaber.jwordsplitter.GermanWordSplitter;
-
-public class GermanSpellerRule extends CompoundAwareHunspellRule {
-
-  public static final String RULE_ID = "GERMAN_SPELLER_RULE";
-
-  private static final int MAX_EDIT_DISTANCE = 2;
-  
-  // some exceptions for changes to the spelling in 2017 - just a workaround so we don't have to touch the binary dict:
-  private static final Pattern PREVENT_SUGGESTION = Pattern.compile(
-          ".*(Majonäse|Bravur|Anschovis|Belkanto|Campagne|Frotté|Grisli|Jockei|Joga|Kalvinismus|Kanossa|Kargo|Ketschup|" +
-          "Kollier|Kommunikee|Masurka|Negligee|Nessessär|Poulard|Varietee|Wandalismus|kalvinist).*");
-
-  private final Set<String> wordsToBeIgnoredInCompounds = new HashSet<>();
-  private final Set<String> wordStartsToBeProhibited    = new HashSet<>();
-  private static final Map<Pattern, Function<String,List<String>>> ADDITIONAL_SUGGESTIONS = new HashMap<>();
-  static{
-    put("[aA]wa", w -> Arrays.asList("AWA", "ach was", "aber"));
-    put("[aA]lsallerersten?s", w -> Arrays.asList(w.replaceFirst("lsallerersten?s", "ls allererstes"), w.replaceFirst("lsallerersten?s", "ls Allererstes")));
-    putRepl("(an|auf|ein|zu)gehangen(e[mnrs]?)?$", "hangen", "hängt");
-    putRepl("[oO]key", "ey$", "ay");
-    put("packet", "Paket");
-    put("Allalei", "Allerlei");
-    put("geupdate[dt]$", "upgedatet");
-    put("gefaked", "gefakt");
-    put("[pP]roblemhaft(e[nmrs]?)?", w -> Arrays.asList(w.replaceFirst("haft", "behaftet"), w.replaceFirst("haft", "atisch")));
-    put("rosane[mnrs]?$", w -> Arrays.asList("rosa", w.replaceFirst("^rosan", "rosafarben")));
-    put("Erbung", w -> Arrays.asList("Vererbung", "Erbschaft"));
-    put("Energiesparung", w -> Arrays.asList("Energieeinsparung", "Energieersparnis"));
-    put("Abbrechung", "Abbruch");
-    put("Abbrechungen", w -> Arrays.asList("Abbrüche", "Abbrüchen"));
-    put("Urteilung", w -> Arrays.asList("Urteil", "Verurteilung"));
-    put("allmöglichen?", w -> Arrays.asList("alle möglichen", "alle mögliche"));
-    put("Krankenhausen", w -> Arrays.asList("Krankenhäusern", "Krankenhäuser"));
-    put("vorr?auss?etzlich", w -> Arrays.asList("voraussichtlich", "vorausgesetzt"));
-    put("nichtmals", w -> Arrays.asList("nicht mal", "nicht einmal"));
-    put("eingepeilt", "angepeilt");
-    put("gekukt", "geguckt");
-    put("überhaut", "überhaupt");
-    put("nacher", "nachher");
-    put("jeztz", "jetzt");
-    put("[wW]ah?rscheindlichkeit", "Wahrscheinlichkeit");
-    put("Hijab", "Hidschāb");
-    putRepl("for?melar(en?)?", "for?me", "Formu");
-    putRepl("näste[mnrs]?$", "^näs", "nächs");
-    putRepl("Erdogans?$", "^Erdogan", "Erdoğan");
-    put("Germanistiker[ns]", "Germanisten");
-    putRepl("Germanistikerin(nen)?", "Germanistiker", "Germanist");
-    putRepl("[eE]rhöherung(en)?", "[eE]rhöherung", "Erhöhung");
-    putRepl("[vV]orallendingen", "orallendingen", "or allen Dingen");
-    putRepl("[aA]ufjedenfall", "jedenfall$", " jeden Fall");
-    putRepl("^funk?z[ou]nier.+", "funk?z[ou]nier", "funktionier");
-    putRepl("[wW]öruber", "öru", "orü");
-    putRepl("[lL]einensamens?", "[lL]einen", "Lein");
-    putRepl("Oldheimer[ns]?", "he", "t");
-    putRepl("unternehmensl[uü]stig(e[mnrs]?)?", "mensl[uü]st", "mungslust"); // "unternehmenslüstig" -> "unternehmungslustig"
-    putRepl("proff?ess?ional(e[mnrs]?)?", "ff?ess?ional", "fessionell");
-    putRepl("gesundlich(e[mnrs]?)?", "lich", "heitlich");
-    putRepl("eckel(e|t(en?)?|st)?", "^eck", "ek");
-    putRepl("entt?euscht(e[mnrs]?)?", "entt?eusch", "enttäusch");
-    putRepl("Phählen?", "^Ph", "Pf");
-    putRepl("Kattermesser[ns]?", "Ka", "Cu");
-    putRepl("gehert(e[mnrs]?)?", "he", "eh"); // "geherte" -> "geehrte"
-    put("kreativlos(e[nmrs]?)?", w -> Arrays.asList(w.replaceFirst("kreativ", "fantasie"), w.replaceFirst("kreativ", "einfalls"), w.replaceFirst("kreativlos", "unkreativ"), w.replaceFirst("kreativlos", "uninspiriert")));
-    put("Kreativlosigkeit", "Unkreativität");
-    put("hinund?her", "hin und her");
-    put("misverständniss", "Missverständnis");
-    put("warheit", "Wahrheit");
-    put("[pP]okemon", "Pokémon");
-    put("kreigt", "kriegt");
-    put("Fritöse", "Fritteuse");
-    put("unerkennlich", "unkenntlich");
-    put("rückg[äe]nglich", "rückgängig");
-    put("emen[sz]", "immens");
-    put("verhing", "verhängte");
-    put("verhingen", "verhängten");
-    put("fangte", "fing");
-    put("fangten", "fingen");
-    put("past", "passt");
-    put("Schwitch", "Switch");
-    put("[aA]nwesenzeiten", "Anwesenheitszeiten");
-    put("[gG]eizigkeit", "Geiz");
-    put("[fF]leißigkeit", "Fleiß");
-    put("[bB]equemheit", "Bequemlichkeit");
-    put("[mM]issionarie?sie?rung", "Missionierung");
-    put("[sS]chee?selonge?", "Chaiselongue");
-    put("Re[kc]amiere", "Récamière");
-    put("legen[td]lich", "lediglich");
-    put("ein[ua]ndhalb", "eineinhalb");
-    put("[mM]illion(en)?mal", w -> Collections.singletonList(StringTools.uppercaseFirstChar(w.replaceFirst("mal", " Mal"))));
-    put("Opelarena", "Opel Arena");
-    put("Toll-Collect", "Toll Collect");
-    put("desweitere[nm]", "des Weiteren");
-    put("handzuhaben", "zu handhaben");
-    put("nachvollzuziehe?n", "nachzuvollziehen");
-    putRepl("indifiziert(e[mnrs]?)?", "ind", "ident");
-    putRepl("dreite[mnrs]?", "dreit", "dritt");
-    putRepl("verblüte[mnrs]?", "blü", "blüh");
-    putRepl("(aller)?einzigste[mnrs]?", "(aller)?einzigst", "einzig");
-    putRepl("[iI]nterkurell(e[nmrs]?)?", "ku", "kultu");
-    putRepl("ubera(g|sch)end(e[nmrs]?)?", "uber", "überr");
-    putRepl("[wW]olt$", "lt", "llt");
-    putRepl("[zZ]uende", "ue", "u E");
-    putRepl("[iI]nbälde", "nb", "n B");
-    putRepl("[lL]etztenendes", "ene", "en E");
-    putRepl("[nN]achwievor", "wievor", " wie vor");
-    putRepl("[zZ]umbeispiel", "beispiel", " Beispiel");
-    putRepl("[gG]ottseidank", "[gG]ottseidank", "Gott sei Dank");
-    putRepl("[gG]rundauf", "[gG]rundauf", "Grund auf");
-    putRepl("[aA]nsichtnach", "[aA]nsicht", "Ansicht ");
-    putRepl("[uU]nswar", "swar", "d zwar");
-    putRepl("[wW]aschte(s?t)?", "aschte", "usch");
-    putRepl("[wW]aschten", "ascht", "usch");
-    putRepl("Probiren?", "ir", "ier");
-    putRepl("[gG]esetztreu(e[nmrs]?)?", "tz", "tzes");
-    putRepl("[wW]ikich(e[nmrs]?)?", "k", "rkl");
-    putRepl("[uU]naufbesichtigt(e[nmrs]?)?", "aufbe", "beauf");
-    putRepl("[nN]utzvoll(e[nmrs]?)?", "utzvoll", "ützlich");
-    putRepl("Lezte[mnrs]?", "Lez", "Letz");
-    putRepl("Makeups?", "up", "-up");
-    putRepl("Add-?Ons?", "Add-?On", "Add-on");
-    putRepl("Addons?", "on", "-on");
-    putRepl("Internetkaffees?", "kaffee", "café");
-    putRepl("[gG]ehorsamkeitsverweigerung(en)?", "[gG]ehorsamkeit", "Gehorsam");
-    putRepl("[wW]ochende[ns]?", "[wW]ochend", "Wochenend");
-    putRepl("[kK]ongratulier(en?|t(en?)?|st)", "[kK]on", "");
-    putRepl("[wWkKdD]an$", "n$", "nn");
-    putRepl("geh?neh?m[ie]gung(en)?", "geh?neh?m[ie]gung", "Genehmigung");
-    putRepl("Korrigierung(en)?", "igierung", "ektur");
-    putRepl("[kK]orregierung(en)?", "[kK]orregierung", "Korrektur");
-    putRepl("[kK]orrie?girung(en)?", "[kK]orrie?girung", "Korrektur");
-    putRepl("[nN]ocheimal", "eimal", " einmal");
-    putRepl("[aA]benzu", "enzu", " und zu");
-    putRepl("[kK]onflikation(en)?", "[kK]onfli", "Kompli");
-    putRepl("[mM]itanader", "ana", "einan");
-    putRepl("[mM]itenand", "enand", "einander");
-    putRepl("Gelangenheitsbestätigung(en)?", "heit", "");
-    putRepl("[jJ]edwillige[mnrs]?", "willig", "wed");
-    putRepl("[qQ]ualitäts?bewußt(e[mnrs]?)?", "ts?bewußt", "tsbewusst");
-    putRepl("[vV]oraussichtig(e[nmrs]?)?", "sichtig", "sichtlich");
-    putRepl("[gG]leichrechtig(e[nmrs]?)?", "rechtig", "berechtigt");
-    putRepl("[uU]nnützlich(e[nmrs]?)?", "nützlich", "nütz");
-    putRepl("[uU]nzerbrechbar(e[nmrs]?)?", "bar", "lich");
-    putRepl("kolegen?", "ko", "Kol");
-    putRepl("tableten?", "tablet", "Tablett");
-    putRepl("unverantwortungsvoll(e[nmrs]?)?", "unverantwortungsvoll", "verantwortungslos");
-    putRepl("[gG]erechtlichkeit", "[gG]erechtlich", "Gerechtig");
-    putRepl("[zZ]uverlässlichkeit", "lich", "ig");
-    putRepl("[uU]nverzeilig(e[mnrs]?)?", "zeilig", "zeihlich");
-    putRepl("[zZ]uk(ue?|ü)nftlich(e[mnrs]?)?", "uk(ue?|ü)nftlich", "ukünftig");
-    putRepl("[rR]eligiösisch(e[nmrs]?)?", "isch", "");
-    putRepl("[fF]olklorisch(e[nmrs]?)?", "isch", "istisch");
-    putRepl("[eE]infühlsvoll(e[nmrs]?)?", "voll", "am");
-    putRepl("todesbedroh(end|lich)(e[nmrs]?)?", "todes", "lebens");
-    putRepl("^[uU]nabsichtig(e[nmrs]?)?", "ig", "lich");
-    putRepl("[aA]ntisemitistisch(e[mnrs]?)?", "tist", "t");
-    putRepl("[uU]nvorsehbar(e[mnrs]?)?", "vor", "vorher");
-    putRepl("([eE]r|[bB]e|unter|[aA]uf)?hälst", "hälst", "hältst");
-    put("[wW]ohlfühlseins?", w -> Arrays.asList("Wellness", w.replaceFirst("[wW]ohlfühlsein", "Wohlbefinden"), w.replaceFirst("[wW]ohlfühlsein", "Wohlfühlen")));
-    putRepl("[sS]chmett?e?rling(s|en?)?", "[sS]chmett?e?rling", "Schmetterling");
-    putRepl("^[eE]inlamie?nie?r(st|en?|(t(e[nmrs]?)?))?", "^einlamie?nie?r", "laminier");
-    putRepl("[bB]ravurös(e[nrms]?)?", "vur", "vour");
-    putRepl("[aA]ss?ecoires?", "[aA]ss?ec", "Access");
-    putRepl("[aA]ufwechse?lungsreich(er|st)?(e[nmrs]?)?", "ufwechse?lung", "bwechslung");
-    putRepl("[iI]nordnung", "ordnung", " Ordnung");
-    putRepl("[iI]mmoment", "moment", " Moment");
-    putRepl("[wW]ienerschnitzel[ns]?", "[wW]ieners", "Wiener S");
-    putRepl("[sS]chwarzwälderkirschtorten?", "[sS]chwarzwälderk", "Schwarzwälder K");
-    putRepl("[kK]oxial(e[nmrs]?)?", "x", "ax");
-    putRepl("[dD]urs?chnitt?lich(e[nmrs]?)?", "s?chnitt?", "chschnitt");
-    putRepl("[oO]rganisativ(e[nmrs]?)?", "tiv", "torisch");
-    putRepl("[kK]ontaktfreundlich(e[nmrs]?)?", "ndlich", "dig");
-    put("[oO]r?ganisazion", "Organisation");
-    put("[oO]rganisative", "Organisation");
-    putRepl("[hH]eilei[td]s?", "[hH]eilei[td]", "Highlight");
-    putRepl("[mM]atschscheiben?", "[mM]atschsch", "Mattsch");
-    put("schafen?", w -> Arrays.asList(w.replaceFirst("sch", "schl"), w.replaceFirst("af", "arf"), w.replaceFirst("af", "aff")));
-    putRepl("[hH]ofen?", "of", "off");
-    putRepl("[sS]ommerverien?", "[sS]ommerverien?", "Sommerferien");
-    putRepl("[rR]ecourcen?", "[rR]ec", "Ress");
-    putRepl("[fF]amm?ill?i?[aä]risch(e[mnrs]?)?", "amm?ill?i?[aä]risch", "amiliär");
-    putRepl("Sim-Karten?", "^Sim", "SIM");
-    putRepl("Spax-Schrauben?", "^Spax", "SPAX");
-    putRepl("[aA]leine", "l", "ll");
-    putRepl("Kaput", "t", "tt");
-    putRepl("[fF]estell(s?t|en?)", "est", "estst");
-    putRepl("(Baden-)?Würtenbergs?", "Würten", "Württem");
-    putRepl("Betriebsratzimmer[ns]?", "rat", "rats");
-    putRepl("Rechts?schreibungsfehler[ns]?", "Rechts?schreibungs", "Rechtschreib");
-    putRepl("Open[aA]ir-Konzert(en?)?", "Open[aA]ir", "Open-Air");
-    putRepl("Jugenschuhen?", "Jug", "Jung");
-    putRepl("TODO-Listen?", "TODO", "To-do");
-    putRepl("ausiehs?t", "aus", "auss");
-    putRepl("unterbemittel(nd|t)(e[nmrs]?)?", "unterbemittel(nd|t)", "minderbemittelt");
-    putRepl("[xX]te[mnrs]?", "te", "-te");
-    put("[zZ]oolophie", "Zoophilie");
-    put("Makieren", "Markieren");
-    put("Altersheimer", "Alzheimer");
-    put("gesen", "gesehen");
-    put("Neugierigkeit", w -> Arrays.asList("Neugier", "Neugierde"));
-    put("[kK]onn?ekt?schen", "Connection");
-    put("E-Maul", "E-Mail");
-    put("E-Mauls", "E-Mails");
-    put("E-Mal", "E-Mail");
-    put("E-Mals", "E-Mails");
-    put("[nN]ah?richt", "Nachricht");
-    put("[nN]ah?richten", "Nachrichten");
-    put("Getrixe", "Getrickse");
-    put("Ausage", "Aussage");
-    put("gelessen", "gelesen");
-    put("Kanst", "Kannst");
-    put("Unwohlbefinden", "Unwohlsein");
-    put("leiwagen", "Leihwagen");
-    put("krahn", "Kran");
-    put("[hH]ifi", "Hi-Fi");
-    put("chouch", "Couch");
-    put("eh?rgeit?z", "Ehrgeiz");
-    put("solltes", "solltest");
-    put("geklabt", "geklappt");
-    put("angefangt", "angefangen");
-    put("beinhält", "beinhaltet");
-    put("einhaltest", "einhältst");
-    put("übersäht", "übersät");
-    put("staats?angehoe?rigkeit", "Staatsangehörigkeit");
-    put("[uU]nangeneh?mheiten", "Unannehmlichkeiten");
-    put("Humuspaste", "Hummuspaste");
-    put("afarung", "Erfahrung");
-    put("bescheid?t", "Bescheid");
-    put("[mM]iteillung", "Mitteilung");
-    put("Revisionierung", "Revision");
-    put("[eE]infühlvermögen", "Einfühlungsvermögen");
-    put("[sS]peziellisierung", "Spezialisierung");
-    put("[cC]hangse", "Chance");
-    put("untergangen", "untergegangen");
-    put("BluRay", "Blu-ray");
-    put("Freiwilligerin", "Freiwillige");
-    put("Mitgliederinnen", w -> Arrays.asList("Mitglieder", "Mitgliedern"));
-    put("Hautreinheiten", "Hautunreinheiten");
-    put("tuhen", "tun");
-    put("ccm", "cm³");
-    put("Kilimand?jaro", "Kilimandscharo");
-    put("[hH]erausfordung", "Herausforderung");
-    put("[bB]erücksichtung", "Berücksichtigung");
-    put("artzt?", "Arzt");
-    put("[tT]h?elepath?ie", "Telepathie");
-    put("Wi-?Fi-Dire[ck]t", "Wi-Fi Direct");
-    put("gans", "ganz");
-    put("Pearl-Harbou?r", "Pearl Harbor");
-    put("[aA]utonomität", "Autonomie");
-    put("[fF]r[uü]h?st[uü]c?k", "Frühstück");
-    put("zucc?h?inis?", "Zucchini");
-    put("[mM]itag", "Mittag");
-    put("Lexion", "Lexikon");
-    put("[mM]otorisation", "Motorisierung");
-    put("[mM]enegment", "Management");
-    put("[iI]nstall?atör", "Installateur");
-    put("maletriert", "malträtiert");
-    put("abgeschaffen", "abgeschafft");
-    put("Verschiden", "Verschieden");
-    put("Anschovis", "Anchovis");
-    put("Bravur", "Bravour");
-    put("Grisli", "Grizzly");
-    put("Grislibär", "Grizzlybär");
-    put("Grislibären", "Grizzlybären");
-    put("Frotté", "Frottee");
-    put("Joga", "Yoga");
-    put("Kalvinismus", "Calvinismus");
-    put("Kollier", "Collier");
-    put("Kolliers", "Colliers");
-    put("Ketschup", "Ketchup");
-    put("Kommunikee", "Kommuniqué");
-    put("Negligee", "Negligé");
-    put("Nessessär", "Necessaire");
-    put("passee", "passé");
-    put("Varietee", "Varieté");
-    put("Varietees", "Varietés");
-    put("Wandalismus", "Vandalismus");
-    put("Campagne", "Kampagne");
-    put("Campagnen", "Kampagnen");
-    put("Jockei", "Jockey");
-    put("Roulett", "Roulette");
-  }
-
-  private static void putRepl(String wordPattern, String pattern, String replacement) {
-    ADDITIONAL_SUGGESTIONS.put(Pattern.compile(wordPattern), w -> Collections.singletonList(w.replaceFirst(pattern, replacement)));
-  }
-
-  private static void put(String pattern, String replacement) {
-    ADDITIONAL_SUGGESTIONS.put(Pattern.compile(pattern), w -> Collections.singletonList(replacement));
-  }
-
-  private static void put(String pattern, Function<String, List<String>> f) {
-    ADDITIONAL_SUGGESTIONS.put(Pattern.compile(pattern), f);
-  }
-
-  private static final GermanWordSplitter splitter = getSplitter();
-  private static GermanWordSplitter getSplitter() {
-    try {
-      return new GermanWordSplitter(false);
-    } catch (IOException e) {
-      throw new RuntimeException(e);
-    }
-  }
-
-  private final LineExpander lineExpander = new LineExpander();
-  private final GermanCompoundTokenizer compoundTokenizer;
-  private final Synthesizer synthesizer;
-  private final Tagger tagger;
-
-  public GermanSpellerRule(ResourceBundle messages, German language) {
-    this(messages, language, null, null);
-  }
-
-  /**
-   * @since 4.2
-   */
-  public GermanSpellerRule(ResourceBundle messages, German language, UserConfig userConfig, String languageVariantPlainTextDict) {
-    super(messages, language, language.getNonStrictCompoundSplitter(), getSpeller(language, userConfig, languageVariantPlainTextDict), userConfig);
-    addExamplePair(Example.wrong("LanguageTool kann mehr als eine <marker>nromale</marker> Rechtschreibprüfung."),
-                   Example.fixed("LanguageTool kann mehr als eine <marker>normale</marker> Rechtschreibprüfung."));
-    compoundTokenizer = language.getStrictCompoundTokenizer();
-    tagger = language.getTagger();
-    synthesizer = language.getSynthesizer();
-  }
-
-  @Override
-  protected void init() throws IOException {
-    super.init();
-    String pattern = "(" + nonWordPattern.pattern() + "|(?<=\\d)-|-(?=\\d+))";
-    nonWordPattern = Pattern.compile(pattern);
-    needsInit = false;
-  }
-
-  @Override
-  public String getId() {
-    return RULE_ID;
-  }
-
-  @Override
-  public List<String> getCandidates(String word) {
-    List<List<String>> partList;
-    try {
-      partList = splitter.getAllSplits(word);
-    } catch (InputTooLongException e) {
-      partList = new ArrayList<>();
-    }
-    List<String> candidates = new ArrayList<>();
-    for (List<String> parts : partList) {
-      candidates.addAll(super.getCandidates(parts));
-      if (parts.size() == 2 && !parts.get(0).endsWith("s")) {
-        // so we get e.g. Einzahlungschein -> Einzahlungsschein
-        candidates.add(parts.get(0) + "s" + parts.get(1));
-      }
-      if (parts.size() == 2 && parts.get(1).startsWith("s")) {
-        // so we get e.g. Ordnungshütter -> Ordnungshüter (Ordnungshütter is split as Ordnung + shütter)
-        String firstPart = parts.get(0);
-        String secondPart = parts.get(1);
-        candidates.addAll(super.getCandidates(Arrays.asList(firstPart + "s", secondPart.substring(1))));
-      }
-    }
-    return candidates;
-  }
-
-  @Override
-  protected boolean isProhibited(String word) {
-    return super.isProhibited(word) || wordStartsToBeProhibited.stream().anyMatch(w -> word.startsWith(w));
-  }
-
-  @Override
-  protected void addIgnoreWords(String origLine) {
-    String line;
-    if (language.getShortCodeWithCountryAndVariant().equals("de-CH")) {
-      // hack: Swiss German doesn't use "ß" but always "ss" - replace this, otherwise
-      // misspellings (from Swiss point-of-view) like "äußere" wouldn't be found:
-      line = origLine.replace("ß", "ss");
-    } else if (origLine.endsWith("-*")) {
-      // words whose line ends with "-*" are only allowed in hyphenated compounds
-      wordsToBeIgnoredInCompounds.add(origLine.substring(0, origLine.length() - 2));
-      return;
-    } else {
-      line = origLine;
-    }
-    List<String> words = expandLine(line);
-    for (String word : words) {
-      super.addIgnoreWords(word);
-    }
-  }
-
-  @Override
-  protected List<String> expandLine(String line) {
-    return lineExpander.expandLine(line);
-  }
-
-  /*
-   * @since 3.6
-   */
-  @Override
-  public List<String> getSuggestions(String word) throws IOException {
-    List<String> suggestions = super.getSuggestions(word);
-    suggestions = suggestions.stream().filter(k -> !PREVENT_SUGGESTION.matcher(k).matches() && !k.endsWith("roulett")).collect(Collectors.toList());
-    if (word.endsWith(".")) {
-      // To avoid losing the "." of "word" if it is at the end of a sentence.
-      suggestions.replaceAll(s -> s.endsWith(".") ? s : s + ".");
-    }
-    suggestions = suggestions.stream().filter(k -> !k.equals(word)).collect(Collectors.toList());
-    return suggestions;
-  }
-
-  @Nullable
-  private static MorfologikMultiSpeller getSpeller(Language language, UserConfig userConfig, String languageVariantPlainTextDict) {
-    if (!language.getShortCode().equals(Locale.GERMAN.getLanguage())) {
-      throw new RuntimeException("Language is not a variant of German: " + language);
-    }
-    try {
-      String morfoFile = "/de/hunspell/de_" + language.getCountries()[0] + ".dict";
-      if (JLanguageTool.getDataBroker().resourceExists(morfoFile)) {
-        // spell data will not exist in LibreOffice/OpenOffice context
-        List<String> paths = Arrays.asList("/de/hunspell/spelling.txt");
-        StringBuilder concatPaths = new StringBuilder();
-        List<InputStream> streams = new ArrayList<>();
-        for (String path : paths) {
-          concatPaths.append(path + ";");
-          streams.add(JLanguageTool.getDataBroker().getFromResourceDirAsStream(path));
-        }
-        try (BufferedReader br = new BufferedReader(
-          new InputStreamReader(new SequenceInputStream(Collections.enumeration(streams)), "utf-8"))) {
-          InputStream variantStream = null;
-          BufferedReader variantReader = null;
-          if (languageVariantPlainTextDict != null && !languageVariantPlainTextDict.isEmpty()) {
-            variantStream = JLanguageTool.getDataBroker().getFromResourceDirAsStream(languageVariantPlainTextDict);
-            variantReader = new ExpandingReader (new BufferedReader(new InputStreamReader(variantStream, "utf-8")));
-          }
-          return new MorfologikMultiSpeller(morfoFile, new ExpandingReader(br), concatPaths.toString(),
-            variantReader, languageVariantPlainTextDict, userConfig != null ? userConfig.getAcceptedWords(): Collections.emptyList(), MAX_EDIT_DISTANCE);
-        }
-      } else {
-        return null;
-      }
-    } catch (IOException e) {
-      throw new RuntimeException("Could not set up morfologik spell checker", e);
-    }
-  }
-
-  @Override
-  protected void filterForLanguage(List<String> suggestions) {
-    if (language.getShortCodeWithCountryAndVariant().equals("de-CH")) {
-      for (int i = 0; i < suggestions.size(); i++) {
-        String s = suggestions.get(i);
-        suggestions.set(i, s.replace("ß", "ss"));
-      }
-    }
-    // Remove suggestions like "Mafiosi s" and "Mafiosi s.":
-    suggestions.removeIf(s -> Arrays.stream(s.split(" ")).anyMatch(k -> k.matches("\\w\\p{Punct}?")));
-    // This is not quite correct as it might remove valid suggestions that start with "-",
-    // but without this we get too many strange suggestions that start with "-" for no apparent reason
-    // (e.g. for "Gratifikationskrisem" -> "-Gratifikationskrisen"):
-    suggestions.removeIf(s -> s.length() > 1 && s.startsWith("-"));
-  }
-
-  @Override
-  protected List<String> sortSuggestionByQuality(String misspelling, List<String> suggestions) {
-    List<String> result = new ArrayList<>();
-    for (String suggestion : suggestions) {
-      if (misspelling.equalsIgnoreCase(suggestion) || suggestion.contains(" ")) {
-        // this should be preferred - only case differs || prefer e.g. "vor allem":
-        result.add(0, suggestion);
-      } else {
-        result.add(suggestion);
-      }
-    }
-    return result;
-  }
-
-  @Override
-  protected boolean ignoreWord(List<String> words, int idx) throws IOException {
-    boolean ignore = super.ignoreWord(words, idx);
-    boolean ignoreUncapitalizedWord = !ignore && idx == 0 && super.ignoreWord(StringUtils.uncapitalize(words.get(0)));
-    boolean ignoreByHyphen = false;
-    boolean ignoreHyphenatedCompound = false;
-    if (!ignore && !ignoreUncapitalizedWord) {
-      if (words.get(idx).contains("-")) {
-        ignoreByHyphen = words.get(idx).endsWith("-") && ignoreByHangingHyphen(words, idx);
-      }
-      ignoreHyphenatedCompound = !ignoreByHyphen && ignoreCompoundWithIgnoredWord(words.get(idx));
-    }
-    return ignore || ignoreUncapitalizedWord || ignoreByHyphen || ignoreHyphenatedCompound;
-  }
-
-  @Override
-  protected List<String> getAdditionalTopSuggestions(List<String> suggestions, String word) throws IOException {
-    String suggestion;
-    if ("WIFI".equalsIgnoreCase(word)) {
-      return Collections.singletonList("Wi-Fi");
-    } else if ("genomen".equals(word)) {
-      return Collections.singletonList("genommen");
-    } else if ("Preis-Leistungsverhältnis".equals(word)) {
-      return Collections.singletonList("Preis-Leistungs-Verhältnis");
-    } else if ("ausversehen".equals(word)) {
-      return Collections.singletonList("aus Versehen");
-    } else if ("getz".equals(word)) {
-      return Arrays.asList("jetzt", "geht's");
-    } else if ("Trons".equals(word)) {
-      return Collections.singletonList("Trance");
-    } else if (word.matches(".*ibel[hk]eit$")) {
-      suggestion = word.replaceFirst("el[hk]eit$", "ilität");
-      if (!hunspellDict.misspelled(suggestion)) {
-        return Collections.singletonList(suggestion);
-      }
-    } else if (word.endsWith("aquise")) {
-      suggestion = word.replaceFirst("aquise$", "akquise");
-      if (!hunspellDict.misspelled(suggestion)) {
-        return Collections.singletonList(suggestion);
-      }
-    } else if (word.endsWith("standart")) {
-      suggestion = word.replaceFirst("standart$", "standard");
-      if (!hunspellDict.misspelled(suggestion)) {
-        return Collections.singletonList(suggestion);
-      }
-    } else if (word.endsWith("standarts")) {
-      suggestion = word.replaceFirst("standarts$", "standards");
-      if (!hunspellDict.misspelled(suggestion)) {
-        return Collections.singletonList(suggestion);
-      }
-    } else if (word.endsWith("tips")) {
-      suggestion = word.replaceFirst("tips$", "tipps");
-      if (!hunspellDict.misspelled(suggestion)) {
-        return Collections.singletonList(suggestion);
-      }
-    } else if (word.endsWith("tip")) {
-      suggestion = word + "p";
-      if (!hunspellDict.misspelled(suggestion)) {
-        return Collections.singletonList(suggestion);
-      }
-    } else if (word.endsWith("entfehlung")) {
-      suggestion = word.replaceFirst("ent", "emp");
-      if (!hunspellDict.misspelled(suggestion)) {
-        return Collections.singletonList(suggestion);
-      }
-    } else if (word.endsWith("oullie")) {
-      suggestion = word.replaceFirst("oullie$", "ouille");
-      if (!hunspellDict.misspelled(suggestion)) {
-        return Collections.singletonList(suggestion);
-      }
-    } else if (word.startsWith("[dD]urschnitt")) {
-      suggestion = word.replaceFirst("^urschnitt", "urchschnitt");
-      if (!hunspellDict.misspelled(suggestion)) {
-        return Collections.singletonList(suggestion);
-      }
-    } else if (word.startsWith("Bundstift")) {
-      suggestion = word.replaceFirst("^Bundstift", "Buntstift");
-      if (!hunspellDict.misspelled(suggestion)) {
-        return Collections.singletonList(suggestion);
-      }
-    } else if (word.matches("[aA]llmähll?i(g|ch)(e[mnrs]?)?")) {
-      suggestion = word.replaceFirst("llmähll?i(g|ch)", "llmählich");
-      if (!hunspellDict.misspelled(suggestion)) {
-        return Collections.singletonList(suggestion);
-      }
-    } else if (word.matches(".*[mM]a[jy]onn?[äe]se.*")) {
-      suggestion = word.replaceFirst("a[jy]onn?[äe]se", "ayonnaise");
-      if (!hunspellDict.misspelled(suggestion)) {
-        return Collections.singletonList(suggestion);
-      }
-    } else if (word.matches(".*[rR]es(a|er)[vw]i[he]?rung(en)?")) {
-      suggestion = word.replaceFirst("es(a|er)[vw]i[he]?rung", "eservierung");
-      if (!hunspellDict.misspelled(suggestion)) { // suggest e.g. 'Ticketreservierung', but not 'Blödsinnsquatschreservierung'
-        return Collections.singletonList(suggestion);
-      }
-    } else if (word.matches("[rR]eschaschier.+")) {
-      suggestion = word.replaceFirst("schaschier", "cherchier");
-      if (!hunspellDict.misspelled(suggestion)) {
-        return Collections.singletonList(suggestion);
-      }
-    } else if (word.matches(".*[lL]aborants$")) {
-      suggestion = word.replaceFirst("ts$", "ten");
-      if (!hunspellDict.misspelled(suggestion)) {
-        return Collections.singletonList(suggestion);
-      }
-    } else if (word.matches("[pP]roff?ess?ion([äe])h?ll?(e[mnrs]?)?")) {
-      suggestion = word.replaceFirst("roff?ess?ion([äe])h?l{1,2}", "rofessionell");
-      if (!hunspellDict.misspelled(suggestion)) {
-        return Collections.singletonList(suggestion);
-      }
-    } else if (word.matches("[vV]erstehendniss?(es?)?")) {
-      suggestion = word.replaceFirst("[vV]erstehendnis", "Verständnis");
-      if (!hunspellDict.misspelled(suggestion)) {
-        return Collections.singletonList(suggestion);
-      }
-    } else if (word.matches("koregier.+")) {
-      suggestion = word.replaceAll("reg", "rrig");
-      if (!hunspellDict.misspelled(suggestion)) {
-        return Collections.singletonList(suggestion);
-      }
-    } else if (word.matches("diagno[sz]ier.*")) {
-      suggestion = word.replaceAll("gno[sz]ier", "gnostizier");
-      if (!hunspellDict.misspelled(suggestion)) {
-        return Collections.singletonList(suggestion);
-      }
-    } else if (word.matches(".*eiss.*")) {
-      suggestion = word.replaceAll("eiss", "eiß");
-      if (!hunspellDict.misspelled(suggestion)) {
-        return Collections.singletonList(suggestion);
-      }
-    } else if (word.matches(".*uess.*")) {
-      suggestion = word.replaceAll("uess", "üß");
-      if (!hunspellDict.misspelled(suggestion)) {
-        return Collections.singletonList(suggestion);
-      }
-    } else if (word.matches("bi[sß][ij]en")) {
-      return Collections.singletonList("bisschen");
-    } else if (word.equals("gin")) {
-      return Collections.singletonList("ging");
-    } else if (word.equals("dh") || word.equals("dh.")) {
-      return Collections.singletonList("d.\u202fh.");
-    } else if (word.equals("ua") || word.equals("ua.")) {
-      return Collections.singletonList("u.\u202fa.");
-    } else if (word.matches("z[bB]") || word.matches("z[bB].")) {
-      return Collections.singletonList("z.\u202fB.");
-    } else if (word.equals("uvm") || word.equals("uvm.")) {
-      return Collections.singletonList("u.\u202fv.\u202fm.");
-    } else if (word.equals("udgl") || word.equals("udgl.")) {
-      return Collections.singletonList("u.\u202fdgl.");
-    } else if (word.equals("Ruhigkeit")) {
-      return Collections.singletonList("Ruhe");
-    } else if (word.equals("angepreist")) {
-      return Collections.singletonList("angepriesen");
-    } else if (word.equals("halo")) {
-      return Collections.singletonList("hallo");
-    } else if (word.equals("zumindestens")) {
-      return Collections.singletonList("zumindest");
-    } else if (word.equals("ca")) {
-      return Collections.singletonList("ca.");
-    } else if (word.equals("Jezt")) {
-      return Collections.singletonList("Jetzt");
-    } else if (word.equals("Rolladen")) {
-      return Collections.singletonList("Rollladen");
-    } else if (word.equals("Maßname")) {
-      return Collections.singletonList("Maßnahme");
-    } else if (word.equals("Maßnamen")) {
-      return Collections.singletonList("Maßnahmen");
-    } else if (word.equals("nanten")) {
-      return Collections.singletonList("nannten");
-    } else if (word.endsWith("ies")) {
-      if (word.equals("Stories")) {
-        return Collections.singletonList("Storys");
-      } else if (word.equals("Lobbies")) {
-        return Collections.singletonList("Lobbys");
-      } else if (word.equals("Hobbies")) {
-        return Collections.singletonList("Hobbys");
-      } else if (word.equals("Parties")) {
-        return Collections.singletonList("Partys");
-      } else if (word.equals("Babies")) {
-        return Collections.singletonList("Babys");
-      } else if (word.equals("Ladies")) {
-        return Collections.singletonList("Ladys");
-      } else if (word.endsWith("derbies")) {
-        suggestion = word.replaceFirst("derbies$", "derbys");
-        if (!hunspellDict.misspelled(suggestion)) {
-          return Collections.singletonList(suggestion);
-        }
-      } else if (word.endsWith("stories")) {
-        suggestion = word.replaceFirst("stories$", "storys");
-        if (!hunspellDict.misspelled(suggestion)) {
-          return Collections.singletonList(suggestion);
-        }
-      } else if (word.endsWith("parties")) {
-        suggestion = word.replaceFirst("parties$", "partys");
-        if (!hunspellDict.misspelled(suggestion)) {
-          return Collections.singletonList(suggestion);
-        }
-      }
-    } else if (word.equals("Hallochen")) {
-      return Arrays.asList("Hallöchen", "hallöchen");
-    } else if (word.equals("hallochen")) {
-      return Collections.singletonList("hallöchen");
-    } else if (word.equals("ok")) {
-      return Arrays.asList("okay", "O.\u202fK."); // Duden-like suggestion with no-break space
-    } else if (word.equals("gesuchen")) {
-      return Arrays.asList("gesuchten", "gesucht");
-    } else if (word.equals("Germanistiker")) {
-      return Arrays.asList("Germanist", "Germanisten");
-    } else if (word.equals("par")) {
-      return Collections.singletonList("paar");
-    } else if (word.equals("vllt")) {
-      return Collections.singletonList("vielleicht");
-    } else if (word.equals("iwie")) {
-      return Collections.singletonList("irgendwie");
-    } else if (word.equals("sry")) {
-      return Collections.singletonList("sorry");
-    } else if (word.equals("Zynik")) {
-      return Collections.singletonList("Zynismus");
-    } else if (word.matches("Email[a-zäöü]{5,}")) {
-      String suffix = word.substring(5);
-      if (hunspellDict.misspelled(suffix)) {
-        List<String> suffixSuggestions = hunspellDict.suggest(suffix);
-        suffix = suffixSuggestions.isEmpty() ? suffix : suffixSuggestions.get(0);
-      }
-      return Collections.singletonList("E-Mail-"+Character.toUpperCase(suffix.charAt(0))+suffix.substring(1));
-    } else if (word.equals("wiederspiegeln")) {
-      return Collections.singletonList("widerspiegeln");
-    } else if (word.equals("ch")) {
-        return Collections.singletonList("ich");
-    } else {
-      for (Pattern p : ADDITIONAL_SUGGESTIONS.keySet()) {
-        if (p.matcher(word).matches()) {
-          return ADDITIONAL_SUGGESTIONS.get(p).apply(word);
-        }
-      }
-    }
-    if (!StringTools.startsWithUppercase(word)) {
-      String ucWord = StringTools.uppercaseFirstChar(word);
-      if (!suggestions.contains(ucWord) && !hunspellDict.misspelled(ucWord)) {
-        // Hunspell doesn't always automatically offer the most obvious suggestion for compounds:
-        return Collections.singletonList(ucWord);
-      }
-    }
-    String verbSuggestion = getPastTenseVerbSuggestion(word);
-    if (verbSuggestion != null) {
-      return Collections.singletonList(verbSuggestion);
-    }
-    String participleSuggestion = getParticipleSuggestion(word);
-    if (participleSuggestion != null) {
-      return Collections.singletonList(participleSuggestion);
-    }
-    // hyphenated compounds words (e.g., "Netflix-Flm")
-    if (suggestions.isEmpty() && word.contains("-")) {
-      String[] words = word.split("-");
-      if (words.length > 1) {
-        List<List<String>> suggestionLists = new ArrayList<>(words.length);
-        int startAt = 0, stopAt = words.length;
-        String partialWord = words[0] + "-" + words[1];
-        if (super.ignoreWord(partialWord) || wordsToBeIgnoredInCompounds.contains(partialWord)) { // "Au-pair-Agentr"
-          startAt = 2;
-          suggestionLists.add(Collections.singletonList(words[0] + "-" + words[1]));
-        }
-        partialWord = words[words.length-2] + "-" + words[words.length-1];
-        if (super.ignoreWord(partialWord) || wordsToBeIgnoredInCompounds.contains(partialWord)) { // "Seniren-Au-pair"
-          stopAt = words.length-2;
-        }
-        for (int idx = startAt; idx < stopAt; idx++) {
-          if (hunspellDict.misspelled(words[idx])) {
-            List<String> list = sortSuggestionByQuality(words[idx], super.getSuggestions(words[idx]));
-            suggestionLists.add(list);
-          } else {
-            suggestionLists.add(Collections.singletonList(words[idx]));
-          }
-        }
-        if (stopAt < words.length-1) {
-          suggestionLists.add(Collections.singletonList(partialWord));
-        }
-        if (suggestionLists.size() <= 3) {  // avoid OOM on words like "free-and-open-source-and-cross-platform"
-          List<String> additionalSuggestions = suggestionLists.get(0);
-          for (int idx = 1; idx < suggestionLists.size(); idx++) {
-            List<String> suggestionList = suggestionLists.get(idx);
-            List<String> newList = new ArrayList<>(additionalSuggestions.size() * suggestionList.size());
-            for (String additionalSuggestion : additionalSuggestions) {
-              for (String aSuggestionList : suggestionList) {
-                newList.add(additionalSuggestion + "-" + aSuggestionList);
-              }
-            }
-            additionalSuggestions = newList;
-          }
-          // avoid overly long lists of suggestions (we just take the first results, although we don't know whether they are better):
-          return additionalSuggestions.subList(0, Math.min(5, additionalSuggestions.size()));
-        }
-      }
-    }
-    return Collections.emptyList();
-  }
-
-  // Get a correct suggestion for invalid words like greifte, denkte, gehte: useful for
-  // non-native speakers and cannot be found by just looking for similar words.
-  @Nullable
-  private String getPastTenseVerbSuggestion(String word) {
-    if (word.endsWith("e")) {
-      // strip trailing "e"
-      String wordStem = word.substring(0, word.length()-1);
-      try {
-        String lemma = baseForThirdPersonSingularVerb(wordStem);
-        if (lemma != null) {
-          AnalyzedToken token = new AnalyzedToken(lemma, null, lemma);
-          String[] forms = synthesizer.synthesize(token, "VER:3:SIN:PRT:.*", true);
-          if (forms.length > 0) {
-            return forms[0];
-          }
-        }
-      } catch (IOException e) {
-        throw new RuntimeException(e);
-      }
-    }
-    return null;
-  }
-
-  @Nullable
-  private String baseForThirdPersonSingularVerb(String word) throws IOException {
-    List<AnalyzedTokenReadings> readings = tagger.tag(Collections.singletonList(word));
-    for (AnalyzedTokenReadings reading : readings) {
-      if (reading.hasPosTagStartingWith("VER:3:SIN:")) {
-        return reading.getReadings().get(0).getLemma();
-      }
-    }
-    return null;
-  }
-
-  // Get a correct suggestion for invalid words like geschwimmt, geruft: useful for
-  // non-native speakers and cannot be found by just looking for similar words.
-  @Nullable
-  private String getParticipleSuggestion(String word) {
-    if (word.startsWith("ge") && word.endsWith("t")) {
-      // strip leading "ge" and replace trailing "t" with "en":
-      String baseform = word.substring(2, word.length()-1) + "en";
-      try {
-        String participle = getParticipleForBaseform(baseform);
-        if (participle != null) {
-          return participle;
-        }
-      } catch (IOException e) {
-        throw new RuntimeException(e);
-      }
-    }
-    return null;
-  }
-
-  @Nullable
-  private String getParticipleForBaseform(String baseform) throws IOException {
-    AnalyzedToken token = new AnalyzedToken(baseform, null, baseform);
-    String[] forms = synthesizer.synthesize(token, "VER:PA2:.*", true);
-    if (forms.length > 0 && !hunspellDict.misspelled(forms[0])) {
-      return forms[0];
-    }
-    return null;
-  }
-
-  private boolean ignoreByHangingHyphen(List<String> words, int idx) throws IOException {
-    String word = words.get(idx);
-    String nextWord = getWordAfterEnumerationOrNull(words, idx+1);
-    nextWord = StringUtils.removeEnd(nextWord, ".");
-
-    boolean isCompound = nextWord != null && (compoundTokenizer.tokenize(nextWord).size() > 1 || nextWord.indexOf('-') > 0);
-    if (isCompound) {
-      word = StringUtils.removeEnd(word, "-");
-      boolean isMisspelled = hunspellDict.misspelled(word);  // "Stil- und Grammatikprüfung" or "Stil-, Text- und Grammatikprüfung"
-      if (isMisspelled && (super.ignoreWord(word) || wordsToBeIgnoredInCompounds.contains(word))) {
-        isMisspelled = false;
-      } else if (isMisspelled && word.endsWith("s") && isNeedingFugenS(StringUtils.removeEnd(word, "s"))) {
-        // Vertuschungs- und Bespitzelungsmaßnahmen: remove trailing "s" before checking "Vertuschungs" so that the spell checker finds it
-        isMisspelled = hunspellDict.misspelled(StringUtils.removeEnd(word, "s"));
-      }
-      return !isMisspelled;
-    }
-    return false;
-  }
-
-  private boolean isNeedingFugenS (String word) {
-    // according to http://www.spiegel.de/kultur/zwiebelfisch/zwiebelfisch-der-gebrauch-des-fugen-s-im-ueberblick-a-293195.html
-    return StringUtils.endsWithAny(word, "tum", "ling", "ion", "tät", "keit", "schaft", "sicht", "ung", "en");
-  }
-
-  // for "Stil- und Grammatikprüfung", get "Grammatikprüfung" when at position of "Stil-"
-  @Nullable
-  private String getWordAfterEnumerationOrNull(List<String> words, int idx) {
-    for (int i = idx; i < words.size(); i++) {
-      String word = words.get(i);
-      if (!(word.endsWith("-") || StringUtils.equalsAny(word, ",", "und", "oder", "sowie") || word.trim().isEmpty())) {
-        return word;
-      }
-    }
-    return null;
-  }
-
-  // check whether a <code>word<code> is a valid compound (e.g., "Feynmandiagramm" or "Feynman-Diagramm")
-  // that contains an ignored word from spelling.txt (e.g., "Feynman")
-  private boolean ignoreCompoundWithIgnoredWord(String word) throws IOException {
-    if (!StringTools.startsWithUppercase(word) && !StringUtils.startsWithAny(word, "nord", "west", "ost", "süd", "α-", "β-", "ɣ-")) {
-      // otherwise stuff like "rumfangreichen" gets accepted
-      return false;
-    }
-    String[] words = word.split("-");
-    if (words.length < 2) {
-      // non-hyphenated compound (e.g., "Feynmandiagramm"):
-      // only search for compounds that start(!) with a word from spelling.txt
-      int end = super.startsWithIgnoredWord(word, true);
-      if (end < 3) {
-        // support for geographical adjectives - although "süd/ost/west/nord" are not in spelling.txt 
-        // to accept sentences such as
-        // "Der westperuanische Ferienort, das ostargentinische Städtchen, das südukrainische Brauchtum, der nordägyptische Staudamm."
-        if (word.startsWith("ost") || word.startsWith("süd")) {
-          end = 3;
-        } else if (word.startsWith("west") || word.startsWith("nord")) {
-          end = 4;
-        } else {
-          return false;
-        }
-      }
-      String ignoredWord = word.substring(0, end);
-      String partialWord = word.substring(end);
-      boolean isCandidateForNonHyphenatedCompound = !StringUtils.isAllUpperCase(ignoredWord) && (StringUtils.isAllLowerCase(partialWord) || ignoredWord.endsWith("-"));
-      boolean needFugenS = isNeedingFugenS(ignoredWord);
-      if (isCandidateForNonHyphenatedCompound && !needFugenS && partialWord.length() > 1) {
-        return !hunspellDict.misspelled(partialWord) || !hunspellDict.misspelled(StringUtils.capitalize(partialWord));
-      } else if (isCandidateForNonHyphenatedCompound && needFugenS && partialWord.length() > 2) {
-        partialWord = partialWord.startsWith("s") ? partialWord.substring(1) : partialWord;
-        return !hunspellDict.misspelled(partialWord) || !hunspellDict.misspelled(StringUtils.capitalize(partialWord));
-      }
-      return false;
-    }
-    // hyphenated compound (e.g., "Feynman-Diagramm"):
-    boolean hasIgnoredWord = false;
-    List<String> toSpellCheck = new ArrayList<>(3);
-    String stripFirst = word.substring(words[0].length()+1); // everything after the first "-"
-    String stripLast  = word.substring(0, word.length()-words[words.length-1].length()-1); // everything up to the last "-"
-
-    if (super.ignoreWord(stripFirst) || wordsToBeIgnoredInCompounds.contains(stripFirst)) { // e.g., "Senioren-Au-pair"
-      hasIgnoredWord = true;
-      if (!super.ignoreWord(words[0])) {
-        toSpellCheck.add(words[0]);
-      }
-    } else if (super.ignoreWord(stripLast) || wordsToBeIgnoredInCompounds.contains(stripLast)) { // e.g., "Au-pair-Agentur"
-      hasIgnoredWord = true;
-      if (!super.ignoreWord(words[words.length-1])){
-        toSpellCheck.add(words[words.length-1]);
-      }
-    } else {
-      for (String word1 : words) {
-        if (super.ignoreWord(word1) || wordsToBeIgnoredInCompounds.contains(word1)) {
-          hasIgnoredWord = true;
-        } else {
-          toSpellCheck.add(word1);
-        }
-      }
-    }
-
-    if (hasIgnoredWord) {
-      for (String w : toSpellCheck) {
-        if (hunspellDict.misspelled(w)) {
-          return false;
-        }
-      }
-    }
-    return hasIgnoredWord;
-  }
-
-  static class ExpandingReader extends BufferedReader {
-
-    private final List<String> buffer = new ArrayList<>();
-    private final LineExpander lineExpander = new LineExpander();
-
-    ExpandingReader(Reader in) {
-      super(in);
-    }
-
-    @Override
-    public String readLine() throws IOException {
-      if (buffer.isEmpty()) {
-        String line = super.readLine();
-        if (line == null) {
-          return null;
-        }
-        buffer.addAll(lineExpander.expandLine(line));
-      }
-      return buffer.remove(0);
-    }
-  }
-
-  @Override
-  protected boolean isQuotedCompound (AnalyzedSentence analyzedSentence, int idx, String token) {
-    if (idx > 3 && token.startsWith("-")) {
-      return StringUtils.equalsAny(analyzedSentence.getTokens()[idx-1].getToken(), "“", "\"") &&
-          StringUtils.equalsAny(analyzedSentence.getTokens()[idx-3].getToken(), "„", "\"");
-    }
-    return false;
-  }
-
-  protected void addProhibitedWords(List<String> words) {
-    if(words.size() == 1 && words.get(0).endsWith(".*")) {
-      wordStartsToBeProhibited.add(words.get(0).substring(0, words.get(0).length()-2));
-    } else {
-      super.addProhibitedWords(words);
-    }
-  }
-
-}
-=======
 /* LanguageTool, a natural language style checker 
  * Copyright (C) 2012 Daniel Naber (http://www.danielnaber.de)
  * 
@@ -2061,5 +1029,4 @@
     }
   }
 
-}
->>>>>>> 6f6ff3b4
+}