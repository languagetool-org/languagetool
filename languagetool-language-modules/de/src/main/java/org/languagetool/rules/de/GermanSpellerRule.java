--- conflicted
+++ resolved
@@ -167,17 +167,11 @@
   private final Set<String> wordStartsToBeProhibited    = new HashSet<>();
   private final Set<String> wordEndingsToBeProhibited   = new HashSet<>();
   private final Set<String> wordsNeedingInfixS          = new HashSet<>();
-<<<<<<< HEAD
   private static Set<String> verbStems                  = new HashSet<>();
   private static Set<String> verbPrefixes               = new HashSet<>();
   private static Set<String> otherPrefixes              = new HashSet<>();
   private static Set<String> oldSpelling                = new HashSet<>();
-  private static final Map<StringMatcher, Function<String,List<String>>> ADDITIONAL_SUGGESTIONS = new HashMap<>();
-=======
-  private final Set<String> wordsWithoutInfixS          = new HashSet<>();
-  private final Set<String> germanPrefixes              = new HashSet<>();  // words used as compound parts but not nouns on their own, like "Kritzel"
   private static final Map<StringMatcher, Function<String,List<String>>> ADDITIONAL_SUGGESTIONS = new LinkedHashMap<>();
->>>>>>> d2c08163
   static {
     put("lieder", w -> Arrays.asList("leider", "Lieder"));
     put("vorbreiten", w -> Arrays.asList("vorbereiten", "verbreiten"));
