--- conflicted
+++ resolved
@@ -2143,13 +2143,8 @@
         if (part1.matches(".*(heit|keit|ion|ität|schaft|ung|tät)s") && isNoun(part2uc)) {
           String part1noInfix = part1.substring(0, part1.length()-1);
           // don't assume very short parts (like "Ei") are correct, these can easily be typos:
-<<<<<<< HEAD
           if (part1noInfix.length() <= 3 || part2uc.length() <= 3 || part1noInfix.matches("Action|Jung|Wahrung") ||
-              part1.endsWith("schwungs") || isMisspelled(part1noInfix) || isMisspelled(part2uc)) {
-=======
-          if (part1noInfix.length() <= 3 || part2uc.length() <= 3 || part1noInfix.matches("Action|Jung") ||
               part1.endsWith("schwungs") || part1.endsWith("sprungs") || isMisspelled(part1noInfix) || isMisspelled(part2uc)) {
->>>>>>> d0e41ee8
             return false;
           }
           return true;
