/* LanguageTool, a natural language style checker
 * Copyright (C) 2007 Daniel Naber (http://www.danielnaber.de)
 *
 * This library is free software; you can redistribute it and/or
 * modify it under the terms of the GNU Lesser General Public
 * License as published by the Free Software Foundation; either
 * version 2.1 of the License, or (at your option) any later version.
 *
 * This library is distributed in the hope that it will be useful,
 * but WITHOUT ANY WARRANTY; without even the implied warranty of
 * MERCHANTABILITY or FITNESS FOR A PARTICULAR PURPOSE.  See the GNU
 * Lesser General Public License for more details.
 *
 * You should have received a copy of the GNU Lesser General Public
 * License along with this library; if not, write to the Free Software
 * Foundation, Inc., 51 Franklin St, Fifth Floor, Boston, MA  02110-1301
 * USA
 */
package org.languagetool.tokenizers.de;

import com.google.common.base.Suppliers;
import de.danielnaber.jwordsplitter.EmbeddedGermanDictionary;
import de.danielnaber.jwordsplitter.GermanWordSplitter;
import de.danielnaber.jwordsplitter.InputTooLongException;
import it.unimi.dsi.fastutil.objects.ObjectOpenHashSet;
import org.languagetool.tokenizers.Tokenizer;

import java.io.File;
import java.io.IOException;
import java.nio.file.Files;
import java.nio.file.Paths;
import java.util.Collections;
import java.util.List;
import java.util.Set;
import java.util.function.Supplier;

import static java.util.Arrays.asList;

/**
 * Split German nouns using the jWordSplitter library.
 *
 * @author Daniel Naber
 */
public class GermanCompoundTokenizer implements Tokenizer {
  private static final Supplier<GermanCompoundTokenizer> strictInstance = Suppliers.memoize(() -> {
    try {
      return new GermanCompoundTokenizer(true);
    } catch (IOException e) {
      throw new RuntimeException(e);
    }
  });
  private static final Supplier<GermanCompoundTokenizer> nonStrictInstance = Suppliers.memoize(() -> {
    try {
      return new GermanCompoundTokenizer(false);
    } catch (IOException e) {
      throw new RuntimeException(e);
    }
  });

  private final ExtendedGermanWordSplitter wordSplitter;

  public GermanCompoundTokenizer() throws IOException {
    this(true);
  }

  static class ExtendedGermanWordSplitter extends GermanWordSplitter {
    ExtendedGermanWordSplitter(boolean hideInterfixCharacters) throws IOException {
      super(hideInterfixCharacters, extendedList());
    }
    static Set<String> extendedList() {
<<<<<<< HEAD
      ObjectOpenHashSet<String> words = new ObjectOpenHashSet<>(EmbeddedGermanDictionary.getWords());
      // add compound parts here so we don't need to update JWordSplitter for every missing word we find:
      words.add("synonym");
      words.trim();
=======
      THashSet<String> words = new THashSet<>(EmbeddedGermanDictionary.getWords());
      // Add compound parts here so we don't need to update JWordSplitter for every missing word we find.
      // Note: adding words, especially short ones, can also cause incorrect splits. E.g. if "sport"
      // is in the list and you add "tran", without "transport" being in the list, it would split "transport".
      words.add("margen");
      words.add("synonym");
      words.add("aufbringung");
      words.add("robustheit");
      words.add("nachuntersuchung");
      words.add("erstkommunion");
      words.add("hauptstadt");
      words.add("neustart");
      words.add("polarisierung");
      words.add("vollstreckbarkeit");
      words.add("vollziehung");
      words.add("kasko");
      words.trimToSize();
>>>>>>> 1f50acd1
      return words;
    }
  }

  public GermanCompoundTokenizer(boolean strictMode) throws IOException {
    wordSplitter = new ExtendedGermanWordSplitter(false);
<<<<<<< HEAD
=======
    wordSplitter.setStrictMode(strictMode);
    wordSplitter.setMinimumWordLength(3);
>>>>>>> 1f50acd1
    // add exceptions here so we don't need to update JWordSplitter for every exception we find:
    //wordSplitter.addException("Maskerade", Collections.singletonList("Maskerade"));
    //wordSplitter.addException("Sportshorts", asList("Sport", "shorts"));
    wordSplitter.addException("Alkoholabstinenz", asList("Alkohol", "abstinenz"));
    wordSplitter.addException("Hallesche", asList("Hallesche"));
    wordSplitter.addException("Kolleggen", asList("Kolleggen"));
    wordSplitter.addException("Saunieren", asList("Saunieren"));
    wordSplitter.addException("Spielgeleier", asList("Spielgeleier"));
    wordSplitter.addException("Halleschen", asList("Halleschen"));
    wordSplitter.addException("Reinigungstab", asList("Reinigungs", "tab"));
    wordSplitter.addException("Reinigungstabs", asList("Reinigungs", "tabs"));
    wordSplitter.addException("Tauschwerte", asList("Tausch", "werte"));
    wordSplitter.addException("Tauschwertes", asList("Tausch", "wertes"));
    wordSplitter.addException("Kinderspielen", asList("Kinder", "spielen"));
    wordSplitter.addException("Buchhaltungstrick", asList("Buchhaltungs", "trick"));
    wordSplitter.addException("Buchhaltungstricks", asList("Buchhaltungs", "tricks"));
    wordSplitter.addException("Haushaltstrick", asList("Haushalts", "trick"));
    wordSplitter.addException("Haushaltstricks", asList("Haushalts", "tricks"));
    wordSplitter.addException("Verkaufstrick", asList("Verkaufs", "trick"));
    wordSplitter.addException("Verkaufstricks", asList("Verkaufs", "tricks"));
    wordSplitter.addException("Ablenkungstrick", asList("Ablenkungs", "trick"));
    wordSplitter.addException("Ablenkungstricks", asList("Ablenkungs", "tricks"));
    wordSplitter.addException("Manipulationstrick", asList("Manipulations", "trick"));
    wordSplitter.addException("Manipulationstricks", asList("Manipulations", "tricks"));
    wordSplitter.addException("Erziehungstrick", asList("Erziehungs", "trick"));
    wordSplitter.addException("Erziehungstricks", asList("Erziehungs", "tricks"));
    wordSplitter.addException("Messetage", asList("Messe", "tage"));
    wordSplitter.addException("Messetagen", asList("Messe", "tagen"));
    wordSplitter.addException("karamelligen", asList("karamelligen"));  // != Karamel+Ligen
    wordSplitter.addException("Häkelnadel", asList("Häkel", "nadel"));
    wordSplitter.addException("Häkelnadeln", asList("Häkel", "nadeln"));
    wordSplitter.addException("Freiberg", asList("Freiberg"));
    wordSplitter.addException("Abtestat", asList("Abtestat"));
    wordSplitter.addException("Abtestaten", asList("Abtestaten"));
    wordSplitter.addException("Freibergs", asList("Freibergs"));
    wordSplitter.addException("Kreuzberg", asList("Kreuzberg"));
    wordSplitter.addException("Kreuzbergs", asList("Kreuzbergs"));
  }

  @Override
  public List<String> tokenize(String word) {
    try {
      return wordSplitter.splitWord(word);
    } catch (InputTooLongException e) {
      return Collections.singletonList(word);
    }
  }

  public static GermanCompoundTokenizer getStrictInstance() {
    return strictInstance.get();
  }

  public static GermanCompoundTokenizer getNonStrictInstance() {
    return nonStrictInstance.get();
  }

  public static void main(String[] args) throws IOException {
    if (args.length == 0) {
      System.out.println("Usage: " + GermanCompoundTokenizer.class.getSimpleName() + " <wordsToSplit... or file>");
      System.exit(1);
    }
    GermanCompoundTokenizer tokenizer = new GermanCompoundTokenizer();
    if (new File(args[0]).exists()) {
      System.out.println("Working on lines from " + args[0] + ":");
      List<String> lines = Files.readAllLines(Paths.get(args[0]));
      for (String line : lines) {
        System.out.println(tokenizer.tokenize(line));
      }
    } else {
      for (String arg : args) {
        System.out.println(tokenizer.tokenize(arg));
      }
    }
  }

}
<|MERGE_RESOLUTION|>--- conflicted
+++ resolved
@@ -68,16 +68,12 @@
       super(hideInterfixCharacters, extendedList());
     }
     static Set<String> extendedList() {
-<<<<<<< HEAD
       ObjectOpenHashSet<String> words = new ObjectOpenHashSet<>(EmbeddedGermanDictionary.getWords());
-      // add compound parts here so we don't need to update JWordSplitter for every missing word we find:
-      words.add("synonym");
-      words.trim();
-=======
-      THashSet<String> words = new THashSet<>(EmbeddedGermanDictionary.getWords());
       // Add compound parts here so we don't need to update JWordSplitter for every missing word we find.
       // Note: adding words, especially short ones, can also cause incorrect splits. E.g. if "sport"
       // is in the list and you add "tran", without "transport" being in the list, it would split "transport".
+      words.add("margen");
+      words.add("synonym");
       words.add("margen");
       words.add("synonym");
       words.add("aufbringung");
@@ -90,19 +86,15 @@
       words.add("vollstreckbarkeit");
       words.add("vollziehung");
       words.add("kasko");
-      words.trimToSize();
->>>>>>> 1f50acd1
+      words.trim();
       return words;
     }
   }
 
   public GermanCompoundTokenizer(boolean strictMode) throws IOException {
     wordSplitter = new ExtendedGermanWordSplitter(false);
-<<<<<<< HEAD
-=======
     wordSplitter.setStrictMode(strictMode);
     wordSplitter.setMinimumWordLength(3);
->>>>>>> 1f50acd1
     // add exceptions here so we don't need to update JWordSplitter for every exception we find:
     //wordSplitter.addException("Maskerade", Collections.singletonList("Maskerade"));
     //wordSplitter.addException("Sportshorts", asList("Sport", "shorts"));
