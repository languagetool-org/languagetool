--- conflicted
+++ resolved
@@ -211,9 +211,6 @@
 Adalbert von Chamissos
 Bull’s Eye
 Bull’s Eyes
-<<<<<<< HEAD
-Augustinus von Hippo
-=======
 Léon Say
 Léon Says
 Jean-Baptiste-Léon Say
@@ -253,4 +250,5 @@
 Graphic Environment Operating System #eng
 Graphic Environment Operating Systems #eng
 Equal Weight
->>>>>>> 3d91a720
+
+Augustinus von Hippo