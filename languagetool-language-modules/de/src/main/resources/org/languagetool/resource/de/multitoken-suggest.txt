--- conflicted
+++ resolved
@@ -3078,13 +3078,9 @@
 Auricula auris
 Auricula atrii
 Keith Jarrett/S
-<<<<<<< HEAD
 Guardia Civil
 Loose Cannon/S
 French Press
-=======
-Loose Cannon/S
->>>>>>> 3070ece4
 Venae auriculares
 Margret Rasfeld/S
 quod erat demonstrandum #lat
