--- conflicted
+++ resolved
@@ -1736,18 +1736,18 @@
             </rule>
             <rule>
                 <pattern>
-<<<<<<< HEAD
                     <token>Lemongrass</token>
                 </pattern>
                 <example correction=""><marker>Lemongrass</marker> ist ein aromatisches Gras, das als traditionelles Gewürz in der asiatischen Küche bekannt ist.</example>
-=======
+            </rule>
+            <rule>
+                <pattern>
                     <token regexp="yes">das|ein</token>
                     <marker>
                         <token case_sensitive="yes">Dingens</token>
                     </marker>
                 </pattern>
                 <example correction="">Ähm, das <marker>Dingens</marker> ist hier!</example>
->>>>>>> 9df03953
             </rule>
         </rulegroup>
 
