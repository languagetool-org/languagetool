--- conflicted
+++ resolved
@@ -7960,10 +7960,6 @@
 Ebrahim Raisi	NNP
 Normalització Lingüística	NNP
 Sukhoi Su-57	NNP
-<<<<<<< HEAD
 ad infinitum	RB
 caffe latte	NN:UN
-=======
-caffe latte	NN:UN
-Maillard reaction	NN
->>>>>>> 721c7454
+Maillard reaction	NN