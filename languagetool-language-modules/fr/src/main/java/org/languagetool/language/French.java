/* LanguageTool, a natural language style checker
 * Copyright (C) 2007 Daniel Naber (http://www.danielnaber.de)
 *
 * This library is free software; you can redistribute it and/or
 * modify it under the terms of the GNU Lesser General Public
 * License as published by the Free Software Foundation; either
 * version 2.1 of the License, or (at your option) any later version.
 *
 * This library is distributed in the hope that it will be useful,
 * but WITHOUT ANY WARRANTY; without even the implied warranty of
 * MERCHANTABILITY or FITNESS FOR A PARTICULAR PURPOSE.  See the GNU
 * Lesser General Public License for more details.
 *
 * You should have received a copy of the GNU Lesser General Public
 * License along with this library; if not, write to the Free Software
 * Foundation, Inc., 51 Franklin St, Fifth Floor, Boston, MA  02110-1301
 * USA
 */
package org.languagetool.language;

import org.jetbrains.annotations.NotNull;
import org.jetbrains.annotations.Nullable;
import org.languagetool.*;
import org.languagetool.languagemodel.LanguageModel;
import org.languagetool.rules.*;
import org.languagetool.rules.fr.*;
import org.languagetool.synthesis.FrenchSynthesizer;
import org.languagetool.synthesis.Synthesizer;
import org.languagetool.tagging.Tagger;
import org.languagetool.tagging.disambiguation.Disambiguator;
import org.languagetool.tagging.disambiguation.fr.FrenchHybridDisambiguator;
import org.languagetool.tagging.fr.FrenchTagger;
import org.languagetool.tokenizers.SRXSentenceTokenizer;
import org.languagetool.tokenizers.SentenceTokenizer;
import org.languagetool.tokenizers.Tokenizer;
import org.languagetool.tokenizers.fr.FrenchWordTokenizer;

import java.io.File;
import java.io.IOException;
import java.util.*;

public class French extends Language implements AutoCloseable {

  private LanguageModel languageModel;

  @Override
  public SentenceTokenizer createDefaultSentenceTokenizer() {
    return new SRXSentenceTokenizer(this);
  }

  @Override
  public String getName() {
    return "French";
  }

  @Override
  public String getShortCode() {
    return "fr";
  }

  @Override
  public String[] getCountries() {
    return new String[]{"FR", "", "BE", "CH", "CA", "LU", "MC", "CM",
            "CI", "HT", "ML", "SN", "CD", "MA", "RE"};
  }

  @NotNull
  @Override
  public Tagger createDefaultTagger() {
    return new FrenchTagger();
  }

  @Nullable
  @Override
  public Synthesizer createDefaultSynthesizer() {
    return new FrenchSynthesizer(this);
  }
  
  @Override
  public Tokenizer createDefaultWordTokenizer() {
    return new FrenchWordTokenizer();
  }

  @Override
  public Disambiguator createDefaultDisambiguator() {
    return new FrenchHybridDisambiguator();
  }

  @Override
  public Contributor[] getMaintainers() {
    return new Contributor[] {
        Contributors.DOMINIQUE_PELLE
    };
  }

  @Override
  public List<Rule> getRelevantRules(ResourceBundle messages, UserConfig userConfig, Language motherTongue, List<Language> altLanguages) throws IOException {
    return Arrays.asList(
            new CommaWhitespaceRule(messages, false),
            new DoublePunctuationRule(messages),
            new GenericUnpairedBracketsRule(messages,
                    Arrays.asList("[", "(", "{" /*"«", "‘"*/),
                    Arrays.asList("]", ")", "}"
                         /*"»", French dialog can contain multiple sentences. */
                         /*"’" used in "d’arm" and many other words */)),
            new MorfologikFrenchSpellerRule(messages, this, userConfig, altLanguages),
            new UppercaseSentenceStartRule(messages, this),
            new MultipleWhitespaceRule(messages, this),
            new SentenceWhitespaceRule(messages),
            new LongSentenceRule(messages, userConfig, 40, true, true),
            new LongParagraphRule(messages, this, userConfig),
            // specific to French:
            new CompoundRule(messages),
            new QuestionWhitespaceStrictRule(messages, this),
            new QuestionWhitespaceRule(messages, this),
            new SimpleReplaceRule(messages),
            new AnglicismReplaceRule(messages)
    );
  }

  @Override
  public List<Rule> getRelevantRulesGlobalConfig(ResourceBundle messages, GlobalConfig globalConfig, UserConfig userConfig, Language motherTongue, List<Language> altLanguages) throws IOException {
    List<Rule> rules = new ArrayList<>();
    if (globalConfig != null && globalConfig.getGrammalecteServer() != null) {
      rules.add(new GrammalecteRule(messages, globalConfig));
    }
    return rules;
  }

  /** @since 3.1 */
  @Override
  public List<Rule> getRelevantLanguageModelRules(ResourceBundle messages, LanguageModel languageModel, UserConfig userConfig) throws IOException {
    return Arrays.asList(
            new FrenchConfusionProbabilityRule(messages, languageModel, this)
    );
  }

  /** @since 3.1 */
  @Override
  public synchronized LanguageModel getLanguageModel(File indexDir) throws IOException {
    languageModel = initLanguageModel(indexDir, languageModel);
    return languageModel;
  }
  
  /** @since 5.1 */
  @Override
  public String getOpeningDoubleQuote() {
    return "«";
  }

  /** @since 5.1 */
  @Override
  public String getClosingDoubleQuote() {
    return "»";
  }
  
  /** @since 5.1 */
  @Override
  public String getOpeningSingleQuote() {
    return "‘";
  }

  /** @since 5.1 */
  @Override
  public String getClosingSingleQuote() {
    return "’";
  }
  
  /** @since 5.1 */
  @Override
  public boolean isAdvancedTypographyEnabled() {
    return true;
  }
  
  @Override
  public String toAdvancedTypography (String input) {
    String output = super.toAdvancedTypography(input);
  
    // special cases: apostrophe + quotation marks
    String beforeApostrophe = "([cjnmtsldCJNMTSLD]|qu|jusqu|lorsqu|puisqu|quoiqu|Qu|Jusqu|Lorsqu|Puisqu|Quoiqu|QU|JUSQU|LORSQU|PUISQU|QUOIQU)";
    output = output.replaceAll("(\\b"+beforeApostrophe+")'", "$1’");
    output = output.replaceAll("(\\b"+beforeApostrophe+")’\"", "$1’" + getOpeningDoubleQuote());
    output = output.replaceAll("(\\b"+beforeApostrophe+")’'", "$1’" + getOpeningSingleQuote());
    
    // non-breaking (thin) space 
    // according to https://fr.wikipedia.org/wiki/Espace_ins%C3%A9cable#En_France
    output = output.replaceAll("\u00a0;", "\u202f;");
    output = output.replaceAll("\u00a0!", "\u202f!");
    output = output.replaceAll("\u00a0\\?", "\u202f?");
    output = output.replaceAll(";", "\u202f;");
    output = output.replaceAll("!", "\u202f!");
    output = output.replaceAll("\\?", "\u202f?");
    
    output = output.replaceAll(":", "\u00a0:");
    output = output.replaceAll("»", "\u00a0»");
    output = output.replaceAll("«", "«\u00a0");
    
    //remove duplicate spaces
    output = output.replaceAll("\u00a0\u00a0", "\u00a0");
    output = output.replaceAll("\u202f\u202f", "\u202f");
    output = output.replaceAll("  ", " ");
    output = output.replaceAll("\u00a0 ", "\u00a0");
    output = output.replaceAll(" \u00a0", "\u00a0");
    output = output.replaceAll(" \u202f", "\u202f");
    output = output.replaceAll("\u202f ", "\u202f");
    
    return output;
  }

  /**
   * Closes the language model, if any. 
   * @since 3.1
   */
  @Override
  public void close() throws Exception {
    if (languageModel != null) {
      languageModel.close();
    }
  }

  @Override
  public LanguageMaintainedState getMaintainedState() {
    return LanguageMaintainedState.ActivelyMaintained;
  }

  @Override
  protected int getPriorityForId(String id) {
    switch (id) { 
      case "FR_COMPOUNDS": return 500; // greater than agreement rules
      case "AGREEMENT_EXCEPTIONS": return 100; // greater than D_N
      case "EXPRESSIONS_VU": return 100; // greater than A_ACCENT_A
      case "SA_CA_SE": return 100; // greater than D_N
      case "QUASI_NOM": return 100; // greater than D_N
      case "MA": return 100; // greater than D_J
      case "SON_SONT": return 100; // greater than D_J
      case "JE_TES": return 100; // greater than D_J
      case "A_INFINITIF": return 100;
      case "ON_ONT": return 100; // greater than PRONSUJ_NONVERBE
      case "LEURS_LEUR": return 100; // greater than N_V
      case "DU_DU": return 100; // greater than DU_LE
      case "ACCORD_CHAQUE": return 100; // greater than ACCORD_NOMBRE
      case "CEST_A_DIRE": return 100; // greater than A_A_ACCENT
      case "FAIRE_VPPA": return 100; // greater than A_ACCENT_A
      case "VIRGULE_EXPRESSIONS_FIGEES": return 100; // greater than agreement rules
      case "TRAIT_UNION": return 100; // greater than other rules for trait d'union
      case "PAS_DE_TRAIT_UNION": return 50; //  // greater than agreement rules
      case "PRIME-TIME": return 50; //  // greater than agreement rules
      case "A_VERBE_INFINITIF": return 20; // greater than PRONSUJ_NONVERBE
      case "CONFUSION_PARLEZ_PARLER": return 10; // greater than N_V
      case "AGREEMENT_TOUT_LE": return 10; // compare to TOUT_LES
      case "ESPACE_UNITES": return 10; // needs to have higher priority than spell checker
      case "BYTES": return 10; // needs to be higher than spell checker for 10MB style matches
      case "Y_A": return 10; // needs to be higher than spell checker for style suggestion
      case "A_A_ACCENT": return 10; // triggers false alarms for IL_FAUT_INF if there is no a/à correction 
      case "A_ACCENT_A": return 10; // greater than PRONSUJ_NONVERBE
      case "JE_M_APPEL": return 10;  // override NON_V
      case "ACCORD_R_PERS_VERBE": return 10;  // match before POSER_UNE_QUESTION
      case "JE_SUI": return 10;  // needs higher priority than spell checker
      //case "D_N": return 10; // needs to have higher priority than agreement postponed adj | Commented out because many other rules should be higher: CAT_REGIONALISMES, CAT_TYPOGRAPHIE, CAT_GRAMMAIRE...
      //case "ACCORD_COULEUR": return 1; // needs to have higher priority than agreement postponed adj
      case "R_VAVOIR_VINF": return 10; // needs higher priority than A_INFINITIF
      case "CONFUSION_PAR_PART": return -5;  // turn off completely when PART_OU_PAR is activated
      case "FR_SIMPLE_REPLACE": return -10;
      case "IMP_PRON": return -10; // less than D_N
      case "PREP_VERBECONJUGUE": return -20;
      case "PAS_DE_VERBE_APRES_POSSESSIF_DEMONSTRATIF": return -20;
      case "TOO_LONG_PARAGRAPH": return -15;
      case "VERB_PRONOUN": return -50; // greater than FR_SPELLING_RULE; less than ACCORD_V_QUESTION
      case "AGREEMENT_POSTPONED_ADJ": return -50;
      case "FR_SPELLING_RULE": return -100;
      case "ET_SENT_START": return -151; // lower than grammalecte rules
      case "MAIS_SENT_START": return -151; // lower than grammalecte rules
      case "ELISION": return -200; // should be lower in priority than spell checker
      case "UPPERCASE_SENTENCE_START": return -300;
      case "FRENCH_WHITESPACE_STRICT": return -350; // picky; if on, it should overwrite FRENCH_WHITESPACE
      case "FRENCH_WHITESPACE": return -400; // lesser than UPPERCASE_SENTENCE_START and FR_SPELLING_RULE
<<<<<<< HEAD
      case "R_VAVOIR_VINF": return 10; // needs higher priority than A_INFINITIF
      case "D_N": return 10; // needs higher priority than ACCORD_NOM_VERBE and QUI_VCONJ
      case "AUXILIAIRE_MANQUANT": return 10; // needs higher priority than ACCORD_NOM_VERBE
      case "ACCORD_NOM_VERBE": return 1; // needs higher priority than TRAIT_UNION_INVERSION
      case "PRONSUJ_NONVERBE": return 10; // needs higher priority than AUXILIAIRE_MANQUANT
=======
>>>>>>> fbb0b6e5
    }
    if (id.startsWith("grammalecte_")) {
      return -150;
    }
    return super.getPriorityForId(id);
  }

}<|MERGE_RESOLUTION|>--- conflicted
+++ resolved
@@ -259,6 +259,8 @@
       //case "D_N": return 10; // needs to have higher priority than agreement postponed adj | Commented out because many other rules should be higher: CAT_REGIONALISMES, CAT_TYPOGRAPHIE, CAT_GRAMMAIRE...
       //case "ACCORD_COULEUR": return 1; // needs to have higher priority than agreement postponed adj
       case "R_VAVOIR_VINF": return 10; // needs higher priority than A_INFINITIF
+      case "PRONSUJ_NONVERBE": return 10; // needs higher priority than AUXILIAIRE_MANQUANT
+      case "AUXILIAIRE_MANQUANT": return 5; // needs higher priority than ACCORD_NOM_VERBE
       case "CONFUSION_PAR_PART": return -5;  // turn off completely when PART_OU_PAR is activated
       case "FR_SIMPLE_REPLACE": return -10;
       case "IMP_PRON": return -10; // less than D_N
@@ -274,14 +276,6 @@
       case "UPPERCASE_SENTENCE_START": return -300;
       case "FRENCH_WHITESPACE_STRICT": return -350; // picky; if on, it should overwrite FRENCH_WHITESPACE
       case "FRENCH_WHITESPACE": return -400; // lesser than UPPERCASE_SENTENCE_START and FR_SPELLING_RULE
-<<<<<<< HEAD
-      case "R_VAVOIR_VINF": return 10; // needs higher priority than A_INFINITIF
-      case "D_N": return 10; // needs higher priority than ACCORD_NOM_VERBE and QUI_VCONJ
-      case "AUXILIAIRE_MANQUANT": return 10; // needs higher priority than ACCORD_NOM_VERBE
-      case "ACCORD_NOM_VERBE": return 1; // needs higher priority than TRAIT_UNION_INVERSION
-      case "PRONSUJ_NONVERBE": return 10; // needs higher priority than AUXILIAIRE_MANQUANT
-=======
->>>>>>> fbb0b6e5
     }
     if (id.startsWith("grammalecte_")) {
       return -150;
