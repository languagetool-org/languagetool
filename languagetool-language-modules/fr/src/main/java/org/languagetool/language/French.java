/* LanguageTool, a natural language style checker
 * Copyright (C) 2007 Daniel Naber (http://www.danielnaber.de)
 *
 * This library is free software; you can redistribute it and/or
 * modify it under the terms of the GNU Lesser General Public
 * License as published by the Free Software Foundation; either
 * version 2.1 of the License, or (at your option) any later version.
 *
 * This library is distributed in the hope that it will be useful,
 * but WITHOUT ANY WARRANTY; without even the implied warranty of
 * MERCHANTABILITY or FITNESS FOR A PARTICULAR PURPOSE.  See the GNU
 * Lesser General Public License for more details.
 *
 * You should have received a copy of the GNU Lesser General Public
 * License along with this library; if not, write to the Free Software
 * Foundation, Inc., 51 Franklin St, Fifth Floor, Boston, MA  02110-1301
 * USA
 */
package org.languagetool.language;

import org.jetbrains.annotations.NotNull;
import org.jetbrains.annotations.Nullable;
import org.languagetool.*;
import org.languagetool.languagemodel.LanguageModel;
import org.languagetool.rules.*;
import org.languagetool.rules.fr.*;
import org.languagetool.synthesis.FrenchSynthesizer;
import org.languagetool.synthesis.Synthesizer;
import org.languagetool.tagging.Tagger;
import org.languagetool.tagging.disambiguation.Disambiguator;
import org.languagetool.tagging.disambiguation.fr.FrenchHybridDisambiguator;
import org.languagetool.tagging.fr.FrenchTagger;
import org.languagetool.tokenizers.SRXSentenceTokenizer;
import org.languagetool.tokenizers.SentenceTokenizer;
import org.languagetool.tokenizers.Tokenizer;
import org.languagetool.tokenizers.fr.FrenchWordTokenizer;

import java.io.File;
import java.io.IOException;
import java.util.*;

public class French extends Language implements AutoCloseable {

  private LanguageModel languageModel;

  @Override
  public SentenceTokenizer createDefaultSentenceTokenizer() {
    return new SRXSentenceTokenizer(this);
  }

  @Override
  public String getName() {
    return "French";
  }

  @Override
  public String getShortCode() {
    return "fr";
  }

  @Override
  public String[] getCountries() {
    return new String[]{"FR", "", "BE", "CH", "CA", "LU", "MC", "CM",
            "CI", "HT", "ML", "SN", "CD", "MA", "RE"};
  }

  @NotNull
  @Override
  public Tagger createDefaultTagger() {
    return new FrenchTagger();
  }

  @Nullable
  @Override
  public Synthesizer createDefaultSynthesizer() {
    return new FrenchSynthesizer(this);
  }
  
  @Override
  public Tokenizer createDefaultWordTokenizer() {
    return new FrenchWordTokenizer();
  }

  @Override
  public Disambiguator createDefaultDisambiguator() {
    return new FrenchHybridDisambiguator();
  }

  @Override
  public Contributor[] getMaintainers() {
    return new Contributor[] {
        Contributors.DOMINIQUE_PELLE
    };
  }

  @Override
  public List<Rule> getRelevantRules(ResourceBundle messages, UserConfig userConfig, Language motherTongue, List<Language> altLanguages) throws IOException {
    return Arrays.asList(
            new CommaWhitespaceRule(messages, false),
            new DoublePunctuationRule(messages),
            new GenericUnpairedBracketsRule(messages,
                    Arrays.asList("[", "(", "{" /*"«", "‘"*/),
                    Arrays.asList("]", ")", "}"
                         /*"»", French dialog can contain multiple sentences. */
                         /*"’" used in "d’arm" and many other words */)),
            new MorfologikFrenchSpellerRule(messages, this, userConfig, altLanguages),
            new UppercaseSentenceStartRule(messages, this),
            new MultipleWhitespaceRule(messages, this),
            new SentenceWhitespaceRule(messages),
            new LongSentenceRule(messages, userConfig, 40, true, true),
            new LongParagraphRule(messages, this, userConfig),
            // specific to French:
            new CompoundRule(messages),
            new QuestionWhitespaceStrictRule(messages, this),
            new QuestionWhitespaceRule(messages, this),
            new SimpleReplaceRule(messages),
            new AnglicismReplaceRule(messages)
    );
  }

  @Override
  public List<Rule> getRelevantRulesGlobalConfig(ResourceBundle messages, GlobalConfig globalConfig, UserConfig userConfig, Language motherTongue, List<Language> altLanguages) throws IOException {
    List<Rule> rules = new ArrayList<>();
    if (globalConfig != null && globalConfig.getGrammalecteServer() != null) {
      rules.add(new GrammalecteRule(messages, globalConfig));
    }
    return rules;
  }

  /** @since 3.1 */
  @Override
  public List<Rule> getRelevantLanguageModelRules(ResourceBundle messages, LanguageModel languageModel, UserConfig userConfig) throws IOException {
    return Arrays.asList(
            new FrenchConfusionProbabilityRule(messages, languageModel, this)
    );
  }

  /** @since 3.1 */
  @Override
  public synchronized LanguageModel getLanguageModel(File indexDir) throws IOException {
    languageModel = initLanguageModel(indexDir, languageModel);
    return languageModel;
  }
  
  /** @since 5.1 */
  @Override
  public String getOpeningDoubleQuote() {
    return "«";
  }

  /** @since 5.1 */
  @Override
  public String getClosingDoubleQuote() {
    return "»";
  }
  
  /** @since 5.1 */
  @Override
  public String getOpeningSingleQuote() {
    return "‘";
  }

  /** @since 5.1 */
  @Override
  public String getClosingSingleQuote() {
    return "’";
  }
  
  /** @since 5.1 */
  @Override
  public boolean isAdvancedTypographyEnabled() {
    return true;
  }
  
  @Override
  public String toAdvancedTypography (String input) {
    String output = super.toAdvancedTypography(input);
  
    // special cases: apostrophe + quotation marks
    String beforeApostrophe = "([cjnmtsldCJNMTSLD]|qu|jusqu|lorsqu|puisqu|quoiqu|Qu|Jusqu|Lorsqu|Puisqu|Quoiqu|QU|JUSQU|LORSQU|PUISQU|QUOIQU)";
    output = output.replaceAll("(\\b"+beforeApostrophe+")'", "$1’");
    output = output.replaceAll("(\\b"+beforeApostrophe+")’\"", "$1’" + getOpeningDoubleQuote());
    output = output.replaceAll("(\\b"+beforeApostrophe+")’'", "$1’" + getOpeningSingleQuote());
    
    // non-breaking (thin) space 
    // according to https://fr.wikipedia.org/wiki/Espace_ins%C3%A9cable#En_France
    output = output.replaceAll("\u00a0;", "\u202f;");
    output = output.replaceAll("\u00a0!", "\u202f!");
    output = output.replaceAll("\u00a0\\?", "\u202f?");
    output = output.replaceAll(";", "\u202f;");
    output = output.replaceAll("!", "\u202f!");
    output = output.replaceAll("\\?", "\u202f?");
    
    output = output.replaceAll(":", "\u00a0:");
    output = output.replaceAll("»", "\u00a0»");
    output = output.replaceAll("«", "«\u00a0");
    
    //remove duplicate spaces
    output = output.replaceAll("\u00a0\u00a0", "\u00a0");
    output = output.replaceAll("\u202f\u202f", "\u202f");
    output = output.replaceAll("  ", " ");
    output = output.replaceAll("\u00a0 ", "\u00a0");
    output = output.replaceAll(" \u00a0", "\u00a0");
    output = output.replaceAll(" \u202f", "\u202f");
    output = output.replaceAll("\u202f ", "\u202f");
    
    return output;
  }

  /**
   * Closes the language model, if any. 
   * @since 3.1
   */
  @Override
  public void close() throws Exception {
    if (languageModel != null) {
      languageModel.close();
    }
  }

  @Override
  public LanguageMaintainedState getMaintainedState() {
    return LanguageMaintainedState.ActivelyMaintained;
  }

  @Override
  protected int getPriorityForId(String id) {
    switch (id) { 
      case "FR_COMPOUNDS": return 50; // greater than agreement rules
      case "AGREEMENT_EXCEPTIONS": return 10; // greater than D_N
      case "EXPRESSIONS_VU": return 10; // greater than A_ACCENT_A
      case "SA_CA": return 10; // greater than D_N
      case "MA": return 10; // greater than D_J
      case "A_INFINITIF": return 10;
      case "DU_DU": return 10; // greater than DU_LE
      case "ACCORD_CHAQUE": return 10; // greater than ACCORD_NOMBRE
      case "CEST_A_DIRE": return 10; // greater than A_A_ACCENT
      case "ESPACE_UNITES": return 1; // needs to have higher priority than spell checker
      case "BYTES": return 1; // needs to be higher than spell checker for 10MB style matches
      case "Y_A": return 1; // needs to be higher than spell checker for style suggestion
      case "A_A_ACCENT": return 1; // triggers false alarms for IL_FAUT_INF if there is no a/à correction
      case "JE_M_APPEL": return 1;  // override NON_V
      case "ACCORD_R_PERS_VERBE": return 1;  // match before POSER_UNE_QUESTION
      case "JE_SUI": return 1;  // needs higher priority than spell checker
<<<<<<< HEAD
      case "D_N": return 1; // needs to have higher priority than agreement postponed adj
      case "ACCORD_COULEUR": return 1; // needs to have higher priority than agreement postponed adj
      case "AUX_AVOIR": return 1; // needs to have higher priority than agreement postponed adj
=======
      //case "D_N": return 1; // needs to have higher priority than agreement postponed adj | Commented out because many other rules should be higher
      //case "ACCORD_COULEUR": return 1; // needs to have higher priority than agreement postponed adj
>>>>>>> 07f2f552
      case "CONFUSION_PAR_PART": return -1;  // turn off completely when PART_OU_PAR is activated
      case "TOO_LONG_PARAGRAPH": return -15;
      case "VERB_PRONOUN": return -50; // greater than FR_SPELLING_RULE; less than ACCORD_V_QUESTION
      case "AGREEMENT_POSTPONED_ADJ": return -50;
      case "FR_SPELLING_RULE": return -100;
      case "ELISION": return -200; // should be lower in priority than spell checker
      case "UPPERCASE_SENTENCE_START": return -300;
      case "FRENCH_WHITESPACE_STRICT": return -350; // picky; if on, it should overwrite FRENCH_WHITESPACE
      case "FRENCH_WHITESPACE": return -400; // lesser than UPPERCASE_SENTENCE_START and FR_SPELLING_RULE
    }
    if (id.startsWith("grammalecte_")) {
      return -150;
    }
    return super.getPriorityForId(id);
  }

}<|MERGE_RESOLUTION|>--- conflicted
+++ resolved
@@ -242,14 +242,8 @@
       case "JE_M_APPEL": return 1;  // override NON_V
       case "ACCORD_R_PERS_VERBE": return 1;  // match before POSER_UNE_QUESTION
       case "JE_SUI": return 1;  // needs higher priority than spell checker
-<<<<<<< HEAD
-      case "D_N": return 1; // needs to have higher priority than agreement postponed adj
-      case "ACCORD_COULEUR": return 1; // needs to have higher priority than agreement postponed adj
-      case "AUX_AVOIR": return 1; // needs to have higher priority than agreement postponed adj
-=======
       //case "D_N": return 1; // needs to have higher priority than agreement postponed adj | Commented out because many other rules should be higher
       //case "ACCORD_COULEUR": return 1; // needs to have higher priority than agreement postponed adj
->>>>>>> 07f2f552
       case "CONFUSION_PAR_PART": return -1;  // turn off completely when PART_OU_PAR is activated
       case "TOO_LONG_PARAGRAPH": return -15;
       case "VERB_PRONOUN": return -50; // greater than FR_SPELLING_RULE; less than ACCORD_V_QUESTION
