# A part-of-speech dictionary that's used additionally to the binary dictionary (*.dict).
# This does not add words to the spell checker, see hunspell/spelling.txt for that.
# File Encoding: UTF-8
# Format: three tab-separated fields: fullform baseform postags
#from Freeling
de	de	D e sp
d'	de	D e sp
de	de	P
d'	de	P
'en	en	R pers obj 3 sp
'y	y	R pers obj 3 sp
-ce	ce	R dem m s
-elle	elle	R pers suj 3 f s
-elles	elles	R pers suj 3 f p
-en	en	R pers obj 3 sp
-il	il	R pers suj 3 m s
-ils	ils	R pers suj 3 m p
-je	je	R pers suj 1 s
-la	le	R pers obj 3 f s
-le	le	R pers obj 3 m s
-les	les	R pers obj 3 e p
-leur	leur	R pers obj 3 e p
-lui	lui	R pers obj 3 m s
-m	me	R pers obj 1 s
-m'	me	R pers obj 1 s
-moi	moi	R pers obj 1 s
-nous	nous	R pers obj 1 p
-nous	nous	R pers suj 1 p
-on	on	R pers suj 3 e s
-t	te	R pers obj 2 s
-t'	te	R pers obj 2 s
-t-elle	elle	R pers suj 3 f s
-t-elles	elles	R pers suj 3 p
-t-il	il	R pers suj 3 m s
-t-ils	ils	R pers suj 3 m p
-t-on	on	R pers suj 3 e s
-toi	toi	R pers obj 2 s
-tu	tu	R pers suj 2 s
-vous	vous	R pers obj 2 p
-vous	vous	R pers suj 2 p
-vs	vs	R pers suj 2 p
-vs	vs	R pers obj 2 p
-y	y	R pers obj
afin	afin	P
au	à+le	P+D m s
aux	à+le	P+D e p
à l'	à+le	P+D e s
à la	à+le	P+D f s
du	de+le	P+D m s
de l'	de+le	P+D e s
de la	de+le	P+D f s
des	de+le	P+D e p
des	un	D e p
du	du	D m s
aucune	aucun	R f s
aucunes	aucun	R f p
aucuns	aucun	R m p
auquel	à+lequel	P+R rel m s
autre	autre	R e s
autres	autre	R e p
autrui	autrui	R
auxquelles	à+lequel	P+R rel f p
auxquels	à+lequel	P+R rel m p
avt	avant	P
because	because	C sub
c'	ce	R dem m s
celle-ci	celui-ci	R dem f s
celle-là	celui-là	R dem f s
celles	celui	R dem f p
celles-ci	celui-ci	R dem f p
celles-là	celui-là	R dem f p
certaines	certains	R f p
certains	certains	R m p
certaines	certain	D f p
certaines	certain	J f p
certains	certain	D m p
certains	certain	J m p
ces	ce	D e p
cet	ce	D m s
cette	ce	D f s
ceux	celui	R dem m p
ceux-ci	celui-ci	R dem m p
ceux-là	celui-là	R dem m p
cf	cf	P
chacune	chacun	R f s
ci-devant	ci-devant	P
comme	comme	C coor
comme	comme	P
comme	comme	A
confer	cf	P
#ct'	ce	D m s
desquelles	de+lequel	P+R rel f p
desquels	de+lequel	P+R rel m p
duquel	de+lequel	P+R rel m s
dès	dès	P
et-ou	et-ou	C coor
icelle	icelui	D f s
icelle	icelui	R dem f s
icelles	icelui	D f p
icelles	icelui	R dem f p
icelui	icelui	D m s
icelui	icelui	R dem m s
iceux	icelui	D m p
iceux	icelui	R dem m p
j'	je	R pers suj 1 s
jusqu'	jusque	P
jusqu'au	jusqu'à+le	P+D m s
jusqu'aux	jusqu'à+le	P+D e p
jusqu'à	jusqu'à	P
l'	le	D e s
l'	le	R pers obj 3 e s
l'on	on	R pers suj 3 e p
#la	le	D f s
#la	le	R pers obj 3 f s
#la	la	N m sp
laquelle	lequel	D f s
laquelle	lequel	R rel f s
ledit	ledit	D m s
lequel	lequel	D m s
lequel	lequel	R rel m s
#les	le	D e p
#les	les	R pers obj 3 e p
lesdites	ledit	D f p
lesdits	ledit	D m p
lesquelles	lequel	D f p
lesquelles	lequel	R rel f p
lesquels	lequel	D m p
lesquels	lequel	R rel m p
lez	lès	P
lorsqu'	lorsque	C sub
m'	me	R pers obj 1 s
ma	mon	D f s
mes	mon	D e p
mon	mon	D m s
ton	ton	D m s
son	son	D m s
moi-même	lui-même	R pers obj 1 s
moyennant	moyennant	P
n'	ne	A
#notres	notre	D e s
pareil	pareil	D m s
pareille	pareil	D f s
pareilles	pareil	D f p
pareils	pareil	D m p
partant	partant	C sub
pdt	pendant	P
#plusieurs	plusieurs	R e p
puis	puis	C sub
puis	puis	A
puis	pouvoir	V ind pres 1 s
puisqu'	puisque	C sub
qd	quand	C sub
qq	quelque	D e s
qqes	quelque	D e p
qqs	quelque	D e p
#qu'	que	A
#que	que	A
#que	que	C sub
qu'	que	C sub
#que	que	R e sp
#qu'	que	R e sp
#que	que	R inte
#qu'	que	R inte
#que	que	R rel e sp
#qu'	que	R rel e sp
quand	quand	A inte
#quand	quand	C sub
quel	quel	R m s
quel	quel	D m s
quel	quel	R rel m s
quelle	quel	R f s
quelle	quel	D f s
quelle	quel	R rel f s
quelles	quel	R f p
quelles	quel	F f p
quelles	quel	R rel f p
quelqu'	quelque	D e s
quelqu'un	quelqu'un	R m s
quelqu'une	quelqu'un	R f s
quelques-unes	quelqu'un	R f o
quelques-uns	quelqu'un	R m p
quels	quel	R m p
quels	quel	D m p
quels	quel	R rel m p
quiconque	quiconque	R e s
quoiqu'	quoique	C sub
s'	se	R pers obj 3 e sp
s'	si	C sub
sa	son	D f s
ses	son	D e p
sinon	sinon	C Coor
t'	te	R pers obj 2 s
ta	ton	D f s
tel	tel	R m s
telle	tel	R f s
telles	tel	R f p
tels	tel	R m p
tel	tel	D m s
telle	tel	D f s
telles	tel	D f p
tels	tel	D m p
tes	ton	D e p
un	un	R m s
#un	un	D m s
une	un	D f s
une	un	R f s
unes	un	R f p
uns	un	R m p
versus	vs	P
voire	voire	C Coor
vos	votre	D e p
#vot'	votre	D e p
#vot'	votre	D e s
#votre	votre	J e s
#votres	votre	J e p
y	y	R pers obj 3 sp
ça	cela	R dem m s
ès	en+les	P+D e p
grand-parent	grand-parent	N m s
grand-parents	grand-parent	N m p
mini-disque	mini-disque	N m s
mini-disques	mini-disque	N m p
Strauss-Kahn	Strauss-Kahn	Z e sp
Spider-Man	Spider-Man	Z e sp
presse-ail	presse-ail	N m s
sourd-muet	sourd-muet	J m s
sourd-muets	sourd-muet	J m p
sourd-muette	sourd-muet	J f s
sourd-muettes	sourd-muet	J f p
épeurant	épeurant	J m s
épeurants	épeurant	J m p
épeurante	épeurant	J f s
épeurantes	épeurant	J f p
cinquante-et-un	cinquante-et-un	D m p
cinquante-et-une	cinquante-et-un	D f p
huitante-et-un	huitante-et-un	D m p
huitante-et-une	huitante-et-un	D f p
nonante-et-un	nonante-et-un	D m p
nonante-et-une	nonante-et-un	D f p
octante-et-un	octante-et-un	D m p
octante-et-une	octante-et-un	D f p
quarante-et-un	quarante-et-un	D m p
quarante-et-une	quarante-et-un	D f p
septante-et-un	septante-et-un	D m p
septante-et-une	septante-et-un	D f p
soixante-et-un	soixante-et-un	D m p
soixante-et-une	soixante-et-un	D f p
trente-et-un	trente-et-un	D m p
trente-et-une	trente-et-un	D f p
vingt-et-un	vingt-et-un	D m p
vingt-et-une	vingt-et-un	D f p
sous-espace	sous-espace	N m s
sous-espaces	sous-espace	N m p
MPEG-4	MPEG-4	N e sp
dent-de-lion	dent-de-lion	N f s
dent-de-lions	dent-de-lion	N f p
nid-de-poule	nid-de-poule	N m s
nid-de-poules	nid-de-poule	N m p
fouille-merde	fouille-merde	N m s
fouille-merdes	fouille-merde	N m p
garde-à-vous	garde-à-vous	N m sp
expert-comptable	expert-comptable	N e s
expert-comptables	expert-comptable	N e p
haute-technologie	haute-technologie	J e sp
cache-tétons	cache-tétons	N m sp
kilo-octet	kilo-octet	N m s
kilo-octets	kilo-octet	N m p
Charles-Magne	Charles-Magne	Z m s
Charles-magne	Charles-magne	Z m s
Hault-Volta	Hault-Volta	Z f s

#fixes to be done in Dicollecte
thérémine	thérémine	N m s
thérémines	thérémine	N m p
TPE	TPE	N e sp
Colo-Colo	Colo-Colo	Z e sp
cd-rom	cd-rom	M nonfin
CD-Rom	CD-Rom	M nonfin
Côtes-du-Rhône	Côtes-du-Rhône	Z f p
Côtes-du-Vivarais	Côtes-du-Vivarais	Z f p
Nouvelle-Angleterre	Nouvelle-Angleterre	Z f s
Grand-Place	Grand-Place	Z f s
anime	anime	N m s
animes	anime	N m p
anime	animer	V imp pres 2 s
anime	animer	V ind pres 1 s
anime	animer	V ind pres 3 s
anime	animer	V sub pres 1 s
anime	animer	V sub pres 3 s
animes	animer	V ind pres 2 s
animes	animer	V sub pres 2 s
carbone-carbone	carbone-carbone	J e sp
carbone-oxygène	carbone-oxygène	J e sp
carbone-hydrogène	carbone-hydrogène	J e sp

#from Dicollecte with typewriter apostrophe
Berre-l'Étang	Berre-l'Étang	Z e sp
Bois-d'Arcy	Bois-d'Arcy	Z e sp
Braine-l'Alleud	Braine-l'Alleud	Z e sp
Bruay-sur-l'Escaut	Bruay-sur-l'Escaut	Z e sp
Cantons-de-l'Est	Cantons-de-l'Est	N m p
Château-d'Olonne	Château-d'Olonne	Z e sp
Château-d'Œx	Château-d'Œx	Z e sp
Cléon-d'Andran	Cléon-d'Andran	Z e sp
Condé-sur-l'Escaut	Condé-sur-l'Escaut	Z e sp
Cournon-d'Auvergne	Cournon-d'Auvergne	Z e sp
Côte-d'Or	Côte-d'Or	N f sp
D'Holbach	D'Holbach	Z e sp
Fontaine-l'Évêque	Fontaine-l'Évêque	Z e sp
Isle-d'Abeau	Isle-d'Abeau	Z e sp
K'nex	K'nex	Z m sp
Morne-à-l'Eau	Morne-à-l'Eau	Z e sp
N'Djamena	N'Djamena	Z e sp
R'lyeh	R'lyeh	Z e sp
R'n'B	R'n'B	N m sp
Sables-d'Olonne	Sables-d'Olonne	Z e sp
Saint-Cyr-l'École	Saint-Cyr-l'École	Z e sp
Saint-Denis-d'Anjou	Saint-Denis-d'Anjou	Z e sp
Saint-Martin-d'Hères	Saint-Martin-d'Hères	Z e sp
Saint-Ouen-l'Aumône	Saint-Ouen-l'Aumône	Z e sp
Tain-l'Hermitage	Tain-l'Hermitage	Z e sp
Val-d'Oise	Val-d'Oise	N m sp
Val-d'Or	Val-d'Or	Z e sp
Ville-d'Avray	Ville-d'Avray	Z e sp
Villenave-d'Ornon	Villenave-d'Ornon	Z e sp
Villeneuve-d'Ascq	Villeneuve-d'Ascq	Z e sp
Xi'an	Xi'an	Z e sp
aujourd'hui	aujourd'hui	A
baha'i	baha'i	J m s
baha'i	baha'i	N m s
baha'ie	baha'i	J f s
baha'ie	baha'i	N f s
baha'ies	baha'i	J f p
baha'ies	baha'i	N f p
baha'is	baha'i	J m p
baha'is	baha'i	N m p
baha'isme	baha'isme	N m s
baha'ismes	baha'isme	N m p
bernard-l'ermite	bernard-l'ermite	N m sp
bernard-l'hermite	bernard-l'hermite	N m sp
bin's	bin's	N m sp
bouton-d'argent	bouton-d'argent	N m s
bouton-d'or	bouton-d'or	N m s
boutons-d'argent	boutons-d'argent	N m p
boutons-d'or	bouton-d'or	N m p
chef-d'œuvre	chef-d'œuvre	N m s
chefs-d'œuvre	chef-d'œuvre	N m p
ch'timi	ch'timi	J e s
ch'timi	ch'timi	N e s
ch'timis	ch'timi	J e p
ch'timis	ch'timi	N e p
coq-à-l'âne	coq-à-l'âne	N m sp
c'est-à-dire	c'est-à-dire	C coor
dos-d'âne	dos-d'âne	N m sp
droit-de-l'hommisme	droit-de-l'hommisme	N m s
droit-de-l'hommismes	droit-de-l'hommisme	N m p
droit-de-l'hommiste	droit-de-l'hommiste	J e s
droit-de-l'hommiste	droit-de-l'hommiste	N e s
droit-de-l'hommistes	droit-de-l'hommiste	J e p
droit-de-l'hommistes	droit-de-l'hommiste	N e p
duc-d'Albe	duc-d'Albe	N m s
ducs-d'Albe	ducs-d'Albe	N m p
#d'aucuns	d'aucuns	R m p
entr'aima	entr'aimer	V ind psim 3 s
entr'aimaient	entr'aimer	V ind impa 3 p
entr'aimait	entr'aimer	V ind impa 3 s
entr'aimant	entr'aimer	V ppr
entr'aimassent	entr'aimer	V sub impa 3 p
entr'aimassiez	entr'aimer	V sub impa 2 p
entr'aimassions	entr'aimer	V sub impa 1 p
entr'aime	entr'aimer	V ind pres 3 s
entr'aime	entr'aimer	V sub pres 3 s
entr'aiment	entr'aimer	V ind pres 3 p
entr'aiment	entr'aimer	V sub pres 3 p
entr'aimer	entr'aimer	V inf
entr'aimera	entr'aimer	V ind futu 3 s
entr'aimeraient	entr'aimer	V con pres 3 p
entr'aimerait	entr'aimer	V con pres 3 s
entr'aimerez	entr'aimer	V ind futu 2 p
entr'aimeriez	entr'aimer	V con pres 2 p
entr'aimerions	entr'aimer	V con pres 1 p
entr'aimerons	entr'aimer	V ind futu 1 p
entr'aimeront	entr'aimer	V ind futu 3 p
entr'aimez	entr'aimer	V imp pres 2 p
entr'aimez	entr'aimer	V ind pres 2 p
entr'aimiez	entr'aimer	V ind impa 2 p
entr'aimiez	entr'aimer	V sub pres 2 p
entr'aimions	entr'aimer	V ind impa 1 p
entr'aimions	entr'aimer	V sub pres 1 p
entr'aimons	entr'aimer	V imp pres 1 p
entr'aimons	entr'aimer	V ind pres 1 p
entr'aimâmes	entr'aimer	V ind psim 1 p
entr'aimât	entr'aimer	V sub impa 3 s
entr'aimâtes	entr'aimer	V ind psim 2 p
entr'aimèrent	entr'aimer	V ind psim 3 p
entr'aimé	entr'aimer	J m s
entr'aimé	entr'aimer	V ppa m s
entr'aimée	entr'aimer	J f s
entr'aimée	entr'aimer	V ppa f s
entr'aimées	entr'aimer	J f p
entr'aimées	entr'aimer	V ppa f p
entr'aimés	entr'aimer	J m p
entr'aimés	entr'aimer	V ppa m p
entr'apercevaient	entr'apercevoir	V ind impa 3 p
entr'apercevais	entr'apercevoir	V ind impa 1 s
entr'apercevais	entr'apercevoir	V ind impa 2 s
entr'apercevait	entr'apercevoir	V ind impa 3 s
entr'apercevant	entr'apercevoir	V ppr
entr'apercevez	entr'apercevoir	V imp pres 2 p
entr'apercevez	entr'apercevoir	V ind pres 2 p
entr'aperceviez	entr'apercevoir	V ind impa 2 p
entr'aperceviez	entr'apercevoir	V sub pres 2 p
entr'apercevions	entr'apercevoir	V ind impa 1 p
entr'apercevions	entr'apercevoir	V sub pres 1 p
entr'apercevoir	entr'apercevoir	V inf
entr'apercevons	entr'apercevoir	V imp pres 1 p
entr'apercevons	entr'apercevoir	V ind pres 1 p
entr'apercevra	entr'apercevoir	V ind futu 3 s
entr'apercevrai	entr'apercevoir	V ind futu 1 s
entr'apercevraient	entr'apercevoir	V con pres 3 p
entr'apercevrais	entr'apercevoir	V con pres 1 s
entr'apercevrais	entr'apercevoir	V con pres 2 s
entr'apercevrait	entr'apercevoir	V con pres 3 s
entr'apercevras	entr'apercevoir	V ind futu 2 s
entr'apercevrez	entr'apercevoir	V ind futu 2 p
entr'apercevriez	entr'apercevoir	V con pres 2 p
entr'apercevrions	entr'apercevoir	V con pres 1 p
entr'apercevrons	entr'apercevoir	V ind futu 1 p
entr'apercevront	entr'apercevoir	V ind futu 3 p
entr'aperçois	entr'apercevoir	V imp pres 2 s
entr'aperçois	entr'apercevoir	V ind pres 1 s
entr'aperçois	entr'apercevoir	V ind pres 2 s
entr'aperçoit	entr'apercevoir	V ind pres 3 s
entr'aperçoive	entr'apercevoir	V sub pres 1 s
entr'aperçoive	entr'apercevoir	V sub pres 3 s
entr'aperçoivent	entr'apercevoir	V ind pres 3 p
entr'aperçoivent	entr'apercevoir	V sub pres 3 p
entr'aperçoives	entr'apercevoir	V sub pres 2 s
entr'aperçu	entr'apercevoir	J m s
entr'aperçu	entr'apercevoir	V ppa m s
entr'aperçue	entr'apercevoir	J f s
entr'aperçue	entr'apercevoir	V ppa f s
entr'aperçues	entr'apercevoir	J f p
entr'aperçues	entr'apercevoir	V ppa f p
entr'aperçurent	entr'apercevoir	V ind psim 3 p
entr'aperçus	entr'apercevoir	J m p
entr'aperçus	entr'apercevoir	V ind psim 1 s
entr'aperçus	entr'apercevoir	V ind psim 2 s
entr'aperçus	entr'apercevoir	V ppa m p
entr'aperçusse	entr'apercevoir	V sub impa 1 s
entr'aperçussent	entr'apercevoir	V sub impa 3 p
entr'aperçusses	entr'apercevoir	V sub impa 2 s
entr'aperçussiez	entr'apercevoir	V sub impa 2 p
entr'aperçussions	entr'apercevoir	V sub impa 1 p
entr'aperçut	entr'apercevoir	V ind psim 3 s
entr'aperçûmes	entr'apercevoir	V ind psim 1 p
entr'aperçût	entr'apercevoir	V sub impa 3 s
entr'aperçûtes	entr'apercevoir	V ind psim 2 p
entr'hiverner	entr'hiverner	V inf
entr'ouvert	entr'ouvrir	J m s
entr'ouvert	entr'ouvrir	V ppa m s
entr'ouverte	entr'ouvrir	J f s
entr'ouverte	entr'ouvrir	V ppa f s
entr'ouvertes	entr'ouvrir	J f p
entr'ouvertes	entr'ouvrir	V ppa f p
entr'ouverts	entr'ouvrir	J m p
entr'ouverts	entr'ouvrir	V ppa m p
entr'ouvraient	entr'ouvrir	V ind impa 3 p
entr'ouvrais	entr'ouvrir	V ind impa 1 s
entr'ouvrais	entr'ouvrir	V ind impa 2 s
entr'ouvrait	entr'ouvrir	V ind impa 3 s
entr'ouvrant	entr'ouvrir	V ppr
entr'ouvre	entr'ouvrir	V imp pres 2 s
entr'ouvre	entr'ouvrir	V ind pres 1 s
entr'ouvre	entr'ouvrir	V ind pres 3 s
entr'ouvre	entr'ouvrir	V sub pres 1 s
entr'ouvre	entr'ouvrir	V sub pres 3 s
entr'ouvrent	entr'ouvrir	V ind pres 3 p
entr'ouvrent	entr'ouvrir	V sub pres 3 p
entr'ouvres	entr'ouvrir	V ind pres 2 s
entr'ouvrez	entr'ouvrir	V imp pres 2 p
entr'ouvrez	entr'ouvrir	V ind pres 2 p
entr'ouvriez	entr'ouvrir	V ind impa 2 p
entr'ouvriez	entr'ouvrir	V sub pres 2 p
entr'ouvrions	entr'ouvrir	V ind impa 1 p
entr'ouvrions	entr'ouvrir	V sub pres 1 p
entr'ouvrir	entr'ouvrir	V inf
entr'ouvrira	entr'ouvrir	V ind futu 3 s
entr'ouvrirai	entr'ouvrir	V ind futu 1 s
entr'ouvriraient	entr'ouvrir	V con pres 3 p
entr'ouvrirais	entr'ouvrir	V con pres 1 s
entr'ouvrirais	entr'ouvrir	V con pres 2 s
entr'ouvrirait	entr'ouvrir	V con pres 3 s
entr'ouvriras	entr'ouvrir	V ind futu 2 s
entr'ouvrirent	entr'ouvrir	V ind psim 3 p
entr'ouvrirez	entr'ouvrir	V ind futu 2 p
entr'ouvririez	entr'ouvrir	V con pres 2 p
entr'ouvririons	entr'ouvrir	V con pres 1 p
entr'ouvrirons	entr'ouvrir	V ind futu 1 p
entr'ouvriront	entr'ouvrir	V ind futu 3 p
entr'ouvris	entr'ouvrir	V ind psim 1 s
entr'ouvris	entr'ouvrir	V ind psim 2 s
entr'ouvrisse	entr'ouvrir	V sub impa 1 s
entr'ouvrissent	entr'ouvrir	V sub impa 3 p
entr'ouvrisses	entr'ouvrir	V sub impa 2 s
entr'ouvrissiez	entr'ouvrir	V sub impa 2 p
entr'ouvrissions	entr'ouvrir	V sub impa 1 p
entr'ouvrit	entr'ouvrir	V ind psim 3 s
entr'ouvrons	entr'ouvrir	V imp pres 1 p
entr'ouvrons	entr'ouvrir	V ind pres 1 p
entr'ouvrîmes	entr'ouvrir	V ind psim 1 p
entr'ouvrît	entr'ouvrir	V sub impa 3 s
entr'ouvrîtes	entr'ouvrir	V ind psim 2 p
entr'égorge	entr'égorger	V ind pres 3 s
entr'égorge	entr'égorger	V sub pres 3 s
entr'égorgea	entr'égorger	V ind psim 3 s
entr'égorgeaient	entr'égorger	V ind impa 3 p
entr'égorgeait	entr'égorger	V ind impa 3 s
entr'égorgeant	entr'égorger	V ppr
entr'égorgeassent	entr'égorger	V sub impa 3 p
entr'égorgeassiez	entr'égorger	V sub impa 2 p
entr'égorgeassions	entr'égorger	V sub impa 1 p
entr'égorgent	entr'égorger	V ind pres 3 p
entr'égorgent	entr'égorger	V sub pres 3 p
entr'égorgeons	entr'égorger	V imp pres 1 p
entr'égorgeons	entr'égorger	V ind pres 1 p
entr'égorger	entr'égorger	V inf
entr'égorgera	entr'égorger	V ind futu 3 s
entr'égorgeraient	entr'égorger	V con pres 3 p
entr'égorgerait	entr'égorger	V con pres 3 s
entr'égorgerez	entr'égorger	V ind futu 2 p
entr'égorgeriez	entr'égorger	V con pres 2 p
entr'égorgerions	entr'égorger	V con pres 1 p
entr'égorgerons	entr'égorger	V ind futu 1 p
entr'égorgeront	entr'égorger	V ind futu 3 p
entr'égorgez	entr'égorger	V imp pres 2 p
entr'égorgez	entr'égorger	V ind pres 2 p
entr'égorgeâmes	entr'égorger	V ind psim 1 p
entr'égorgeât	entr'égorger	V sub impa 3 s
entr'égorgeâtes	entr'égorger	V ind psim 2 p
entr'égorgiez	entr'égorger	V ind impa 2 p
entr'égorgiez	entr'égorger	V sub pres 2 p
entr'égorgions	entr'égorger	V ind impa 1 p
entr'égorgions	entr'égorger	V sub pres 1 p
entr'égorgèrent	entr'égorger	V ind psim 3 p
entr'égorgé	entr'égorger	J m s
entr'égorgé	entr'égorger	V ppa m s
entr'égorgée	entr'égorger	J f s
entr'égorgée	entr'égorger	V ppa f s
entr'égorgées	entr'égorger	J f p
entr'égorgées	entr'égorger	V ppa f p
entr'égorgés	entr'égorger	J m p
entr'égorgés	entr'égorger	V ppa m p
feda'i	feda'i	N m s
fedda'i	fedda'i	N m s
fin'amor	fin'amor	N e s
fin'amors	fin'amor	N e p
hors-d'œuvre	hors-d'œuvre	N m sp
inch'Allah	inch'Allah	I
je-m'en-fichisme	je-m'en-fichisme	N m s
je-m'en-fichismes	je-m'en-fichisme	N m p
je-m'en-fichiste	je-m'en-fichiste	J e s
je-m'en-fichiste	je-m'en-fichiste	N e s
je-m'en-fichistes	je-m'en-fichiste	J e p
je-m'en-fichistes	je-m'en-fichiste	N e p
je-m'en-foutisme	je-m'en-foutisme	N m s
je-m'en-foutismes	je-m'en-foutisme	N m p
je-m'en-foutiste	je-m'en-foutiste	J e s
je-m'en-foutiste	je-m'en-foutiste	N e s
je-m'en-foutistes	je-m'en-foutiste	J e p
je-m'en-foutistes	je-m'en-foutiste	N e p
jusqu'au-boutisme	jusqu'au-boutisme	N m s
jusqu'au-boutismes	jusqu'au-boutisme	N m p
jusqu'au-boutiste	jusqu'au-boutiste	N e s
jusqu'au-boutistes	jusqu'au-boutiste	N e p
main-d'œuvre	main-d'œuvre	N f s
mains-d'œuvre	mains-d'œuvre	N f p
mam'selle	mam'selle	N f s
mam'selles	mam'selle	N f p
mam'zelle	mam'zelle	N f s
mam'zelles	mam'zelle	N f p
monte-en-l'air	monte-en-l'air	N e sp
m'as-tu-vu	m'as-tu-vu	N e sp
nid-d'abeilles	nid-d'abeilles	N m s
nids-d'abeilles	nids-d'abeilles	N m p
n'importe	n'importe	R
pas-d'âne	pas-d'âne	N m sp
patte-d'oie	patte-d'oie	N f s
pattes-d'oie	pattes-d'oie	N f p
petit-déj	petit-déj'	N m s
pied-d'alouette	pied-d'alouette	N m s
pied-d'oiseau	pied-d'oiseau	N m s
pieds-d'alouette	pieds-d'alouette	N m p
pieds-d'oiseau	pieds-d'oiseau	N m p
pin's	pin's	N m sp
pont-l'évêque	pont-l'évêque	N m sp
presqu'ile	presqu'ile	N f s
presqu'iles	presqu'ile	N f p
presqu'île	presqu'île	N f s
presqu'îles	presqu'île	N f p
prim'Holstein	prim'Holstein	J e sp
prim'Holstein	prim'Holstein	N e sp
prud'homal	prud'homal	J m s
prud'homale	prud'homal	J f s
prud'homales	prud'homal	J f p
prud'homaux	prud'homal	J m p
prud'homie	prud'homie	N f s
prud'homies	prud'homie	N f p
prud'homme	prud'homme	N m s
prud'hommes	prud'homme	N m p
p'tit	p'tit	J m s
p'tit	p'tit	N m s
p'tite	p'tit	J f s
p'tite	p'tit	N f s
p'tites	p'tit	J f p
p'tites	p'tit	N f p
p'tits	p'tit	J m p
p'tits	p'tit	N m p
quelqu'un	quelqu'un	R m s
quelqu'une	quelqu'une	R f s
queue-d'aronde	queue-d'aronde	N f s
queues-d'aronde	queues-d'aronde	N f s
qu'en-dira-t-on	qu'en-dira-t-on	N m sp
rock'n'roll	rock'n'roll	N m sp
sot-l'y-laisse	sot-l'y-laisse	N m sp
s'abader	s'abader	V inf
s'abriller	s'abriller	V inf
s'agir	s'agir	V inf
s'agira	s'agir	V ind futu 3 s
s'agirait	s'agir	V con pres 3 s
s'agissait	s'agir	V ind impa 3 s
s'agissant	s'agir	V ppr
s'agisse	s'agir	V sub pres 3 s
s'agit	s'agir	V ind pres 3 s
s'agît	s'agir	V sub impa 3 s
tape-à-l'œil	tape-à-l'œil	J e sp
tire-d'aile	tire-d'aile	A
tire-l'œil	tire-l'œil	N m sp
tout-à-l'égout	tout-à-l'égout	N m sp
traveler's	traveler's	J e sp
traveller's	traveller's	J e sp
trompe-l'œil	trompe-l'œil	N m s
tue-l'amour	tue-l'amour	N m sp
vau-l'eau	vau-l'eau	A
maman	maman	N f s
mamans	maman	N f p
papa	papa	N m s
papas	papa	N m p
dérapement	dérapement	N m s
dérapements	dérapement	N m p
1ère	1ère	N f s
ok	ok	N e sp
Ok	Ok	N e sp
Assécheur	Assécheur	N m s
Assécheurs	Assécheur	N m p
Edouard	Edouard	N m sp
T2	T2	N m s
A4	A4	N e sp
A5	A5	N e sp
L3	L3	N e sp
P7	P7	N e sp
LeBlanc	LeBlanc	Z e s
App	App	N f s
Apps	App	N f p
email	email	N m s
emails	email	N m p
d'Harvard	d'Harvard	Z e SP
truffade	truffade	N f s
truffades	truffade	N f p
CROUS	CROUS	N m s
PMR	PMR	N f sp
Dailymotion	Dailymotion	Z m sp
Nutella	Nutella	Z e s
OPCA	OPCA	N m sp
CPE	CPE	N e sp
Darty	Darty	Z e s
gaming	gaming	N m s
coronavirus	coronavirus	N m sp
covid	covid	N e s
covid-19	covid-19	N e s
Covid	Covid	N e s
Covid-19	Covid-19	N e s
COVID	COVID	N e s
COVID-19	COVID-19	N e s
Darty	Darty	Z m s
hello	hello	N m s
dématérialisable	dématérialisable	J e s
dématérialisable	dématérialisable	J e p
CEST	CEST	Z e sp
CET	CET	Z e sp
ADT	ADT	Z e sp
EDT	EDT	Z e sp
CDT	CDT	Z e sp
PDT	PDT	Z e sp
BST	BST	Z e sp
WEST	WEST	Z e sp
EEST	EEST	Z e sp
AEST	AEST	Z e sp
ACST	ACST	Z e sp
AWST	AWST	Z e sp
WAT	WAT	Z e sp
CAT	CAT	Z e sp
EAT	EAT	Z e sp
skyper	skyper	V inf
skype	skyper	V ind pres 1 s
skypes	skyper	V ind pres 2 s
skype	skyper	V ind pres 3 s
skypons	skyper	V ind pres 1 s
skypez	skyper	V ind pres 2 s
skypent	skyper	V ind pres 3 s
McDonald	McDonald	Z e sp
sans	sans	P
mieux	mieux	A
mieux	mieux	J e sp
Fuji	Fuji	Z e sp
Chaplin	Chaplin	Z e sp
R&B	R&B	N m s
Monte-Cristo	Monte-Cristo	Z e sp
Cap-Verdien	Cap-Verdien	N m s
Cap-Verdienne	Cap-Verdien	N f s
Cap-Verdiennes	Cap-Verdien	N f p
Cap-Verdiens	Cap-Verdien	N m p
Anglo-Saxon	Anglo-Saxon	N m s
Anglo-Saxonne	Anglo-Saxon	N f s
Anglo-Saxonnes	Anglo-Saxon	N f p
Anglo-Saxons	Anglo-Saxon	N m p
Sud-Coréen	Sud-Coréen	N m s
Sud-Coréenne	Sud-Coréen	N f s
Sud-Coréennes	Sud-Coréen	N f p
Sud-Coréens	Sud-Coréen	N m p
Nord-Coréen	Nord-Coréen	N m s
Nord-Coréenne	Nord-Coréen	N f s
Nord-Coréennes	Nord-Coréen	N f p
Nord-Coréens	Nord-Coréen	N m p
Truffaut	Truffaut	Z e sp
Viêtnam	Viêtnam	Z m s
Iraq	Iraq	Z m s
Cohn-Bendit	Cohn-Bendit	Z e sp
Bouray-sur-Juine	Bouray-sur-Juine	Z e s
°C	°C	N m sp
O'Connor	O'Connor	Z e sp
Barnier	Barnier	Z e sp
CEPS	CEPS	Z m s
Tik	Tik	Z m s
Tok	Tok	Z m s
add-on	add-on	N m s
add-ons	add-on	N m p
votre	votre	D e s
#votres	votre	D e p
notre	notre	D e s
nos	notre	D e p
porte-clé	porte-clé	N m s
porte-clés	porte-clé	N m p
porte-bijoux	porte-bijoux	N m sp
quadriannuel	quadriannuel	J m s
quadriannuelle	quadriannuel	J f s
quadriannuels	quadriannuel	J m p
quadriannuelles	quadriannuel	J f p
Garfunkel	Garfunkel	Z e sp
nº	nº	N e s
Coen	Coen	Z e sp
Glenmor	Glenmor	Z m s
Megadeth	Megadeth	Z e sp
Schweitzer	Schweitzer	Z e sp
heavy	heavy	J e sp
Airbus	Airbus	Z e sp
Doliprane	Doliprane	Z m s
Dolipranes	Doliprane	Z m p
Bazas	Bazas	Z e sp
Cornouaille	Cornouaille	Z e sp
CNI	CNI	N e sp
Roque	Roque	Z f s
Perche	Perche	Z m s
attoseconde	attoseconde	N f s
centiseconde	centiseconde	N f s
décaseconde	décaseconde	N f s
déciseconde	déciseconde	N f s
exaseconde	exaseconde	N f s
femtoseconde	femtoseconde	N f s
gigaseconde	gigaseconde	N f s
hectoseconde	hectoseconde	N f s
kiloseconde	kiloseconde	N f s
microseconde	microseconde	N f s
milliseconde	milliseconde	N f s
mégaseconde	mégaseconde	N f s
nanoseconde	nanoseconde	N f s
petaseconde	petaseconde	N f s
picoseconde	picoseconde	N f s
pétaseconde	pétaseconde	N f s
téraseconde	téraseconde	N f s
yoctoseconde	yoctoseconde	N f s
yottaseconde	yottaseconde	N f s
zeptoseconde	zeptoseconde	N f s
zettaseconde	zettaseconde	N f s
attosecondes	attoseconde	N f p
centisecondes	centiseconde	N f p
décasecondes	décaseconde	N f p
décisecondes	déciseconde	N f p
exasecondes	exaseconde	N f p
femtosecondes	femtoseconde	N f p
gigasecondes	gigaseconde	N f p
hectosecondes	hectoseconde	N f p
kilosecondes	kiloseconde	N f p
microsecondes	microseconde	N f p
millisecondes	milliseconde	N f p
mégasecondes	mégaseconde	N f p
nanosecondes	nanoseconde	N f p
petasecondes	petaseconde	N f p
picosecondes	picoseconde	N f p
pétasecondes	pétaseconde	N f p
térasecondes	téraseconde	N f p
yoctosecondes	yoctoseconde	N f p
yottasecondes	yottaseconde	N f p
zeptosecondes	zeptoseconde	N f p
zettasecondes	zettaseconde	N f p
attomètre	attomètre	N m s
centimètre	centimètre	N m s
décamètre	décamètre	N m s
décimètre	décimètre	N m s
examètre	examètre	N m s
femtomètre	femtomètre	N m s
gigamètre	gigamètre	N m s
hectomètre	hectomètre	N m s
kilomètre	kilomètre	N m s
micromètre	micromètre	N m s
millimètre	millimètre	N m s
mégamètre	mégamètre	N m s
nanomètre	nanomètre	N m s
petamètre	petamètre	N m s
picomètre	picomètre	N m s
pétamètre	pétamètre	N m s
téramètre	téramètre	N m s
yoctomètre	yoctomètre	N m s
yottamètre	yottamètre	N m s
zeptomètre	zeptomètre	N m s
zettamètre	zettamètre	N m s
attomètres	attomètre	N m p
centimètres	centimètre	N m p
décamètres	décamètre	N m p
décimètres	décimètre	N m p
examètres	examètre	N m p
femtomètres	femtomètre	N m p
gigamètres	gigamètre	N m p
hectomètres	hectomètre	N m p
kilomètres	kilomètre	N m p
micromètres	micromètre	N m p
millimètres	millimètre	N m p
mégamètres	mégamètre	N m p
nanomètres	nanomètre	N m p
petamètres	petamètre	N m p
picomètres	picomètre	N m p
pétamètres	pétamètre	N m p
téramètres	téramètre	N m p
yoctomètres	yoctomètre	N m p
yottamètres	yottamètre	N m p
zeptomètres	zeptomètre	N m p
zettamètres	zettamètre	N m p
attogramme	attogramme	N m s
centigramme	centigramme	N m s
décagramme	décagramme	N m s
décigramme	décigramme	N m s
exagramme	exagramme	N m s
femtogramme	femtogramme	N m s
gigagramme	gigagramme	N m s
hectogramme	hectogramme	N m s
kilogramme	kilogramme	N m s
microgramme	microgramme	N m s
milligramme	milligramme	N m s
mégagramme	mégagramme	N m s
nanogramme	nanogramme	N m s
petagramme	petagramme	N m s
picogramme	picogramme	N m s
pétagramme	pétagramme	N m s
téragramme	téragramme	N m s
yoctogramme	yoctogramme	N m s
yottagramme	yottagramme	N m s
zeptogramme	zeptogramme	N m s
zettagramme	zettagramme	N m s
attogrammes	attogramme	N m p
centigrammes	centigramme	N m p
décagrammes	décagramme	N m p
décigrammes	décigramme	N m p
exagrammes	exagramme	N m p
femtogrammes	femtogramme	N m p
gigagrammes	gigagramme	N m p
hectogrammes	hectogramme	N m p
kilogrammes	kilogramme	N m p
microgrammes	microgramme	N m p
milligrammes	milligramme	N m p
mégagrammes	mégagramme	N m p
nanogrammes	nanogramme	N m p
petagrammes	petagramme	N m p
picogrammes	picogramme	N m p
pétagrammes	pétagramme	N m p
téragrammes	téragramme	N m p
yoctogrammes	yoctogramme	N m p
yottagrammes	yottagramme	N m p
zeptogrammes	zeptogramme	N m p
zettagrammes	zettagramme	N m p
attolitre	attolitre	N m s
centilitre	centilitre	N m s
décalitre	décalitre	N m s
décilitre	décilitre	N m s
exalitre	exalitre	N m s
femtolitre	femtolitre	N m s
gigalitre	gigalitre	N m s
hectolitre	hectolitre	N m s
kilolitre	kilolitre	N m s
microlitre	microlitre	N m s
millilitre	millilitre	N m s
mégalitre	mégalitre	N m s
nanolitre	nanolitre	N m s
petalitre	petalitre	N m s
picolitre	picolitre	N m s
pétalitre	pétalitre	N m s
téralitre	téralitre	N m s
yoctolitre	yoctolitre	N m s
yottalitre	yottalitre	N m s
zeptolitre	zeptolitre	N m s
zettalitre	zettalitre	N m s
attolitres	attolitre	N m p
centilitres	centilitre	N m p
décalitres	décalitre	N m p
décilitres	décilitre	N m p
exalitres	exalitre	N m p
femtolitres	femtolitre	N m p
gigalitres	gigalitre	N m p
hectolitres	hectolitre	N m p
kilolitres	kilolitre	N m p
microlitres	microlitre	N m p
millilitres	millilitre	N m p
mégalitres	mégalitre	N m p
nanolitres	nanolitre	N m p
petalitres	petalitre	N m p
picolitres	picolitre	N m p
pétalitres	pétalitre	N m p
téralitres	téralitre	N m p
yoctolitres	yoctolitre	N m p
yottalitres	yottalitre	N m p
zeptolitres	zeptolitre	N m p
zettalitres	zettalitre	N m p
attowatt	attowatt	N m s
centiwatt	centiwatt	N m s
décawatt	décawatt	N m s
déciwatt	déciwatt	N m s
exawatt	exawatt	N m s
femtowatt	femtowatt	N m s
gigawatt	gigawatt	N m s
hectowatt	hectowatt	N m s
kilowatt	kilowatt	N m s
microwatt	microwatt	N m s
milliwatt	milliwatt	N m s
mégawatt	mégawatt	N m s
nanowatt	nanowatt	N m s
petawatt	petawatt	N m s
picowatt	picowatt	N m s
pétawatt	pétawatt	N m s
térawatt	térawatt	N m s
yoctowatt	yoctowatt	N m s
yottawatt	yottawatt	N m s
zeptowatt	zeptowatt	N m s
zettawatt	zettawatt	N m s
attowatts	attowatt	N m p
centiwatts	centiwatt	N m p
décawatts	décawatt	N m p
déciwatts	déciwatt	N m p
exawatts	exawatt	N m p
femtowatts	femtowatt	N m p
gigawatts	gigawatt	N m p
hectowatts	hectowatt	N m p
kilowatts	kilowatt	N m p
microwatts	microwatt	N m p
milliwatts	milliwatt	N m p
mégawatts	mégawatt	N m p
nanowatts	nanowatt	N m p
petawatts	petawatt	N m p
picowatts	picowatt	N m p
pétawatts	pétawatt	N m p
térawatts	térawatt	N m p
yoctowatts	yoctowatt	N m p
yottawatts	yottawatt	N m p
zeptowatts	zeptowatt	N m p
zettawatts	zettawatt	N m p
Haut-Kœnigsbourg	Haut-Kœnigsbourg	Z m s
Haut-Koenigsbourg	Haut-Koenigsbourg	Z m s
Haut-Barr	Haut-Barr	Z m s
Haut-Sénégal	Haut-Sénégal	Z m s
Haut-Bandama	Haut-Bandama	Z m s
allers-retours	aller-retour	N m p
COI	COI	Z e s
grille-saucisse	grille-saucisse	N m sp
lave-verres	lave-verres	N m sp
lave-ustensiles	lave-ustensiles	N m sp
Lupin	Lupin	Z e sp
Guyana	Guyana	Z m s
Guyanes	Guyana	Z m p
OVNI	OVNI	N m sp
OVNIs	OVNI	N m p
quad-core	quad-core	N m sp
Otan	Otan	Z f s
mille-et-un	mille-et-un	D m p
mille-et-une	mille-et-un	D f p
CAPES	CAPES	N m sp
leur	leur	R pers obj 3 e p
leur	leur	D e s
leurs	leur	D e p
leur	leur	R e s
leurs	leur	R e p
CSS	CSS	Z e sp
MA	MA	N e sp
chauves-souris	chauve-souris	N f p
anti-douleur	anti-douleur	J e sp
anti-douleur	anti-douleur	N m s
anti-douleurs	anti-douleur	N m p
FIAT	FIAT	Z e sp
Fiat	Fiat	Z e sp
CS	CS	Z e sp
c'est-à-dire	c'est-à-dire	A
anti-feu	anti-feu	J e sp
anti-fumée	anti-fumée	J e sp
Pokémon	Pokémon	Z e sp
SA	SA	N e sp
fait-divers	fait-divers	N m s
faits-divers	fait-divers	N m p
Dual	Dual	Z e sp
TUE	TUE	N m s
Alpine	Alpine	Z e sp

#Fixes to Dicollecte dictionary
stiletto	stiletto	N m s
stilettos	stiletto	N m p
chef	chef	N e s
chefs	chef	N e p
1re	1er	J f s
2de	2d	J f s
bêta	bêta	J e sp
#End of fixes to Dicollecte dictionary

plupart	plupart	N f s
visio	visio	N f s
visios	visio	N f p
Visa	Visa	Z f sp
VISA	VISA	Z f sp
Mastercard	Mastercard	Z f sp
GHI	GHI	N m s
Troie	Troie	Z f s
Rennes	Rennes	Z m s
ultra	ultra	A
#Toyota	Toyota	Z f s
rétro	rétro	J e sp
ecclésia	ecclésia	N f s
hyperbasse	hyperbasse	J f s
folk	folk	J e sp
court	court	A
court	courir	V ind pres 3 s
court	court	J m s
branding	branding	N m s
#mai	mai	N m sp
#locks	locks	N f p
Carver	Carver	Z e sp
je-sais-tout	je-sais-tout	N e sp
quizz	quizz	N m sp
Paris	Paris	Z e s
porno	porno	J e sp
latte	latte	N m sp
iPhone	iPhone	Z e sp
Claveau	Claveau	Z e sp
NP	NP	N e sp
Carla-Bayle	Carla-Bayle	Z m s
minion	minion	N m s
minions	minion	N m p
minions	miner	V ind impa 1 p
minions	miner	V sub pres 1 p
Galilée	Galilée	Z f s
cosmétique	cosmétique	N m s
cosmétiques	cosmétiques	N m p
#renommée	renommée	N f s
#Orléans	Orléans	Z f sp
#soul	soul	N f sp
webisode	webisode	N m s
webisodes	webisodes	N m p
donc	donc	A
Chattes	Chattes	Z e p
cache-culbuteurs	cache-culbuteurs	N m s
bretzel	bretzel	N e s
bretzels	bretzel	N e p
mégafête	mégafête	N f s
mégafêtes	mégafête	N f p
mégaprojet	mégaprojet	N m s
mégaprojets	mégaprojet	N m p
minialbum	minialbum	N m s
minialbums	minialbum	N m p
CPI	CPI	Z f s
CCI	CCI	Z f s
pluviôse	pluviôse	N m sp
alter	alter	J e sp
Lexmark	Lexmark	Z e sp
Lorraine	Lorraine	Z f s
Fournier	Fournier	Z e sp
manuel	manuel	N m s
manuels	manuel	N m p
côte-à-côte	côte-à-côte	N m s
côte-à-côtes	côte-à-côte	N m p
cd	cd	N m sp
créa	création	N f s
rider	rider	N m s
riders	rider	N m p
buzzer	buzzer	N m s
buzzers	buzzer	N m p
m'as-tu-vu	m'as-tu-vu	J e sp
Miss	Miss	T f sp
chef	chef	T e sp
Rendez-Vous	Rendez-Vous	N m sp
URL	URL	N e sp
googla	googler	V ind psim 3 s
googlai	googler	V ind psim 1 s
googlaient	googler	V ind impa 3 p
googlais	googler	V ind impa 1 s
googlais	googler	V ind impa 2 s
googlait	googler	V ind impa 3 s
googlant	googler	V ppr
googlas	googler	V ind psim 2 s
googlasse	googler	V sub impa 1 s
googlassent	googler	V sub impa 3 p
googlasses	googler	V sub impa 2 s
googlassiez	googler	V sub impa 2 p
googlassions	googler	V sub impa 1 p
google	googler	V imp pres 2 s
google	googler	V ind pres 1 s
google	googler	V ind pres 3 s
google	googler	V sub pres 1 s
google	googler	V sub pres 3 s
googlent	googler	V ind pres 3 p
googlent	googler	V sub pres 3 p
googler	googler	V inf
googlera	googler	V ind futu 3 s
googlerai	googler	V ind futu 1 s
googleraient	googler	V con pres 3 p
googlerais	googler	V con pres 1 s
googlerais	googler	V con pres 2 s
googlerait	googler	V con pres 3 s
googleras	googler	V ind futu 2 s
googlerez	googler	V ind futu 2 p
googleriez	googler	V con pres 2 p
googlerions	googler	V con pres 1 p
googlerons	googler	V ind futu 1 p
googleront	googler	V ind futu 3 p
googles	googler	V ind pres 2 s
googles	googler	V sub pres 2 s
googlez	googler	V imp pres 2 p
googlez	googler	V ind pres 2 p
googliez	googler	V ind impa 2 p
googliez	googler	V sub pres 2 p
googlions	googler	V ind impa 1 p
googlions	googler	V sub pres 1 p
googlons	googler	V imp pres 1 p
googlons	googler	V ind pres 1 p
googlâmes	googler	V ind psim 1 p
googlât	googler	V sub impa 3 s
googlâtes	googler	V ind psim 2 p
googlè	googler	V ind pres 1 s
googlèrent	googler	V ind psim 3 p
googlé	googler	V ppa m s
googlée	googler	V ppa f s
googlées	googler	V ppa f p
googlés	googler	V ppa m p
découverte	découverte	N f s
découvertes	découverte	N f p
portière	portière	N f s
portières	portière	N f p
tripa	triper	V ind psim 3 s
tripai	triper	V ind psim 1 s
tripaient	triper	V ind impa 3 p
tripais	triper	V ind impa 1 s
tripais	triper	V ind impa 2 s
tripait	triper	V ind impa 3 s
tripant	triper	V ppr
tripas	triper	V ind psim 2 s
tripasse	triper	V sub impa 1 s
tripassent	triper	V sub impa 3 p
tripasses	triper	V sub impa 2 s
tripassiez	triper	V sub impa 2 p
tripassions	triper	V sub impa 1 p
tripe	triper	V imp pres 2 s
tripe	triper	V ind pres 1 s
tripe	triper	V ind pres 3 s
tripe	triper	V sub pres 1 s
tripe	triper	V sub pres 3 s
tripent	triper	V ind pres 3 p
tripent	triper	V sub pres 3 p
triper	triper	V inf
tripera	triper	V ind futu 3 s
triperai	triper	V ind futu 1 s
triperaient	triper	V con pres 3 p
triperais	triper	V con pres 1 s
triperais	triper	V con pres 2 s
triperait	triper	V con pres 3 s
triperas	triper	V ind futu 2 s
triperez	triper	V ind futu 2 p
triperiez	triper	V con pres 2 p
triperions	triper	V con pres 1 p
triperons	triper	V ind futu 1 p
triperont	triper	V ind futu 3 p
tripes	triper	V ind pres 2 s
tripes	triper	V sub pres 2 s
tripez	triper	V imp pres 2 p
tripez	triper	V ind pres 2 p
tripiez	triper	V ind impa 2 p
tripiez	triper	V sub pres 2 p
tripions	triper	V ind impa 1 p
tripions	triper	V sub pres 1 p
tripons	triper	V imp pres 1 p
tripons	triper	V ind pres 1 p
tripâmes	triper	V ind psim 1 p
tripât	triper	V sub impa 3 s
tripâtes	triper	V ind psim 2 p
tripèrent	triper	V ind psim 3 p
tripé	triper	V ppa m s
tripée	triper	V ppa f s
tripées	triper	V ppa f p
tripés	triper	V ppa m p
postsoviétique	postsoviétique	J e s
postsoviétiques	postsoviétique	J e p
postromantique	postromantique	N e s
postromantiques	postromantique	N e p
postromantique	postromantique	J e s
postromantiques	postromantique	J e p
postdoc	postdoc	J e sp
postélectoral	postélectoral	J m s
postélectorale	postélectoral	J f s
postélectorales	postélectoral	J f p
postélectoraux	postélectoral	J m p
postimpressionniste	postimpressionniste	J e s
postimpressionnistes	postimpressionniste	J e p
postimpressionniste	postimpressionniste	N e s
postimpressionnistes	postimpressionniste	N e p
postimpressionnisme	postimpressionnisme	N e sp
postuniversitaire	postuniversitaire	J e s
postuniversitaires	postuniversitaire	J e p
postréduction	postréduction	N f s
postréductions	postréduction	N f p
post-mortem	post-mortem	A
post-mortem	post-mortem	J e s
post-mortems	post-mortem	J e p
post-mortem	post-mortem	N m s
post-mortems	post-mortem	N m p
SPA	SPA	N e sp
stylo-bille	stylo-bille	N m s
stylos-bille	stylo-bille	N m p
stylos-billes	stylo-bille	N m p
anima	anima	N f sp
ultraperformant	ultraperformant	J m s
ultraperformante	ultraperformant	J f s
ultraperformants	ultraperformant	J m p
ultraperformantes	ultraperformant	J f p
hyperperformant	hyperperformant	J m s
hyperperformante	hyperperformant	J f s
hyperperformants	hyperperformants	J m p
hyperperformantes	hyperperformantes	J f p
Géoportail	Géoportail	Z m s
Mirecourt	Mirecourt	Z e s
Polyphème	Polyphème	Z m s
Préalpes	Préalpes	Z f p
Pérignon	Pérignon	Z m s
Télérama	Télérama	Z e s
Téléthon	Téléthon	Z m s
Ultraman	Ultraman	Z e sp
archicomble	archicomble	J e s
archicombles	archicomble	J e p
hyperbilirubinémie	hyperbilirubinémie	N f s
hypermobilité	hypermobilité	N f s
interfédéral	interfédéral	J m s
interfédérale	interfédéral	J f s
interfédéraux	interfédéral	J m p
interfédérales	interfédéral	J f p
néoplatonique	néoplatonique	J e s
néoplatoniques	néoplatonique	J e p
prototypiquement	prototypiquement	A
tripeptide	tripeptide	N m s
tripeptides	tripeptide	N m p
télédiffuseur	télédiffuseur	N m s
télédiffuseurs	télédiffuseur	N m p
ultraspécialisé	ultraspécialisé	J m s
ultraspécialisés	ultraspécialisé	J m p
ultraspécialisée	ultraspécialisé	J e s
ultraspécialisées	ultraspécialisé	J e p
préinscrira	préinscrire	V ind futu 3 s
préinscrirai	préinscrire	V ind futu 1 s
préinscriraient	préinscrire	V con pres 3 p
préinscrirais	préinscrire	V con pres 1 s
préinscrirais	préinscrire	V con pres 2 s
préinscrirait	préinscrire	V con pres 3 s
préinscriras	préinscrire	V ind futu 2 s
préinscrire	préinscrire	V inf
préinscrirez	préinscrire	V ind futu 2 p
préinscririez	préinscrire	V con pres 2 p
préinscririons	préinscrire	V con pres 1 p
préinscrirons	préinscrire	V ind futu 1 p
préinscriront	préinscrire	V ind futu 3 p
préinscris	préinscrire	V imp pres 2 s
préinscris	préinscrire	V ind pres 1 s
préinscris	préinscrire	V ind pres 2 s
préinscrit	préinscrire	J m s
préinscrit	préinscrire	V ind pres 3 s
préinscrit	préinscrire	V ppa m s
préinscrite	préinscrire	J f s
préinscrite	préinscrire	V ppa f s
préinscrites	préinscrire	J f p
préinscrites	préinscrire	V ppa f p
préinscrits	préinscrire	J m p
préinscrits	préinscrire	V ppa m p
préinscrivaient	préinscrire	V ind impa 3 p
préinscrivais	préinscrire	V ind impa 1 s
préinscrivais	préinscrire	V ind impa 2 s
préinscrivait	préinscrire	V ind impa 3 s
préinscrivant	préinscrire	V ppr
préinscrive	préinscrire	V sub pres 1 s
préinscrive	préinscrire	V sub pres 3 s
préinscrivent	préinscrire	V ind pres 3 p
préinscrivent	préinscrire	V sub pres 3 p
préinscrives	préinscrire	V sub pres 2 s
préinscrivez	préinscrire	V imp pres 2 p
préinscrivez	préinscrire	V ind pres 2 p
préinscriviez	préinscrire	V ind impa 2 p
préinscriviez	préinscrire	V sub pres 2 p
préinscrivions	préinscrire	V ind impa 1 p
préinscrivions	préinscrire	V sub pres 1 p
préinscrivirent	préinscrire	V ind psim 3 p
préinscrivis	préinscrire	V ind psim 1 s
préinscrivis	préinscrire	V ind psim 2 s
préinscrivisse	préinscrire	V sub impa 1 s
préinscrivissent	préinscrire	V sub impa 3 p
préinscrivisses	préinscrire	V sub impa 2 s
préinscrivissiez	préinscrire	V sub impa 2 p
préinscrivissions	préinscrire	V sub impa 1 p
préinscrivit	préinscrire	V ind psim 3 s
préinscrivons	préinscrire	V imp pres 1 p
préinscrivons	préinscrire	V ind pres 1 p
préinscrivîmes	préinscrire	V ind psim 1 p
préinscrivît	préinscrire	V sub impa 3 s
préinscrivîtes	préinscrire	V ind psim 2 p
réenverra	réenvoyer	V ind futu 3 s
réenverrai	réenvoyer	V ind futu 1 s
réenverraient	réenvoyer	V con pres 3 p
réenverrais	réenvoyer	V con pres 1 s
réenverrais	réenvoyer	V con pres 2 s
réenverrait	réenvoyer	V con pres 3 s
réenverras	réenvoyer	V ind futu 2 s
réenverrez	réenvoyer	V ind futu 2 p
réenverriez	réenvoyer	V con pres 2 p
réenverrions	réenvoyer	V con pres 1 p
réenverrons	réenvoyer	V ind futu 1 p
réenverront	réenvoyer	V ind futu 3 p
réenvoie	réenvoyer	V imp pres 2 s
réenvoie	réenvoyer	V ind pres 1 s
réenvoie	réenvoyer	V ind pres 3 s
réenvoie	réenvoyer	V sub pres 1 s
réenvoie	réenvoyer	V sub pres 3 s
réenvoient	réenvoyer	V ind pres 3 p
réenvoient	réenvoyer	V sub pres 3 p
réenvoies	réenvoyer	V ind pres 2 s
réenvoies	réenvoyer	V sub pres 2 s
réenvoya	réenvoyer	V ind psim 3 s
réenvoyai	réenvoyer	V ind psim 1 s
réenvoyaient	réenvoyer	V ind impa 3 p
réenvoyais	réenvoyer	V ind impa 1 s
réenvoyais	réenvoyer	V ind impa 2 s
réenvoyait	réenvoyer	V ind impa 3 s
réenvoyant	réenvoyer	V ppr
réenvoyas	réenvoyer	V ind psim 2 s
réenvoyasse	réenvoyer	V sub impa 1 s
réenvoyassent	réenvoyer	V sub impa 3 p
réenvoyasses	réenvoyer	V sub impa 2 s
réenvoyassiez	réenvoyer	V sub impa 2 p
réenvoyassions	réenvoyer	V sub impa 1 p
réenvoyer	réenvoyer	V inf
réenvoyez	réenvoyer	V imp pres 2 p
réenvoyez	réenvoyer	V ind pres 2 p
réenvoyiez	réenvoyer	V ind impa 2 p
réenvoyiez	réenvoyer	V sub pres 2 p
réenvoyions	réenvoyer	V ind impa 1 p
réenvoyions	réenvoyer	V sub pres 1 p
réenvoyons	réenvoyer	V imp pres 1 p
réenvoyons	réenvoyer	V ind pres 1 p
réenvoyâmes	réenvoyer	V ind psim 1 p
réenvoyât	réenvoyer	V sub impa 3 s
réenvoyâtes	réenvoyer	V ind psim 2 p
réenvoyèrent	réenvoyer	V ind psim 3 p
réenvoyé	réenvoyer	J m s
réenvoyé	réenvoyer	V ppa m s
réenvoyée	réenvoyer	J f s
réenvoyée	réenvoyer	V ppa f s
réenvoyées	réenvoyer	J f p
réenvoyées	réenvoyer	V ppa f p
réenvoyés	réenvoyer	J m p
réenvoyés	réenvoyer	V ppa m p
réouvert	réouvrir	J m s
réouvert	réouvrir	V ppa m s
réouverte	réouvrir	J f s
réouverte	réouvrir	V ppa f s
réouvertes	réouvrir	J f p
réouvertes	réouvrir	V ppa f p
réouverts	réouvrir	J m p
réouverts	réouvrir	V ppa m p
réouvraient	réouvrir	V ind impa 3 p
réouvrais	réouvrir	V ind impa 1 s
réouvrais	réouvrir	V ind impa 2 s
réouvrait	réouvrir	V ind impa 3 s
réouvrant	réouvrir	V ppr
réouvre	réouvrir	V imp pres 2 s
réouvre	réouvrir	V ind pres 1 s
réouvre	réouvrir	V ind pres 3 s
réouvre	réouvrir	V sub pres 1 s
réouvre	réouvrir	V sub pres 3 s
réouvrent	réouvrir	V ind pres 3 p
réouvrent	réouvrir	V sub pres 3 p
réouvres	réouvrir	V ind pres 2 s
réouvres	réouvrir	V sub pres 2 s
réouvrez	réouvrir	V imp pres 2 p
réouvrez	réouvrir	V ind pres 2 p
réouvriez	réouvrir	V ind impa 2 p
réouvriez	réouvrir	V sub pres 2 p
réouvrions	réouvrir	V ind impa 1 p
réouvrions	réouvrir	V sub pres 1 p
réouvrir	réouvrir	V inf
réouvrira	réouvrir	V ind futu 3 s
réouvrirai	réouvrir	V ind futu 1 s
réouvriraient	réouvrir	V con pres 3 p
réouvrirais	réouvrir	V con pres 1 s
réouvrirais	réouvrir	V con pres 2 s
réouvrirait	réouvrir	V con pres 3 s
réouvriras	réouvrir	V ind futu 2 s
réouvrirent	réouvrir	V ind psim 3 p
réouvrirez	réouvrir	V ind futu 2 p
réouvririez	réouvrir	V con pres 2 p
réouvririons	réouvrir	V con pres 1 p
réouvrirons	réouvrir	V ind futu 1 p
réouvriront	réouvrir	V ind futu 3 p
réouvris	réouvrir	V ind psim 1 s
réouvris	réouvrir	V ind psim 2 s
réouvrisse	réouvrir	V sub impa 1 s
réouvrissent	réouvrir	V sub impa 3 p
réouvrisses	réouvrir	V sub impa 2 s
réouvrissiez	réouvrir	V sub impa 2 p
réouvrissions	réouvrir	V sub impa 1 p
réouvrit	réouvrir	V ind psim 3 s
réouvrons	réouvrir	V imp pres 1 p
réouvrons	réouvrir	V ind pres 1 p
réouvrîmes	réouvrir	V ind psim 1 p
réouvrît	réouvrir	V sub impa 3 s
réouvrîtes	réouvrir	V ind psim 2 p
mi-cuit	mi-cuit	J m s
mi-cuits	mi-cuit	J m p
mi-cuite	mi-cuit	J f s
mi-cuites	mi-cuit	J f p
Skype	Skype	Z e sp
craque	craque	N f s
craques	craque	N f p
Palma	Palma	Z e s
Soulas	Soulas	Z e sp
sucré	sucré	N m s
salé	salé	N m s
éffarouchée	éffarouchée	N f s
éffarouchée	éffarouchée	N f p
Bordes-sur-Arize	Bordes-sur-Arize	Z e p
Bandai	Bandai	Z e sp
marché	marcher	V ppa m s
pète	pète	N e s
pètes	pète	N e p
casse-croûte	casse-croûte	N m s
casse-croûtes	casse-croûte	N m p
protège-coude	protège-coude	N m s
protège-coudes	protège-coude	N m sp
Risquons-Tout	Risquons-Tout	Z e sp
entre-bâillement	entre-bâillement	N m s
entre-bâillements	entre-bâillement	N m p
individualiste	individualiste	J e s
individualistes	individualiste	J e p
Corsa	Corsa	Z e sp
Voyager	Voyager	Z e sp
protège-matelas	protège-matelas	N m sp
ballotte	ballotte	N f s
ballottes	ballotte	N f p
Duras	Duras	Z e s
superplasiticité	superplasiticité	N f s
superplasique	superplasique	J e sp
superplume	superplume	N e s
superplumes	superplumes	N e p
superpapa	superpapa	N m s
superpapas	superpapa	N m p
supermaman	supermaman	N f s
supermamans	supermaman	N f p
supervoiture	supervoiture	N f s
supervoitures	supervoiture	N f p
superbombardier	superbombardier	N m s
superbombardiers	superbombardier	N m s
supercargue	supercargue	N m s
supercargues	supercargue	N m p
supermunicipale	supermunicipale	N f s
supermunicipales	supermunicipale	N f p
supermunicipal	supermunicipale	N m s
supermunicipals	supermunicipale	N m p
supersymphoniste	supersymphoniste	N e s
supersymphonistes	supersymphoniste	N e p
superorganisme	superorganisme	N m s
superorganismes	superorganisme	N m p
supertartine	supertartine	N f s
supertartines	supertartine	N f p
superpuissant	superpuissant	N m s
superpuissants	superpuissant	N m s
superpuissante	superpuissant	N f s
superpuissantes	superpuissant	N f p
supernaturel	supernaturel	N m s
supernaturels	supernaturel	N m s
supernaturelle	supernaturel	N f s
supernaturelles	supernaturel	N f p
superglu	superglu	N f s
superministère	superministère	N m s
superministères	superministère	N m s
superhéroïne	superhéroïne	N f s
superhéroïnes	superhéroïne	N f p
superciliaire	superciliaire	N e s
superciliaire	superciliaire	N e p
superdoué	superdoué	N m s
superdoués	superdoué	N m p
superdouée	superdoué	N f s
superdouées	superdoué	N f p
superhomme	superhomme	N m s
superhommes	superhomme	N m p
superfemme	superfemme	N f s
superfemmes	superfemme	N f p
superproductivité	superproductivité	N f s
superaliment	superaliment	N m s
superaliments	superaliment	N m p
superforteresse	superforteresse	N f s
superforteresses	superforteresse	N f p
superflic	superflic	N m s
superflics	superflic	N m p
superpouvoir	superpouvoir	N m s
superpouvoirs	superpouvoir	N m p
supervolcan	supervolcan	N m s
supervolcans	supervolcan	N m p
Bagnole	Bagnole	Z e sp
Bidou	Bidou	Z e sp
Braques	Braques	Z e sp
Gars	Gars	Z e sp
Forex	Forex	Z e sp
Cabot	Cabot	Z e sp
cané	caner	V  ppa m s
canée	caner	V  ppa f s
canés	caner	V  ppa m p
canées	caner	V  ppa f p
DOM-TOM	DOM-TOM	N m s
Morins	Morins	Z e sp
Amish	Amish	Z e sp
Elisabeth	Elisabeth	Z f sp
#bref	bref	A
Île-de-France	Île-de-France	Z f s
France	France	Z f s
SIX	SIX	Z e sp
honoraire	honoraire	J m s
honoraires	honoraire	J m p
supraépineux	supraépineux	J m sp
supranaturel	supranaturel	J m s
supranaturelle	supranaturel	J f s
supranaturelles	supranaturel	J f p
supranaturels	supranaturel	J m p
supraventriculaire	supraventriculaire	J e s
supraventriculaires	supraventriculaire	J e p
supraméditerranéen	supraméditerranéen	J m s
supraméditerranéenne	supraméditerranéen	J f s
supraméditerranéennes	supraméditerranéen	J f p
supraméditerranéens	supraméditerranéen	J m p
Supraceleste	Supraceleste	J e s
Supracelestes	Supraceleste	J e p
Supraclaviculaire	Supraclaviculaire	J e s
Supraclaviculaires	Supraclaviculaire	J e p
Supradorsal	Supradorsal	J m s
Supradorsaux	Supradorsal	J m p
Supradorsale	Supradorsal	J f s
Supradorsales	Supradorsal	J f p
Supralumique	Supralumique	J e s
Supralumiques	Supralumique	J e p
Supramaxillaire	Supramaxillaire	J e s
Supramaxillaires	Supramaxillaire	J e p
Supranormal	Supranormal	J m s
Supranormaux	Supranormal	J m p
Supranormale	Supranormal	J f s
Supranormales	Supradorsal	J f p
Suprapubic	Suprapubic	J e s
Suprapubics	Suprapubic	J e p
Supraréalisme	Supraréalisme	J e sp
Supraspine	Supraspine	J e sp
Supraterritorial	Supraterritorial	J m s
Supraterritoriale	Supraterritorial	J f s
Supraterritoriales	Supraterritorial	J f p
Supraterritoriaux	Supraterritorial	J m p
Supraclusion	Supraclusion	J f s
Supraclusions	Supraclusion	J f p
Supracondylien	Supracondylien	J m s
Supracondylienne	Supracondylien	J f s
Supracondyliennes	Supracondylien	J f p
Supracondyliens	Supracondylien	J m p
Infraétatique	Infraétatique	J e s
Infraétatiques	Infraétatique	J e p
infratemporale	infratemporale	J f s
infratemporales	infratemporale	J f p
inframalléolaire	inframalléolaire	J e s
inframalléolaires	inframalléolaire	J e p
infrarégional	infrarégional	J m s
infrarégionale	infrarégional	J f s
infrarégionales	infrarégional	J f p
infrarégionals	infrarégional	J m p
infracentimétrique	infracentimétrique	J e s
infracentimétriques	infracentimétrique	J e p
infraépineux	infraépineux	J m sp
semi	semi	N m s
semis	semi	N m p
marre	marre	A
vachai	vacher	V ind psim 1 s
vachaient	vacher	V ind impa 3 p
vachais	vacher	V ind impa 1 s
vachais	vacher	V ind impa 2 s
vachait	vacher	V ind impa 3 s
vachant	vacher	V ppr
vachas	vacher	V ind psim 2 s
vachasse	vacher	V sub impa 1 s
vachassent	vacher	V sub impa 3 p
vachasses	vacher	V sub impa 2 s
vachassiez	vacher	V sub impa 2 p
vachassions	vacher	V sub impa 1 p
vache	vacher	V imp pres 2 s
vache	vacher	V ind pres 1 s
vache	vacher	V ind pres 3 s
vache	vacher	V sub pres 1 s
vache	vacher	V sub pres 3 s
vachent	vacher	V ind pres 3 p
vachent	vacher	V sub pres 3 p
vacher	vacher	V inf
vachera	vacher	V ind futu 3 s
vacherai	vacher	V ind futu 1 s
vacheraient	vacher	V con pres 3 p
vacherais	vacher	V con pres 1 s
vacherais	vacher	V con pres 2 s
vacherait	vacher	V con pres 3 s
vacheras	vacher	V ind futu 2 s
vacherez	vacher	V ind futu 2 p
vacheriez	vacher	V con pres 2 p
vacherions	vacher	V con pres 1 p
vacherons	vacher	V ind futu 1 p
vacheront	vacher	V ind futu 3 p
vaches	vacher	V ind pres 2 s
vaches	vacher	V sub pres 2 s
vachez	vacher	V imp pres 2 p
vachez	vacher	V ind pres 2 p
vachiez	vacher	V ind impa 2 p
vachiez	vacher	V sub pres 2 p
vachions	vacher	V ind impa 1 p
vachions	vacher	V sub pres 1 p
vachons	vacher	V imp pres 1 p
vachons	vacher	V ind pres 1 p
vachâmes	vacher	V ind psim 1 p
vachât	vacher	V sub impa 3 s
vachâtes	vacher	V ind psim 2 p
vachè	vacher	V ind pres 1 s
vachèrent	vacher	V ind psim 3 p
vaché	vacher	V ppa m s
vachée	vacher	V ppa f s
vachées	vacher	V ppa f p
vachés	vacher	V ppa m p
désescaladai	désescalader	V ind psim 1 s
désescaladaient	désescalader	V ind impa 3 p
désescaladais	désescalader	V ind impa 1 s
désescaladais	désescalader	V ind impa 2 s
désescaladait	désescalader	V ind impa 3 s
désescaladant	désescalader	V ppr
désescaladas	désescalader	V ind psim 2 s
désescaladasse	désescalader	V sub impa 1 s
désescaladassent	désescalader	V sub impa 3 p
désescaladasses	désescalader	V sub impa 2 s
désescaladassiez	désescalader	V sub impa 2 p
désescaladassions	désescalader	V sub impa 1 p
désescalade	désescalader	V imp pres 2 s
désescalade	désescalader	V ind pres 1 s
désescalade	désescalader	V ind pres 3 s
désescalade	désescalader	V sub pres 1 s
désescalade	désescalader	V sub pres 3 s
désescaladent	désescalader	V ind pres 3 p
désescaladent	désescalader	V sub pres 3 p
désescalader	désescalader	V inf
désescaladera	désescalader	V ind futu 3 s
désescaladerai	désescalader	V ind futu 1 s
désescaladeraient	désescalader	V con pres 3 p
désescaladerais	désescalader	V con pres 1 s
désescaladerais	désescalader	V con pres 2 s
désescaladerait	désescalader	V con pres 3 s
désescaladeras	désescalader	V ind futu 2 s
désescaladerez	désescalader	V ind futu 2 p
désescaladeriez	désescalader	V con pres 2 p
désescaladerions	désescalader	V con pres 1 p
désescaladerons	désescalader	V ind futu 1 p
désescaladeront	désescalader	V ind futu 3 p
désescalades	désescalader	V ind pres 2 s
désescalades	désescalader	V sub pres 2 s
désescaladez	désescalader	V imp pres 2 p
désescaladez	désescalader	V ind pres 2 p
désescaladiez	désescalader	V ind impa 2 p
désescaladiez	désescalader	V sub pres 2 p
désescaladions	désescalader	V ind impa 1 p
désescaladions	désescalader	V sub pres 1 p
désescaladons	désescalader	V imp pres 1 p
désescaladons	désescalader	V ind pres 1 p
désescaladâmes	désescalader	V ind psim 1 p
désescaladât	désescalader	V sub impa 3 s
désescaladâtes	désescalader	V ind psim 2 p
désescaladè	désescalader	V ind pres 1 s
désescaladèrent	désescalader	V ind psim 3 p
désescaladé	désescalader	V ppa m s
désescaladée	désescalader	V ppa f s
désescaladées	désescalader	V ppa f p
désescaladés	désescalader	V ppa m p
afro	afro	N e s
afros	afro	N e p
afro	afro	J e s
afros	afro	J e p
afrophone	afrophone	J e s
afrophones	afrophone	J e p
afrophone	afrophone	N e s
afrophones	afrophone	N e p
afrothérien	afrothérien	N e s
afrothériens	afrothérien	N e p
afrotropical	afrotropical	J m s
afrotropicale	afrotropical	J f s
afrotropicaux	afrotropical	J m p
afrotropicales	afrotropical	J f p
Gian	Gian	Z m sp
Valla	Valla	Z e sp
Etienne	Etienne	Z m sp
Elise	Elise	Z f sp
Elisa	Elisa	Z f sp
Bella	Bella	Z f sp
Elie	Elie	Z f sp
Crous	Crous	Z e sp
<<<<<<< HEAD
url	url	N f sp
OpenClassrooms	OpenClassrooms	Z e sp
=======
URL	URL	N f sp
Deezer	Deezer	Z e sp
Demeter	Demeter	Z e sp
Dexter	Dexter	Z m sp
Dorchester	Dorchester	Z e sp
Dussolier	URL	N f sp
Duster	URL	N f sp
Duvalier	URL	N f sp
datacenter	datacenter	F
Didier	Didier	Z e sp
Irma	Irma	N f sp
URL	URL	N f sp
Unibet	Unibet	N f sp
TotalEnergies	TotalEnergies	Z e sp
Enedis	Enedis	Z e sp
>>>>>>> b6ce2cc4
<|MERGE_RESOLUTION|>--- conflicted
+++ resolved
@@ -1741,23 +1741,17 @@
 Bella	Bella	Z f sp
 Elie	Elie	Z f sp
 Crous	Crous	Z e sp
-<<<<<<< HEAD
-url	url	N f sp
 OpenClassrooms	OpenClassrooms	Z e sp
-=======
-URL	URL	N f sp
 Deezer	Deezer	Z e sp
 Demeter	Demeter	Z e sp
 Dexter	Dexter	Z m sp
 Dorchester	Dorchester	Z e sp
-Dussolier	URL	N f sp
-Duster	URL	N f sp
-Duvalier	URL	N f sp
+Dussolier	Dussolier	Z e sp
+Duster	Duster	Z e sp
+Duvalier	Duvalier	Z e sp
 datacenter	datacenter	F
 Didier	Didier	Z e sp
 Irma	Irma	N f sp
-URL	URL	N f sp
 Unibet	Unibet	N f sp
 TotalEnergies	TotalEnergies	Z e sp
-Enedis	Enedis	Z e sp
->>>>>>> b6ce2cc4
+Enedis	Enedis	Z e sp