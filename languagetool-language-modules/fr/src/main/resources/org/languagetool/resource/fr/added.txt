# A part-of-speech dictionary that's used additionally to the binary dictionary (*.dict).
# This does not add words to the spell checker, see hunspell/spelling.txt for that.
# File Encoding: UTF-8
# Format: three tab-separated fields: fullform baseform postags
#from Freeling
de	de	D e sp
d'	de	D e sp
de	de	P
d'	de	P
'en	en	R pers obj 3 sp
'y	y	R pers obj 3 sp
-ce	ce	R dem m s
-elle	elle	R pers suj 3 f s
-elles	elles	R pers suj 3 f p
-en	en	R pers obj 3 sp
-il	il	R pers suj 3 m s
-ils	ils	R pers suj 3 m p
-je	je	R pers suj 1 s
-la	le	R pers obj 3 f s
-le	le	R pers obj 3 m s
-les	les	R pers obj 3 e p
-leur	leur	R pers obj 3 e p
-lui	lui	R pers obj 3 m s
-m	me	R pers obj 1 s
-m'	me	R pers obj 1 s
-moi	moi	R pers obj 1 s
-nous	nous	R pers obj 1 p
-nous	nous	R pers suj 1 p
-on	on	R pers suj 3 e s
-t	te	R pers obj 2 s
-t'	te	R pers obj 2 s
-t-elle	elle	R pers suj 3 f s
-t-elles	elles	R pers suj 3 p
-t-il	il	R pers suj 3 m s
-t-ils	ils	R pers suj 3 m p
-t-on	on	R pers suj 3 e s
-toi	toi	R pers obj 2 s
-tu	tu	R pers suj 2 s
-vous	vous	R pers obj 2 p
-vous	vous	R pers suj 2 p
-vs	vs	R pers suj 2 p
-vs	vs	R pers obj 2 p
-y	y	R pers obj
afin	afin	P
au	à+le	P+D m s
aux	à+le	P+D e p
à l'	à+le	P+D e s
à la	à+le	P+D f s
du	de+le	P+D m s
de l'	de+le	P+D e s
de la	de+le	P+D f s
des	de+le	P+D e p
des	un	D e p
du	du	D m s
#aucune	aucun	R f s
#aucunes	aucun	R f p
#aucuns	aucun	R m p
auquel	à+lequel	P+R rel m s
autre	autre	R e s
autres	autre	R e p
autrui	autrui	R
auxquelles	à+lequel	P+R rel f p
auxquels	à+lequel	P+R rel m p
avt	avant	P
because	because	C sub
c'	ce	R dem m s
celle-ci	celui-ci	R dem f s
celle-là	celui-là	R dem f s
celles	celui	R dem f p
celles-ci	celui-ci	R dem f p
celles-là	celui-là	R dem f p
certaines	certains	R f p
certains	certains	R m p
certaines	certain	D f p
certaines	certain	J f p
certains	certain	D m p
certains	certain	J m p
ces	ce	D e p
cet	ce	D m s
cette	ce	D f s
ceux	celui	R dem m p
ceux-ci	celui-ci	R dem m p
ceux-là	celui-là	R dem m p
cf	cf	P
chacune	chacun	R f s
ci-devant	ci-devant	P
comme	comme	C coor
comme	comme	P
comme	comme	A
confer	cf	P
#ct'	ce	D m s
desquelles	de+lequel	P+R rel f p
desquels	de+lequel	P+R rel m p
duquel	de+lequel	P+R rel m s
dès	dès	P
et-ou	et-ou	C coor
icelle	icelui	D f s
icelle	icelui	R dem f s
icelles	icelui	D f p
icelles	icelui	R dem f p
icelui	icelui	D m s
icelui	icelui	R dem m s
iceux	icelui	D m p
iceux	icelui	R dem m p
j'	je	R pers suj 1 s
jusqu'	jusque	P
jusqu'au	jusqu'à+le	P+D m s
jusqu'aux	jusqu'à+le	P+D e p
jusqu'à	jusqu'à	P
l'	le	D e s
l'	le	R pers obj 3 e s
l'on	on	R pers suj 3 e p
#la	le	D f s
#la	le	R pers obj 3 f s
#la	la	N m sp
laquelle	lequel	D f s
laquelle	lequel	R rel f s
ledit	ledit	D m s
lequel	lequel	D m s
lequel	lequel	R rel m s
#les	le	D e p
#les	les	R pers obj 3 e p
lesdites	ledit	D f p
lesdits	ledit	D m p
lesquelles	lequel	D f p
lesquelles	lequel	R rel f p
lesquels	lequel	D m p
lesquels	lequel	R rel m p
lez	lès	P
lorsqu'	lorsque	C sub
m'	me	R pers obj 1 s
ma	mon	D f s
mes	mon	D e p
moi-même	lui-même	R pers obj 1 s
moyennant	moyennant	P
n'	ne	A
#notres	notre	D e s
pareil	pareil	D m s
pareille	pareil	D f s
pareilles	pareil	D f p
pareils	pareil	D m p
partant	partant	C sub
pdt	pendant	P
#plusieurs	plusieurs	R e p
puis	puis	C sub
puis	puis	A
puis	pouvoir	V ind pres 1 s
puisqu'	puisque	C sub
qd	quand	C sub
qq	quelque	D e s
qqes	quelque	D e p
qqs	quelque	D e p
#qu'	que	A
#que	que	A
que	que	C sub
qu'	que	C sub
#que	que	R e sp
#qu'	que	R e sp
#que	que	R inte
#qu'	que	R inte
#que	que	R rel e sp
#qu'	que	R rel e sp
quand	quand	A inte
quand	quand	C sub
quel	quel	R m s
quel	quel	R rel m s
quelle	quel	R f s
quelle	quel	R rel f s
quelles	quel	R f p
quelles	quel	R rel f p
quelqu'	quelque	D e s
quelqu'un	quelqu'un	R m s
quelqu'une	quelqu'un	R f s
quelques-unes	quelqu'un	R f o
quelques-uns	quelqu'un	R m p
quels	quel	R m p
quels	quel	R rel m p
quiconque	quiconque	R e s
quoiqu'	quoique	C sub
s'	se	R pers obj 3 e sp
s'	si	C sub
sa	son	D f s
ses	son	D e p
sinon	sinon	C Coor
t'	te	R pers obj 2 s
ta	ton	D f s
tel	tel	R m s
telle	tel	R f s
telles	tel	R f p
tels	tel	R m p
tel	tel	D m s
telle	tel	D f s
telles	tel	D f p
tels	tel	D m p
tes	ton	D e p
un	un	R m s
un	un	D m s
une	un	D f s
une	un	R f s
unes	un	R f p
uns	un	R m p
versus	vs	P
voire	voire	C Coor
vos	votre	D e p
#vot'	votre	D e p
#vot'	votre	D e s
#votre	votre	J e s
#votres	votre	J e p
y	y	R pers obj 3 sp
ça	cela	R dem m s
ès	en+les	P+D e p
grand-parent	grand-parent	N m s
grand-parents	grand-parent	N m p
mini-disque	mini-disque	N m s
mini-disques	mini-disque	N m p
Strauss-Kahn	Strauss-Kahn	Z e sp
Spider-Man	Spider-Man	Z e sp
presse-ail	presse-ail	N m s
sourd-muet	sourd-muet	J m s
sourd-muets	sourd-muet	J m p
sourd-muette	sourd-muet	J f s
sourd-muettes	sourd-muet	J f p
épeurant	épeurant	J m s
épeurants	épeurant	J m p
épeurante	épeurant	J f s
épeurantes	épeurant	J f p
cinquante-et-un	cinquante-et-un	D m p
cinquante-et-une	cinquante-et-un	D f p
huitante-et-un	huitante-et-un	D m p
huitante-et-une	huitante-et-un	D f p
nonante-et-un	nonante-et-un	D m p
nonante-et-une	nonante-et-un	D f p
octante-et-un	octante-et-un	D m p
octante-et-une	octante-et-un	D f p
quarante-et-un	quarante-et-un	D m p
quarante-et-une	quarante-et-un	D f p
septante-et-un	septante-et-un	D m p
septante-et-une	septante-et-un	D f p
soixante-et-un	soixante-et-un	D m p
soixante-et-une	soixante-et-un	D f p
trente-et-un	trente-et-un	D m p
trente-et-une	trente-et-un	D f p
vingt-et-un	vingt-et-un	D m p
vingt-et-une	vingt-et-un	D f p
sous-espace	sous-espace	N m s
sous-espaces	sous-espace	N m p
MPEG-4	MPEG-4	N e sp
dent-de-lion	dent-de-lion	N f s
dent-de-lions	dent-de-lion	N f p
nid-de-poule	nid-de-poule	N m s
nid-de-poules	nid-de-poule	N m p
fouille-merde	fouille-merde	N m s
fouille-merdes	fouille-merde	N m p
garde-à-vous	garde-à-vous	N m sp
expert-comptable	expert-comptable	N e s
expert-comptables	expert-comptable	N e p
haute-technologie	haute-technologie	J e sp
cache-tétons	cache-tétons	N m sp
kilo-octet	kilo-octet	N m s
kilo-octets	kilo-octet	N m p
Charles-Magne	Charles-Magne	Z m s
Charles-magne	Charles-magne	Z m s
Hault-Volta	Hault-Volta	Z f s

#fixes to be done in Dicollecte
thérémine	thérémine	N m s
thérémines	thérémine	N m p
TPE	TPE	N e sp
Colo-Colo	Colo-Colo	Z e sp
cd-rom	cd-rom	M nonfin
CD-Rom	CD-Rom	M nonfin
Côtes-du-Rhône	Côtes-du-Rhône	Z f p
Côtes-du-Vivarais	Côtes-du-Vivarais	Z f p
Nouvelle-Angleterre	Nouvelle-Angleterre	Z f s
Grand-Place	Grand-Place	Z f s
anime	anime	N m s
animes	anime	N m p
anime	animer	V imp pres 2 s
anime	animer	V ind pres 1 s
anime	animer	V ind pres 3 s
anime	animer	V sub pres 1 s
anime	animer	V sub pres 3 s
animes	animer	V ind pres 2 s
animes	animer	V sub pres 2 s
carbone-carbone	carbone-carbone	J e sp
carbone-oxygène	carbone-oxygène	J e sp
carbone-hydrogène	carbone-hydrogène	J e sp

#from Dicollecte with typewriter apostrophe
Berre-l'Étang	Berre-l'Étang	Z e sp
Bois-d'Arcy	Bois-d'Arcy	Z e sp
Braine-l'Alleud	Braine-l'Alleud	Z e sp
Bruay-sur-l'Escaut	Bruay-sur-l'Escaut	Z e sp
Cantons-de-l'Est	Cantons-de-l'Est	N m p
Château-d'Olonne	Château-d'Olonne	Z e sp
Château-d'Œx	Château-d'Œx	Z e sp
Cléon-d'Andran	Cléon-d'Andran	Z e sp
Condé-sur-l'Escaut	Condé-sur-l'Escaut	Z e sp
Cournon-d'Auvergne	Cournon-d'Auvergne	Z e sp
Côte-d'Or	Côte-d'Or	N f sp
D'Holbach	D'Holbach	Z e sp
Fontaine-l'Évêque	Fontaine-l'Évêque	Z e sp
Isle-d'Abeau	Isle-d'Abeau	Z e sp
K'nex	K'nex	Z m sp
Morne-à-l'Eau	Morne-à-l'Eau	Z e sp
N'Djamena	N'Djamena	Z e sp
R'lyeh	R'lyeh	Z e sp
R'n'B	R'n'B	N m sp
Sables-d'Olonne	Sables-d'Olonne	Z e sp
Saint-Cyr-l'École	Saint-Cyr-l'École	Z e sp
Saint-Denis-d'Anjou	Saint-Denis-d'Anjou	Z e sp
Saint-Martin-d'Hères	Saint-Martin-d'Hères	Z e sp
Saint-Ouen-l'Aumône	Saint-Ouen-l'Aumône	Z e sp
Tain-l'Hermitage	Tain-l'Hermitage	Z e sp
Val-d'Oise	Val-d'Oise	N m sp
Val-d'Or	Val-d'Or	Z e sp
Ville-d'Avray	Ville-d'Avray	Z e sp
Villenave-d'Ornon	Villenave-d'Ornon	Z e sp
Villeneuve-d'Ascq	Villeneuve-d'Ascq	Z e sp
Xi'an	Xi'an	Z e sp
aujourd'hui	aujourd'hui	A
baha'i	baha'i	J m s
baha'i	baha'i	N m s
baha'ie	baha'i	J f s
baha'ie	baha'i	N f s
baha'ies	baha'i	J f p
baha'ies	baha'i	N f p
baha'is	baha'i	J m p
baha'is	baha'i	N m p
baha'isme	baha'isme	N m s
baha'ismes	baha'isme	N m p
bernard-l'ermite	bernard-l'ermite	N m sp
bernard-l'hermite	bernard-l'hermite	N m sp
bin's	bin's	N m sp
bouton-d'argent	bouton-d'argent	N m s
bouton-d'or	bouton-d'or	N m s
boutons-d'argent	boutons-d'argent	N m p
boutons-d'or	bouton-d'or	N m p
chef-d'œuvre	chef-d'œuvre	N m s
chefs-d'œuvre	chef-d'œuvre	N m p
ch'timi	ch'timi	J e s
ch'timi	ch'timi	N e s
ch'timis	ch'timi	J e p
ch'timis	ch'timi	N e p
coq-à-l'âne	coq-à-l'âne	N m sp
c'est-à-dire	c'est-à-dire	C coor
dos-d'âne	dos-d'âne	N m sp
droit-de-l'hommisme	droit-de-l'hommisme	N m s
droit-de-l'hommismes	droit-de-l'hommisme	N m p
droit-de-l'hommiste	droit-de-l'hommiste	J e s
droit-de-l'hommiste	droit-de-l'hommiste	N e s
droit-de-l'hommistes	droit-de-l'hommiste	J e p
droit-de-l'hommistes	droit-de-l'hommiste	N e p
duc-d'Albe	duc-d'Albe	N m s
ducs-d'Albe	ducs-d'Albe	N m p
d'aucuns	d'aucuns	R m p
entr'aima	entr'aimer	V ind psim 3 s
entr'aimaient	entr'aimer	V ind impa 3 p
entr'aimait	entr'aimer	V ind impa 3 s
entr'aimant	entr'aimer	V ppr
entr'aimassent	entr'aimer	V sub impa 3 p
entr'aimassiez	entr'aimer	V sub impa 2 p
entr'aimassions	entr'aimer	V sub impa 1 p
entr'aime	entr'aimer	V ind pres 3 s
entr'aime	entr'aimer	V sub pres 3 s
entr'aiment	entr'aimer	V ind pres 3 p
entr'aiment	entr'aimer	V sub pres 3 p
entr'aimer	entr'aimer	V inf
entr'aimera	entr'aimer	V ind futu 3 s
entr'aimeraient	entr'aimer	V con pres 3 p
entr'aimerait	entr'aimer	V con pres 3 s
entr'aimerez	entr'aimer	V ind futu 2 p
entr'aimeriez	entr'aimer	V con pres 2 p
entr'aimerions	entr'aimer	V con pres 1 p
entr'aimerons	entr'aimer	V ind futu 1 p
entr'aimeront	entr'aimer	V ind futu 3 p
entr'aimez	entr'aimer	V imp pres 2 p
entr'aimez	entr'aimer	V ind pres 2 p
entr'aimiez	entr'aimer	V ind impa 2 p
entr'aimiez	entr'aimer	V sub pres 2 p
entr'aimions	entr'aimer	V ind impa 1 p
entr'aimions	entr'aimer	V sub pres 1 p
entr'aimons	entr'aimer	V imp pres 1 p
entr'aimons	entr'aimer	V ind pres 1 p
entr'aimâmes	entr'aimer	V ind psim 1 p
entr'aimât	entr'aimer	V sub impa 3 s
entr'aimâtes	entr'aimer	V ind psim 2 p
entr'aimèrent	entr'aimer	V ind psim 3 p
entr'aimé	entr'aimer	J m s
entr'aimé	entr'aimer	V ppa m s
entr'aimée	entr'aimer	J f s
entr'aimée	entr'aimer	V ppa f s
entr'aimées	entr'aimer	J f p
entr'aimées	entr'aimer	V ppa f p
entr'aimés	entr'aimer	J m p
entr'aimés	entr'aimer	V ppa m p
entr'apercevaient	entr'apercevoir	V ind impa 3 p
entr'apercevais	entr'apercevoir	V ind impa 1 s
entr'apercevais	entr'apercevoir	V ind impa 2 s
entr'apercevait	entr'apercevoir	V ind impa 3 s
entr'apercevant	entr'apercevoir	V ppr
entr'apercevez	entr'apercevoir	V imp pres 2 p
entr'apercevez	entr'apercevoir	V ind pres 2 p
entr'aperceviez	entr'apercevoir	V ind impa 2 p
entr'aperceviez	entr'apercevoir	V sub pres 2 p
entr'apercevions	entr'apercevoir	V ind impa 1 p
entr'apercevions	entr'apercevoir	V sub pres 1 p
entr'apercevoir	entr'apercevoir	V inf
entr'apercevons	entr'apercevoir	V imp pres 1 p
entr'apercevons	entr'apercevoir	V ind pres 1 p
entr'apercevra	entr'apercevoir	V ind futu 3 s
entr'apercevrai	entr'apercevoir	V ind futu 1 s
entr'apercevraient	entr'apercevoir	V con pres 3 p
entr'apercevrais	entr'apercevoir	V con pres 1 s
entr'apercevrais	entr'apercevoir	V con pres 2 s
entr'apercevrait	entr'apercevoir	V con pres 3 s
entr'apercevras	entr'apercevoir	V ind futu 2 s
entr'apercevrez	entr'apercevoir	V ind futu 2 p
entr'apercevriez	entr'apercevoir	V con pres 2 p
entr'apercevrions	entr'apercevoir	V con pres 1 p
entr'apercevrons	entr'apercevoir	V ind futu 1 p
entr'apercevront	entr'apercevoir	V ind futu 3 p
entr'aperçois	entr'apercevoir	V imp pres 2 s
entr'aperçois	entr'apercevoir	V ind pres 1 s
entr'aperçois	entr'apercevoir	V ind pres 2 s
entr'aperçoit	entr'apercevoir	V ind pres 3 s
entr'aperçoive	entr'apercevoir	V sub pres 1 s
entr'aperçoive	entr'apercevoir	V sub pres 3 s
entr'aperçoivent	entr'apercevoir	V ind pres 3 p
entr'aperçoivent	entr'apercevoir	V sub pres 3 p
entr'aperçoives	entr'apercevoir	V sub pres 2 s
entr'aperçu	entr'apercevoir	J m s
entr'aperçu	entr'apercevoir	V ppa m s
entr'aperçue	entr'apercevoir	J f s
entr'aperçue	entr'apercevoir	V ppa f s
entr'aperçues	entr'apercevoir	J f p
entr'aperçues	entr'apercevoir	V ppa f p
entr'aperçurent	entr'apercevoir	V ind psim 3 p
entr'aperçus	entr'apercevoir	J m p
entr'aperçus	entr'apercevoir	V ind psim 1 s
entr'aperçus	entr'apercevoir	V ind psim 2 s
entr'aperçus	entr'apercevoir	V ppa m p
entr'aperçusse	entr'apercevoir	V sub impa 1 s
entr'aperçussent	entr'apercevoir	V sub impa 3 p
entr'aperçusses	entr'apercevoir	V sub impa 2 s
entr'aperçussiez	entr'apercevoir	V sub impa 2 p
entr'aperçussions	entr'apercevoir	V sub impa 1 p
entr'aperçut	entr'apercevoir	V ind psim 3 s
entr'aperçûmes	entr'apercevoir	V ind psim 1 p
entr'aperçût	entr'apercevoir	V sub impa 3 s
entr'aperçûtes	entr'apercevoir	V ind psim 2 p
entr'hiverner	entr'hiverner	V inf
entr'ouvert	entr'ouvrir	J m s
entr'ouvert	entr'ouvrir	V ppa m s
entr'ouverte	entr'ouvrir	J f s
entr'ouverte	entr'ouvrir	V ppa f s
entr'ouvertes	entr'ouvrir	J f p
entr'ouvertes	entr'ouvrir	V ppa f p
entr'ouverts	entr'ouvrir	J m p
entr'ouverts	entr'ouvrir	V ppa m p
entr'ouvraient	entr'ouvrir	V ind impa 3 p
entr'ouvrais	entr'ouvrir	V ind impa 1 s
entr'ouvrais	entr'ouvrir	V ind impa 2 s
entr'ouvrait	entr'ouvrir	V ind impa 3 s
entr'ouvrant	entr'ouvrir	V ppr
entr'ouvre	entr'ouvrir	V imp pres 2 s
entr'ouvre	entr'ouvrir	V ind pres 1 s
entr'ouvre	entr'ouvrir	V ind pres 3 s
entr'ouvre	entr'ouvrir	V sub pres 1 s
entr'ouvre	entr'ouvrir	V sub pres 3 s
entr'ouvrent	entr'ouvrir	V ind pres 3 p
entr'ouvrent	entr'ouvrir	V sub pres 3 p
entr'ouvres	entr'ouvrir	V ind pres 2 s
entr'ouvrez	entr'ouvrir	V imp pres 2 p
entr'ouvrez	entr'ouvrir	V ind pres 2 p
entr'ouvriez	entr'ouvrir	V ind impa 2 p
entr'ouvriez	entr'ouvrir	V sub pres 2 p
entr'ouvrions	entr'ouvrir	V ind impa 1 p
entr'ouvrions	entr'ouvrir	V sub pres 1 p
entr'ouvrir	entr'ouvrir	V inf
entr'ouvrira	entr'ouvrir	V ind futu 3 s
entr'ouvrirai	entr'ouvrir	V ind futu 1 s
entr'ouvriraient	entr'ouvrir	V con pres 3 p
entr'ouvrirais	entr'ouvrir	V con pres 1 s
entr'ouvrirais	entr'ouvrir	V con pres 2 s
entr'ouvrirait	entr'ouvrir	V con pres 3 s
entr'ouvriras	entr'ouvrir	V ind futu 2 s
entr'ouvrirent	entr'ouvrir	V ind psim 3 p
entr'ouvrirez	entr'ouvrir	V ind futu 2 p
entr'ouvririez	entr'ouvrir	V con pres 2 p
entr'ouvririons	entr'ouvrir	V con pres 1 p
entr'ouvrirons	entr'ouvrir	V ind futu 1 p
entr'ouvriront	entr'ouvrir	V ind futu 3 p
entr'ouvris	entr'ouvrir	V ind psim 1 s
entr'ouvris	entr'ouvrir	V ind psim 2 s
entr'ouvrisse	entr'ouvrir	V sub impa 1 s
entr'ouvrissent	entr'ouvrir	V sub impa 3 p
entr'ouvrisses	entr'ouvrir	V sub impa 2 s
entr'ouvrissiez	entr'ouvrir	V sub impa 2 p
entr'ouvrissions	entr'ouvrir	V sub impa 1 p
entr'ouvrit	entr'ouvrir	V ind psim 3 s
entr'ouvrons	entr'ouvrir	V imp pres 1 p
entr'ouvrons	entr'ouvrir	V ind pres 1 p
entr'ouvrîmes	entr'ouvrir	V ind psim 1 p
entr'ouvrît	entr'ouvrir	V sub impa 3 s
entr'ouvrîtes	entr'ouvrir	V ind psim 2 p
entr'égorge	entr'égorger	V ind pres 3 s
entr'égorge	entr'égorger	V sub pres 3 s
entr'égorgea	entr'égorger	V ind psim 3 s
entr'égorgeaient	entr'égorger	V ind impa 3 p
entr'égorgeait	entr'égorger	V ind impa 3 s
entr'égorgeant	entr'égorger	V ppr
entr'égorgeassent	entr'égorger	V sub impa 3 p
entr'égorgeassiez	entr'égorger	V sub impa 2 p
entr'égorgeassions	entr'égorger	V sub impa 1 p
entr'égorgent	entr'égorger	V ind pres 3 p
entr'égorgent	entr'égorger	V sub pres 3 p
entr'égorgeons	entr'égorger	V imp pres 1 p
entr'égorgeons	entr'égorger	V ind pres 1 p
entr'égorger	entr'égorger	V inf
entr'égorgera	entr'égorger	V ind futu 3 s
entr'égorgeraient	entr'égorger	V con pres 3 p
entr'égorgerait	entr'égorger	V con pres 3 s
entr'égorgerez	entr'égorger	V ind futu 2 p
entr'égorgeriez	entr'égorger	V con pres 2 p
entr'égorgerions	entr'égorger	V con pres 1 p
entr'égorgerons	entr'égorger	V ind futu 1 p
entr'égorgeront	entr'égorger	V ind futu 3 p
entr'égorgez	entr'égorger	V imp pres 2 p
entr'égorgez	entr'égorger	V ind pres 2 p
entr'égorgeâmes	entr'égorger	V ind psim 1 p
entr'égorgeât	entr'égorger	V sub impa 3 s
entr'égorgeâtes	entr'égorger	V ind psim 2 p
entr'égorgiez	entr'égorger	V ind impa 2 p
entr'égorgiez	entr'égorger	V sub pres 2 p
entr'égorgions	entr'égorger	V ind impa 1 p
entr'égorgions	entr'égorger	V sub pres 1 p
entr'égorgèrent	entr'égorger	V ind psim 3 p
entr'égorgé	entr'égorger	J m s
entr'égorgé	entr'égorger	V ppa m s
entr'égorgée	entr'égorger	J f s
entr'égorgée	entr'égorger	V ppa f s
entr'égorgées	entr'égorger	J f p
entr'égorgées	entr'égorger	V ppa f p
entr'égorgés	entr'égorger	J m p
entr'égorgés	entr'égorger	V ppa m p
feda'i	feda'i	N m s
fedda'i	fedda'i	N m s
fin'amor	fin'amor	N e s
fin'amors	fin'amor	N e p
hors-d'œuvre	hors-d'œuvre	N m sp
inch'Allah	inch'Allah	I
je-m'en-fichisme	je-m'en-fichisme	N m s
je-m'en-fichismes	je-m'en-fichisme	N m p
je-m'en-fichiste	je-m'en-fichiste	J e s
je-m'en-fichiste	je-m'en-fichiste	N e s
je-m'en-fichistes	je-m'en-fichiste	J e p
je-m'en-fichistes	je-m'en-fichiste	N e p
je-m'en-foutisme	je-m'en-foutisme	N m s
je-m'en-foutismes	je-m'en-foutisme	N m p
je-m'en-foutiste	je-m'en-foutiste	J e s
je-m'en-foutiste	je-m'en-foutiste	N e s
je-m'en-foutistes	je-m'en-foutiste	J e p
je-m'en-foutistes	je-m'en-foutiste	N e p
jusqu'au-boutisme	jusqu'au-boutisme	N m s
jusqu'au-boutismes	jusqu'au-boutisme	N m p
jusqu'au-boutiste	jusqu'au-boutiste	N e s
jusqu'au-boutistes	jusqu'au-boutiste	N e p
main-d'œuvre	main-d'œuvre	N f s
mains-d'œuvre	mains-d'œuvre	N f p
mam'selle	mam'selle	N f s
mam'selles	mam'selle	N f p
mam'zelle	mam'zelle	N f s
mam'zelles	mam'zelle	N f p
monte-en-l'air	monte-en-l'air	N e sp
m'as-tu-vu	m'as-tu-vu	N e sp
nid-d'abeilles	nid-d'abeilles	N m s
nids-d'abeilles	nids-d'abeilles	N m p
n'importe	n'importe	R
pas-d'âne	pas-d'âne	N m sp
patte-d'oie	patte-d'oie	N f s
pattes-d'oie	pattes-d'oie	N f p
petit-déj	petit-déj'	N m s
pied-d'alouette	pied-d'alouette	N m s
pied-d'oiseau	pied-d'oiseau	N m s
pieds-d'alouette	pieds-d'alouette	N m p
pieds-d'oiseau	pieds-d'oiseau	N m p
pin's	pin's	N m sp
pont-l'évêque	pont-l'évêque	N m sp
presqu'ile	presqu'ile	N f s
presqu'iles	presqu'ile	N f p
presqu'île	presqu'île	N f s
presqu'îles	presqu'île	N f p
prim'Holstein	prim'Holstein	J e sp
prim'Holstein	prim'Holstein	N e sp
prud'homal	prud'homal	J m s
prud'homale	prud'homal	J f s
prud'homales	prud'homal	J f p
prud'homaux	prud'homal	J m p
prud'homie	prud'homie	N f s
prud'homies	prud'homie	N f p
prud'homme	prud'homme	N m s
prud'hommes	prud'homme	N m p
p'tit	p'tit	J m s
p'tit	p'tit	N m s
p'tite	p'tit	J f s
p'tite	p'tit	N f s
p'tites	p'tit	J f p
p'tites	p'tit	N f p
p'tits	p'tit	J m p
p'tits	p'tit	N m p
quelqu'un	quelqu'un	R m s
quelqu'une	quelqu'une	R f s
queue-d'aronde	queue-d'aronde	N f s
queues-d'aronde	queues-d'aronde	N f s
qu'en-dira-t-on	qu'en-dira-t-on	N m sp
rock'n'roll	rock'n'roll	N m sp
sot-l'y-laisse	sot-l'y-laisse	N m sp
s'abader	s'abader	V inf
s'abriller	s'abriller	V inf
s'agir	s'agir	V inf
s'agira	s'agir	V ind futu 3 s
s'agirait	s'agir	V con pres 3 s
s'agissait	s'agir	V ind impa 3 s
s'agissant	s'agir	V ppr
s'agisse	s'agir	V sub pres 3 s
s'agit	s'agir	V ind pres 3 s
s'agît	s'agir	V sub impa 3 s
tape-à-l'œil	tape-à-l'œil	J e sp
tire-d'aile	tire-d'aile	A
tire-l'œil	tire-l'œil	N m sp
tout-à-l'égout	tout-à-l'égout	N m sp
traveler's	traveler's	J e sp
traveller's	traveller's	J e sp
trompe-l'œil	trompe-l'œil	N m s
tue-l'amour	tue-l'amour	N m sp
vau-l'eau	vau-l'eau	A
maman	maman	N f s
mamans	maman	N f p
papa	papa	N m s
papas	papa	N m p
dérapement	dérapement	N m s
dérapements	dérapement	N m p
1ère	1ère	N f s
ok	ok	N e sp
Ok	Ok	N e sp
Assécheur	Assécheur	N m s
Assécheurs	Assécheur	N m p
Edouard	Edouard	N m sp
T2	T2	N m s
A4	A4	N e sp
A5	A5	N e sp
L3	L3	N e sp
P7	P7	N e sp
LeBlanc	LeBlanc	Z e s
App	App	N f s
Apps	App	N f p
email	email	N m s
emails	email	N m p
d'Harvard	d'Harvard	Z e SP
truffade	truffade	N f s
truffades	truffade	N f p
CROUS	CROUS	N m s
PMR	PMR	N f sp
Dailymotion	Dailymotion	Z m sp
Nutella	Nutella	Z e s
OPCA	OPCA	N m sp
CPE	CPE	N e sp
Darty	Darty	Z e s
gaming	gaming	N m s
coronavirus	coronavirus	N m sp
covid	covid	N e s
covid-19	covid-19	N e s
Covid	Covid	N e s
Covid-19	Covid-19	N e s
COVID	COVID	N e s
COVID-19	COVID-19	N e s
Darty	Darty	Z m s
hello	hello	N m s
dématérialisable	dématérialisable	J e s
dématérialisable	dématérialisable	J e p
CEST	CEST	Z e sp
CET	CET	Z e sp
ADT	ADT	Z e sp
EDT	EDT	Z e sp
CDT	CDT	Z e sp
PDT	PDT	Z e sp
BST	BST	Z e sp
WEST	WEST	Z e sp
EEST	EEST	Z e sp
AEST	AEST	Z e sp
ACST	ACST	Z e sp
AWST	AWST	Z e sp
WAT	WAT	Z e sp
CAT	CAT	Z e sp
EAT	EAT	Z e sp
skyper	skyper	V inf
skype	skyper	V ind pres 1 s
skypes	skyper	V ind pres 2 s
skype	skyper	V ind pres 3 s
skypons	skyper	V ind pres 1 s
skypez	skyper	V ind pres 2 s
skypent	skyper	V ind pres 3 s
McDonald	McDonald	Z e sp
sans	sans	P
mieux	mieux	A
mieux	mieux	J e sp
Fuji	Fuji	Z e sp
Chaplin	Chaplin	Z e sp
R&B	R&B	N m s
Monte-Cristo	Monte-Cristo	Z e sp
Cap-Verdien	Cap-Verdien	N m s
Cap-Verdienne	Cap-Verdien	N f s
Cap-Verdiennes	Cap-Verdien	N f p
Cap-Verdiens	Cap-Verdien	N m p
Anglo-Saxon	Anglo-Saxon	N m s
Anglo-Saxonne	Anglo-Saxon	N f s
Anglo-Saxonnes	Anglo-Saxon	N f p
Anglo-Saxons	Anglo-Saxon	N m p
Sud-Coréen	Sud-Coréen	N m s
Sud-Coréenne	Sud-Coréen	N f s
Sud-Coréennes	Sud-Coréen	N f p
Sud-Coréens	Sud-Coréen	N m p
Nord-Coréen	Nord-Coréen	N m s
Nord-Coréenne	Nord-Coréen	N f s
Nord-Coréennes	Nord-Coréen	N f p
Nord-Coréens	Nord-Coréen	N m p
Truffaut	Truffaut	Z e sp
Viêtnam	Viêtnam	Z m s
Iraq	Iraq	Z m s
Cohn-Bendit	Cohn-Bendit	Z e sp
Bouray-sur-Juine	Bouray-sur-Juine	Z e s
°C	°C	N m sp
O'Connor	O'Connor	Z e sp
Barnier	Barnier	Z e sp
CEPS	CEPS	Z m s
Tik	Tik	Z m s
Tok	Tok	Z m s
add-on	add-on	N m s
add-ons	add-on	N m p
votre	votre	D e s
#votres	votre	D e p
notre	notre	D e s
nos	notre	D e p
porte-clé	porte-clé	N m s
porte-clés	porte-clé	N m p
porte-bijoux	porte-bijoux	N m sp
quadriannuel	quadriannuel	J m s
quadriannuelle	quadriannuel	J f s
quadriannuels	quadriannuel	J m p
quadriannuelles	quadriannuel	J f p
Garfunkel	Garfunkel	Z e sp
nº	nº	N e s
Coen	Coen	Z e sp
Glenmor	Glenmor	Z m s
Megadeth	Megadeth	Z e sp
Schweitzer	Schweitzer	Z e sp
heavy	heavy	J e sp
Airbus	Airbus	Z e sp
Doliprane	Doliprane	Z m s
Dolipranes	Doliprane	Z m p
Bazas	Bazas	Z e sp
Cornouaille	Cornouaille	Z e sp
CNI	CNI	N e sp
Roque	Roque	Z f s
Perche	Perche	Z m s
attoseconde	attoseconde	N f s
centiseconde	centiseconde	N f s
décaseconde	décaseconde	N f s
déciseconde	déciseconde	N f s
exaseconde	exaseconde	N f s
femtoseconde	femtoseconde	N f s
gigaseconde	gigaseconde	N f s
hectoseconde	hectoseconde	N f s
kiloseconde	kiloseconde	N f s
microseconde	microseconde	N f s
milliseconde	milliseconde	N f s
mégaseconde	mégaseconde	N f s
nanoseconde	nanoseconde	N f s
petaseconde	petaseconde	N f s
picoseconde	picoseconde	N f s
pétaseconde	pétaseconde	N f s
téraseconde	téraseconde	N f s
yoctoseconde	yoctoseconde	N f s
yottaseconde	yottaseconde	N f s
zeptoseconde	zeptoseconde	N f s
zettaseconde	zettaseconde	N f s
attosecondes	attoseconde	N f p
centisecondes	centiseconde	N f p
décasecondes	décaseconde	N f p
décisecondes	déciseconde	N f p
exasecondes	exaseconde	N f p
femtosecondes	femtoseconde	N f p
gigasecondes	gigaseconde	N f p
hectosecondes	hectoseconde	N f p
kilosecondes	kiloseconde	N f p
microsecondes	microseconde	N f p
millisecondes	milliseconde	N f p
mégasecondes	mégaseconde	N f p
nanosecondes	nanoseconde	N f p
petasecondes	petaseconde	N f p
picosecondes	picoseconde	N f p
pétasecondes	pétaseconde	N f p
térasecondes	téraseconde	N f p
yoctosecondes	yoctoseconde	N f p
yottasecondes	yottaseconde	N f p
zeptosecondes	zeptoseconde	N f p
zettasecondes	zettaseconde	N f p
Haut-Kœnigsbourg	Haut-Kœnigsbourg	Z m s
Haut-Koenigsbourg	Haut-Koenigsbourg	Z m s
Haut-Barr	Haut-Barr	Z m s
Haut-Sénégal	Haut-Sénégal	Z m s
Haut-Bandama	Haut-Bandama	Z m s
allers-retours	aller-retour	N m p
COI	COI	Z e s
grille-saucisse	grille-saucisse	N m sp
lave-verres	lave-verres	N m sp
lave-ustensiles	lave-ustensiles	N m sp
Lupin	Lupin	Z e sp
Guyana	Guyana	Z m s
Guyanes	Guyana	Z m p
OVNI	OVNI	N m sp
OVNIs	OVNI	N m p
quad-core	quad-core	N m sp
Otan	Otan	Z f s
mille-et-un	mille-et-un	D m p
mille-et-une	mille-et-un	D f p
CAPES	CAPES	N m sp
leur	leur	R pers obj 3 e p
leur	leur	D e s
leurs	leur	D e p
leur	leur	R e s
leurs	leur	R e p
CSS	CSS	Z e sp
MA	MA	N e sp
chauves-souris	chauve-souris	N f p
anti-douleur	anti-douleur	J e sp
anti-douleur	anti-douleur	N m s
anti-douleurs	anti-douleur	N m p
FIAT	FIAT	Z e sp
Fiat	Fiat	Z e sp
CS	CS	Z e sp
c'est-à-dire	c'est-à-dire	A
anti-feu	anti-feu	J e sp
anti-fumée	anti-fumée	J e sp
Pokémon	Pokémon	Z e sp
SA	SA	N f sp
fait-divers	fait-divers	N m s
faits-divers	fait-divers	N m p
Dual	Dual	Z e sp
TUE	TUE	N m s
Alpine	Alpine	Z e sp

#Fixes to Dicollecte dictionary
stiletto	stiletto	N m s
stilettos	stiletto	N m p
chef	chef	N e s
chefs	chef	N e p
1re	1er	J f s
2de	2d	J f s
bêta	bêta	J e sp
#End of fixes to Dicollecte dictionary

plupart	plupart	N f s
visio	visio	N f s
visios	visio	N f p
Visa	Visa	Z f sp
Mastercard	Mastercard	Z f sp
GHI	GHI	N m s
Troie	Troie	Z f s
Rennes	Rennes	Z m s
ultra	ultra	A
#Toyota	Toyota	Z f s
rétro	rétro	J e sp
ecclésia	ecclésia	N f s
hyperbasse	hyperbasse	J f s
folk	folk	J e sp
court	court	A
court	courir	V ind pres 3 s
court	court	J m s
branding	branding	N m s
#mai	mai	N m sp
#locks	locks	N f p
Carver	Carver	Z e sp
je-sais-tout	je-sais-tout	N e sp
quizz	quizz	N m sp
<<<<<<< HEAD
Paris	Paris	Z f s
porno	porno	J e sp
latte	latte	N m s
=======
iPhone	iPhone	Z e sp
>>>>>>> 72a9da50
<|MERGE_RESOLUTION|>--- conflicted
+++ resolved
@@ -884,10 +884,7 @@
 Carver	Carver	Z e sp
 je-sais-tout	je-sais-tout	N e sp
 quizz	quizz	N m sp
-<<<<<<< HEAD
-Paris	Paris	Z f s
+Paris	Paris	Z e s
 porno	porno	J e sp
 latte	latte	N m s
-=======
-iPhone	iPhone	Z e sp
->>>>>>> 72a9da50
+iPhone	iPhone	Z e sp