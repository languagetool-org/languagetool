--- conflicted
+++ resolved
@@ -872,10 +872,7 @@
 court	court	A
 court	courir	V ind pres 3 s
 court	court	J m s
-<<<<<<< HEAD
 branding	branding	N m s
-=======
-mai	mai	N m sp
-locks	locks	N f p
-Carver	Carver	Z e sp
->>>>>>> 0f6e1969
+#mai	mai	N m sp
+#locks	locks	N f p
+Carver	Carver	Z e sp