# A part-of-speech dictionary that's used additionally to the binary dictionary (*.dict).
# This does not add words to the spell checker, see hunspell/spelling.txt for that.
# File Encoding: UTF-8
# Format: three tab-separated fields: fullform baseform postags
#from Freeling
de	de	D e sp
d'	de	D e sp
de	de	P
d'	de	P
'en	en	R pers obj 3 sp
'y	y	R pers obj 3 sp
-ce	ce	R dem m s
-elle	elle	R pers suj 3 f s
-elles	elles	R pers suj 3 f p
-en	en	R pers obj 3 sp
-il	il	R pers suj 3 m s
-ils	ils	R pers suj 3 m p
-je	je	R pers suj 1 s
-la	le	R pers obj 3 f s
-le	le	R pers obj 3 m s
-les	les	R pers obj 3 e p
-leur	leur	R pers obj 3 e p
-lui	lui	R pers obj 3 m s
-m	me	R pers obj 1 s
-m'	me	R pers obj 1 s
-moi	moi	R pers obj 1 s
-nous	nous	R pers obj 1 p
-nous	nous	R pers suj 1 p
-on	on	R pers suj 3 e s
-t	te	R pers obj 2 s
-t'	te	R pers obj 2 s
-t-elle	elle	R pers suj 3 f s
-t-elles	elles	R pers suj 3 p
-t-il	il	R pers suj 3 m s
-t-ils	ils	R pers suj 3 m p
-t-on	on	R pers suj 3 e s
-toi	toi	R pers obj 2 s
-tu	tu	R pers suj 2 s
-vous	vous	R pers obj 2 p
-vous	vous	R pers suj 2 p
-vs	vs	R pers suj 2 p
-vs	vs	R pers obj 2 p
-y	y	R pers obj
afin	afin	P
au	à+le	P+D m s
aux	à+le	P+D e p
à l'	à+le	P+D e s
à la	à+le	P+D f s
du	de+le	P+D m s
de l'	de+le	P+D e s
de la	de+le	P+D f s
des	de+le	P+D e p
des	un	D e p
du	du	D m s
aucune	aucun	R f s
aucunes	aucun	R f p
aucuns	aucun	R m p
auquel	à+lequel	P+R rel m s
autre	autre	R e s
autres	autre	R e p
autrui	autrui	R
auxquelles	à+lequel	P+R rel f p
auxquels	à+lequel	P+R rel m p
avt	avant	P
because	because	C sub
c'	ce	R dem m s
celle-ci	celui-ci	R dem f s
celle-là	celui-là	R dem f s
celles	celui	R dem f p
celles-ci	celui-ci	R dem f p
celles-là	celui-là	R dem f p
certaines	certains	R f p
certains	certains	R m p
certaines	certain	D f p
certaines	certain	J f p
certains	certain	D m p
certains	certain	J m p
ces	ce	D e p
cet	ce	D m s
cette	ce	D f s
ceux	celui	R dem m p
ceux-ci	celui-ci	R dem m p
ceux-là	celui-là	R dem m p
cf	cf	P
chacune	chacun	R f s
ci-devant	ci-devant	P
comme	comme	C coor
comme	comme	P
comme	comme	A
confer	cf	P
#ct'	ce	D m s
desquelles	de+lequel	P+R rel f p
desquels	de+lequel	P+R rel m p
duquel	de+lequel	P+R rel m s
dès	dès	P
et-ou	et-ou	C coor
icelle	icelui	D f s
icelle	icelui	R dem f s
icelles	icelui	D f p
icelles	icelui	R dem f p
icelui	icelui	D m s
icelui	icelui	R dem m s
iceux	icelui	D m p
iceux	icelui	R dem m p
j'	je	R pers suj 1 s
jusqu'	jusque	P
jusqu'au	jusqu'à+le	P+D m s
jusqu'aux	jusqu'à+le	P+D e p
jusqu'à	jusqu'à	P
l'	le	D e s
l'	le	R pers obj 3 e s
l'on	on	R pers suj 3 e p
#la	le	D f s
#la	le	R pers obj 3 f s
#la	la	N m sp
laquelle	lequel	D f s
laquelle	lequel	R rel f s
ledit	ledit	D m s
lequel	lequel	D m s
lequel	lequel	R rel m s
#les	le	D e p
#les	les	R pers obj 3 e p
lesdites	ledit	D f p
lesdits	ledit	D m p
lesquelles	lequel	D f p
lesquelles	lequel	R rel f p
lesquels	lequel	D m p
lesquels	lequel	R rel m p
lez	lès	P
lorsqu'	lorsque	C sub
m'	me	R pers obj 1 s
ma	mon	D f s
mes	mon	D e p
mon	mon	D m s
ton	ton	D m s
son	son	D m s
moi-même	lui-même	R pers obj 1 s
moyennant	moyennant	P
n'	ne	A
#notres	notre	D e s
pareil	pareil	D m s
pareille	pareil	D f s
pareilles	pareil	D f p
pareils	pareil	D m p
partant	partant	C sub
pdt	pendant	P
#plusieurs	plusieurs	R e p
puis	puis	C sub
puis	puis	A
puis	pouvoir	V ind pres 1 s
puisqu'	puisque	C sub
qd	quand	C sub
qq	quelque	D e s
qqes	quelque	D e p
qqs	quelque	D e p
#qu'	que	A
#que	que	A
#que	que	C sub
qu'	que	C sub
#que	que	R e sp
#qu'	que	R e sp
#que	que	R inte
#qu'	que	R inte
#que	que	R rel e sp
#qu'	que	R rel e sp
quand	quand	A inte
#quand	quand	C sub
quel	quel	R m s
quel	quel	D m s
quel	quel	R rel m s
quelle	quel	R f s
quelle	quel	D f s
quelle	quel	R rel f s
quelles	quel	R f p
quelles	quel	D f p
quelles	quel	R rel f p
quelqu'	quelque	D e s
quelqu'un	quelqu'un	R m s
quelqu'une	quelqu'un	R f s
quelques-unes	quelqu'un	R f o
quelques-uns	quelqu'un	R m p
quels	quel	R m p
quels	quel	D m p
quels	quel	R rel m p
quiconque	quiconque	R e s
quoiqu'	quoique	C sub
s'	se	R pers obj 3 e sp
s'	si	C sub
sa	son	D f s
ses	son	D e p
sinon	sinon	C Coor
t'	te	R pers obj 2 s
ta	ton	D f s
tel	tel	R m s
telle	tel	R f s
telles	tel	R f p
tels	tel	R m p
tel	tel	D m s
telle	tel	D f s
telles	tel	D f p
tels	tel	D m p
tes	ton	D e p
un	un	R m s
#un	un	D m s
une	un	D f s
une	un	R f s
unes	un	R f p
uns	un	R m p
versus	vs	P
voire	voire	C Coor
vos	votre	D e p
#vot'	votre	D e p
#vot'	votre	D e s
#votre	votre	J e s
#votres	votre	J e p
y	y	R pers obj 3 sp
ça	cela	R dem m s
ès	en+les	P+D e p
grand-parent	grand-parent	N m s
grand-parents	grand-parent	N m p
mini-disque	mini-disque	N m s
mini-disques	mini-disque	N m p
Strauss-Kahn	Strauss-Kahn	Z e sp
Spider-Man	Spider-Man	Z e sp
presse-ail	presse-ail	N m s
sourd-muet	sourd-muet	J m s
sourd-muets	sourd-muet	J m p
sourd-muette	sourd-muet	J f s
sourd-muettes	sourd-muet	J f p
épeurant	épeurant	J m s
épeurants	épeurant	J m p
épeurante	épeurant	J f s
épeurantes	épeurant	J f p
cinquante-et-un	cinquante-et-un	D m p
cinquante-et-une	cinquante-et-un	D f p
huitante-et-un	huitante-et-un	D m p
huitante-et-une	huitante-et-un	D f p
nonante-et-un	nonante-et-un	D m p
nonante-et-une	nonante-et-un	D f p
octante-et-un	octante-et-un	D m p
octante-et-une	octante-et-un	D f p
quarante-et-un	quarante-et-un	D m p
quarante-et-une	quarante-et-un	D f p
septante-et-un	septante-et-un	D m p
septante-et-une	septante-et-un	D f p
soixante-et-un	soixante-et-un	D m p
soixante-et-une	soixante-et-un	D f p
trente-et-un	trente-et-un	D m p
trente-et-une	trente-et-un	D f p
vingt-et-un	vingt-et-un	D m p
vingt-et-une	vingt-et-un	D f p
sous-espace	sous-espace	N m s
sous-espaces	sous-espace	N m p
MPEG-4	MPEG-4	N e sp
dent-de-lion	dent-de-lion	N f s
dent-de-lions	dent-de-lion	N f p
nid-de-poule	nid-de-poule	N m s
nid-de-poules	nid-de-poule	N m p
fouille-merde	fouille-merde	N m s
fouille-merdes	fouille-merde	N m p
garde-à-vous	garde-à-vous	N m sp
expert-comptable	expert-comptable	N e s
expert-comptables	expert-comptable	N e p
haute-technologie	haute-technologie	J e sp
cache-tétons	cache-tétons	N m sp
kilo-octet	kilo-octet	N m s
kilo-octets	kilo-octet	N m p
Charles-Magne	Charles-Magne	Z m s
Charles-magne	Charles-magne	Z m s
Hault-Volta	Hault-Volta	Z f s

#fixes to be done in Dicollecte
thérémine	thérémine	N m s
thérémines	thérémine	N m p
TPE	TPE	N e sp
Colo-Colo	Colo-Colo	Z e sp
cd-rom	cd-rom	M nonfin
CD-Rom	CD-Rom	M nonfin
Côtes-du-Rhône	Côtes-du-Rhône	Z f p
Côtes-du-Vivarais	Côtes-du-Vivarais	Z f p
Nouvelle-Angleterre	Nouvelle-Angleterre	Z f s
Grand-Place	Grand-Place	Z f s
anime	anime	N m s
animes	anime	N m p
anime	animer	V imp pres 2 s
anime	animer	V ind pres 1 s
anime	animer	V ind pres 3 s
anime	animer	V sub pres 1 s
anime	animer	V sub pres 3 s
animes	animer	V ind pres 2 s
animes	animer	V sub pres 2 s
carbone-carbone	carbone-carbone	J e sp
carbone-oxygène	carbone-oxygène	J e sp
carbone-hydrogène	carbone-hydrogène	J e sp

#from Dicollecte with typewriter apostrophe
Berre-l'Étang	Berre-l'Étang	Z e sp
Bois-d'Arcy	Bois-d'Arcy	Z e sp
Braine-l'Alleud	Braine-l'Alleud	Z e sp
Bruay-sur-l'Escaut	Bruay-sur-l'Escaut	Z e sp
Cantons-de-l'Est	Cantons-de-l'Est	N m p
Château-d'Olonne	Château-d'Olonne	Z e sp
Château-d'Œx	Château-d'Œx	Z e sp
Cléon-d'Andran	Cléon-d'Andran	Z e sp
Condé-sur-l'Escaut	Condé-sur-l'Escaut	Z e sp
Cournon-d'Auvergne	Cournon-d'Auvergne	Z e sp
Côte-d'Or	Côte-d'Or	N f sp
D'Holbach	D'Holbach	Z e sp
Fontaine-l'Évêque	Fontaine-l'Évêque	Z e sp
Isle-d'Abeau	Isle-d'Abeau	Z e sp
K'nex	K'nex	Z m sp
Morne-à-l'Eau	Morne-à-l'Eau	Z e sp
N'Djamena	N'Djamena	Z e sp
R'lyeh	R'lyeh	Z e sp
R'n'B	R'n'B	N m sp
Sables-d'Olonne	Sables-d'Olonne	Z e sp
Saint-Cyr-l'École	Saint-Cyr-l'École	Z e sp
Saint-Denis-d'Anjou	Saint-Denis-d'Anjou	Z e sp
Saint-Martin-d'Hères	Saint-Martin-d'Hères	Z e sp
Saint-Ouen-l'Aumône	Saint-Ouen-l'Aumône	Z e sp
Tain-l'Hermitage	Tain-l'Hermitage	Z e sp
Val-d'Oise	Val-d'Oise	N m sp
Val-d'Or	Val-d'Or	Z e sp
Ville-d'Avray	Ville-d'Avray	Z e sp
Villenave-d'Ornon	Villenave-d'Ornon	Z e sp
Villeneuve-d'Ascq	Villeneuve-d'Ascq	Z e sp
Xi'an	Xi'an	Z e sp
aujourd'hui	aujourd'hui	A
baha'i	baha'i	J m s
baha'i	baha'i	N m s
baha'ie	baha'i	J f s
baha'ie	baha'i	N f s
baha'ies	baha'i	J f p
baha'ies	baha'i	N f p
baha'is	baha'i	J m p
baha'is	baha'i	N m p
baha'isme	baha'isme	N m s
baha'ismes	baha'isme	N m p
bernard-l'ermite	bernard-l'ermite	N m sp
bernard-l'hermite	bernard-l'hermite	N m sp
bin's	bin's	N m sp
bouton-d'argent	bouton-d'argent	N m s
bouton-d'or	bouton-d'or	N m s
boutons-d'argent	boutons-d'argent	N m p
boutons-d'or	bouton-d'or	N m p
chef-d'œuvre	chef-d'œuvre	N m s
chefs-d'œuvre	chef-d'œuvre	N m p
ch'timi	ch'timi	J e s
ch'timi	ch'timi	N e s
ch'timis	ch'timi	J e p
ch'timis	ch'timi	N e p
coq-à-l'âne	coq-à-l'âne	N m sp
c'est-à-dire	c'est-à-dire	C coor
dos-d'âne	dos-d'âne	N m sp
droit-de-l'hommisme	droit-de-l'hommisme	N m s
droit-de-l'hommismes	droit-de-l'hommisme	N m p
droit-de-l'hommiste	droit-de-l'hommiste	J e s
droit-de-l'hommiste	droit-de-l'hommiste	N e s
droit-de-l'hommistes	droit-de-l'hommiste	J e p
droit-de-l'hommistes	droit-de-l'hommiste	N e p
duc-d'Albe	duc-d'Albe	N m s
ducs-d'Albe	ducs-d'Albe	N m p
#d'aucuns	d'aucuns	R m p
entr'aima	entr'aimer	V ind psim 3 s
entr'aimaient	entr'aimer	V ind impa 3 p
entr'aimait	entr'aimer	V ind impa 3 s
entr'aimant	entr'aimer	V ppr
entr'aimassent	entr'aimer	V sub impa 3 p
entr'aimassiez	entr'aimer	V sub impa 2 p
entr'aimassions	entr'aimer	V sub impa 1 p
entr'aime	entr'aimer	V ind pres 3 s
entr'aime	entr'aimer	V sub pres 3 s
entr'aiment	entr'aimer	V ind pres 3 p
entr'aiment	entr'aimer	V sub pres 3 p
entr'aimer	entr'aimer	V inf
entr'aimera	entr'aimer	V ind futu 3 s
entr'aimeraient	entr'aimer	V con pres 3 p
entr'aimerait	entr'aimer	V con pres 3 s
entr'aimerez	entr'aimer	V ind futu 2 p
entr'aimeriez	entr'aimer	V con pres 2 p
entr'aimerions	entr'aimer	V con pres 1 p
entr'aimerons	entr'aimer	V ind futu 1 p
entr'aimeront	entr'aimer	V ind futu 3 p
entr'aimez	entr'aimer	V imp pres 2 p
entr'aimez	entr'aimer	V ind pres 2 p
entr'aimiez	entr'aimer	V ind impa 2 p
entr'aimiez	entr'aimer	V sub pres 2 p
entr'aimions	entr'aimer	V ind impa 1 p
entr'aimions	entr'aimer	V sub pres 1 p
entr'aimons	entr'aimer	V imp pres 1 p
entr'aimons	entr'aimer	V ind pres 1 p
entr'aimâmes	entr'aimer	V ind psim 1 p
entr'aimât	entr'aimer	V sub impa 3 s
entr'aimâtes	entr'aimer	V ind psim 2 p
entr'aimèrent	entr'aimer	V ind psim 3 p
entr'aimé	entr'aimer	J m s
entr'aimé	entr'aimer	V ppa m s
entr'aimée	entr'aimer	J f s
entr'aimée	entr'aimer	V ppa f s
entr'aimées	entr'aimer	J f p
entr'aimées	entr'aimer	V ppa f p
entr'aimés	entr'aimer	J m p
entr'aimés	entr'aimer	V ppa m p
entr'apercevaient	entr'apercevoir	V ind impa 3 p
entr'apercevais	entr'apercevoir	V ind impa 1 s
entr'apercevais	entr'apercevoir	V ind impa 2 s
entr'apercevait	entr'apercevoir	V ind impa 3 s
entr'apercevant	entr'apercevoir	V ppr
entr'apercevez	entr'apercevoir	V imp pres 2 p
entr'apercevez	entr'apercevoir	V ind pres 2 p
entr'aperceviez	entr'apercevoir	V ind impa 2 p
entr'aperceviez	entr'apercevoir	V sub pres 2 p
entr'apercevions	entr'apercevoir	V ind impa 1 p
entr'apercevions	entr'apercevoir	V sub pres 1 p
entr'apercevoir	entr'apercevoir	V inf
entr'apercevons	entr'apercevoir	V imp pres 1 p
entr'apercevons	entr'apercevoir	V ind pres 1 p
entr'apercevra	entr'apercevoir	V ind futu 3 s
entr'apercevrai	entr'apercevoir	V ind futu 1 s
entr'apercevraient	entr'apercevoir	V con pres 3 p
entr'apercevrais	entr'apercevoir	V con pres 1 s
entr'apercevrais	entr'apercevoir	V con pres 2 s
entr'apercevrait	entr'apercevoir	V con pres 3 s
entr'apercevras	entr'apercevoir	V ind futu 2 s
entr'apercevrez	entr'apercevoir	V ind futu 2 p
entr'apercevriez	entr'apercevoir	V con pres 2 p
entr'apercevrions	entr'apercevoir	V con pres 1 p
entr'apercevrons	entr'apercevoir	V ind futu 1 p
entr'apercevront	entr'apercevoir	V ind futu 3 p
entr'aperçois	entr'apercevoir	V imp pres 2 s
entr'aperçois	entr'apercevoir	V ind pres 1 s
entr'aperçois	entr'apercevoir	V ind pres 2 s
entr'aperçoit	entr'apercevoir	V ind pres 3 s
entr'aperçoive	entr'apercevoir	V sub pres 1 s
entr'aperçoive	entr'apercevoir	V sub pres 3 s
entr'aperçoivent	entr'apercevoir	V ind pres 3 p
entr'aperçoivent	entr'apercevoir	V sub pres 3 p
entr'aperçoives	entr'apercevoir	V sub pres 2 s
entr'aperçu	entr'apercevoir	J m s
entr'aperçu	entr'apercevoir	V ppa m s
entr'aperçue	entr'apercevoir	J f s
entr'aperçue	entr'apercevoir	V ppa f s
entr'aperçues	entr'apercevoir	J f p
entr'aperçues	entr'apercevoir	V ppa f p
entr'aperçurent	entr'apercevoir	V ind psim 3 p
entr'aperçus	entr'apercevoir	J m p
entr'aperçus	entr'apercevoir	V ind psim 1 s
entr'aperçus	entr'apercevoir	V ind psim 2 s
entr'aperçus	entr'apercevoir	V ppa m p
entr'aperçusse	entr'apercevoir	V sub impa 1 s
entr'aperçussent	entr'apercevoir	V sub impa 3 p
entr'aperçusses	entr'apercevoir	V sub impa 2 s
entr'aperçussiez	entr'apercevoir	V sub impa 2 p
entr'aperçussions	entr'apercevoir	V sub impa 1 p
entr'aperçut	entr'apercevoir	V ind psim 3 s
entr'aperçûmes	entr'apercevoir	V ind psim 1 p
entr'aperçût	entr'apercevoir	V sub impa 3 s
entr'aperçûtes	entr'apercevoir	V ind psim 2 p
entr'hiverner	entr'hiverner	V inf
entr'ouvert	entr'ouvrir	J m s
entr'ouvert	entr'ouvrir	V ppa m s
entr'ouverte	entr'ouvrir	J f s
entr'ouverte	entr'ouvrir	V ppa f s
entr'ouvertes	entr'ouvrir	J f p
entr'ouvertes	entr'ouvrir	V ppa f p
entr'ouverts	entr'ouvrir	J m p
entr'ouverts	entr'ouvrir	V ppa m p
entr'ouvraient	entr'ouvrir	V ind impa 3 p
entr'ouvrais	entr'ouvrir	V ind impa 1 s
entr'ouvrais	entr'ouvrir	V ind impa 2 s
entr'ouvrait	entr'ouvrir	V ind impa 3 s
entr'ouvrant	entr'ouvrir	V ppr
entr'ouvre	entr'ouvrir	V imp pres 2 s
entr'ouvre	entr'ouvrir	V ind pres 1 s
entr'ouvre	entr'ouvrir	V ind pres 3 s
entr'ouvre	entr'ouvrir	V sub pres 1 s
entr'ouvre	entr'ouvrir	V sub pres 3 s
entr'ouvrent	entr'ouvrir	V ind pres 3 p
entr'ouvrent	entr'ouvrir	V sub pres 3 p
entr'ouvres	entr'ouvrir	V ind pres 2 s
entr'ouvrez	entr'ouvrir	V imp pres 2 p
entr'ouvrez	entr'ouvrir	V ind pres 2 p
entr'ouvriez	entr'ouvrir	V ind impa 2 p
entr'ouvriez	entr'ouvrir	V sub pres 2 p
entr'ouvrions	entr'ouvrir	V ind impa 1 p
entr'ouvrions	entr'ouvrir	V sub pres 1 p
entr'ouvrir	entr'ouvrir	V inf
entr'ouvrira	entr'ouvrir	V ind futu 3 s
entr'ouvrirai	entr'ouvrir	V ind futu 1 s
entr'ouvriraient	entr'ouvrir	V con pres 3 p
entr'ouvrirais	entr'ouvrir	V con pres 1 s
entr'ouvrirais	entr'ouvrir	V con pres 2 s
entr'ouvrirait	entr'ouvrir	V con pres 3 s
entr'ouvriras	entr'ouvrir	V ind futu 2 s
entr'ouvrirent	entr'ouvrir	V ind psim 3 p
entr'ouvrirez	entr'ouvrir	V ind futu 2 p
entr'ouvririez	entr'ouvrir	V con pres 2 p
entr'ouvririons	entr'ouvrir	V con pres 1 p
entr'ouvrirons	entr'ouvrir	V ind futu 1 p
entr'ouvriront	entr'ouvrir	V ind futu 3 p
entr'ouvris	entr'ouvrir	V ind psim 1 s
entr'ouvris	entr'ouvrir	V ind psim 2 s
entr'ouvrisse	entr'ouvrir	V sub impa 1 s
entr'ouvrissent	entr'ouvrir	V sub impa 3 p
entr'ouvrisses	entr'ouvrir	V sub impa 2 s
entr'ouvrissiez	entr'ouvrir	V sub impa 2 p
entr'ouvrissions	entr'ouvrir	V sub impa 1 p
entr'ouvrit	entr'ouvrir	V ind psim 3 s
entr'ouvrons	entr'ouvrir	V imp pres 1 p
entr'ouvrons	entr'ouvrir	V ind pres 1 p
entr'ouvrîmes	entr'ouvrir	V ind psim 1 p
entr'ouvrît	entr'ouvrir	V sub impa 3 s
entr'ouvrîtes	entr'ouvrir	V ind psim 2 p
entr'égorge	entr'égorger	V ind pres 3 s
entr'égorge	entr'égorger	V sub pres 3 s
entr'égorgea	entr'égorger	V ind psim 3 s
entr'égorgeaient	entr'égorger	V ind impa 3 p
entr'égorgeait	entr'égorger	V ind impa 3 s
entr'égorgeant	entr'égorger	V ppr
entr'égorgeassent	entr'égorger	V sub impa 3 p
entr'égorgeassiez	entr'égorger	V sub impa 2 p
entr'égorgeassions	entr'égorger	V sub impa 1 p
entr'égorgent	entr'égorger	V ind pres 3 p
entr'égorgent	entr'égorger	V sub pres 3 p
entr'égorgeons	entr'égorger	V imp pres 1 p
entr'égorgeons	entr'égorger	V ind pres 1 p
entr'égorger	entr'égorger	V inf
entr'égorgera	entr'égorger	V ind futu 3 s
entr'égorgeraient	entr'égorger	V con pres 3 p
entr'égorgerait	entr'égorger	V con pres 3 s
entr'égorgerez	entr'égorger	V ind futu 2 p
entr'égorgeriez	entr'égorger	V con pres 2 p
entr'égorgerions	entr'égorger	V con pres 1 p
entr'égorgerons	entr'égorger	V ind futu 1 p
entr'égorgeront	entr'égorger	V ind futu 3 p
entr'égorgez	entr'égorger	V imp pres 2 p
entr'égorgez	entr'égorger	V ind pres 2 p
entr'égorgeâmes	entr'égorger	V ind psim 1 p
entr'égorgeât	entr'égorger	V sub impa 3 s
entr'égorgeâtes	entr'égorger	V ind psim 2 p
entr'égorgiez	entr'égorger	V ind impa 2 p
entr'égorgiez	entr'égorger	V sub pres 2 p
entr'égorgions	entr'égorger	V ind impa 1 p
entr'égorgions	entr'égorger	V sub pres 1 p
entr'égorgèrent	entr'égorger	V ind psim 3 p
entr'égorgé	entr'égorger	J m s
entr'égorgé	entr'égorger	V ppa m s
entr'égorgée	entr'égorger	J f s
entr'égorgée	entr'égorger	V ppa f s
entr'égorgées	entr'égorger	J f p
entr'égorgées	entr'égorger	V ppa f p
entr'égorgés	entr'égorger	J m p
entr'égorgés	entr'égorger	V ppa m p
feda'i	feda'i	N m s
fedda'i	fedda'i	N m s
fin'amor	fin'amor	N e s
fin'amors	fin'amor	N e p
hors-d'œuvre	hors-d'œuvre	N m sp
inch'Allah	inch'Allah	I
je-m'en-fichisme	je-m'en-fichisme	N m s
je-m'en-fichismes	je-m'en-fichisme	N m p
je-m'en-fichiste	je-m'en-fichiste	J e s
je-m'en-fichiste	je-m'en-fichiste	N e s
je-m'en-fichistes	je-m'en-fichiste	J e p
je-m'en-fichistes	je-m'en-fichiste	N e p
je-m'en-foutisme	je-m'en-foutisme	N m s
je-m'en-foutismes	je-m'en-foutisme	N m p
je-m'en-foutiste	je-m'en-foutiste	J e s
je-m'en-foutiste	je-m'en-foutiste	N e s
je-m'en-foutistes	je-m'en-foutiste	J e p
je-m'en-foutistes	je-m'en-foutiste	N e p
jusqu'au-boutisme	jusqu'au-boutisme	N m s
jusqu'au-boutismes	jusqu'au-boutisme	N m p
jusqu'au-boutiste	jusqu'au-boutiste	N e s
jusqu'au-boutistes	jusqu'au-boutiste	N e p
main-d'œuvre	main-d'œuvre	N f s
mains-d'œuvre	mains-d'œuvre	N f p
mam'selle	mam'selle	N f s
mam'selles	mam'selle	N f p
mam'zelle	mam'zelle	N f s
mam'zelles	mam'zelle	N f p
monte-en-l'air	monte-en-l'air	N e sp
m'as-tu-vu	m'as-tu-vu	N e sp
nid-d'abeilles	nid-d'abeilles	N m s
nids-d'abeilles	nids-d'abeilles	N m p
n'importe	n'importe	R
pas-d'âne	pas-d'âne	N m sp
patte-d'oie	patte-d'oie	N f s
pattes-d'oie	pattes-d'oie	N f p
petit-déj	petit-déj'	N m s
pied-d'alouette	pied-d'alouette	N m s
pied-d'oiseau	pied-d'oiseau	N m s
pieds-d'alouette	pieds-d'alouette	N m p
pieds-d'oiseau	pieds-d'oiseau	N m p
pin's	pin's	N m sp
pont-l'évêque	pont-l'évêque	N m sp
presqu'ile	presqu'ile	N f s
presqu'iles	presqu'ile	N f p
presqu'île	presqu'île	N f s
presqu'îles	presqu'île	N f p
prim'Holstein	prim'Holstein	J e sp
prim'Holstein	prim'Holstein	N e sp
prud'homal	prud'homal	J m s
prud'homale	prud'homal	J f s
prud'homales	prud'homal	J f p
prud'homaux	prud'homal	J m p
prud'homie	prud'homie	N f s
prud'homies	prud'homie	N f p
prud'homme	prud'homme	N m s
prud'hommes	prud'homme	N m p
p'tit	p'tit	J m s
p'tit	p'tit	N m s
p'tite	p'tit	J f s
p'tite	p'tit	N f s
p'tites	p'tit	J f p
p'tites	p'tit	N f p
p'tits	p'tit	J m p
p'tits	p'tit	N m p
quelqu'un	quelqu'un	R m s
quelqu'une	quelqu'une	R f s
queue-d'aronde	queue-d'aronde	N f s
queues-d'aronde	queues-d'aronde	N f s
qu'en-dira-t-on	qu'en-dira-t-on	N m sp
rock'n'roll	rock'n'roll	N m sp
sot-l'y-laisse	sot-l'y-laisse	N m sp
s'abader	s'abader	V inf
s'abriller	s'abriller	V inf
s'agir	s'agir	V inf
s'agira	s'agir	V ind futu 3 s
s'agirait	s'agir	V con pres 3 s
s'agissait	s'agir	V ind impa 3 s
s'agissant	s'agir	V ppr
s'agisse	s'agir	V sub pres 3 s
s'agit	s'agir	V ind pres 3 s
s'agît	s'agir	V sub impa 3 s
tape-à-l'œil	tape-à-l'œil	J e sp
tire-d'aile	tire-d'aile	A
tire-l'œil	tire-l'œil	N m sp
tout-à-l'égout	tout-à-l'égout	N m sp
traveler's	traveler's	J e sp
traveller's	traveller's	J e sp
trompe-l'œil	trompe-l'œil	N m s
tue-l'amour	tue-l'amour	N m sp
vau-l'eau	vau-l'eau	A
maman	maman	N f s
mamans	maman	N f p
papa	papa	N m s
papas	papa	N m p
dérapement	dérapement	N m s
dérapements	dérapement	N m p
1ère	1ère	N f s
ok	ok	N e sp
Ok	Ok	N e sp
Assécheur	Assécheur	N m s
Assécheurs	Assécheur	N m p
Edouard	Edouard	N m sp
T2	T2	N m s
A4	A4	N e sp
A5	A5	N e sp
L3	L3	N e sp
P7	P7	N e sp
LeBlanc	LeBlanc	Z e s
App	App	N f s
Apps	App	N f p
email	email	N m s
emails	email	N m p
d'Harvard	d'Harvard	Z e SP
truffade	truffade	N f s
truffades	truffade	N f p
CROUS	CROUS	N m s
PMR	PMR	N f sp
Dailymotion	Dailymotion	Z m sp
Nutella	Nutella	Z e s
OPCA	OPCA	N m sp
CPE	CPE	N e sp
Darty	Darty	Z e s
gaming	gaming	N m s
coronavirus	coronavirus	N m sp
covid	covid	N e s
covid-19	covid-19	N e s
Covid	Covid	N e s
Covid-19	Covid-19	N e s
COVID	COVID	N e s
COVID-19	COVID-19	N e s
Darty	Darty	Z m s
hello	hello	N m s
dématérialisable	dématérialisable	J e s
dématérialisable	dématérialisable	J e p
CEST	CEST	Z e sp
CET	CET	Z e sp
ADT	ADT	Z e sp
EDT	EDT	Z e sp
CDT	CDT	Z e sp
PDT	PDT	Z e sp
BST	BST	Z e sp
WEST	WEST	Z e sp
EEST	EEST	Z e sp
AEST	AEST	Z e sp
ACST	ACST	Z e sp
AWST	AWST	Z e sp
WAT	WAT	Z e sp
CAT	CAT	Z e sp
EAT	EAT	Z e sp
skyper	skyper	V inf
skype	skyper	V ind pres 1 s
skypes	skyper	V ind pres 2 s
skype	skyper	V ind pres 3 s
skypons	skyper	V ind pres 1 s
skypez	skyper	V ind pres 2 s
skypent	skyper	V ind pres 3 s
McDonald	McDonald	Z e sp
sans	sans	P
mieux	mieux	A
mieux	mieux	J e sp
Fuji	Fuji	Z e sp
Chaplin	Chaplin	Z e sp
R&B	R&B	N m s
Monte-Cristo	Monte-Cristo	Z e sp
Cap-Verdien	Cap-Verdien	N m s
Cap-Verdienne	Cap-Verdien	N f s
Cap-Verdiennes	Cap-Verdien	N f p
Cap-Verdiens	Cap-Verdien	N m p
Anglo-Saxon	Anglo-Saxon	N m s
Anglo-Saxonne	Anglo-Saxon	N f s
Anglo-Saxonnes	Anglo-Saxon	N f p
Anglo-Saxons	Anglo-Saxon	N m p
Sud-Coréen	Sud-Coréen	N m s
Sud-Coréenne	Sud-Coréen	N f s
Sud-Coréennes	Sud-Coréen	N f p
Sud-Coréens	Sud-Coréen	N m p
Nord-Coréen	Nord-Coréen	N m s
Nord-Coréenne	Nord-Coréen	N f s
Nord-Coréennes	Nord-Coréen	N f p
Nord-Coréens	Nord-Coréen	N m p
Truffaut	Truffaut	Z e sp
Viêtnam	Viêtnam	Z m s
Iraq	Iraq	Z m s
Cohn-Bendit	Cohn-Bendit	Z e sp
Bouray-sur-Juine	Bouray-sur-Juine	Z e s
°C	°C	N m sp
O'Connor	O'Connor	Z e sp
Barnier	Barnier	Z e sp
CEPS	CEPS	Z m s
Tik	Tik	Z m s
Tok	Tok	Z m s
add-on	add-on	N m s
add-ons	add-on	N m p
votre	votre	D e s
#votres	votre	D e p
notre	notre	D e s
nos	notre	D e p
porte-clé	porte-clé	N m s
porte-clés	porte-clé	N m p
porte-bijoux	porte-bijoux	N m sp
quadriannuel	quadriannuel	J m s
quadriannuelle	quadriannuel	J f s
quadriannuels	quadriannuel	J m p
quadriannuelles	quadriannuel	J f p
Garfunkel	Garfunkel	Z e sp
nº	nº	N e s
Coen	Coen	Z e sp
Glenmor	Glenmor	Z m s
Megadeth	Megadeth	Z e sp
Schweitzer	Schweitzer	Z e sp
heavy	heavy	J e sp
Airbus	Airbus	Z e sp
Doliprane	Doliprane	Z m s
Dolipranes	Doliprane	Z m p
Bazas	Bazas	Z e sp
Cornouaille	Cornouaille	Z e sp
CNI	CNI	N e sp
Roque	Roque	Z f s
Perche	Perche	Z m s
attoseconde	attoseconde	N f s
centiseconde	centiseconde	N f s
décaseconde	décaseconde	N f s
déciseconde	déciseconde	N f s
exaseconde	exaseconde	N f s
femtoseconde	femtoseconde	N f s
gigaseconde	gigaseconde	N f s
hectoseconde	hectoseconde	N f s
kiloseconde	kiloseconde	N f s
microseconde	microseconde	N f s
milliseconde	milliseconde	N f s
mégaseconde	mégaseconde	N f s
nanoseconde	nanoseconde	N f s
petaseconde	petaseconde	N f s
picoseconde	picoseconde	N f s
pétaseconde	pétaseconde	N f s
téraseconde	téraseconde	N f s
yoctoseconde	yoctoseconde	N f s
yottaseconde	yottaseconde	N f s
zeptoseconde	zeptoseconde	N f s
zettaseconde	zettaseconde	N f s
attosecondes	attoseconde	N f p
centisecondes	centiseconde	N f p
décasecondes	décaseconde	N f p
décisecondes	déciseconde	N f p
exasecondes	exaseconde	N f p
femtosecondes	femtoseconde	N f p
gigasecondes	gigaseconde	N f p
hectosecondes	hectoseconde	N f p
kilosecondes	kiloseconde	N f p
microsecondes	microseconde	N f p
millisecondes	milliseconde	N f p
mégasecondes	mégaseconde	N f p
nanosecondes	nanoseconde	N f p
petasecondes	petaseconde	N f p
picosecondes	picoseconde	N f p
pétasecondes	pétaseconde	N f p
térasecondes	téraseconde	N f p
yoctosecondes	yoctoseconde	N f p
yottasecondes	yottaseconde	N f p
zeptosecondes	zeptoseconde	N f p
zettasecondes	zettaseconde	N f p
attomètre	attomètre	N m s
centimètre	centimètre	N m s
décamètre	décamètre	N m s
décimètre	décimètre	N m s
examètre	examètre	N m s
femtomètre	femtomètre	N m s
gigamètre	gigamètre	N m s
hectomètre	hectomètre	N m s
kilomètre	kilomètre	N m s
micromètre	micromètre	N m s
millimètre	millimètre	N m s
mégamètre	mégamètre	N m s
nanomètre	nanomètre	N m s
petamètre	petamètre	N m s
picomètre	picomètre	N m s
pétamètre	pétamètre	N m s
téramètre	téramètre	N m s
yoctomètre	yoctomètre	N m s
yottamètre	yottamètre	N m s
zeptomètre	zeptomètre	N m s
zettamètre	zettamètre	N m s
attomètres	attomètre	N m p
centimètres	centimètre	N m p
décamètres	décamètre	N m p
décimètres	décimètre	N m p
examètres	examètre	N m p
femtomètres	femtomètre	N m p
gigamètres	gigamètre	N m p
hectomètres	hectomètre	N m p
kilomètres	kilomètre	N m p
micromètres	micromètre	N m p
millimètres	millimètre	N m p
mégamètres	mégamètre	N m p
nanomètres	nanomètre	N m p
petamètres	petamètre	N m p
picomètres	picomètre	N m p
pétamètres	pétamètre	N m p
téramètres	téramètre	N m p
yoctomètres	yoctomètre	N m p
yottamètres	yottamètre	N m p
zeptomètres	zeptomètre	N m p
zettamètres	zettamètre	N m p
attogramme	attogramme	N m s
centigramme	centigramme	N m s
décagramme	décagramme	N m s
décigramme	décigramme	N m s
exagramme	exagramme	N m s
femtogramme	femtogramme	N m s
gigagramme	gigagramme	N m s
hectogramme	hectogramme	N m s
kilogramme	kilogramme	N m s
microgramme	microgramme	N m s
milligramme	milligramme	N m s
mégagramme	mégagramme	N m s
nanogramme	nanogramme	N m s
petagramme	petagramme	N m s
picogramme	picogramme	N m s
pétagramme	pétagramme	N m s
téragramme	téragramme	N m s
yoctogramme	yoctogramme	N m s
yottagramme	yottagramme	N m s
zeptogramme	zeptogramme	N m s
zettagramme	zettagramme	N m s
attogrammes	attogramme	N m p
centigrammes	centigramme	N m p
décagrammes	décagramme	N m p
décigrammes	décigramme	N m p
exagrammes	exagramme	N m p
femtogrammes	femtogramme	N m p
gigagrammes	gigagramme	N m p
hectogrammes	hectogramme	N m p
kilogrammes	kilogramme	N m p
microgrammes	microgramme	N m p
milligrammes	milligramme	N m p
mégagrammes	mégagramme	N m p
nanogrammes	nanogramme	N m p
petagrammes	petagramme	N m p
picogrammes	picogramme	N m p
pétagrammes	pétagramme	N m p
téragrammes	téragramme	N m p
yoctogrammes	yoctogramme	N m p
yottagrammes	yottagramme	N m p
zeptogrammes	zeptogramme	N m p
zettagrammes	zettagramme	N m p
attolitre	attolitre	N m s
centilitre	centilitre	N m s
décalitre	décalitre	N m s
décilitre	décilitre	N m s
exalitre	exalitre	N m s
femtolitre	femtolitre	N m s
gigalitre	gigalitre	N m s
hectolitre	hectolitre	N m s
kilolitre	kilolitre	N m s
microlitre	microlitre	N m s
millilitre	millilitre	N m s
mégalitre	mégalitre	N m s
nanolitre	nanolitre	N m s
petalitre	petalitre	N m s
picolitre	picolitre	N m s
pétalitre	pétalitre	N m s
téralitre	téralitre	N m s
yoctolitre	yoctolitre	N m s
yottalitre	yottalitre	N m s
zeptolitre	zeptolitre	N m s
zettalitre	zettalitre	N m s
attolitres	attolitre	N m p
centilitres	centilitre	N m p
décalitres	décalitre	N m p
décilitres	décilitre	N m p
exalitres	exalitre	N m p
femtolitres	femtolitre	N m p
gigalitres	gigalitre	N m p
hectolitres	hectolitre	N m p
kilolitres	kilolitre	N m p
microlitres	microlitre	N m p
millilitres	millilitre	N m p
mégalitres	mégalitre	N m p
nanolitres	nanolitre	N m p
petalitres	petalitre	N m p
picolitres	picolitre	N m p
pétalitres	pétalitre	N m p
téralitres	téralitre	N m p
yoctolitres	yoctolitre	N m p
yottalitres	yottalitre	N m p
zeptolitres	zeptolitre	N m p
zettalitres	zettalitre	N m p
attowatt	attowatt	N m s
centiwatt	centiwatt	N m s
décawatt	décawatt	N m s
déciwatt	déciwatt	N m s
exawatt	exawatt	N m s
femtowatt	femtowatt	N m s
gigawatt	gigawatt	N m s
hectowatt	hectowatt	N m s
kilowatt	kilowatt	N m s
microwatt	microwatt	N m s
milliwatt	milliwatt	N m s
mégawatt	mégawatt	N m s
nanowatt	nanowatt	N m s
petawatt	petawatt	N m s
picowatt	picowatt	N m s
pétawatt	pétawatt	N m s
térawatt	térawatt	N m s
yoctowatt	yoctowatt	N m s
yottawatt	yottawatt	N m s
zeptowatt	zeptowatt	N m s
zettawatt	zettawatt	N m s
attowatts	attowatt	N m p
centiwatts	centiwatt	N m p
décawatts	décawatt	N m p
déciwatts	déciwatt	N m p
exawatts	exawatt	N m p
femtowatts	femtowatt	N m p
gigawatts	gigawatt	N m p
hectowatts	hectowatt	N m p
kilowatts	kilowatt	N m p
microwatts	microwatt	N m p
milliwatts	milliwatt	N m p
mégawatts	mégawatt	N m p
nanowatts	nanowatt	N m p
petawatts	petawatt	N m p
picowatts	picowatt	N m p
pétawatts	pétawatt	N m p
térawatts	térawatt	N m p
yoctowatts	yoctowatt	N m p
yottawatts	yottawatt	N m p
zeptowatts	zeptowatt	N m p
zettawatts	zettawatt	N m p
Haut-Kœnigsbourg	Haut-Kœnigsbourg	Z m s
Haut-Koenigsbourg	Haut-Koenigsbourg	Z m s
Haut-Barr	Haut-Barr	Z m s
Haut-Sénégal	Haut-Sénégal	Z m s
Haut-Bandama	Haut-Bandama	Z m s
allers-retours	aller-retour	N m p
COI	COI	Z e s
grille-saucisse	grille-saucisse	N m sp
lave-verres	lave-verres	N m sp
lave-ustensiles	lave-ustensiles	N m sp
Lupin	Lupin	Z e sp
Guyana	Guyana	Z m s
Guyanes	Guyana	Z m p
OVNI	OVNI	N m sp
OVNIs	OVNI	N m p
quad-core	quad-core	N m sp
Otan	Otan	Z f s
mille-et-un	mille-et-un	D m p
mille-et-une	mille-et-un	D f p
CAPES	CAPES	N m sp
#leur	leur	R pers obj 3 e p
#leur	leur	D e s
leurs	leur	D e p
leur	leur	R e s
leurs	leur	R e p
CSS	CSS	Z e sp
MA	MA	N e sp
chauves-souris	chauve-souris	N f p
anti-douleur	anti-douleur	J e sp
anti-douleur	anti-douleur	N m s
anti-douleurs	anti-douleur	N m p
FIAT	FIAT	Z e sp
Fiat	Fiat	Z e sp
CS	CS	Z e sp
c'est-à-dire	c'est-à-dire	A
anti-feu	anti-feu	J e sp
anti-fumée	anti-fumée	J e sp
Pokémon	Pokémon	Z e sp
SA	SA	N e sp
fait-divers	fait-divers	N m s
faits-divers	fait-divers	N m p
Dual	Dual	Z e sp
TUE	TUE	N m s
Alpine	Alpine	Z e sp

#Fixes to Dicollecte dictionary
stiletto	stiletto	N m s
stilettos	stiletto	N m p
chef	chef	N e s
chefs	chef	N e p
1re	1er	J f s
2de	2d	J f s
bêta	bêta	J e sp
#End of fixes to Dicollecte dictionary

plupart	plupart	N f s
visio	visio	N f s
visios	visio	N f p
Visa	Visa	Z f sp
VISA	VISA	Z f sp
Mastercard	Mastercard	Z f sp
GHI	GHI	N m s
Troie	Troie	Z f s
Rennes	Rennes	Z m s
ultra	ultra	A
#Toyota	Toyota	Z f s
rétro	rétro	J e sp
ecclésia	ecclésia	N f s
hyperbasse	hyperbasse	J f s
folk	folk	J e sp
court	court	A
court	courir	V ind pres 3 s
court	court	J m s
branding	branding	N m s
#mai	mai	N m sp
#locks	locks	N f p
Carver	Carver	Z e sp
je-sais-tout	je-sais-tout	N e sp
quizz	quizz	N m sp
Paris	Paris	Z e s
porno	porno	J e sp
latte	latte	N m sp
iPhone	iPhone	Z e sp
Claveau	Claveau	Z e sp
NP	NP	N e sp
Carla-Bayle	Carla-Bayle	Z m s
minion	minion	N m s
minions	minion	N m p
minions	miner	V ind impa 1 p
minions	miner	V sub pres 1 p
Galilée	Galilée	Z f s
cosmétique	cosmétique	N m s
cosmétiques	cosmétiques	N m p
#renommée	renommée	N f s
#Orléans	Orléans	Z f sp
#soul	soul	N f sp
webisode	webisode	N m s
webisodes	webisodes	N m p
donc	donc	A
Chattes	Chattes	Z e p
cache-culbuteurs	cache-culbuteurs	N m s
bretzel	bretzel	N e s
bretzels	bretzel	N e p
mégafête	mégafête	N f s
mégafêtes	mégafête	N f p
mégaprojet	mégaprojet	N m s
mégaprojets	mégaprojet	N m p
minialbum	minialbum	N m s
minialbums	minialbum	N m p
CPI	CPI	Z f s
CCI	CCI	Z f s
pluviôse	pluviôse	N m sp
alter	alter	J e sp
Lexmark	Lexmark	Z e sp
Lorraine	Lorraine	Z f s
Fournier	Fournier	Z e sp
manuel	manuel	N m s
manuels	manuel	N m p
côte-à-côte	côte-à-côte	N m s
côte-à-côtes	côte-à-côte	N m p
cd	cd	N m sp
créa	création	N f s
rider	rider	N m s
riders	rider	N m p
buzzer	buzzer	N m s
buzzers	buzzer	N m p
m'as-tu-vu	m'as-tu-vu	J e sp
Miss	Miss	T f sp
chef	chef	T e sp
Rendez-Vous	Rendez-Vous	N m sp
URL	URL	N e sp
googla	googler	V ind psim 3 s
googlai	googler	V ind psim 1 s
googlaient	googler	V ind impa 3 p
googlais	googler	V ind impa 1 s
googlais	googler	V ind impa 2 s
googlait	googler	V ind impa 3 s
googlant	googler	V ppr
googlas	googler	V ind psim 2 s
googlasse	googler	V sub impa 1 s
googlassent	googler	V sub impa 3 p
googlasses	googler	V sub impa 2 s
googlassiez	googler	V sub impa 2 p
googlassions	googler	V sub impa 1 p
google	googler	V imp pres 2 s
google	googler	V ind pres 1 s
google	googler	V ind pres 3 s
google	googler	V sub pres 1 s
google	googler	V sub pres 3 s
googlent	googler	V ind pres 3 p
googlent	googler	V sub pres 3 p
googler	googler	V inf
googlera	googler	V ind futu 3 s
googlerai	googler	V ind futu 1 s
googleraient	googler	V con pres 3 p
googlerais	googler	V con pres 1 s
googlerais	googler	V con pres 2 s
googlerait	googler	V con pres 3 s
googleras	googler	V ind futu 2 s
googlerez	googler	V ind futu 2 p
googleriez	googler	V con pres 2 p
googlerions	googler	V con pres 1 p
googlerons	googler	V ind futu 1 p
googleront	googler	V ind futu 3 p
googles	googler	V ind pres 2 s
googles	googler	V sub pres 2 s
googlez	googler	V imp pres 2 p
googlez	googler	V ind pres 2 p
googliez	googler	V ind impa 2 p
googliez	googler	V sub pres 2 p
googlions	googler	V ind impa 1 p
googlions	googler	V sub pres 1 p
googlons	googler	V imp pres 1 p
googlons	googler	V ind pres 1 p
googlâmes	googler	V ind psim 1 p
googlât	googler	V sub impa 3 s
googlâtes	googler	V ind psim 2 p
googlè	googler	V ind pres 1 s
googlèrent	googler	V ind psim 3 p
googlé	googler	V ppa m s
googlée	googler	V ppa f s
googlées	googler	V ppa f p
googlés	googler	V ppa m p
découverte	découverte	N f s
découvertes	découverte	N f p
portière	portière	N f s
portières	portière	N f p
tripa	triper	V ind psim 3 s
tripai	triper	V ind psim 1 s
tripaient	triper	V ind impa 3 p
tripais	triper	V ind impa 1 s
tripais	triper	V ind impa 2 s
tripait	triper	V ind impa 3 s
tripant	triper	V ppr
tripas	triper	V ind psim 2 s
tripasse	triper	V sub impa 1 s
tripassent	triper	V sub impa 3 p
tripasses	triper	V sub impa 2 s
tripassiez	triper	V sub impa 2 p
tripassions	triper	V sub impa 1 p
tripe	triper	V imp pres 2 s
tripe	triper	V ind pres 1 s
tripe	triper	V ind pres 3 s
tripe	triper	V sub pres 1 s
tripe	triper	V sub pres 3 s
tripent	triper	V ind pres 3 p
tripent	triper	V sub pres 3 p
triper	triper	V inf
tripera	triper	V ind futu 3 s
triperai	triper	V ind futu 1 s
triperaient	triper	V con pres 3 p
triperais	triper	V con pres 1 s
triperais	triper	V con pres 2 s
triperait	triper	V con pres 3 s
triperas	triper	V ind futu 2 s
triperez	triper	V ind futu 2 p
triperiez	triper	V con pres 2 p
triperions	triper	V con pres 1 p
triperons	triper	V ind futu 1 p
triperont	triper	V ind futu 3 p
tripes	triper	V ind pres 2 s
tripes	triper	V sub pres 2 s
tripez	triper	V imp pres 2 p
tripez	triper	V ind pres 2 p
tripiez	triper	V ind impa 2 p
tripiez	triper	V sub pres 2 p
tripions	triper	V ind impa 1 p
tripions	triper	V sub pres 1 p
tripons	triper	V imp pres 1 p
tripons	triper	V ind pres 1 p
tripâmes	triper	V ind psim 1 p
tripât	triper	V sub impa 3 s
tripâtes	triper	V ind psim 2 p
tripèrent	triper	V ind psim 3 p
tripé	triper	V ppa m s
tripée	triper	V ppa f s
tripées	triper	V ppa f p
tripés	triper	V ppa m p
postsoviétique	postsoviétique	J e s
postsoviétiques	postsoviétique	J e p
postromantique	postromantique	N e s
postromantiques	postromantique	N e p
postromantique	postromantique	J e s
postromantiques	postromantique	J e p
postdoc	postdoc	J e sp
postélectoral	postélectoral	J m s
postélectorale	postélectoral	J f s
postélectorales	postélectoral	J f p
postélectoraux	postélectoral	J m p
postimpressionniste	postimpressionniste	J e s
postimpressionnistes	postimpressionniste	J e p
postimpressionniste	postimpressionniste	N e s
postimpressionnistes	postimpressionniste	N e p
postimpressionnisme	postimpressionnisme	N e sp
postuniversitaire	postuniversitaire	J e s
postuniversitaires	postuniversitaire	J e p
postréduction	postréduction	N f s
postréductions	postréduction	N f p
post-mortem	post-mortem	A
post-mortem	post-mortem	J e s
post-mortems	post-mortem	J e p
post-mortem	post-mortem	N m s
post-mortems	post-mortem	N m p
SPA	SPA	N e sp
stylo-bille	stylo-bille	N m s
stylos-bille	stylo-bille	N m p
stylos-billes	stylo-bille	N m p
anima	anima	N f sp
ultraperformant	ultraperformant	J m s
ultraperformante	ultraperformant	J f s
ultraperformants	ultraperformant	J m p
ultraperformantes	ultraperformant	J f p
hyperperformant	hyperperformant	J m s
hyperperformante	hyperperformant	J f s
hyperperformants	hyperperformants	J m p
hyperperformantes	hyperperformantes	J f p
Géoportail	Géoportail	Z m s
Mirecourt	Mirecourt	Z e s
Polyphème	Polyphème	Z m s
Préalpes	Préalpes	Z f p
Pérignon	Pérignon	Z m s
Télérama	Télérama	Z e s
Téléthon	Téléthon	Z m s
Ultraman	Ultraman	Z e sp
archicomble	archicomble	J e s
archicombles	archicomble	J e p
hyperbilirubinémie	hyperbilirubinémie	N f s
hypermobilité	hypermobilité	N f s
interfédéral	interfédéral	J m s
interfédérale	interfédéral	J f s
interfédéraux	interfédéral	J m p
interfédérales	interfédéral	J f p
néoplatonique	néoplatonique	J e s
néoplatoniques	néoplatonique	J e p
prototypiquement	prototypiquement	A
tripeptide	tripeptide	N m s
tripeptides	tripeptide	N m p
télédiffuseur	télédiffuseur	N m s
télédiffuseurs	télédiffuseur	N m p
ultraspécialisé	ultraspécialisé	J m s
ultraspécialisés	ultraspécialisé	J m p
ultraspécialisée	ultraspécialisé	J e s
ultraspécialisées	ultraspécialisé	J e p
préinscrira	préinscrire	V ind futu 3 s
préinscrirai	préinscrire	V ind futu 1 s
préinscriraient	préinscrire	V con pres 3 p
préinscrirais	préinscrire	V con pres 1 s
préinscrirais	préinscrire	V con pres 2 s
préinscrirait	préinscrire	V con pres 3 s
préinscriras	préinscrire	V ind futu 2 s
préinscrire	préinscrire	V inf
préinscrirez	préinscrire	V ind futu 2 p
préinscririez	préinscrire	V con pres 2 p
préinscririons	préinscrire	V con pres 1 p
préinscrirons	préinscrire	V ind futu 1 p
préinscriront	préinscrire	V ind futu 3 p
préinscris	préinscrire	V imp pres 2 s
préinscris	préinscrire	V ind pres 1 s
préinscris	préinscrire	V ind pres 2 s
préinscrit	préinscrire	J m s
préinscrit	préinscrire	V ind pres 3 s
préinscrit	préinscrire	V ppa m s
préinscrite	préinscrire	J f s
préinscrite	préinscrire	V ppa f s
préinscrites	préinscrire	J f p
préinscrites	préinscrire	V ppa f p
préinscrits	préinscrire	J m p
préinscrits	préinscrire	V ppa m p
préinscrivaient	préinscrire	V ind impa 3 p
préinscrivais	préinscrire	V ind impa 1 s
préinscrivais	préinscrire	V ind impa 2 s
préinscrivait	préinscrire	V ind impa 3 s
préinscrivant	préinscrire	V ppr
préinscrive	préinscrire	V sub pres 1 s
préinscrive	préinscrire	V sub pres 3 s
préinscrivent	préinscrire	V ind pres 3 p
préinscrivent	préinscrire	V sub pres 3 p
préinscrives	préinscrire	V sub pres 2 s
préinscrivez	préinscrire	V imp pres 2 p
préinscrivez	préinscrire	V ind pres 2 p
préinscriviez	préinscrire	V ind impa 2 p
préinscriviez	préinscrire	V sub pres 2 p
préinscrivions	préinscrire	V ind impa 1 p
préinscrivions	préinscrire	V sub pres 1 p
préinscrivirent	préinscrire	V ind psim 3 p
préinscrivis	préinscrire	V ind psim 1 s
préinscrivis	préinscrire	V ind psim 2 s
préinscrivisse	préinscrire	V sub impa 1 s
préinscrivissent	préinscrire	V sub impa 3 p
préinscrivisses	préinscrire	V sub impa 2 s
préinscrivissiez	préinscrire	V sub impa 2 p
préinscrivissions	préinscrire	V sub impa 1 p
préinscrivit	préinscrire	V ind psim 3 s
préinscrivons	préinscrire	V imp pres 1 p
préinscrivons	préinscrire	V ind pres 1 p
préinscrivîmes	préinscrire	V ind psim 1 p
préinscrivît	préinscrire	V sub impa 3 s
préinscrivîtes	préinscrire	V ind psim 2 p
réenverra	réenvoyer	V ind futu 3 s
réenverrai	réenvoyer	V ind futu 1 s
réenverraient	réenvoyer	V con pres 3 p
réenverrais	réenvoyer	V con pres 1 s
réenverrais	réenvoyer	V con pres 2 s
réenverrait	réenvoyer	V con pres 3 s
réenverras	réenvoyer	V ind futu 2 s
réenverrez	réenvoyer	V ind futu 2 p
réenverriez	réenvoyer	V con pres 2 p
réenverrions	réenvoyer	V con pres 1 p
réenverrons	réenvoyer	V ind futu 1 p
réenverront	réenvoyer	V ind futu 3 p
réenvoie	réenvoyer	V imp pres 2 s
réenvoie	réenvoyer	V ind pres 1 s
réenvoie	réenvoyer	V ind pres 3 s
réenvoie	réenvoyer	V sub pres 1 s
réenvoie	réenvoyer	V sub pres 3 s
réenvoient	réenvoyer	V ind pres 3 p
réenvoient	réenvoyer	V sub pres 3 p
réenvoies	réenvoyer	V ind pres 2 s
réenvoies	réenvoyer	V sub pres 2 s
réenvoya	réenvoyer	V ind psim 3 s
réenvoyai	réenvoyer	V ind psim 1 s
réenvoyaient	réenvoyer	V ind impa 3 p
réenvoyais	réenvoyer	V ind impa 1 s
réenvoyais	réenvoyer	V ind impa 2 s
réenvoyait	réenvoyer	V ind impa 3 s
réenvoyant	réenvoyer	V ppr
réenvoyas	réenvoyer	V ind psim 2 s
réenvoyasse	réenvoyer	V sub impa 1 s
réenvoyassent	réenvoyer	V sub impa 3 p
réenvoyasses	réenvoyer	V sub impa 2 s
réenvoyassiez	réenvoyer	V sub impa 2 p
réenvoyassions	réenvoyer	V sub impa 1 p
réenvoyer	réenvoyer	V inf
réenvoyez	réenvoyer	V imp pres 2 p
réenvoyez	réenvoyer	V ind pres 2 p
réenvoyiez	réenvoyer	V ind impa 2 p
réenvoyiez	réenvoyer	V sub pres 2 p
réenvoyions	réenvoyer	V ind impa 1 p
réenvoyions	réenvoyer	V sub pres 1 p
réenvoyons	réenvoyer	V imp pres 1 p
réenvoyons	réenvoyer	V ind pres 1 p
réenvoyâmes	réenvoyer	V ind psim 1 p
réenvoyât	réenvoyer	V sub impa 3 s
réenvoyâtes	réenvoyer	V ind psim 2 p
réenvoyèrent	réenvoyer	V ind psim 3 p
réenvoyé	réenvoyer	J m s
réenvoyé	réenvoyer	V ppa m s
réenvoyée	réenvoyer	J f s
réenvoyée	réenvoyer	V ppa f s
réenvoyées	réenvoyer	J f p
réenvoyées	réenvoyer	V ppa f p
réenvoyés	réenvoyer	J m p
réenvoyés	réenvoyer	V ppa m p
réouvert	réouvrir	J m s
réouvert	réouvrir	V ppa m s
réouverte	réouvrir	J f s
réouverte	réouvrir	V ppa f s
réouvertes	réouvrir	J f p
réouvertes	réouvrir	V ppa f p
réouverts	réouvrir	J m p
réouverts	réouvrir	V ppa m p
réouvraient	réouvrir	V ind impa 3 p
réouvrais	réouvrir	V ind impa 1 s
réouvrais	réouvrir	V ind impa 2 s
réouvrait	réouvrir	V ind impa 3 s
réouvrant	réouvrir	V ppr
réouvre	réouvrir	V imp pres 2 s
réouvre	réouvrir	V ind pres 1 s
réouvre	réouvrir	V ind pres 3 s
réouvre	réouvrir	V sub pres 1 s
réouvre	réouvrir	V sub pres 3 s
réouvrent	réouvrir	V ind pres 3 p
réouvrent	réouvrir	V sub pres 3 p
réouvres	réouvrir	V ind pres 2 s
réouvres	réouvrir	V sub pres 2 s
réouvrez	réouvrir	V imp pres 2 p
réouvrez	réouvrir	V ind pres 2 p
réouvriez	réouvrir	V ind impa 2 p
réouvriez	réouvrir	V sub pres 2 p
réouvrions	réouvrir	V ind impa 1 p
réouvrions	réouvrir	V sub pres 1 p
réouvrir	réouvrir	V inf
réouvrira	réouvrir	V ind futu 3 s
réouvrirai	réouvrir	V ind futu 1 s
réouvriraient	réouvrir	V con pres 3 p
réouvrirais	réouvrir	V con pres 1 s
réouvrirais	réouvrir	V con pres 2 s
réouvrirait	réouvrir	V con pres 3 s
réouvriras	réouvrir	V ind futu 2 s
réouvrirent	réouvrir	V ind psim 3 p
réouvrirez	réouvrir	V ind futu 2 p
réouvririez	réouvrir	V con pres 2 p
réouvririons	réouvrir	V con pres 1 p
réouvrirons	réouvrir	V ind futu 1 p
réouvriront	réouvrir	V ind futu 3 p
réouvris	réouvrir	V ind psim 1 s
réouvris	réouvrir	V ind psim 2 s
réouvrisse	réouvrir	V sub impa 1 s
réouvrissent	réouvrir	V sub impa 3 p
réouvrisses	réouvrir	V sub impa 2 s
réouvrissiez	réouvrir	V sub impa 2 p
réouvrissions	réouvrir	V sub impa 1 p
réouvrit	réouvrir	V ind psim 3 s
réouvrons	réouvrir	V imp pres 1 p
réouvrons	réouvrir	V ind pres 1 p
réouvrîmes	réouvrir	V ind psim 1 p
réouvrît	réouvrir	V sub impa 3 s
réouvrîtes	réouvrir	V ind psim 2 p
mi-cuit	mi-cuit	J m s
mi-cuits	mi-cuit	J m p
mi-cuite	mi-cuit	J f s
mi-cuites	mi-cuit	J f p
Skype	Skype	Z e sp
craque	craque	N f s
craques	craque	N f p
Palma	Palma	Z e s
Soulas	Soulas	Z e sp
sucré	sucré	N m s
salé	salé	N m s
éffarouchée	éffarouchée	N f s
éffarouchée	éffarouchée	N f p
Bordes-sur-Arize	Bordes-sur-Arize	Z e p
Bandai	Bandai	Z e sp
marché	marcher	V ppa m s
pète	pète	N e s
pètes	pète	N e p
casse-croûte	casse-croûte	N m s
casse-croûtes	casse-croûte	N m p
protège-coude	protège-coude	N m s
protège-coudes	protège-coude	N m sp
Risquons-Tout	Risquons-Tout	Z e sp
entre-bâillement	entre-bâillement	N m s
entre-bâillements	entre-bâillement	N m p
individualiste	individualiste	J e s
individualistes	individualiste	J e p
Corsa	Corsa	Z e sp
Voyager	Voyager	Z e sp
protège-matelas	protège-matelas	N m sp
ballotte	ballotte	N f s
ballottes	ballotte	N f p
Duras	Duras	Z e s
superplasiticité	superplasiticité	N f s
superplasique	superplasique	J e sp
superplume	superplume	N e s
superplumes	superplumes	N e p
superpapa	superpapa	N m s
superpapas	superpapa	N m p
supermaman	supermaman	N f s
supermamans	supermaman	N f p
supervoiture	supervoiture	N f s
supervoitures	supervoiture	N f p
superbombardier	superbombardier	N m s
superbombardiers	superbombardier	N m s
supercargue	supercargue	N m s
supercargues	supercargue	N m p
supermunicipale	supermunicipale	N f s
supermunicipales	supermunicipale	N f p
supermunicipal	supermunicipale	N m s
supermunicipals	supermunicipale	N m p
supersymphoniste	supersymphoniste	N e s
supersymphonistes	supersymphoniste	N e p
superorganisme	superorganisme	N m s
superorganismes	superorganisme	N m p
supertartine	supertartine	N f s
supertartines	supertartine	N f p
superpuissant	superpuissant	N m s
superpuissants	superpuissant	N m s
superpuissante	superpuissant	N f s
superpuissantes	superpuissant	N f p
supernaturel	supernaturel	N m s
supernaturels	supernaturel	N m s
supernaturelle	supernaturel	N f s
supernaturelles	supernaturel	N f p
superglu	superglu	N f s
superministère	superministère	N m s
superministères	superministère	N m s
superhéroïne	superhéroïne	N f s
superhéroïnes	superhéroïne	N f p
superciliaire	superciliaire	N e s
superciliaire	superciliaire	N e p
superdoué	superdoué	N m s
superdoués	superdoué	N m p
superdouée	superdoué	N f s
superdouées	superdoué	N f p
superhomme	superhomme	N m s
superhommes	superhomme	N m p
superfemme	superfemme	N f s
superfemmes	superfemme	N f p
superproductivité	superproductivité	N f s
superaliment	superaliment	N m s
superaliments	superaliment	N m p
superforteresse	superforteresse	N f s
superforteresses	superforteresse	N f p
superflic	superflic	N m s
superflics	superflic	N m p
superpouvoir	superpouvoir	N m s
superpouvoirs	superpouvoir	N m p
supervolcan	supervolcan	N m s
supervolcans	supervolcan	N m p
Bagnole	Bagnole	Z e sp
Bidou	Bidou	Z e sp
Braques	Braques	Z e sp
Gars	Gars	Z e sp
Forex	Forex	Z e sp
Cabot	Cabot	Z e sp
cané	caner	V  ppa m s
canée	caner	V  ppa f s
canés	caner	V  ppa m p
canées	caner	V  ppa f p
DOM-TOM	DOM-TOM	N m s
Morins	Morins	Z e sp
Amish	Amish	Z e sp
Elisabeth	Elisabeth	Z f sp
#bref	bref	A
Île-de-France	Île-de-France	Z f s
France	France	Z f s
SIX	SIX	Z e sp
honoraire	honoraire	J m s
honoraires	honoraire	J m p
supraépineux	supraépineux	J m sp
supranaturel	supranaturel	J m s
supranaturelle	supranaturel	J f s
supranaturelles	supranaturel	J f p
supranaturels	supranaturel	J m p
supraventriculaire	supraventriculaire	J e s
supraventriculaires	supraventriculaire	J e p
supraméditerranéen	supraméditerranéen	J m s
supraméditerranéenne	supraméditerranéen	J f s
supraméditerranéennes	supraméditerranéen	J f p
supraméditerranéens	supraméditerranéen	J m p
Supraceleste	Supraceleste	J e s
Supracelestes	Supraceleste	J e p
Supraclaviculaire	Supraclaviculaire	J e s
Supraclaviculaires	Supraclaviculaire	J e p
Supradorsal	Supradorsal	J m s
Supradorsaux	Supradorsal	J m p
Supradorsale	Supradorsal	J f s
Supradorsales	Supradorsal	J f p
Supralumique	Supralumique	J e s
Supralumiques	Supralumique	J e p
Supramaxillaire	Supramaxillaire	J e s
Supramaxillaires	Supramaxillaire	J e p
Supranormal	Supranormal	J m s
Supranormaux	Supranormal	J m p
Supranormale	Supranormal	J f s
Supranormales	Supradorsal	J f p
Suprapubic	Suprapubic	J e s
Suprapubics	Suprapubic	J e p
Supraréalisme	Supraréalisme	J e sp
Supraspine	Supraspine	J e sp
Supraterritorial	Supraterritorial	J m s
Supraterritoriale	Supraterritorial	J f s
Supraterritoriales	Supraterritorial	J f p
Supraterritoriaux	Supraterritorial	J m p
Supraclusion	Supraclusion	J f s
Supraclusions	Supraclusion	J f p
Supracondylien	Supracondylien	J m s
Supracondylienne	Supracondylien	J f s
Supracondyliennes	Supracondylien	J f p
Supracondyliens	Supracondylien	J m p
Infraétatique	Infraétatique	J e s
Infraétatiques	Infraétatique	J e p
infratemporale	infratemporale	J f s
infratemporales	infratemporale	J f p
inframalléolaire	inframalléolaire	J e s
inframalléolaires	inframalléolaire	J e p
infrarégional	infrarégional	J m s
infrarégionale	infrarégional	J f s
infrarégionales	infrarégional	J f p
infrarégionals	infrarégional	J m p
infracentimétrique	infracentimétrique	J e s
infracentimétriques	infracentimétrique	J e p
infraépineux	infraépineux	J m sp
semi	semi	N m s
semis	semi	N m p
marre	marre	A
vachai	vacher	V ind psim 1 s
vachaient	vacher	V ind impa 3 p
vachais	vacher	V ind impa 1 s
vachais	vacher	V ind impa 2 s
vachait	vacher	V ind impa 3 s
vachant	vacher	V ppr
vachas	vacher	V ind psim 2 s
vachasse	vacher	V sub impa 1 s
vachassent	vacher	V sub impa 3 p
vachasses	vacher	V sub impa 2 s
vachassiez	vacher	V sub impa 2 p
vachassions	vacher	V sub impa 1 p
vache	vacher	V imp pres 2 s
vache	vacher	V ind pres 1 s
vache	vacher	V ind pres 3 s
vache	vacher	V sub pres 1 s
vache	vacher	V sub pres 3 s
vachent	vacher	V ind pres 3 p
vachent	vacher	V sub pres 3 p
vacher	vacher	V inf
vachera	vacher	V ind futu 3 s
vacherai	vacher	V ind futu 1 s
vacheraient	vacher	V con pres 3 p
vacherais	vacher	V con pres 1 s
vacherais	vacher	V con pres 2 s
vacherait	vacher	V con pres 3 s
vacheras	vacher	V ind futu 2 s
vacherez	vacher	V ind futu 2 p
vacheriez	vacher	V con pres 2 p
vacherions	vacher	V con pres 1 p
vacherons	vacher	V ind futu 1 p
vacheront	vacher	V ind futu 3 p
vaches	vacher	V ind pres 2 s
vaches	vacher	V sub pres 2 s
vachez	vacher	V imp pres 2 p
vachez	vacher	V ind pres 2 p
vachiez	vacher	V ind impa 2 p
vachiez	vacher	V sub pres 2 p
vachions	vacher	V ind impa 1 p
vachions	vacher	V sub pres 1 p
vachons	vacher	V imp pres 1 p
vachons	vacher	V ind pres 1 p
vachâmes	vacher	V ind psim 1 p
vachât	vacher	V sub impa 3 s
vachâtes	vacher	V ind psim 2 p
vachè	vacher	V ind pres 1 s
vachèrent	vacher	V ind psim 3 p
vaché	vacher	V ppa m s
vachée	vacher	V ppa f s
vachées	vacher	V ppa f p
vachés	vacher	V ppa m p
désescaladai	désescalader	V ind psim 1 s
désescaladaient	désescalader	V ind impa 3 p
désescaladais	désescalader	V ind impa 1 s
désescaladais	désescalader	V ind impa 2 s
désescaladait	désescalader	V ind impa 3 s
désescaladant	désescalader	V ppr
désescaladas	désescalader	V ind psim 2 s
désescaladasse	désescalader	V sub impa 1 s
désescaladassent	désescalader	V sub impa 3 p
désescaladasses	désescalader	V sub impa 2 s
désescaladassiez	désescalader	V sub impa 2 p
désescaladassions	désescalader	V sub impa 1 p
désescalade	désescalader	V imp pres 2 s
désescalade	désescalader	V ind pres 1 s
désescalade	désescalader	V ind pres 3 s
désescalade	désescalader	V sub pres 1 s
désescalade	désescalader	V sub pres 3 s
désescaladent	désescalader	V ind pres 3 p
désescaladent	désescalader	V sub pres 3 p
désescalader	désescalader	V inf
désescaladera	désescalader	V ind futu 3 s
désescaladerai	désescalader	V ind futu 1 s
désescaladeraient	désescalader	V con pres 3 p
désescaladerais	désescalader	V con pres 1 s
désescaladerais	désescalader	V con pres 2 s
désescaladerait	désescalader	V con pres 3 s
désescaladeras	désescalader	V ind futu 2 s
désescaladerez	désescalader	V ind futu 2 p
désescaladeriez	désescalader	V con pres 2 p
désescaladerions	désescalader	V con pres 1 p
désescaladerons	désescalader	V ind futu 1 p
désescaladeront	désescalader	V ind futu 3 p
désescalades	désescalader	V ind pres 2 s
désescalades	désescalader	V sub pres 2 s
désescaladez	désescalader	V imp pres 2 p
désescaladez	désescalader	V ind pres 2 p
désescaladiez	désescalader	V ind impa 2 p
désescaladiez	désescalader	V sub pres 2 p
désescaladions	désescalader	V ind impa 1 p
désescaladions	désescalader	V sub pres 1 p
désescaladons	désescalader	V imp pres 1 p
désescaladons	désescalader	V ind pres 1 p
désescaladâmes	désescalader	V ind psim 1 p
désescaladât	désescalader	V sub impa 3 s
désescaladâtes	désescalader	V ind psim 2 p
désescaladè	désescalader	V ind pres 1 s
désescaladèrent	désescalader	V ind psim 3 p
désescaladé	désescalader	V ppa m s
désescaladée	désescalader	V ppa f s
désescaladées	désescalader	V ppa f p
désescaladés	désescalader	V ppa m p
afro	afro	N e s
afros	afro	N e p
afro	afro	J e s
afros	afro	J e p
afrophone	afrophone	J e s
afrophones	afrophone	J e p
afrophone	afrophone	N e s
afrophones	afrophone	N e p
afrothérien	afrothérien	N e s
afrothériens	afrothérien	N e p
afrotropical	afrotropical	J m s
afrotropicale	afrotropical	J f s
afrotropicaux	afrotropical	J m p
afrotropicales	afrotropical	J f p
Gian	Gian	Z m sp
Valla	Valla	Z e sp
Etienne	Etienne	Z m sp
Elise	Elise	Z f sp
Elisa	Elisa	Z f sp
Bella	Bella	Z f sp
Elie	Elie	Z f sp
Crous	Crous	Z e sp
OpenClassrooms	OpenClassrooms	Z e sp
Deezer	Deezer	Z e sp
Demeter	Demeter	Z e sp
Dexter	Dexter	Z m sp
Dorchester	Dorchester	Z e sp
Dussolier	Dussolier	Z e sp
Duster	Duster	Z e sp
Duvalier	Duvalier	Z e sp
datacenter	datacenter	F
Didier	Didier	Z e sp
Irma	Irma	N f sp
Unibet	Unibet	N f sp
TotalEnergies	TotalEnergies	Z e sp
Enedis	Enedis	Z e sp
Aïd	Aïd	N m s
Aïds	Aïd	N m p
enseignant	enseignant	N m s
enseignante	enseignant	N f s
enseignants	enseignant	N m p
enseignantes	enseignant	N f p
finissant	finissant	N m s
finissante	finissant	N f s
finissants	finissant	N m p
finissantes	finissant	N f p
resondai	resonder	V ind psim 1 s
resondaient	resonder	V ind impa 3 p
resondais	resonder	V ind impa 1 s
resondais	resonder	V ind impa 2 s
resondait	resonder	V ind impa 3 s
resondant	resonder	V ppr
resondas	resonder	V ind psim 2 s
resondasse	resonder	V sub impa 1 s
resondassent	resonder	V sub impa 3 p
resondasses	resonder	V sub impa 2 s
resondassiez	resonder	V sub impa 2 p
resondassions	resonder	V sub impa 1 p
resonde	resonder	V imp pres 2 s
resonde	resonder	V ind pres 1 s
resonde	resonder	V ind pres 3 s
resonde	resonder	V sub pres 1 s
resonde	resonder	V sub pres 3 s
resondent	resonder	V ind pres 3 p
resondent	resonder	V sub pres 3 p
resonder	resonder	V inf
resondera	resonder	V ind futu 3 s
resonderai	resonder	V ind futu 1 s
resonderaient	resonder	V con pres 3 p
resonderais	resonder	V con pres 1 s
resonderais	resonder	V con pres 2 s
resonderait	resonder	V con pres 3 s
resonderas	resonder	V ind futu 2 s
resonderez	resonder	V ind futu 2 p
resonderiez	resonder	V con pres 2 p
resonderions	resonder	V con pres 1 p
resonderons	resonder	V ind futu 1 p
resonderont	resonder	V ind futu 3 p
resondes	resonder	V ind pres 2 s
resondes	resonder	V sub pres 2 s
resondez	resonder	V imp pres 2 p
resondez	resonder	V ind pres 2 p
resondiez	resonder	V ind impa 2 p
resondiez	resonder	V sub pres 2 p
resondions	resonder	V ind impa 1 p
resondions	resonder	V sub pres 1 p
resondons	resonder	V imp pres 1 p
resondons	resonder	V ind pres 1 p
resondâmes	resonder	V ind psim 1 p
resondât	resonder	V sub impa 3 s
resondâtes	resonder	V ind psim 2 p
resondè	resonder	V ind pres 1 s
resondèrent	resonder	V ind psim 3 p
resondé	resonder	V ppa m s
resondée	resonder	V ppa f s
resondées	resonder	V ppa f p
resondés	resonder	V ppa m p
désaturai	désaturer	V ind psim 1 s
désaturaient	désaturer	V ind impa 3 p
désaturais	désaturer	V ind impa 1 s
désaturais	désaturer	V ind impa 2 s
désaturait	désaturer	V ind impa 3 s
désaturant	désaturer	V ppr
désaturas	désaturer	V ind psim 2 s
désaturasse	désaturer	V sub impa 1 s
désaturassent	désaturer	V sub impa 3 p
désaturasses	désaturer	V sub impa 2 s
désaturassiez	désaturer	V sub impa 2 p
désaturassions	désaturer	V sub impa 1 p
désature	désaturer	V imp pres 2 s
désature	désaturer	V ind pres 1 s
désature	désaturer	V ind pres 3 s
désature	désaturer	V sub pres 1 s
désature	désaturer	V sub pres 3 s
désaturent	désaturer	V ind pres 3 p
désaturent	désaturer	V sub pres 3 p
désaturer	désaturer	V inf
désaturera	désaturer	V ind futu 3 s
désaturerai	désaturer	V ind futu 1 s
désatureraient	désaturer	V con pres 3 p
désaturerais	désaturer	V con pres 1 s
désaturerais	désaturer	V con pres 2 s
désaturerait	désaturer	V con pres 3 s
désatureras	désaturer	V ind futu 2 s
désaturerez	désaturer	V ind futu 2 p
désatureriez	désaturer	V con pres 2 p
désaturerions	désaturer	V con pres 1 p
désaturerons	désaturer	V ind futu 1 p
désatureront	désaturer	V ind futu 3 p
désatures	désaturer	V ind pres 2 s
désatures	désaturer	V sub pres 2 s
désaturez	désaturer	V imp pres 2 p
désaturez	désaturer	V ind pres 2 p
désaturiez	désaturer	V ind impa 2 p
désaturiez	désaturer	V sub pres 2 p
désaturions	désaturer	V ind impa 1 p
désaturions	désaturer	V sub pres 1 p
désaturons	désaturer	V imp pres 1 p
désaturons	désaturer	V ind pres 1 p
désaturâmes	désaturer	V ind psim 1 p
désaturât	désaturer	V sub impa 3 s
désaturâtes	désaturer	V ind psim 2 p
désaturè	désaturer	V ind pres 1 s
désaturèrent	désaturer	V ind psim 3 p
désaturé	désaturer	V ppa m s
désaturée	désaturer	V ppa f s
désaturées	désaturer	V ppa f p
désaturés	désaturer	V ppa m p
on-dit	on-dit	N m sp
<<<<<<< HEAD
autoaccusateur	autoaccusateur	N m s
autoaccusateurs	autoaccusateur	N m p
autoaccusatrice	autoaccusateur	N f s
autoaccusatrices	autoaccusateur	N f p
autoadhésif	autoadhésif	J m s
autoadhésifs	autoadhésif	J m p
autoadhésive	autoadhésif	J f s
autoadhésive	autoadhésif	J f p
autoamorçage	autoamorçage	N m s
autoamorçages	autoamorçage	N m p
autoanticorps	autoanticorps	N m sp
autoassurance	autoassurance	N f s
autoassurances	autoassurance	N f p
autoantigène	autoantigène	N m s
autoantigènes	autoantigène	N m p
autocorrectif	autocorrectif	J m s
autocorrectifs	autocorrectif	J m p
autocorrective	autocorrectif	J f s
autocorrectives	autocorrectif	J f p
autocopiante	autocopiant	J f s
autocopiantes	autocopiant	J f p
autocoat	autocoat	N m s
autocoats	autocoat	N m p
autocross	autocross	J e sp
autoculture	autoculture	N f s
autocultures	autoculture	N f p
autocitation	autocitation	N f s
autocitations	autocitation	N f p
autoclavage	autoclavage	N m s
autoclavage	autoclavage	N m p
autodestructif	autodestructif	J m s
autodestructifs	autodestructif	J m p
autodestructive	autodestructif	J f s
autodestructives	autodestructif	J f p
autodirectrice	autodirectrice	N f s
autodirectrices	autodirectrice	N f p
autoélévateur	autoélévateur	N m s
autoélévateurs	autoélévateur	N m p
autoélévatrice	autoélévateur	N f s
autoélévatrices	autoélévateur	N f p
autoépuration	autoépuration	N f s
autoépurations	autoépuration	N f p
autogreffon	autogreffon	N m s
autogreffons	autogreffon	N m p
autolubrifiant	autolubrifiant	N m s
autoélévateurs	autolubrifiant	N m p
autolubrifiante	autolubrifiant	N f s
autolubrifiantes	autolubrifiant	N f p
autohypnose	autohypnose	N f s
autohypnoses	autohypnose	N f p
automassage	automassage	N m s
automassages	automassage	N m p
automouvant	automouvant	J m s
automouvants	automouvant	J m p
automouvante	automouvant	J f s
automouvantes	automouvant	J f p
autopolaire	autopolaire	J m s
autopolaires	autopolaire	J m p
autopersuation	autopersuation	N f s
autopersuations	autopersuation	N f p
autopont	autopont	N m s
autoponts	autopont	N m p
autoport	autoport	N m s
autoports	autoport	N m p
autostart	autostart	J m s
autostarts	autostart	J m p
autostable	autostable	J e s
autostables	autostable	J e p
autolytique	autolytique	N e s
autolytique	autolytique	N e p












=======
franche	franc	J f s
franches	franc	J f p
>>>>>>> 655836b7
<|MERGE_RESOLUTION|>--- conflicted
+++ resolved
@@ -1868,7 +1868,6 @@
 désaturées	désaturer	V ppa f p
 désaturés	désaturer	V ppa m p
 on-dit	on-dit	N m sp
-<<<<<<< HEAD
 autoaccusateur	autoaccusateur	N m s
 autoaccusateurs	autoaccusateur	N m p
 autoaccusatrice	autoaccusateur	N f s
@@ -1939,19 +1938,5 @@
 autostables	autostable	J e p
 autolytique	autolytique	N e s
 autolytique	autolytique	N e p
-
-
-
-
-
-
-
-
-
-
-
-
-=======
 franche	franc	J f s
-franches	franc	J f p
->>>>>>> 655836b7
+franches	franc	J f p