--- conflicted
+++ resolved
@@ -369,9 +369,5 @@
 frustre	frustre	J e s
 frustre	frustre	N e s
 frustres	frustre	J e p
-<<<<<<< HEAD
 frustres	frustre	N e p
-=======
-frustres	frustre	N e p
-Aïd	Aïd	N f sp
->>>>>>> 2989c414
+Aïd	Aïd	N f sp