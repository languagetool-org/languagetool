# The opposite of added.txt: these readings will be removed.
# Useful to remove incorrect readings from the binary dictionary without rebuilding it.
# File Encoding: UTF-8
# Format: fullform baseform postags (tab separated)
j	je	R pers suj 1 s
au	au	D m s
auquel	auquel	R inte m s
auquel	auquel	R rel m s
avant	avant	N m s
autre	autre	J e s
autre	autre	N e s
autre	autre	R
autres	autre	N e p
autrui	autrui	R e s
aux	aux	D e p
auxquelles	auquel	R inte f p
auxquelles	auquel	R rel f p
auxquels	auquel	R inte m p
auxquels	auquel	R rel m p
celle-ci	celle-ci	R dem f s
celle-là	celle-là	R dem f s
celles	celle	R dem f p
celles-ci	celles-ci	R dem f p
celles-là	celles-là	R dem f p
certaines	certain	R f p
certains	certain	R m p
ces	ces	D e p
cet	cet	D m s
cette	cette	D f s
ceux	ceux	R dem m p
ceux-ci	ceux-ci	R dem m p
ceux-là	ceux-là	R dem m p
cf	cf	A
chacune	chacune	R f s
ci-devant	ci-devant	A
#comme	comme	A
des	des	D e p
desquelles	desquelles	R inte f p
desquelles	desquelles	R rel f p
desquels	desquels	R inte m p
desquels	desquels	R rel m p
du	du	D m s
duquel	duquel	R inte m s
duquel	duquel	R rel m s
icelle	icelle	D f s
icelle	icelle	R dem f s
icelles	icelles	D f p
icelles	icelles	R dem f p
icelui	icelui	D m s
icelui	icelui	R dem m s
iceux	iceux	D m p
iceux	iceux	R dem m p
la	la	D f s
la	la	R pers obj 3 f s
les	les	D e p
lesdites	lesdites	D f p
lesdits	lesdits	D m p
lesquelles	lesquelles	R inte f p
lesquelles	lesquelles	R rel f p
lesquels	lequel	R inte m p
ma	ma	D f s
mes	mes	D e p
moi-même	moi-même	R pers obj 1 s
partant	partant	C
quiconque	quiconque	R
sa	sa	D f s
ses	ses	D e p
ta	ta	D f s
tes	tes	D e p
une	une	D f s
vos	vos	D e p
y	y	R pers obj
ça	ça	R dem m s
ès	ès	P
qu	que	C sub
puisqu	puisque	C sub
l	le	D e s
l	l’	D e s
l	l’	R pers obj 3 e s
c	ce	R dem m s
c	ce	D m s
c	ce	R dem e sp
attoseconde	seconde	N f s
centiseconde	seconde	N f s
décaseconde	seconde	N f s
déciseconde	seconde	N f s
exaseconde	seconde	N f s
femtoseconde	seconde	N f s
gigaseconde	seconde	N f s
hectoseconde	seconde	N f s
kiloseconde	seconde	N f s
microseconde	seconde	N f s
milliseconde	seconde	N f s
mégaseconde	seconde	N f s
nanoseconde	seconde	N f s
petaseconde	seconde	N f s
picoseconde	seconde	N f s
pétaseconde	seconde	N f s
téraseconde	seconde	N f s
yoctoseconde	seconde	N f s
yottaseconde	seconde	N f s
zeptoseconde	seconde	N f s
zettaseconde	seconde	N f s
attosecondes	seconde	N f p
centisecondes	seconde	N f p
décasecondes	seconde	N f p
décisecondes	seconde	N f p
exasecondes	seconde	N f p
femtosecondes	seconde	N f p
gigasecondes	seconde	N f p
hectosecondes	seconde	N f p
kilosecondes	seconde	N f p
microsecondes	seconde	N f p
millisecondes	seconde	N f p
mégasecondes	seconde	N f p
nanosecondes	seconde	N f p
petasecondes	seconde	N f p
picosecondes	seconde	N f p
pétasecondes	seconde	N f p
térasecondes	seconde	N f p
yoctosecondes	seconde	N f p
yottasecondes	seconde	N f p
zeptosecondes	seconde	N f p
zettasecondes	seconde	N f p
attomètre	mètre	N m s
centimètre	mètre	N m s
décamètre	mètre	N m s
décimètre	mètre	N m s
examètre	mètre	N m s
femtomètre	mètre	N m s
gigamètre	mètre	N m s
hectomètre	mètre	N m s
kilomètre	mètre	N m s
micromètre	mètre	N m s
millimètre	mètre	N m s
mégamètre	mètre	N m s
nanomètre	mètre	N m s
petamètre	mètre	N m s
picomètre	mètre	N m s
pétamètre	mètre	N m s
téramètre	mètre	N m s
yoctomètre	mètre	N m s
yottamètre	mètre	N m s
zeptomètre	mètre	N m s
zettamètre	mètre	N m s
attomètres	mètre	N m p
centimètres	mètre	N m p
décamètres	mètre	N m p
décimètres	mètre	N m p
examètres	mètre	N m p
femtomètres	mètre	N m p
gigamètres	mètre	N m p
hectomètres	mètre	N m p
kilomètres	mètre	N m p
micromètres	mètre	N m p
millimètres	mètre	N m p
mégamètres	mètre	N m p
nanomètres	mètre	N m p
petamètres	mètre	N m p
picomètres	mètre	N m p
pétamètres	mètre	N m p
téramètres	mètre	N m p
yoctomètres	mètre	N m p
yottamètres	mètre	N m p
zeptomètres	mètre	N m p
zettamètres	mètre	N m p
attogramme	gramme	N m s
centigramme	gramme	N m s
décagramme	gramme	N m s
décigramme	gramme	N m s
exagramme	gramme	N m s
femtogramme	gramme	N m s
gigagramme	gramme	N m s
hectogramme	gramme	N m s
kilogramme	gramme	N m s
microgramme	gramme	N m s
milligramme	gramme	N m s
mégagramme	gramme	N m s
nanogramme	gramme	N m s
petagramme	gramme	N m s
picogramme	gramme	N m s
pétagramme	gramme	N m s
téragramme	gramme	N m s
yoctogramme	gramme	N m s
yottagramme	gramme	N m s
zeptogramme	gramme	N m s
zettagramme	gramme	N m s
attogrammes	gramme	N m p
centigrammes	gramme	N m p
décagrammes	gramme	N m p
décigrammes	gramme	N m p
exagrammes	gramme	N m p
femtogrammes	gramme	N m p
gigagrammes	gramme	N m p
hectogrammes	gramme	N m p
kilogrammes	gramme	N m p
microgrammes	gramme	N m p
milligrammes	gramme	N m p
mégagrammes	gramme	N m p
nanogrammes	gramme	N m p
petagrammes	gramme	N m p
picogrammes	gramme	N m p
pétagrammes	gramme	N m p
téragrammes	gramme	N m p
yoctogrammes	gramme	N m p
yottagrammes	gramme	N m p
zeptogrammes	gramme	N m p
zettagrammes	gramme	N m p
Guyana	Guyana	N m sp
Otan	Otan	N f sp
vingt-et-un	vingt-et-un	D e p
trente-et-un	trente-et-un	D e p
quatre-vingt-un	quatre-vingt-un	D e p
quarante-et-un	quarante-et-un	D e p
cinquante-et-un	cinquante-et-un	D e p
soixante-et-un	soixante-et-un	D e p
nonante-et-un	nonante-et-un	D e p
septante-et-un	septante-et-un	D e p
huitante-et-un	huitante-et-un	D e p
octante-et-un	octante-et-un	D e p
elle	elle	R pers obj 3 f s
elles	elle	R pers obj 3 f p
CSS	CSS	N f sp
MA	MA	N m sp
chauves-souris	chauves-souris	N f p
offshore	offshore	J e s
ultra	ultra	J e s
rétro	rétro	J e s
mai	mai	N m p
offrant	offrant	J m s
porno	porno	J e s
Base	Base	Z m sp
Galilée	Galilée	Z m sp
<<<<<<< HEAD
#un	un	N m s
#une	un	N f s
aux	au	P
aux	au	D e p
nos	nos	D e p
bretzel	bretzel	N m s
bretzels	bretzel	N m p
=======
soul	soul	N f s
pluviôse	pluviôse	N m s
attolitre	litre	N m s
centilitre	litre	N m s
décalitre	litre	N m s
décilitre	litre	N m s
exalitre	litre	N m s
attogramme	gramme	N m s
centigramme	gramme	N m s
décagramme	gramme	N m s
décigramme	gramme	N m s
exagramme	gramme	N m s
attowatt	watt	N m s
centiwatt	watt	N m s
décawatt	watt	N m s
déciwatt	watt	N m s
exawatt	watt	N m s
attolitres	litre	N m p
centilitres	litre	N m p
décalitres	litre	N m p
décilitres	litre	N m p
exalitres	litre	N m p
attogrammes	gramme	N m p
centigrammes	gramme	N m p
décagrammes	gramme	N m p
décigrammes	gramme	N m p
exagrammes	gramme	N m p
attowatts	watt	N m p
centiwatts	watt	N m p
décawatts	watt	N m p
déciwatts	watt	N m p
exawatts	watt	N m p
>>>>>>> ce85d3eb
<|MERGE_RESOLUTION|>--- conflicted
+++ resolved
@@ -206,6 +206,90 @@
 yottagrammes	gramme	N m p
 zeptogrammes	gramme	N m p
 zettagrammes	gramme	N m p
+attowatt	watt	N m s
+centiwatt	watt	N m s
+décawatt	watt	N m s
+déciwatt	watt	N m s
+exawatt	watt	N m s
+femtowatt	watt	N m s
+gigawatt	watt	N m s
+hectowatt	watt	N m s
+kilowatt	watt	N m s
+microwatt	watt	N m s
+milliwatt	watt	N m s
+mégawatt	watt	N m s
+nanowatt	watt	N m s
+petawatt	watt	N m s
+picowatt	watt	N m s
+pétawatt	watt	N m s
+térawatt	watt	N m s
+yoctowatt	watt	N m s
+yottawatt	watt	N m s
+zeptowatt	watt	N m s
+zettawatt	watt	N m s
+attowatts	watt	N m p
+centiwatts	watt	N m p
+décawatts	watt	N m p
+déciwatts	watt	N m p
+exawatts	watt	N m p
+femtowatts	watt	N m p
+gigawatts	watt	N m p
+hectowatts	watt	N m p
+kilowatts	watt	N m p
+microwatts	watt	N m p
+milliwatts	watt	N m p
+mégawatts	watt	N m p
+nanowatts	watt	N m p
+petawatts	watt	N m p
+picowatts	watt	N m p
+pétawatts	watt	N m p
+térawatts	watt	N m p
+yoctowatts	watt	N m p
+yottawatts	watt	N m p
+zeptowatts	watt	N m p
+zettawatts	watt	N m p
+attolitre	litre	N m s
+centilitre	litre	N m s
+décalitre	litre	N m s
+décilitre	litre	N m s
+exalitre	litre	N m s
+femtolitre	litre	N m s
+gigalitre	litre	N m s
+hectolitre	litre	N m s
+kilolitre	litre	N m s
+microlitre	litre	N m s
+millilitre	litre	N m s
+mégalitre	litre	N m s
+nanolitre	litre	N m s
+petalitre	litre	N m s
+picolitre	litre	N m s
+pétalitre	litre	N m s
+téralitre	litre	N m s
+yoctolitre	litre	N m s
+yottalitre	litre	N m s
+zeptolitre	litre	N m s
+zettalitre	litre	N m s
+attolitres	litre	N m p
+centilitres	litre	N m p
+décalitres	litre	N m p
+décilitres	litre	N m p
+exalitres	litre	N m p
+femtolitres	litre	N m p
+gigalitres	litre	N m p
+hectolitres	litre	N m p
+kilolitres	litre	N m p
+microlitres	litre	N m p
+millilitres	litre	N m p
+mégalitres	litre	N m p
+nanolitres	litre	N m p
+petalitres	litre	N m p
+picolitres	litre	N m p
+pétalitres	litre	N m p
+téralitres	litre	N m p
+yoctolitres	litre	N m p
+yottalitres	litre	N m p
+zeptolitres	litre	N m p
+zettalitres	litre	N m p
 Guyana	Guyana	N m sp
 Otan	Otan	N f sp
 vingt-et-un	vingt-et-un	D e p
@@ -231,7 +315,6 @@
 porno	porno	J e s
 Base	Base	Z m sp
 Galilée	Galilée	Z m sp
-<<<<<<< HEAD
 #un	un	N m s
 #une	un	N f s
 aux	au	P
@@ -239,37 +322,5 @@
 nos	nos	D e p
 bretzel	bretzel	N m s
 bretzels	bretzel	N m p
-=======
 soul	soul	N f s
-pluviôse	pluviôse	N m s
-attolitre	litre	N m s
-centilitre	litre	N m s
-décalitre	litre	N m s
-décilitre	litre	N m s
-exalitre	litre	N m s
-attogramme	gramme	N m s
-centigramme	gramme	N m s
-décagramme	gramme	N m s
-décigramme	gramme	N m s
-exagramme	gramme	N m s
-attowatt	watt	N m s
-centiwatt	watt	N m s
-décawatt	watt	N m s
-déciwatt	watt	N m s
-exawatt	watt	N m s
-attolitres	litre	N m p
-centilitres	litre	N m p
-décalitres	litre	N m p
-décilitres	litre	N m p
-exalitres	litre	N m p
-attogrammes	gramme	N m p
-centigrammes	gramme	N m p
-décagrammes	gramme	N m p
-décigrammes	gramme	N m p
-exagrammes	gramme	N m p
-attowatts	watt	N m p
-centiwatts	watt	N m p
-décawatts	watt	N m p
-déciwatts	watt	N m p
-exawatts	watt	N m p
->>>>>>> ce85d3eb
+pluviôse	pluviôse	N m s