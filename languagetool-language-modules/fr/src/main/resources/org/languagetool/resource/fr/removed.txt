# The opposite of added.txt: these readings will be removed.
# Useful to remove incorrect readings from the binary dictionary without rebuilding it.
# File Encoding: UTF-8
# Format: fullform baseform postags (tab separated)
j	je	R pers suj 1 s
au	au	D m s
auquel	auquel	R inte m s
auquel	auquel	R rel m s
#avant	avant	N m s
#autre	autre	J e s
autre	autre	N e s
autre	autre	R
autres	autre	N e p
autrui	autrui	R e s
aux	aux	D e p
auxquelles	auquel	R inte f p
auxquelles	auquel	R rel f p
auxquels	auquel	R inte m p
auxquels	auquel	R rel m p
celle-ci	celle-ci	R dem f s
celle-là	celle-là	R dem f s
celles	celle	R dem f p
celles-ci	celles-ci	R dem f p
celles-là	celles-là	R dem f p
certaines	certain	R f p
certains	certain	R m p
ces	ces	D e p
cet	cet	D m s
cette	cette	D f s
ceux	ceux	R dem m p
ceux-ci	ceux-ci	R dem m p
ceux-là	ceux-là	R dem m p
cf	cf	A
chacune	chacune	R f s
ci-devant	ci-devant	A
#comme	comme	A
des	des	D e p
desquelles	desquelles	R inte f p
desquelles	desquelles	R rel f p
desquels	desquels	R inte m p
desquels	desquels	R rel m p
du	du	D m s
duquel	duquel	R inte m s
duquel	duquel	R rel m s
icelle	icelle	D f s
icelle	icelle	R dem f s
icelles	icelles	D f p
icelles	icelles	R dem f p
icelui	icelui	D m s
icelui	icelui	R dem m s
iceux	iceux	D m p
iceux	iceux	R dem m p
la	la	D f s
la	la	R pers obj 3 f s
les	les	D e p
lesdites	lesdites	D f p
lesdits	lesdits	D m p
lesquelles	lesquelles	R inte f p
lesquelles	lesquelles	R rel f p
lesquels	lequel	R inte m p
ma	ma	D f s
mes	mes	D e p
moi-même	moi-même	R pers obj 1 s
partant	partant	C
quiconque	quiconque	R
sa	sa	D f s
ses	ses	D e p
ta	ta	D f s
tes	tes	D e p
une	une	D f s
vos	vos	D e p
y	y	R pers obj
ça	ça	R dem m s
ès	ès	P
qu	que	C sub
puisqu	puisque	C sub
l	le	D e s
l	l’	D e s
l	l’	R pers obj 3 e s
c	ce	R dem m s
c	ce	D m s
c	ce	R dem e sp
attoseconde	seconde	N f s
centiseconde	seconde	N f s
décaseconde	seconde	N f s
déciseconde	seconde	N f s
exaseconde	seconde	N f s
femtoseconde	seconde	N f s
gigaseconde	seconde	N f s
hectoseconde	seconde	N f s
kiloseconde	seconde	N f s
microseconde	seconde	N f s
milliseconde	seconde	N f s
mégaseconde	seconde	N f s
nanoseconde	seconde	N f s
petaseconde	seconde	N f s
picoseconde	seconde	N f s
pétaseconde	seconde	N f s
téraseconde	seconde	N f s
yoctoseconde	seconde	N f s
yottaseconde	seconde	N f s
zeptoseconde	seconde	N f s
zettaseconde	seconde	N f s
attosecondes	seconde	N f p
centisecondes	seconde	N f p
décasecondes	seconde	N f p
décisecondes	seconde	N f p
exasecondes	seconde	N f p
femtosecondes	seconde	N f p
gigasecondes	seconde	N f p
hectosecondes	seconde	N f p
kilosecondes	seconde	N f p
microsecondes	seconde	N f p
millisecondes	seconde	N f p
mégasecondes	seconde	N f p
nanosecondes	seconde	N f p
petasecondes	seconde	N f p
picosecondes	seconde	N f p
pétasecondes	seconde	N f p
térasecondes	seconde	N f p
yoctosecondes	seconde	N f p
yottasecondes	seconde	N f p
zeptosecondes	seconde	N f p
zettasecondes	seconde	N f p
attomètre	mètre	N m s
centimètre	mètre	N m s
décamètre	mètre	N m s
décimètre	mètre	N m s
examètre	mètre	N m s
femtomètre	mètre	N m s
gigamètre	mètre	N m s
hectomètre	mètre	N m s
kilomètre	mètre	N m s
micromètre	mètre	N m s
millimètre	mètre	N m s
mégamètre	mètre	N m s
nanomètre	mètre	N m s
petamètre	mètre	N m s
picomètre	mètre	N m s
pétamètre	mètre	N m s
téramètre	mètre	N m s
yoctomètre	mètre	N m s
yottamètre	mètre	N m s
zeptomètre	mètre	N m s
zettamètre	mètre	N m s
attomètres	mètre	N m p
centimètres	mètre	N m p
décamètres	mètre	N m p
décimètres	mètre	N m p
examètres	mètre	N m p
femtomètres	mètre	N m p
gigamètres	mètre	N m p
hectomètres	mètre	N m p
kilomètres	mètre	N m p
micromètres	mètre	N m p
millimètres	mètre	N m p
mégamètres	mètre	N m p
nanomètres	mètre	N m p
petamètres	mètre	N m p
picomètres	mètre	N m p
pétamètres	mètre	N m p
téramètres	mètre	N m p
yoctomètres	mètre	N m p
yottamètres	mètre	N m p
zeptomètres	mètre	N m p
zettamètres	mètre	N m p
attogramme	gramme	N m s
centigramme	gramme	N m s
décagramme	gramme	N m s
décigramme	gramme	N m s
exagramme	gramme	N m s
femtogramme	gramme	N m s
gigagramme	gramme	N m s
hectogramme	gramme	N m s
kilogramme	gramme	N m s
microgramme	gramme	N m s
milligramme	gramme	N m s
mégagramme	gramme	N m s
nanogramme	gramme	N m s
petagramme	gramme	N m s
picogramme	gramme	N m s
pétagramme	gramme	N m s
téragramme	gramme	N m s
yoctogramme	gramme	N m s
yottagramme	gramme	N m s
zeptogramme	gramme	N m s
zettagramme	gramme	N m s
attogrammes	gramme	N m p
centigrammes	gramme	N m p
décagrammes	gramme	N m p
décigrammes	gramme	N m p
exagrammes	gramme	N m p
femtogrammes	gramme	N m p
gigagrammes	gramme	N m p
hectogrammes	gramme	N m p
kilogrammes	gramme	N m p
microgrammes	gramme	N m p
milligrammes	gramme	N m p
mégagrammes	gramme	N m p
nanogrammes	gramme	N m p
petagrammes	gramme	N m p
picogrammes	gramme	N m p
pétagrammes	gramme	N m p
téragrammes	gramme	N m p
yoctogrammes	gramme	N m p
yottagrammes	gramme	N m p
zeptogrammes	gramme	N m p
zettagrammes	gramme	N m p
attowatt	watt	N m s
centiwatt	watt	N m s
décawatt	watt	N m s
déciwatt	watt	N m s
exawatt	watt	N m s
femtowatt	watt	N m s
gigawatt	watt	N m s
hectowatt	watt	N m s
kilowatt	watt	N m s
microwatt	watt	N m s
milliwatt	watt	N m s
mégawatt	watt	N m s
nanowatt	watt	N m s
petawatt	watt	N m s
picowatt	watt	N m s
pétawatt	watt	N m s
térawatt	watt	N m s
yoctowatt	watt	N m s
yottawatt	watt	N m s
zeptowatt	watt	N m s
zettawatt	watt	N m s
attowatts	watt	N m p
centiwatts	watt	N m p
décawatts	watt	N m p
déciwatts	watt	N m p
exawatts	watt	N m p
femtowatts	watt	N m p
gigawatts	watt	N m p
hectowatts	watt	N m p
kilowatts	watt	N m p
microwatts	watt	N m p
milliwatts	watt	N m p
mégawatts	watt	N m p
nanowatts	watt	N m p
petawatts	watt	N m p
picowatts	watt	N m p
pétawatts	watt	N m p
térawatts	watt	N m p
yoctowatts	watt	N m p
yottawatts	watt	N m p
zeptowatts	watt	N m p
zettawatts	watt	N m p
attolitre	litre	N m s
centilitre	litre	N m s
décalitre	litre	N m s
décilitre	litre	N m s
exalitre	litre	N m s
femtolitre	litre	N m s
gigalitre	litre	N m s
hectolitre	litre	N m s
kilolitre	litre	N m s
microlitre	litre	N m s
millilitre	litre	N m s
mégalitre	litre	N m s
nanolitre	litre	N m s
petalitre	litre	N m s
picolitre	litre	N m s
pétalitre	litre	N m s
téralitre	litre	N m s
yoctolitre	litre	N m s
yottalitre	litre	N m s
zeptolitre	litre	N m s
zettalitre	litre	N m s
attolitres	litre	N m p
centilitres	litre	N m p
décalitres	litre	N m p
décilitres	litre	N m p
exalitres	litre	N m p
femtolitres	litre	N m p
gigalitres	litre	N m p
hectolitres	litre	N m p
kilolitres	litre	N m p
microlitres	litre	N m p
millilitres	litre	N m p
mégalitres	litre	N m p
nanolitres	litre	N m p
petalitres	litre	N m p
picolitres	litre	N m p
pétalitres	litre	N m p
téralitres	litre	N m p
yoctolitres	litre	N m p
yottalitres	litre	N m p
zeptolitres	litre	N m p
zettalitres	litre	N m p
Guyana	Guyana	N m sp
Otan	Otan	N f sp
vingt-et-un	vingt-et-un	D e p
trente-et-un	trente-et-un	D e p
quatre-vingt-un	quatre-vingt-un	D e p
quarante-et-un	quarante-et-un	D e p
cinquante-et-un	cinquante-et-un	D e p
soixante-et-un	soixante-et-un	D e p
nonante-et-un	nonante-et-un	D e p
septante-et-un	septante-et-un	D e p
huitante-et-un	huitante-et-un	D e p
octante-et-un	octante-et-un	D e p
elle	elle	R pers obj 3 f s
elles	elle	R pers obj 3 f p
CSS	CSS	N f sp
MA	MA	N m sp
chauves-souris	chauves-souris	N f p
offshore	offshore	J e s
ultra	ultra	J e s
rétro	rétro	J e s
mai	mai	N m p
offrant	offrant	J m s
porno	porno	J e s
Base	Base	Z m sp
Galilée	Galilée	Z m sp
#un	un	N m s
#une	un	N f s
aux	au	P
aux	au	D e p
nos	nos	D e p
bretzel	bretzel	N m s
bretzels	bretzel	N m p
soul	soul	N f s
pluviôse	pluviôse	N m s
alter	alter	J m sp
porte-couteau	porte-couteau	N m sp
photos	photo	J e p
photo	photo	J e s
#pros	pro	J e p
#pro	pro	J e s
cd	cd	N f sp
URL	URL	N f sp
latina	latina	J f s
latinas	latina	J f p
latino	latino	J e s
latinos	latino	J e p
marché	marcher	V ppa e sp
casse-croûte	casse-croûte	N m sp
Île-de-France	Île-de-France	N f sp
France	France	N f sp
media	medium	N m p
n	ne	A
s	se	R pers obj 3 e sp
s	s’	C sub
l	le	R pers obj 3 e s
m	me	R pers obj 1 s
d	de	D e sp
d	de	P
t	te	R pers obj 2 s
fuissaient	fuir	V ind impa 3 p
fuissais	fuir	V ind impa 1 s
fuissais	fuir	V ind impa 2 s
fuissait	fuir	V ind impa 3 s
fuissant	fuir	V ppr
fuisse	fuir	V sub pres 1 s
fuisse	fuir	V sub pres 3 s
fuissent	fuir	V ind pres 3 p
fuisses	fuir	V sub pres 2 s
fuissez	fuir	V imp pres 2 p
fuissez	fuir	V ind pres 2 p
fuissiez	fuir	V ind impa 2 p
fuissiez	fuir	V sub pres 2 p
fuissions	fuir	V ind impa 1 p
fuissions	fuir	V sub pres 1 p
fuissons	fuir	V imp pres 1 p
fuissons	fuir	V ind pres 1 p
<<<<<<< HEAD
frustre	frustre	J e s
frustre	frustre	N e s
frustres	frustre	J e p
frustres	frustre	N e p
=======
Aïd	Aïd	N f sp
>>>>>>> 529e3f97
<|MERGE_RESOLUTION|>--- conflicted
+++ resolved
@@ -366,11 +366,8 @@
 fuissions	fuir	V sub pres 1 p
 fuissons	fuir	V imp pres 1 p
 fuissons	fuir	V ind pres 1 p
-<<<<<<< HEAD
 frustre	frustre	J e s
 frustre	frustre	N e s
 frustres	frustre	J e p
 frustres	frustre	N e p
-=======
-Aïd	Aïd	N f sp
->>>>>>> 529e3f97
+Aïd	Aïd	N f sp