--- conflicted
+++ resolved
@@ -114,10 +114,6 @@
       new DhaNoBeirtRule(messages),
       new DativePluralStandardReplaceRule(messages),
       new IrishSpecificCaseRule(messages)
-<<<<<<< HEAD
-      new SpecificCaseRule(messages)
-=======
->>>>>>> 658c3c41
     );
   }
 
