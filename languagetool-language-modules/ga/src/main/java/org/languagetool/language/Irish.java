/* LanguageTool, a natural language style checker 
 * Copyright (C) 2009 Daniel Naber (http://www.danielnaber.de)
 * 
 * This library is free software; you can redistribute it and/or
 * modify it under the terms of the GNU Lesser General Public
 * License as published by the Free Software Foundation; either
 * version 2.1 of the License, or (at your option) any later version.
 *
 * This library is distributed in the hope that it will be useful,
 * but WITHOUT ANY WARRANTY; without even the implied warranty of
 * MERCHANTABILITY or FITNESS FOR A PARTICULAR PURPOSE.  See the GNU
 * Lesser General Public License for more details.
 *
 * You should have received a copy of the GNU Lesser General Public
 * License along with this library; if not, write to the Free Software
 * Foundation, Inc., 51 Franklin St, Fifth Floor, Boston, MA  02110-1301
 * USA
 */
package org.languagetool.language;

import java.io.File;
import java.io.IOException;
import java.util.Arrays;
import java.util.List;
import java.util.ResourceBundle;

import org.languagetool.Language;
import org.languagetool.LanguageMaintainedState;
import org.languagetool.UserConfig;
import org.languagetool.languagemodel.LanguageModel;
import org.languagetool.rules.*;
import org.languagetool.rules.ga.*;
import org.languagetool.synthesis.Synthesizer;
import org.languagetool.synthesis.ga.IrishSynthesizer;
import org.languagetool.tagging.Tagger;
import org.languagetool.tagging.ga.IrishTagger;
import org.languagetool.tagging.disambiguation.Disambiguator;
import org.languagetool.tagging.disambiguation.ga.IrishHybridDisambiguator;
import org.languagetool.tokenizers.SRXSentenceTokenizer;
import org.languagetool.tokenizers.SentenceTokenizer;
import org.languagetool.tokenizers.Tokenizer;
import org.languagetool.tokenizers.WordTokenizer;

/**
 * @since 4.9
 */
public class Irish extends Language implements AutoCloseable {

  private static final Language DEFAULT_IRISH = new Irish();
  
  private Tagger tagger;
  private SentenceTokenizer sentenceTokenizer;
  private Tokenizer wordTokenizer;
  private Synthesizer synthesizer;
  private Disambiguator disambiguator;
  private LanguageModel languageModel;

  @Override
  public String getName() {
    return "Irish";
  }

  @Override
  public String[] getCountries() {
    return new String[]{"IE"};
  }
  
  @Override
  public String getShortCode() {
    return "ga";
  }

  @Override
  public Language getDefaultLanguageVariant() {
    return DEFAULT_IRISH;
  }
  
  @Override
  public Contributor[] getMaintainers() {
    return new Contributor[] {
      new Contributor("Jim O'Regan"),
      new Contributor("Emily Barnes"),
      new Contributor("Mícheál J. Ó Meachair"),
      new Contributor("Seanán Ó Coistín")
    };
  }

  @Override
  public List<Rule> getRelevantRules(ResourceBundle messages, UserConfig userConfig, Language motherTongue, List<Language> altLanguages) throws IOException {
    return Arrays.asList(
      new CommaWhitespaceRule(messages),
	    new GenericUnpairedBracketsRule(messages,
                    Arrays.asList("[", "(", "{", "\"", "“"),
                    Arrays.asList("]", ")", "}", "\"", "”")),
      new DoublePunctuationRule(messages),
      new UppercaseSentenceStartRule(messages, this),
      new LongSentenceRule(messages, userConfig, -1, true),
      new LongParagraphRule(messages, this, userConfig),
      new UppercaseSentenceStartRule(messages, this),
      new MultipleWhitespaceRule(messages, this),
      new SentenceWhitespaceRule(messages),
      new WhiteSpaceBeforeParagraphEnd(messages, this),
      new WhiteSpaceAtBeginOfParagraph(messages),
      new ParagraphRepeatBeginningRule(messages, this),
      new WordRepeatRule(messages, this),
      new MorfologikIrishSpellerRule(messages, this, userConfig, altLanguages),
      new LogainmRule(messages),
      new PeopleRule(messages),
      new SpacesRule(messages),
      new CompoundRule(messages),
      new PrestandardReplaceRule(messages),
      new IrishReplaceRule(messages),
      new EnglishHomophoneRule(messages),
      new DhaNoBeirtRule(messages),
      new DativePluralStandardReplaceRule(messages),
<<<<<<< HEAD
      new IrishSpecificCaseRule(messages)
=======
      new SpecificCaseRule(messages)
>>>>>>> 61eb7f4c
    );
  }

  @Override
  public Tagger getTagger() {
    if (tagger == null) {
      tagger = new IrishTagger();
    }
    return tagger;
  }

  @Override
  public Synthesizer getSynthesizer() {
    if (synthesizer == null) {
      synthesizer = new IrishSynthesizer(this);
    }
    return synthesizer;
  }

  @Override
  public SentenceTokenizer getSentenceTokenizer() {
    if (sentenceTokenizer == null) {
      sentenceTokenizer = new SRXSentenceTokenizer(this);
    }
    return sentenceTokenizer;
  }
  
  @Override
  public Disambiguator getDisambiguator() {
    if (disambiguator == null) {
      disambiguator = new IrishHybridDisambiguator();
    }
    return disambiguator;
  }  
  
  @Override
  public Tokenizer getWordTokenizer() {
    if (wordTokenizer == null) {
      wordTokenizer = new WordTokenizer();
    }
    return wordTokenizer;
  }

  @Override
  public LanguageMaintainedState getMaintainedState() {
    return LanguageMaintainedState.ActivelyMaintained;
  }

  @Override
  public synchronized LanguageModel getLanguageModel(File indexDir) throws IOException {
    languageModel = initLanguageModel(indexDir, languageModel);
    return languageModel;
  }

  @Override
  public void close() throws Exception {
    if (languageModel != null) {
      languageModel.close();
    }
  } 
}<|MERGE_RESOLUTION|>--- conflicted
+++ resolved
@@ -113,11 +113,8 @@
       new EnglishHomophoneRule(messages),
       new DhaNoBeirtRule(messages),
       new DativePluralStandardReplaceRule(messages),
-<<<<<<< HEAD
       new IrishSpecificCaseRule(messages)
-=======
       new SpecificCaseRule(messages)
->>>>>>> 61eb7f4c
     );
   }
 
