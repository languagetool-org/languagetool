/* LanguageTool, a natural language style checker
 * Copyright (C) 2005 Daniel Naber (http://www.danielnaber.de)
 *
 * This library is free software; you can redistribute it and/or
 * modify it under the terms of the GNU Lesser General Public
 * License as published by the Free Software Foundation; either
 * version 2.1 of the License, or (at your option) any later version.
 *
 * This library is distributed in the hope that it will be useful,
 * but WITHOUT ANY WARRANTY; without even the implied warranty of
 * MERCHANTABILITY or FITNESS FOR A PARTICULAR PURPOSE.  See the GNU
 * Lesser General Public License for more details.
 *
 * You should have received a copy of the GNU Lesser General Public
 * License along with this library; if not, write to the Free Software
 * Foundation, Inc., 51 Franklin St, Fifth Floor, Boston, MA  02110-1301
 * USA
 */
package org.languagetool.rules.ga;

import org.languagetool.AnalyzedSentence;
import org.languagetool.AnalyzedToken;
import org.languagetool.AnalyzedTokenReadings;
import org.languagetool.rules.*;

import java.util.ArrayList;
import java.util.List;
import java.util.ResourceBundle;

import static org.languagetool.rules.ga.DhaNoBeirtData.getNumberReplacements;
import static org.languagetool.rules.ga.DhaNoBeirtData.getDaoine;

public class DhaNoBeirtRule extends Rule {
  public DhaNoBeirtRule(ResourceBundle messages) {
    super.setCategory(Categories.MISC.getCategory(messages));
    setLocQualityIssueType(ITSIssueType.Misspelling);
    addExamplePair(Example.wrong("Tá <marker>dhá</marker> dheartháireacha agam."),
      Example.fixed("Tá <marker>beirt</marker> dheartháireacha agam."));
  }

  @Override
  public String getId() {
    return "GA_DHA_NO_BEIRT";
  }

  @Override
  public String getDescription() {
    return "'dhá' nó 'beirt'";
  }

  private String[] getRestOfNP(AnalyzedTokenReadings[] tokens, int start, int end) {
    List<String> ret = new ArrayList<>();
    for (int i = start; i <= end; i++) {
      ret.add(tokens[i].getToken());
    }
    return ret.toArray(new String[ret.size()]);
  }

  @Override
  public RuleMatch[] match(AnalyzedSentence sentence) {
    List<RuleMatch> ruleMatches = new ArrayList<>();
    AnalyzedTokenReadings[] tokens = sentence.getTokensWithoutWhitespace();
    int markEnd = 1;
    int prevTokenIndex = 0;
    String replacement = null;
    String msg = null;
    for (int i = 1; i < tokens.length; i++) {  // ignoring token 0, i.e., SENT_START
      if (isNumber(tokens[i]) && (i < tokens.length - 1 && isPerson(tokens[i + 1]))) {
        markEnd = i + 1;
        if ("dhá".equalsIgnoreCase(tokens[i].getToken())) {
          for (int j = i + 2; j < tokens.length; j++) {
            if ("déag".equalsIgnoreCase(tokens[j].getToken())) {
              markEnd = j;
              replacement = "dháréag";
              String[] msgTokens = getRestOfNP(tokens, i + 1, j - 1);
              msg = "Ba chóir duit <suggestion>" + replacement + " " +
                String.join(" ", msgTokens) + "</suggestion> a scríobh";
            }
          }
        }
        if (replacement == null) {
          replacement = getNumberReplacements().get(tokens[i].getToken());
          if (msg == null) {
<<<<<<< HEAD
            msg = "Ba chóir duit <suggestion>" + replacement + "</suggestion> a scríobh";
=======
            msg = "Ba chóir duit <suggestion>" + replacement + " " + tokens[i + 1].getToken() + "</suggestion> a scríobh";
>>>>>>> ff74cb7a
          }
        }
      }
      if (msg != null) {
        RuleMatch match = new RuleMatch(
<<<<<<< HEAD
          this, sentence, tokens[prevTokenIndex].getStartPos(), tokens[markEnd].getStartPos()+tokens[markEnd].getEndPos(), msg, "Uimhir phearsanta");
=======
          this, sentence, tokens[prevTokenIndex + 1].getStartPos(), tokens[markEnd].getEndPos(), msg, "Uimhir phearsanta");
>>>>>>> ff74cb7a
        ruleMatches.add(match);
        msg = null;
      }
      prevTokenIndex = i;
    }
    return toRuleMatchArray(ruleMatches);
  }

  private boolean isNumber(AnalyzedTokenReadings tok) {
    for (String num : getNumberReplacements().keySet()) {
      if (num.equalsIgnoreCase(tok.getToken())) {
        return true;
      }
    }
    return false;
  }
  private boolean isPerson(AnalyzedTokenReadings tok) {
    if (getDaoine().contains(tok.getToken().toLowerCase())) {
      return true;
    }
    for (AnalyzedToken reading : tok.getReadings()) {
      if (getDaoine().contains(reading.getLemma())) {
        return true;
      }
    }
    return false;
  }
}<|MERGE_RESOLUTION|>--- conflicted
+++ resolved
@@ -81,21 +81,13 @@
         if (replacement == null) {
           replacement = getNumberReplacements().get(tokens[i].getToken());
           if (msg == null) {
-<<<<<<< HEAD
-            msg = "Ba chóir duit <suggestion>" + replacement + "</suggestion> a scríobh";
-=======
             msg = "Ba chóir duit <suggestion>" + replacement + " " + tokens[i + 1].getToken() + "</suggestion> a scríobh";
->>>>>>> ff74cb7a
           }
         }
       }
       if (msg != null) {
         RuleMatch match = new RuleMatch(
-<<<<<<< HEAD
-          this, sentence, tokens[prevTokenIndex].getStartPos(), tokens[markEnd].getStartPos()+tokens[markEnd].getEndPos(), msg, "Uimhir phearsanta");
-=======
           this, sentence, tokens[prevTokenIndex + 1].getStartPos(), tokens[markEnd].getEndPos(), msg, "Uimhir phearsanta");
->>>>>>> ff74cb7a
         ruleMatches.add(match);
         msg = null;
       }
