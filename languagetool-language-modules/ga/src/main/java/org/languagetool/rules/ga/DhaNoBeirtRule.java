--- conflicted
+++ resolved
@@ -48,17 +48,6 @@
     return "'dhá' nó 'beirt'";
   }
 
-<<<<<<< HEAD
-  private String[] getRestOfNP(AnalyzedTokenReadings[] tokens, int start, int end) {
-    List<String> ret = new ArrayList<>();
-    for (int i = start; i <= end; i++) {
-      ret.add(tokens[i].getToken());
-    }
-    return ret.toArray(new String[ret.size()]);
-  }
-
-=======
->>>>>>> 5a6aaf95
   @Override
   public RuleMatch[] match(AnalyzedSentence sentence) {
     List<RuleMatch> ruleMatches = new ArrayList<>();
@@ -68,12 +57,7 @@
     String replacement = null;
     String msg = null;
     for (int i = 1; i < tokens.length; i++) {  // ignoring token 0, i.e., SENT_START
-<<<<<<< HEAD
-      if (isNumber(tokens[i]) && (i < tokens.length - 1 && isPerson(tokens[i + 1]))) {
-        markEnd = i + 1;
-=======
       if (isNumber(tokens[i]) && (i < tokens.length - 2 && isPerson(tokens[i + 1]))) {
->>>>>>> 5a6aaf95
         if ("dhá".equalsIgnoreCase(tokens[i].getToken())) {
           for (int j = i + 2; j < tokens.length; j++) {
             if ("déag".equalsIgnoreCase(tokens[j].getToken())) {
@@ -100,11 +84,7 @@
       }
       if (msg != null) {
         RuleMatch match = new RuleMatch(
-<<<<<<< HEAD
-          this, sentence, tokens[prevTokenIndex + 1].getStartPos(), tokens[markEnd].getEndPos(), msg, "Uimhir phearsanta");
-=======
           this, sentence, tokens[prevTokenIndex].getStartPos(), tokens[prevTokenIndex].getEndPos(), msg, "Uimhir phearsanta");
->>>>>>> 5a6aaf95
         ruleMatches.add(match);
         msg = null;
       }
