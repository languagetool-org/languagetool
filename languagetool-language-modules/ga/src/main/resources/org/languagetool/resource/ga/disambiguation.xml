--- conflicted
+++ resolved
@@ -1079,14 +1079,10 @@
         <pattern>
             <token><exception postag="Part:Vb:Neg:Subj">nár</exception></token>
             <marker>
-<<<<<<< HEAD
-                <token postag=".*Verb.*PresSubj:Neg.*" postag_regexp="yes"></token>
-=======
                 <and>
                     <token negate_pos="yes" postag=".*Verb.*PresSubj:Neg.*" postag_regexp="yes"></token>
                     <token postag=".*Verb.*PresSubj:Neg.*" postag_regexp="yes"></token>
                 </and>
->>>>>>> 8d38f727
             </marker>
         </pattern>
         <disambig action="remove" postag=".*Verb.*PresSubj:Neg.*"/>
