<?xml version="1.0" encoding="utf-8"?>
<!--
Disambiguation Rules for LanguageTool
Copyright (C) 2008-2024 Ruud Baars
-->
<!DOCTYPE rules [
<!ENTITY weekdays "maandag|dinsdag|woensdag|donderdag|vrijdag|zaterdag|zondag">
<!ENTITY abbrevWeekdays "ma|di|wo|do|za|zo">
<!ENTITY months "januari|februari|maart|april|mei|juni|juli|augustus|september|oktober|november|december">
<!ENTITY abbrevMonths "jan|feb|(maa|mar|mrt)|apr|jun|jul|aug|sep|oct|nov|dec">
<!ENTITY Maand '<token regexp="yes">&months;|&abbrevMonths;</token>'>
<!ENTITY WeekDag '<token regexp="yes">&weekdays;</token>'>
<!ENTITY ENGLISH_WORDS "up|at|mother|father|nothing|press|dead|selected|left|width|height|within|love|life|loser?s?|secret|influential|most|king|week|function|length|yeah|welcome|these|but|top|too|return|go|goes|baby|shop|appeal|trade|toys?|or|who|years?|from|about|there|also|be|boom|why|this|drink|flash|revival|not|what|with|wasn?|hasn?|hadn?|few|must|through|try|off|out|cut|sessions?|spot|games?|are|by|couldn?|can|wouldn?|might|the|and|for|your|back|that|you|he|she|its?|they|him|her|them|good|bad">
<!ENTITY TEST_ENGLISH_WORDS "indubitably">

]>
<rules xmlns:xsi="http://www.w3.org/2001/XMLSchema-instance" lang="nl" xsi:noNamespaceSchemaLocation="../../../../../../../../../languagetool-core/src/main/resources/org/languagetool/resource/disambiguation.xsd">

	<!-- SPELLING IGNORES -->
    <rule name="Ignore spelling of url protocols" id="URI_PROTOCOL">
        <pattern><!-- chrome://, ftp://, file:// -->
            <token regexp="yes">[a-z\-]+</token>
            <token spacebefore="no">:</token>
            <token spacebefore="no">/</token>
            <token spacebefore="no">/</token>
            <token spacebefore="no" min="0">/</token>
            <token spacebefore="no" regexp="yes">[a-z0-9\-]+</token>
        </pattern>
        <disambig action="ignore_spelling"/>
    </rule>
	<rule name="Ignore saints" id="SAINT">
        <pattern>
            <token case_sensitive="yes">St</token>
            <token spacebefore="no">.</token>
            <token spacebefore="no" case_sensitive="yes" regexp="yes">-[A-Z][a-z].*</token>
        </pattern>
        <disambig action="ignore_spelling"/>
    </rule>
	<rule name="Ignore ranges" id="RANGES2">
        <pattern>
            <token case_sensitive="yes" regexp="yes">[0-9]+(ste|e)[-][0-9]+(ste|e)</token>
        </pattern>
        <disambig action="ignore_spelling"/>
    </rule>
	<rule name="Ignore plane numbers" id="PLANES">
        <pattern>
            <token case_sensitive="yes" regexp="yes">PH-[A-Z]{3}</token>
        </pattern>
        <disambig action="ignore_spelling"/>
    </rule>
	<rule name="Ignore spelling of glued units, te be warned for by rule" id="NUMBER_UNITS">
        <pattern>
            <token case_sensitive="yes" regexp="yes">[1-9][0-9]+(m2|m3|v|V|kV|A|W|g|l|ml|cc|km|mm|cm|km2|cm3|cm2)</token>
        </pattern>
        <disambig action="ignore_spelling"/>
    </rule>
	<rule name="Ignore spelling of comittees" id="COMMISSIE_NAAM">
        <pattern>
            <token regexp="yes">(regering|commissie|wet|college|zaak)-[A-Z][a-z].*</token>
        </pattern>
        <disambig action="ignore_spelling"/>
    </rule>
	<rule name="Ignore spelling of IBANs" id="IBAN">
        <pattern>
            <!-- from https://stackoverflow.com/questions/44656264/iban-regex-design, with spaces removed: -->
            <token case_sensitive="yes" regexp="yes">^([A-Z]{2}[0-9]{2})(?=(?:[A-Z0-9]){9,30}$)((?:[A-Z0-9]{3,5}){2,7})([A-Z0-9]{1,3})?$</token>
        </pattern>
        <disambig action="ignore_spelling"/>
    </rule>
	<rule name="Ignore spelling of .*ige?" id="_IGE">
        <pattern>
            <token regexp="yes">^[0-9]+[-](jar|ur|del|ass|voud|cijfer|pol|snar|kopp|zijd|lobb|blad|led|waard|lag|ei|rij|hoek|tal|regel|vleugel|wiel|tall|cel|stemm|arm|ader|vinger|spor|motor|kleur|fas|slacht|kant|puntig|pot|ton|hand|hokk|huiz|cell|splet|nerv|ben|tand|mal|lipp)(ig|ige)$</token>
        </pattern>
        <disambig action="ignore_spelling"/>
    </rule>
	<rule name="Ignore spelling of .*voud" id="_VOUD">
        <pattern>
            <token regexp="yes">^[0-9]+[-](voud|maal)$</token>
        </pattern>
        <disambig action="ignore_spelling"/>
    </rule>

	<!-- ROMEINSE GETALLEN -->
	<rule name="ignore roman numbers" id="IGNORE_SPELLER_ROMAN_NUMBERS">
		<pattern case_sensitive="yes">
			<token regexp="yes">(?:M*(?:D?C{0,3}|C[DM])(?:L?X{0,3}|X[LC])(?:V?I{0,3}|I[VX]))</token>
		</pattern>
		<disambig action="ignore_spelling"/>  
	</rule>
	<rule name="tag roman numbers" id="TAG_SPELLER_ROMAN_NUMBERS">
		<pattern case_sensitive="yes">
			<token regexp="yes">(?:M*(?:D?C{0,3}|C[DM])(?:L?X{0,3}|X[LC])(?:V?I{0,3}|I[VX]))<exception postag="SENT_START"/></token>
		</pattern>
		<disambig action="add"><wd pos="GET:ROM:MRV"/></disambig>
	</rule>
	<rule name="ignore roman numbers" id="IGNORE_SPELLER_ROMAN_NUMBERS_LC">
		<pattern case_sensitive="yes">
			<token regexp="yes">(?:m*(?:d?c{0,3}|c[dm])(?:l?x{0,3}|x[lc])(?:v?i{0,3}|i[vx]))</token>
		</pattern>
		<disambig action="ignore_spelling"/>
	</rule>
	<rule name="tag roman numbers" id="TAG_SPELLER_ROMAN_NUMBERS_LC">
		<pattern case_sensitive="yes">
			<token regexp="yes">(?:m*(?:d?c{0,3}|c[dm])(?:l?x{0,3}|x[lc])(?:v?i{0,3}|i[vx]))<exception postag="SENT_START"/></token>
		</pattern>
		<disambig action="add"><wd pos="GET:ROM:MRV"/></disambig>
	</rule>

	<!-- rangtelnummers -->
	<rule name="ignore -ste" id="SPELLER_NUMBERS_RANKING">
		<pattern>
			<token regexp="yes">^[0-9]+e$|^([1-9]0)?[2345679]de$|^([1-9]0)?[18]ste$|^([1-9])?[1][0-9]de$|^([0-9]+)?[2-9][0-9]ste$|^000ste$</token>
		</pattern>
		<disambig action="ignore_spelling"/>  
	</rule>

	<!-- tijden -->
	<rule name="ignore tijd" id="SPELLER_TIMES">
		<pattern>
			<token regexp="yes">[0-9]{1,2}[hu][0-9]{2}</token>
		</pattern>
		<disambig action="ignore_spelling"/>
	</rule>

	<!-- tijden -->
	<rule name="ignore -en" id="SPELLER_-EN">
		<pattern>
			<token regexp="yes">.*-(en|of)</token>
		</pattern>
		<disambig action="ignore_spelling"/>
	</rule>


	<!-- BN'ers zonder apostrof worden in een regel behandeld -->
    <rule name="ignore noun-abbrevs" id="SPELLER_ER">
        <pattern>
            <token regexp="yes" case_sensitive="yes">[A-Z]{2,5}'(er|ers|ertje|ertjes)</token>
        </pattern>
        <disambig action="ignore_spelling"/>
    </rule>

	<!-- Dubbele namen -->
    <rule name="ignore female names" id="SPELLER_NAME_VAN">
        <pattern>
			<marker>
				<token regexp="yes" case_sensitive="yes">[A-Z].*-[Vv]an</token>
			</marker>
			<token postag_regexp="yes" postag="ENM:PER:LST.*"/>
        </pattern>
        <disambig action="ignore_spelling"/>
    </rule>

	<!-- alle 'woorden' zonder letters -->
	<rule name="ignore 0-1 etc" id="SPELLER_NONWORDS">
		<pattern>
			<token regexp="yes">[^a-zA-Z-]{1,80}</token>
		</pattern>
		<disambig action="ignore_spelling"/>  
	</rule>

    <!-- alles kort en in hoofdletters -->
	<rule name="ignore short upper" id="SHORT_UPPER">
		<pattern case_sensitive="yes">
			<token regexp="yes" case_sensitive="yes">[A-Z0-9]{2,5}</token>
		</pattern>
		<disambig action="ignore_spelling"/>  
	</rule>

	<!-- mailadressen en twitternamen -->
	<rule name="ignore @" id="SPELLER_AT">
		<pattern>
			<token regexp="yes">.*[@].*</token>
		</pattern>
		<disambig action="ignore_spelling"/>  
	</rule>
	
	<!-- straten etc -->
	<rule name="ignore adresses" id="SPELLER_STREETS">
		<pattern>
			<token case_sensitive="yes" regexp="yes">[A-Z][a-z].*(straat|plein|steeg|allee|boulevard|weg|wijk)</token>
		</pattern>
		<disambig action="ignore_spelling"/>  
	</rule>
	
	<!-- FC Twente etc. -->
	<rule name="ignore clubs" id="SPELLER_FC_CLUB">
		<pattern>
			<marker>
				<token>FC</token>
			</marker>
			<token case_sensitive="yes" regexp="yes">[A-Z][a-z].*</token>
		</pattern>
		<disambig action="ignore_spelling"/>  
	</rule>  
	
	<!-- wegnummers van NL en Vlaanderen -->
	<rule name="ignore numbers of roads" id="SPELLER_ROAD_NUMBERS">
		<pattern>
			<token regexp="yes" case_sensitive="yes">A[0-9]{1,3}|N[0-9]{1,3}|s[0-9]{3}|R[0-9]|B[0-9]{3}</token>
		</pattern>
		<disambig action="ignore_spelling"/>  
	</rule>  

	<rule id="TEN_KOSTE" name="x">
		<pattern>
			<token>ten</token>
			<marker>
				<token>koste</token>
			</marker>
		</pattern>
		<disambig action="ignore_spelling"/>
	</rule>
	<rule id="KOSTE_WAT_KOST" name="x">
		<pattern>
			<marker>
				<token>koste</token>
			</marker>
			<token>wat</token>
			<token>kost</token>
		</pattern>
		<disambig action="ignore_spelling"/>
	</rule>

	<rule name="ignore Arab name" id="IBN">
		<pattern>
			<token regexp="yes">[A-Z].+</token>
			<token>ibn</token>
			<token regexp="yes">[A-Z].+</token>
		</pattern>
		<disambig action="ignore_spelling"/>
	</rule>

	<!-- uitzondering eigennaam etc -->
	<rule name="ignore parts of proper names" id="SPELLER_NEDERLANDSCHE">
		<pattern>
			<marker>
				<token>Nederlandsche</token>
			</marker>
			<token case_sensitive="yes">Bank</token>
		</pattern>
		<disambig action="ignore_spelling"/>  
	</rule>  
	
	<!-- domains etc -->
	<rule name="ignore parts of domains" id="SPELLER_DOMAINS_a">
		<pattern>
			<marker>
				<token regexp="yes">[A-Za-z0-9]{3,50}</token>
			</marker>
			<token spacebefore="no">.</token>
			<token spacebefore="no" regexp="yes">com|nl|be|de</token>
		</pattern>
		<disambig action="ignore_spelling"/>  
	</rule>  
	
	<!-- bijv naamw met getal-->
	<rule name="getal-ig" id="SPELLER_NUMBER_IG">
		<pattern>
			<token regexp="yes">[0-9]{1,3}[-](jarig|jarige|tal|tallen)</token>
		</pattern>
		<disambig action="ignore_spelling"/>  
	</rule>  
	
	<!-- mond- en klauwzeer en dergelijke woordgroepen -->
	<rule name="AFKO_SAMENSTELLING" id="AFKO_SAMENSTELLING"><pattern><token postag="DVS"/><token regexp="yes">en|of</token></pattern><disambig action="ignore_spelling"/></rule>

	<!-- SPELLING IGNORES FOR ABGREVIATIONS TO HAVE SUGGESTIONS FOR THOSE (LIMITATIONS OF SPELL CHECKER) -->
	<rule name="_242_omroep" id="_242_omroep"><pattern><token>242-omroep</token></pattern><disambig action="ignore_spelling"/></rule>
	<rule name="_242_omroepen" id="_242_omroepen"><pattern><token>242-omroepen</token></pattern><disambig action="ignore_spelling"/></rule>
	<rule name="AB" id="AB"><pattern><token>AB</token></pattern><disambig action="ignore_spelling"/></rule>
	<rule name="AD" id="AD"><pattern><token>AD</token></pattern><disambig action="ignore_spelling"/></rule>
	<rule name="AOC" id="AOC"><pattern><token>AOC</token></pattern><disambig action="ignore_spelling"/></rule>
	<rule name="HKH" id="HKH"><pattern><token>HKH</token></pattern><disambig action="ignore_spelling"/></rule>
	<rule name="HKM" id="HKM"><pattern><token>HKM</token></pattern><disambig action="ignore_spelling"/></rule>
	<rule name="HM" id="HM"><pattern><token>HM</token></pattern><disambig action="ignore_spelling"/></rule>
	<rule name="LS" id="LS"><pattern><token>LS</token></pattern><disambig action="ignore_spelling"/></rule>
	<rule name="MAN" id="MAN"><pattern><token>MAN</token></pattern><disambig action="ignore_spelling"/></rule>
	<rule name="NB" id="NB"><pattern><token>NB</token></pattern><disambig action="ignore_spelling"/></rule>
	<rule name="NN" id="NN"><pattern><token>NN</token></pattern><disambig action="ignore_spelling"/></rule>
	<rule name="OB" id="OB"><pattern><token>OB</token></pattern><disambig action="ignore_spelling"/></rule>
	<rule name="RIP" id="RIP"><pattern><token>RIP</token></pattern><disambig action="ignore_spelling"/></rule>
	<rule name="St-Annaparochie" id="St_Annaparochie"><pattern><token>St-Annaparochie</token></pattern><disambig action="ignore_spelling"/></rule>
	<rule name="St-Jacobiparochie" id="St_Jacobiparochie"><pattern><token>St-Jacobiparochie</token></pattern><disambig action="ignore_spelling"/></rule>
	<rule name="ZKH" id="ZKH"><pattern><token>ZKH</token></pattern><disambig action="ignore_spelling"/></rule>
	<rule name="ZKM" id="ZKM"><pattern><token>ZKM</token></pattern><disambig action="ignore_spelling"/></rule>
	<rule name="adhv" id="adhv"><pattern><token>adhv</token></pattern><disambig action="ignore_spelling"/></rule>
	<rule name="ae" id="ae"><pattern><token>ae</token></pattern><disambig action="ignore_spelling"/></rule>
	<rule name="agv" id="agv"><pattern><token>agv</token></pattern><disambig action="ignore_spelling"/></rule>
	<rule name="ahv" id="ahv"><pattern><token>ahv</token></pattern><disambig action="ignore_spelling"/></rule>
	<rule name="ahw" id="ahw"><pattern><token>ahw</token></pattern><disambig action="ignore_spelling"/></rule>
	<rule name="am" id="am"><pattern><token>am</token></pattern><disambig action="ignore_spelling"/></rule>
	<rule name="aub" id="aub"><pattern><token>aub</token></pattern><disambig action="ignore_spelling"/></rule>
	<rule name="ajb" id="ajb"><pattern><token>ajb</token></pattern><disambig action="ignore_spelling"/></rule>
	<rule name="bd" id="bd"><pattern><token>bd</token></pattern><disambig action="ignore_spelling"/></rule>
	<rule name="bgg" id="bgg"><pattern><token>bgg</token></pattern><disambig action="ignore_spelling"/></rule>
	<rule name="bvd" id="bvd"><pattern><token>bvd</token></pattern><disambig action="ignore_spelling"/></rule>
	<rule name="bza" id="bza"><pattern><token>bza</token></pattern><disambig action="ignore_spelling"/></rule>
	<rule name="bc" id="bc"><pattern><token>bc</token></pattern><disambig action="ignore_spelling"/></rule>
	<rule name="bv" id="bv"><pattern><token>bv</token></pattern><disambig action="ignore_spelling"/></rule>
	<rule name="bw" id="bw"><pattern><token>bw</token></pattern><disambig action="ignore_spelling"/></rule>
	<rule name="cod" id="cod"><pattern><token>cod</token></pattern><disambig action="ignore_spelling"/></rule>
	<rule name="cq" id="cq"><pattern><token>cq</token></pattern><disambig action="ignore_spelling"/></rule>
	<rule name="cs" id="cs"><pattern><token>cs</token></pattern><disambig action="ignore_spelling"/></rule>
	<rule name="ca" id="ca"><pattern><token>ca</token></pattern><disambig action="ignore_spelling"/></rule>
	<rule name="dmv" id="dmv"><pattern><token>dmv</token></pattern><disambig action="ignore_spelling"/></rule>
	<rule name="dwz" id="dwz"><pattern><token>dwz</token></pattern><disambig action="ignore_spelling"/></rule>
	<rule name="dz" id="dz"><pattern><token>dz</token></pattern><disambig action="ignore_spelling"/></rule>
	<rule name="dd" id="dd"><pattern><token>dd</token></pattern><disambig action="ignore_spelling"/></rule>
	<rule name="drs-titel" id="drs_titel"><pattern><token>drs-titel</token></pattern><disambig action="ignore_spelling"/></rule>
	<rule name="ds" id="ds"><pattern><token>ds</token></pattern><disambig action="ignore_spelling"/></rule>
	<rule name="ea" id="ea"><pattern><token>ea</token></pattern><disambig action="ignore_spelling"/></rule>
	<rule name="ed" id="ed"><pattern><token>ed</token></pattern><disambig action="ignore_spelling"/></rule>
	<rule name="edm" id="edm"><pattern><token>edm</token></pattern><disambig action="ignore_spelling"/></rule>
	<rule name="eea" id="eea"><pattern><token>eea</token></pattern><disambig action="ignore_spelling"/></rule>
	<rule name="eo" id="eo"><pattern><token>eo</token></pattern><disambig action="ignore_spelling"/></rule>
	<rule name="ev" id="ev"><pattern><token>ev</token></pattern><disambig action="ignore_spelling"/></rule>
	<rule name="eva" id="eva"><pattern><token>eva</token></pattern><disambig action="ignore_spelling"/></rule>
	<rule name="gmv" id="gmv"><pattern><token>gmv</token></pattern><disambig action="ignore_spelling"/></rule>
	<rule name="hg" id="hg"><pattern><token>hg</token></pattern><disambig action="ignore_spelling"/></rule>
	<rule name="ibv" id="ibv"><pattern><token>ibv</token></pattern><disambig action="ignore_spelling"/></rule>
	<rule name="ic" id="ic"><pattern><token>ic</token></pattern><disambig action="ignore_spelling"/></rule>
	<rule name="icm" id="icm"><pattern><token>icm</token></pattern><disambig action="ignore_spelling"/></rule>
	<rule name="ie" id="ie"><pattern><token>ie</token></pattern><disambig action="ignore_spelling"/></rule>
	<rule name="igv" id="igv"><pattern><token>igv</token></pattern><disambig action="ignore_spelling"/></rule>
	<rule name="iha" id="iha"><pattern><token>iha</token></pattern><disambig action="ignore_spelling"/></rule>
	<rule name="ihb" id="ihb"><pattern><token>ihb</token></pattern><disambig action="ignore_spelling"/></rule>
	<rule name="ihkv" id="ihkv"><pattern><token>ihkv</token></pattern><disambig action="ignore_spelling"/></rule>
	<rule name="iig" id="iig"><pattern><token>iig</token></pattern><disambig action="ignore_spelling"/></rule>
	<rule name="im" id="im"><pattern><token>im</token></pattern><disambig action="ignore_spelling"/></rule>

	<rule name="io" id="io"><pattern><token>io</token></pattern><disambig action="ignore_spelling"/></rule>
	<rule name="iom" id="iom"><pattern><token>iom</token></pattern><disambig action="ignore_spelling"/></rule>
	<rule name="iov" id="iov"><pattern><token>iov</token></pattern><disambig action="ignore_spelling"/></rule>
	<rule name="ipv" id="ipv"><pattern><token>ipv</token></pattern><disambig action="ignore_spelling"/></rule>
	<rule name="iplv" id="iplv"><pattern><token>iplv</token></pattern><disambig action="ignore_spelling"/></rule>
	<rule name="ism" id="ism"><pattern><token>ism</token></pattern><disambig action="ignore_spelling"/></rule>
	<rule name="itt" id="itt"><pattern><token>itt</token></pattern><disambig action="ignore_spelling"/></rule>
	<rule name="iv" id="iv"><pattern><token>iv</token></pattern><disambig action="ignore_spelling"/></rule>
	<rule name="ivm" id="ivm"><pattern><token>ivm</token></pattern><disambig action="ignore_spelling"/></rule>
	<rule name="izgst" id="izgst"><pattern><token>izgst</token></pattern><disambig action="ignore_spelling"/></rule>
	<rule name="kk" id="kk"><pattern><token>kk</token></pattern><disambig action="ignore_spelling"/></rule>
	<rule name="lc" id="lc"><pattern><token>lc</token></pattern><disambig action="ignore_spelling"/></rule>
	<rule name="lic" id="lic"><pattern><token>lic</token></pattern><disambig action="ignore_spelling"/></rule>
	<rule name="maw" id="maw"><pattern><token>maw</token></pattern><disambig action="ignore_spelling"/></rule>
	<rule name="mbt" id="mbt"><pattern><token>mbt</token></pattern><disambig action="ignore_spelling"/></rule>
	<rule name="mbv" id="mbv"><pattern><token>mbv</token></pattern><disambig action="ignore_spelling"/></rule>
	<rule name="mbetrt" id="mbetrt"><pattern><token>mbetrt</token></pattern><disambig action="ignore_spelling"/></rule>
	<rule name="mi" id="mi"><pattern><token>mi</token></pattern><disambig action="ignore_spelling"/></rule>
	<rule name="miv" id="miv"><pattern><token>miv</token></pattern><disambig action="ignore_spelling"/></rule>
	<rule name="mmv" id="mmv"><pattern><token>mmv</token></pattern><disambig action="ignore_spelling"/></rule>
	<rule name="mn" id="mn"><pattern><token>mn</token></pattern><disambig action="ignore_spelling"/></rule>
	<rule name="muv" id="muv"><pattern><token>muv</token></pattern><disambig action="ignore_spelling"/></rule>
	<rule name="mvg" id="mvg"><pattern><token>mvg</token></pattern><disambig action="ignore_spelling"/></rule>
	<rule name="mw" id="mw"><pattern><token>mw</token></pattern><disambig action="ignore_spelling"/></rule>
	<rule name="nav" id="nav"><pattern><token>nav</token></pattern><disambig action="ignore_spelling"/></rule>
	<rule name="notk" id="notk"><pattern><token>notk</token></pattern><disambig action="ignore_spelling"/></rule>
	<rule name="nvt" id="nvt"><pattern><token>nvt</token></pattern><disambig action="ignore_spelling"/></rule>
	<rule name="oa" id="oa"><pattern><token>oa</token></pattern><disambig action="ignore_spelling"/></rule>
	<rule name="obv" id="obv"><pattern><token>obv</token></pattern><disambig action="ignore_spelling"/></rule>
	<rule name="ogv" id="ogv"><pattern><token>ogv</token></pattern><disambig action="ignore_spelling"/></rule>
	<rule name="oi" id="oi"><pattern><token>oi</token></pattern><disambig action="ignore_spelling"/></rule>
	<rule name="oid" id="oid"><pattern><token>oid</token></pattern><disambig action="ignore_spelling"/></rule>
	<rule name="olv" id="olv"><pattern><token>olv</token></pattern><disambig action="ignore_spelling"/></rule>

	<rule name="ovv" id="ovv"><pattern><token>ovv</token></pattern><disambig action="ignore_spelling"/></rule>
	<rule name="pm" id="pm"><pattern><token>pm</token></pattern><disambig action="ignore_spelling"/></rule>
	<rule name="po" id="po"><pattern><token>po</token></pattern><disambig action="ignore_spelling"/></rule>
	<rule name="pp" id="pp"><pattern><token>pp</token></pattern><disambig action="ignore_spelling"/></rule>
	<rule name="pppn" id="pppn"><pattern><token>pppn</token></pattern><disambig action="ignore_spelling"/></rule>
	<rule name="pw" id="pw"><pattern><token>pw</token></pattern><disambig action="ignore_spelling"/></rule>
	<rule name="plm" id="plm"><pattern><token>plm</token></pattern><disambig action="ignore_spelling"/></rule>
	<rule name="plv" id="plv"><pattern><token>plv</token></pattern><disambig action="ignore_spelling"/></rule>
	<rule name="qed" id="qed"><pattern><token>qed</token></pattern><disambig action="ignore_spelling"/></rule>
	<rule name="qq" id="qq"><pattern><token>qq</token></pattern><disambig action="ignore_spelling"/></rule>
	<rule name="sj" id="sj"><pattern><token>sj</token></pattern><disambig action="ignore_spelling"/></rule>
	<rule name="sl" id="sl"><pattern><token>sl</token></pattern><disambig action="ignore_spelling"/></rule>
	<rule name="svp" id="svp"><pattern><token>svp</token></pattern><disambig action="ignore_spelling"/></rule>
	<rule name="sr" id="sr"><pattern><token>sr</token></pattern><disambig action="ignore_spelling"/></rule>
	<rule name="tav" id="tav"><pattern><token>tav</token></pattern><disambig action="ignore_spelling"/></rule>
	<rule name="tbv" id="tbv"><pattern><token>tbv</token></pattern><disambig action="ignore_spelling"/></rule>
	<rule name="tgv" id="tgv"><pattern><token>tgv</token></pattern><disambig action="ignore_spelling"/></rule>
	<rule name="tha" id="tha"><pattern><token>tha</token></pattern><disambig action="ignore_spelling"/></rule>
	<rule name="tht" id="tht"><pattern><token>tht</token></pattern><disambig action="ignore_spelling"/></rule>
	<rule name="thv" id="thv"><pattern><token>thv</token></pattern><disambig action="ignore_spelling"/></rule>
	<rule name="tk" id="tk"><pattern><token>tk</token></pattern><disambig action="ignore_spelling"/></rule>
	<rule name="tka" id="tka"><pattern><token>tka</token></pattern><disambig action="ignore_spelling"/></rule>
	<rule name="tlv" id="tlv"><pattern><token>tlv</token></pattern><disambig action="ignore_spelling"/></rule>
	<rule name="tnv" id="tnv"><pattern><token>tnv</token></pattern><disambig action="ignore_spelling"/></rule>
	<rule name="tov" id="tov"><pattern><token>tov</token></pattern><disambig action="ignore_spelling"/></rule>
	<rule name="tw" id="tw"><pattern><token>tw</token></pattern><disambig action="ignore_spelling"/></rule>
	<rule name="twv" id="twv"><pattern><token>twv</token></pattern><disambig action="ignore_spelling"/></rule>
	<rule name="tzt" id="tzt"><pattern><token>tzt</token></pattern><disambig action="ignore_spelling"/></rule>
	<rule name="vC" id="vC"><pattern><token>vC</token></pattern><disambig action="ignore_spelling"/></rule>
	<rule name="vd" id="vd"><pattern><token>vd</token></pattern><disambig action="ignore_spelling"/></rule>
	<rule name="vh" id="vh"><pattern><token>vh</token></pattern><disambig action="ignore_spelling"/></rule>
	<rule name="vlnr" id="vlnr"><pattern><token>vlnr</token></pattern><disambig action="ignore_spelling"/></rule>
	<rule name="von" id="von"><pattern><token>von</token></pattern><disambig action="ignore_spelling"/></rule>
	<rule name="vtt" id="vtt"><pattern><token>vtt</token></pattern><disambig action="ignore_spelling"/></rule>
	<rule name="vv" id="vv"><pattern><token>vv</token></pattern><disambig action="ignore_spelling"/></rule>
	<rule name="vvt" id="vvt"><pattern><token>vvt</token></pattern><disambig action="ignore_spelling"/></rule>
	<rule name="vvtt" id="vvtt"><pattern><token>vvtt</token></pattern><disambig action="ignore_spelling"/></rule>
	<rule name="vwb" id="vwb"><pattern><token>vwb</token></pattern><disambig action="ignore_spelling"/></rule>
	<rule name="wb" id="wb"><pattern><token>wb</token></pattern><disambig action="ignore_spelling"/></rule>
	<rule name="wns" id="wns"><pattern><token>wns</token></pattern><disambig action="ignore_spelling"/></rule>
	<rule name="wvttk" id="wvttk"><pattern><token>wvttk</token></pattern><disambig action="ignore_spelling"/></rule>
	<rule name="zg" id="zg"><pattern><token>zg</token></pattern><disambig action="ignore_spelling"/></rule>
	<rule name="zgan" id="zgan"><pattern><token>zgan</token></pattern><disambig action="ignore_spelling"/></rule>
	<rule name="zgoh" id="zgoh"><pattern><token>zgoh</token></pattern><disambig action="ignore_spelling"/></rule>
	<rule name="zi" id="zi"><pattern><token>zi</token></pattern><disambig action="ignore_spelling"/></rule>
	<rule name="zj" id="zj"><pattern><token>zj</token></pattern><disambig action="ignore_spelling"/></rule>
	<rule name="zkm" id="zkm"><pattern><token>zkm</token></pattern><disambig action="ignore_spelling"/></rule>
	<rule name="zoz" id="zoz"><pattern><token>zoz</token></pattern><disambig action="ignore_spelling"/></rule>
	<rule name="zp" id="zp"><pattern><token>zp</token></pattern><disambig action="ignore_spelling"/></rule>
	<rule name="zpl" id="zpl"><pattern><token>zpl</token></pattern><disambig action="ignore_spelling"/></rule>
	<rule name="zsm" id="zsm"><pattern><token>zsm</token></pattern><disambig action="ignore_spelling"/></rule>

	<!-- onderdruk spelling voor Engelse straten etc. -->
	<rule id="XX_ROAD" name="">
		<pattern case_sensitive="yes">
			<marker><token regexp="yes">[A-Z].*</token><token regexp="yes">Road|Street|Avenue|Boulevard|Gardens|Square|Crescent</token></marker>
		</pattern>
		<disambig action="ignore_spelling"/>
	</rule>

    <!-- meld geen spelfouten als er () in een woord staat -->
	<rule id="HAAKJES_IN_WOORD_1" name="">
		<pattern case_sensitive="yes">
            <marker>
                <token spacebefore="yes">(</token>
                <token spacebefore="no" regexp="yes">.*[a-zA-Z].*</token>
                <token spacebefore="no">)</token>
                <token spacebefore="no" regexp="yes">.*[a-zA-Z].*</token>
            </marker>
        </pattern>
		<disambig action="ignore_spelling"/>
	</rule>
	<rule id="HAAKJES_IN_WOORD_2" name="">
		<pattern case_sensitive="yes">
            <marker>
                <token spacebefore="yes" regexp="yes">.*[a-zA-Z].*</token>
                <token spacebefore="no">(</token>
                <token spacebefore="no" regexp="yes">.*[a-zA-Z].*</token>
                <token spacebefore="no">)</token>
                <token spacebefore="no" regexp="yes">.*[a-zA-Z].*</token>
            </marker>
        </pattern>
		<disambig action="ignore_spelling"/>
	</rule>
	<rule id="HAAKJES_IN_WOORD_3" name="">
		<pattern case_sensitive="yes">
            <marker>
                <token spacebefore="yes" regexp="yes">.*[a-zA-Z].*</token>
                <token spacebefore="no">(</token>
                <token spacebefore="no" regexp="yes">.*[a-zA-Z].*</token>
                <token spacebefore="no">)</token>
            </marker>
        </pattern>
		<disambig action="ignore_spelling"/>
	</rule>

	<!-- GETALLEN -->
	<!-- replaced by the rules below
	<rule name="GUESS_number" id="TAG_NUMBERS">
		<pattern>
			<token regexp="yes">[0-9]{1,10}<exception>1</exception></token>
		</pattern>
		<disambig action="add"><wd pos="GET:ARA:MRV"/></disambig>
	</rule>
	-->
	<rule name="GUESS_number" id="TAG_NUMBER_1EKV">
		<pattern>
			<token>1</token>
		</pattern>
		<disambig action="add"><wd pos="GET:ARA:001:EKV"/></disambig>
	</rule>

	<rule name="GUESS_number_1" id="TAG_NUMBERS_1">
		<pattern>
			<token regexp="yes">[0-9]{1}<exception>1</exception></token>
		</pattern>
		<disambig action="add"><wd pos="GET:ARA:001:MRV"/></disambig>
	</rule>
	<rule name="GUESS_number_2" id="TAG_NUMBERS_2">
		<pattern>
			<token regexp="yes">[0-9]{2}</token>
		</pattern>
		<disambig action="add"><wd pos="GET:ARA:002:MRV"/></disambig>
	</rule>
	<rule name="GUESS_number_3" id="TAG_NUMBERS_3">
		<pattern>
			<token regexp="yes">[0-9]{3}</token>
		</pattern>
		<disambig action="add"><wd pos="GET:ARA:003:MRV"/></disambig>
	</rule>
	<rule name="GUESS_number_4" id="TAG_NUMBERS_4">
		<pattern>
			<token regexp="yes">[0-9]{4}</token>
		</pattern>
		<disambig action="add"><wd pos="GET:ARA:004:MRV"/></disambig>
	</rule>
	<rule name="GUESS_number_5" id="TAG_NUMBERS_5">
		<pattern>
			<token regexp="yes">[0-9]{5}</token>
		</pattern>
		<disambig action="add"><wd pos="GET:ARA:005:MRV"/></disambig>
	</rule>
	<rule name="GUESS_number_6" id="TAG_NUMBERS_6">
		<pattern>
			<token regexp="yes">[0-9]{6}</token>
		</pattern>
		<disambig action="add"><wd pos="GET:ARA:006:MRV"/></disambig>
	</rule>
	<rule name="GUESS_number_7" id="TAG_NUMBERS_7">
		<pattern>
			<token regexp="yes">[0-9]{7}</token>
		</pattern>
		<disambig action="add"><wd pos="GET:ARA:007:MRV"/></disambig>
	</rule>
	<rule name="GUESS_number_8" id="TAG_NUMBERS_8">
		<pattern>
			<token regexp="yes">[0-9]{8}</token>
		</pattern>
		<disambig action="add"><wd pos="GET:ARA:008:MRV"/></disambig>
	</rule>
	<rule name="GUESS_number_9" id="TAG_NUMBERS_9">
		<pattern>
			<token regexp="yes">[0-9]{9}</token>
		</pattern>
		<disambig action="add"><wd pos="GET:ARA:009:MRV"/></disambig>
	</rule>
	<rule name="GUESS_number_10" id="TAG_NUMBERS_10">
		<pattern>
			<token regexp="yes">[0-9]{10}</token>
		</pattern>
		<disambig action="add"><wd pos="GET:ARA:010:MRV"/></disambig>
	</rule>
	<rule name="GUESS_number_11" id="TAG_NUMBERS_11">
		<pattern>
			<token regexp="yes">[0-9]{11}</token>
		</pattern>
		<disambig action="add"><wd pos="GET:ARA:011:MRV"/></disambig>
	</rule>
	<rule name="GUESS_number_12" id="TAG_NUMBERS_12">
		<pattern>
			<token regexp="yes">[0-9]{12}</token>
		</pattern>
		<disambig action="add"><wd pos="GET:ARA:012:MRV"/></disambig>
	</rule>
	<!--
	Longer numbers are not often needed; phone number is normally the largest one
	-->

	<rule name="GUESS_number" id="NUMBERS_RANKING">
		<pattern>
			<token regexp="yes">[0-9]{1,5}(e|de|ste)</token>
		</pattern>
		<disambig action="add"><wd pos="GET:RNG"/></disambig>
	</rule>

    <!-- REAL DISAMBIGUATION -->
	<rule id="DE_AFKO_RARE_WERKWOORDVORM" name="werkwoord 1e persoon onwaarschijnlijk"> <!-- related to: SPATIEFOUT_HET_DE[2]  -->
		<pattern>
			<token>de</token>
			<token regexp="yes" case_sensitive="yes">[A-Z]{3,4}</token>
			<marker>
				<token regexp="yes">aanhang|chip|groep|kaart|kring|leden|pomp|raad|stoel|tafel|tour</token>
			</marker>
		</pattern>
		<disambig action="remove" postag="WKW.*"/>
		<example type='ambiguous' inputform="groep[groep/ZNW:EKV:DE_,groepen/WKW:TGW:1EP]" outputform="groep[groep/ZNW:EKV:DE_]">Wendbaarheid en Prestatiegerichtheid zijn twee van de kernwaarden van de IKO <marker>groep</marker>.</example>
		<example type="untouched">De mogelijke versoepeling van de ECB zit al in de rente verrekend.</example>
	</rule>
	<rule id="ZNW_ZELDZAAM" name="niet, bij etc">
		<!-- verwijdert ook tags bij 'te paard', 'te vuur' etc. -->
		<pattern>
			<token><exception regexp="yes">de|een</exception></token>
			<marker><token regexp="yes">niet|bij|voor|dan|maar|nu|van|jan|zij|ik|ben|een|is|heeft|ons|[a-z]</token></marker>
		</pattern>
		<disambig action="remove" postag="ZNW.*"/>
	</rule>	
	<rule id="ZNW_ZELDZAAM2" name="niet, bij etc">
		<!-- verwijdert ook tags bij 'te paard', 'te vuur' etc. -->
		<pattern>
			<marker><token>jan</token></marker>
		</pattern>
		<disambig action="remove" postag="ENM.*"/>
	</rule>
	<rule id="ZNW_ZELDZAAM3" name="van">
		<!-- verwijdert ook tags bij 'te paard', 'te vuur' etc. -->
		<pattern>
			<marker><token>van</token></marker>
		</pattern>
		<disambig action="remove" postag="ZNW.*"/>
	</rule>
	<rule id="ZNW_ZELDZAAM4" name="waar">
		<pattern>
			<marker><token>waar</token></marker>
		</pattern>
		<disambig action="remove" postag="WKW:TGW:1EP"/>
	</rule>

	<rule id="NIET" name="-">
		<pattern>
			<marker><token>niet</token></marker>
		</pattern>
		<disambig action="remove" postag="WKW:TGW:1EP|WKW:TGW:3EP|VNW:OBP|ZNW:EKV:DE_"/>
	</rule>

	<!-- correct for 'een ons bekend ... -->
	<rule id="ONS_BEKEND" name="terugcorrigeren">
		<pattern>
			<token>een</token>
			<marker><token>ons</token></marker>
			<token postag_regexp="yes" postag="WKW:VTD:.*"/>
		</pattern>
		<disambig action="add"><wd pos="VNW:PER:1EP:MRV:PSF"/></disambig>
	</rule>	

	<rule id="ZIJ_AWS" name="wat er ook van zij">
		<pattern>
			<token>wat</token><token regexp="yes">er|daar</token><token>ook</token><token>van</token><token postag="WKW:AWS">zij</token>
		</pattern>
		<disambig action="filterall"/>
	</rule>	

	<rule id="DES_TE_X" name="na des te komt een vergroting">
		<pattern>
			<token>des</token>
			<token>te</token>
			<marker><token postag_regexp="yes" postag="BNW:VGR:.*"/></marker>
		</pattern>
		<disambig action="filterall"/>
	</rule>	

	<rule id="TE_X" name="na te komt een werkwoord of een vergroting meestal; eventueel een plaats">
		<!-- verwijdert ook tags bij 'te paard', 'te vuur' etc. -->
		<pattern>
			<token>te</token>
			<marker><token postag_regexp="yes" postag="WKW:TGW:INF.*|ENM:LOC:PTS"/></marker>
		</pattern>
		<disambig action="filterall"/>
	</rule>

	<rule id="TE_BNW-STL-ONV" name="alleen bnw">
		<pattern>
			<token>te</token>
			<token postag="BNW:STL:ONV"/>
		</pattern>
		<disambig action="filterall"/>
	</rule>

	<rule id="TE_MRV" name="alleen wkw">
		<pattern>
			<token>te</token>
			<marker>
				<and>
					<token postag="ZNW:MRV:DE_"/>
					<token postag="WKW:TGW:INF"/>
				</and>
			</marker>
		</pattern>
		<disambig action="remove" postag="WKW:TGW:INF"/>
	</rule>

	<rule id="DE_X_END" name="alleen znw">
		<!-- hier alleen zelfstandige naamwoorden met de ; is wellicht -->
		<pattern>
			<token>de</token>
			<marker>
				<token postag_regexp="yes" postag="ZNW:EKV|ZNW.*MRV.*"/>
			</marker>
			<token regexp="yes">[.!]</token></pattern>
		<disambig action="filterall"/>
	</rule>

	<rule id="HET_MRV" name="na het geen meervoud, wel een werkwoord">
		<pattern>
			<token postag="VNW:AWZ:EKV:HET"/>
			<marker>
				<token postag="ZNW:MRV:DE_"/>
			</marker>
		</pattern>
		<disambig action="remove"/>
	</rule>

	<rule id="START_HET_IS_EEN" name="-">
		<pattern>
			<token postag="SENT_START"/>
			<marker>
				<token postag="VNW:OND:EKV:HET"/>
				<token postag_regexp="yes" postag="WKW:TGW:3EP|WKW:VLT:1EP"/>
			</marker>
			<token regexp="yes">een|de|het|geen</token>
		</pattern>
		<disambig action="filterall"/>
	</rule>
	
	<rule id="START_IK_DENK" name="-">
		<pattern>
			<token postag="SENT_START"/>
			<token postag="VNW:ACT:EKV:1EP"/>
			<marker>
				<token postag_regexp="yes" postag="WKW:(TGW|VLT):1EP"/>
			</marker>
		</pattern>
		<disambig action="filterall"/>
	</rule>

	<rule id="START_DIT_BETEKENT_DAT" name="-">
		<pattern>
			<token postag="SENT_START"/>
			<marker>
				<token postag="VNW:OND:EKV:HET"/>
				<token postag_regexp="yes" postag="WKW:TGW:3EP|WKW:VLT:1EP"/>
				<token postag="VGW:EKV:HET"/>
			</marker>
		</pattern>
		<disambig action="filterall"/>
	</rule>

	<rule id="DE_X_VAN" name="-">
		<pattern>
			<token>de</token>
			<token postag_regexp="yes" postag="ZNW:EKV|ZNW:EKV:DE_|.*MRV.*"/>
			<token>van</token>
		</pattern>
		<disambig action="filterall"/>
	</rule>

	<rule id="HET_KIND_VAN" name="-">
		<pattern>
			<marker>
				<token postag="VNW:AWZ:EKV:HET"/>
				<token postag_regexp="yes" postag="ZNW:EKV|ZNW:EKV:HET|ZNW:EKV:VRK:HET|WKW:TGW:INF"/>
				<token>van</token>
			</marker>
		</pattern>
		<disambig action="filterall"/>
	</rule>

	<rule id="HET_ZWARE_KIND_VAN" name="-">
		<pattern>
			<marker>
				<token postag="VNW:AWZ:EKV:HET"/>
				<token postag_regexp="yes" postag="BNW.*VRB|WKW:VTD:VRB|WKW:ODW:VRB|GET:RNG"/>
				<token postag_regexp="yes" postag="ZNW:EKV|ZNW:EKV:HET|ZNW:EKV:VRK:HET|WKW:TGW:INF"/>
				<token>van</token>
			</marker>
		</pattern>
		<disambig action="filterall"/>
	</rule>

	<rule id="EEN_LELIJK_KIND_VAN" name="-">
		<pattern>
			<token>een</token>
			<token postag_regexp="yes" postag="BNW:.*:ONV|BNW:VGR:ONV|WKW:VTD:ONV|WKW:ODW:ONV"/>
			<token postag_regexp="yes" postag="ZNW:EKV|ZNW:EKV.*HET"/>
			<token>van</token>
		</pattern>
		<disambig action="filterall"/>
	</rule>
	
	<rule id="DE_MANNEN_VAN" name="-">
		<pattern>
			<token>de</token>
			<token postag_regexp="yes" postag="ZNW:EKV|ZNW:.*DE_|GET:RNG"/>
			<token>van</token>
		</pattern>
		<disambig action="filterall"/>
	</rule>

	<rule id="DE_LELIJKE_MANNEN_VAN" name="-">
		<pattern>
			<token>de</token>
			<token postag_regexp="yes" postag="BNW:.*:(VRB)|WKW:VTD:VRB|BNW:VGR:ONV|WKW:ODW:VRB"/>
			<token postag_regexp="yes" postag="ZNW:EKV|ZNW:EKV:DE_|ZNW:MRV:DE_|ZNW:MRV:VRK:DE_|GET:RNG"/>
			<token>van</token>
		</pattern>
		<disambig action="filterall"/>
	</rule>
	
	<rule id="EEN_LELIJKE_MAN_VAN" name="-">
		<pattern>
			<token>een</token>
			<token postag_regexp="yes" postag="BNW:.*:(VRB)|WKW:VTD:VRB|WKW:ODW:VRB"/>
			<token postag_regexp="yes" postag="ZNW:EKV|ZNW:EKV:DE_"/>
			<token>van</token>
		</pattern>
		<disambig action="filterall"/>
	</rule>
	
	<rule id="ZO_SNEL_MOGELIJK" name="-">
		<pattern>
			<token>zo</token>
			<token postag_regexp="yes" postag="BNW:STL:ONV|WKW:VTD:ONV"/>
			<token>mogelijk</token>
		</pattern>
		<disambig action="filterall"/>
	</rule>
<!-- zit namen in de weg
	<rule id="DE_MAN_LOOPT" name="-">
		<pattern>
			<token>de</token>
			<token postag_regexp="yes" postag="ZNW:EKV|ZNW:EKV:DE_"/>
			<token postag_regexp="yes" postag="WKW:TGW:3EP|WKW:VLT:1EP"><exception negate_pos="yes" postag_regexp="yes" postag="WKW:TGW:3EP|WKW:VLT:1EP"/></token>
		</pattern>
		<disambig action="filterall"/>
	</rule>
	-->
	<rule id="HET_KIND_LOOPT" name="-">
		<pattern>
			<token postag="VNW:AWZ:EKV:HET"><exception>dat</exception></token>
			<token postag_regexp="yes" postag="ZNW:EKV|ZNW:EKV:HET|ZNW:EKV:VRK:HET"><exception>over</exception></token>
			<token postag_regexp="yes" postag="WKW:TGW:3EP|WKW:VLT:1EP"><exception negate_pos="yes" postag_regexp="yes" postag="WKW:TGW:3EP|WKW:VLT:1EP"/></token>
		</pattern>
		<disambig action="filterall"/>
	</rule>
	
	<rule id="DE_ZWARE_MAN_DIE" name="-">
		<pattern>
			<token>de</token>
			<marker>
				<token postag_regexp="yes" postag="BNW.*VRB|WKW:VTD:VRB|WKW:ODW:VRB|GET:RNG"/>
				<token postag_regexp="yes" postag="ZNW:EKV|ZNW:EKV:DE_"/>
				<token postag="VGW:EKV:DE_"/>
			</marker>
		</pattern>
		<disambig action="filterall"/>
	</rule>

	<rule id="DE_ZWARE_MANNEN_DIE" name="-">
		<pattern>
			<token>de</token>
			<marker>
				<token postag_regexp="yes" postag="BNW.*VRB|WKW:VTD:VRB|WKW:ODW:VRB|GET.*MRV"/>
				<token postag_regexp="yes" postag=".*MRV.*"/>
				<token postag="VGW:EKV:DE_"/>
			</marker>
		</pattern>
		<disambig action="filterall"/>
	</rule>

	<rule id="DE_MEEST_ZWARE_MANNEN_DIE" name="-">
		<pattern>
			<token>de</token>
			<token>meest</token>
			<marker>
				<token postag_regexp="yes" postag="BNW.*VRB|WKW:VTD:VRB|WKW:ODW:VRB"/>
				<token postag_regexp="yes" postag="ZNW:EKV|ZNW.*DE_"/>
				<token postag="VGW:EKV:DE_"/>
			</marker>
		</pattern>
		<disambig action="filterall"/>
	</rule>
	
	
	<rule id="OP_DEZE_PAGINA_VIND_JE" name="-">
		<pattern>
			<marker>
				<token postag="VRZ"/>
				<token postag="VNW:AWZ:EKV:DE_"/>
				<token postag_regexp="yes" postag="ZNW:EKV|ZNW:.*DE_"/>
				<token postag_regexp="yes" postag="WKW:(TGW|VLT):1EP"/>
				<token regexp="yes">je|jij|ik</token>
			</marker>
		</pattern>
		<disambig action="filterall"/>
	</rule>
	
	<rule id="OP_DEZE_PAGINA_VINDEN_WE" name="-">
		<pattern>
			<marker>
				<token postag="VRZ"/>
				<token postag="VNW:AWZ:EKV:DE_"/>
				<token postag_regexp="yes" postag="ZNW:EKV|ZNW:.*DE_"/>
				<token postag_regexp="yes" postag="WKW:(TGW|VLT):1EP"/>
				<token regexp="yes">we|wij|zij|ze</token>
			</marker>
		</pattern>
		<disambig action="filterall"/>
	</rule>

	<rule id="START_IK_1EP" name="-">
		<pattern>
			<marker>
				<token postag="SENT_START"/>
				<token postag="VNW:ACT:EKV:1EP"/>
				<token postag_regexp="yes" postag="WKW:(TGW|VLT):1EP"/>
			</marker>
		</pattern>
		<disambig action="filterall"/>
	</rule>

	<rule id="START_ER_1EP" name="-">
		<pattern>
			<marker>
				<token postag="SENT_START"/>
				<token>er</token>
				<token postag_regexp="yes" postag="WKW:TGW:3EP|WKW:VLT:1EP|WKW:(TGW|VLT):INF"/>
			</marker>
		</pattern>
		<disambig action="filterall"/>
	</rule>

	<rule id="DE_1EP" name="-">
		<pattern>
			<token regexp="yes">de|een</token>
			<marker>
				<and>
					<token postag_regexp="yes" postag="WKW:(TGW|VLT):1EP"/>
					<token postag_regexp="yes" postag="ZNW:EKV:DE_"/>
				</and>
			</marker>
		</pattern>
		<disambig action="remove" postag="WKW:(TGW|VLT):1EP"/>
	</rule>

	<rule id="_1EP_IK" name="-">
		<pattern>
			<marker>
				<token postag_regexp="yes" postag="WKW:(TGW|VLT):1EP"/>
				<token regexp="yes">ik|jij</token>
			</marker>
		</pattern>
		<disambig action="filterall"/>
	</rule>

	<rule id="START_INDIEN" name="-">
		<pattern>
			<token postag="SENT_START"/>
			<marker>
				<token postag="VGW">indien</token>
			</marker>
		</pattern>
		<disambig action="filterall"/>
	</rule>
<!--
	<rule id="START_1EP_X" name="-">
		<pattern>
			<token postag_regexp="yes" postag="SENT_START"|postag="SENT_START"/>
			<marker>
				<token postag_regexp="yes" postag="WKW:(TGW|VLT):1EP"><exception regexp="yes">in|naast|uit</exception></token>
				<token regexp="yes">het|dit|dat|die|de|een</token>
			</marker>
		</pattern>
		<disambig action="filterall"/>
	</rule>
	-->
	<rule id="START_DIT_IS_EEN_FRAGMENT_UIT" name="-">
		<pattern>
			<token postag="SENT_START"/>
			<marker>
				<token postag="VNW:OND:EKV:HET"/>
				<token postag_regexp="yes" postag="WKW:TGW:3EP|WKW:VLT:1EP"/>
				<token postag="GET:EKV"/>
				<token postag_regexp="yes" postag="ZNW:EKV.*"/>
				<token postag="VRZ"/>
			</marker>
		</pattern>
		<disambig action="filterall"/>
	</rule>

	<rule id="IN_HET_KADER_VAN" name="-">
		<pattern>
			<token postag="VRZ">in</token>
			<token postag="VNW:AWZ:EKV:HET">het</token>
			<token postag="ZNW:EKV:HET">kader</token>
			<token>van</token>
		</pattern>
		<disambig action="filterall"/>
	</rule>
	<rule id="IN_DE_LOOP_VAN" name="-">
		<pattern>
			<token postag="VRZ">in</token>
			<token>de</token>
			<token postag="ZNW:EKV:DE">loop</token>
			<token>van</token>
		</pattern>
		<disambig action="filterall"/>
	</rule>

	<rule id="START_X_HIJ" name="vangen">
		<pattern>
			<token postag="SENT_START"/>
			<token postag_regexp="yes" postag="WKW:TGW:3EP:EKV|WKW:VLT:1EP"/>
			<token postag="VNW:PER:3EP:EKV:ACT"/>
		</pattern>
		<disambig action="filterall"/>
	</rule>

	<rule id="IN_GROTE_DELEN_VAN" name="-">
		<pattern>
			<token postag="VRZ"/>
			<token postag_regexp="yes" postag="BNW:.*:VRB|WKW:(VTD|ODW):VRB"/>
			<token postag_regexp="yes" postag=".*MRV.*"/>
			<token postag="VRZ"/>
		</pattern>
		<disambig action="filterall"/>
	</rule>

	<rule id="ZIJN_END" name="-">
		<pattern>
			<token postag="WKW:TGW:INF">zijn</token>
			<token regexp="yes">[.!?,;:]|er|en|of</token>
		</pattern>
		<disambig action="filterall"/>
	</rule>

	<rule id="ZIJN_3EP" name="-">
		<pattern>
			<token postag="WKW:TGW:INF">zijn</token>
			<token postag="WKW:TGW:3EP"><exception negate_pos="yes" postag="WKW:TGW:3EP"/></token>
		</pattern>
		<disambig action="filterall"/>
	</rule>

	<rule id="IN" name=" maak van in een voorzetsel; is erg gulzig; moet ooit nog als ik-vorm worden toegevoegd met regel">
		<antipattern case_sensitive="yes"><token>Van</token><token>In</token></antipattern>
		<pattern>
			<token postag="VRZ">in</token>
		</pattern>
		<disambig action="filterall"/>
	</rule>	
	
	<rule id="ZIJ_AAN_ZIJ" name="-">
		<pattern><token postag="ZNW:EKV:DE">zij</token><token postag="VRZ">aan</token><token postag="ZNW:EKV:DE">zij</token></pattern>	
		<disambig action="filterall"/>
	</rule>	

	<rule id="GEVONDEN_ZIJN" name="-">
		<pattern>
			<token postag="WKW:VTD:ONV"><exception negate_pos="yes" postag="WKW:VTD:ONV"/></token>
			<token postag="WKW:VTD:INF">zijn</token>
		</pattern>
		<disambig action="filterall"/>
	</rule>

	<rule id="DAT_ER_EEN_PROBLEEM_IS" name="-">
		<pattern>
			<token postag_regexp="yes" postag="VGW.*"/>
			<token>er</token>
			<token postag="GET:EKV"/>
			<token postag_regexp="yes" postag="ZNW:EKV.*"/>
			<token postag_regexp="yes" postag="WKW:(VLT|TGW):3EP"/>
		</pattern>
		<disambig action="filterall"/>
	</rule>
	
	<rule id="DE_VAN_DE_TRAPPEN_GELAZERDE_DOOS" name="-">
		<pattern>
			<token postag_regexp="yes" postag="VNW:AWZ:EKV:DE_|VNW:PER:.*:BEZ|GET:EKV"/>
			<token postag="VRZ"/>
			<token postag_regexp="yes" postag="VNW:AWZ:.*:DE_"/>
			<token postag_regexp="yes" postag="ZNW:EKV|ZNW:.*:DE_"/>
			<token postag="WKW:VTD:VRB"/>
			<token postag_regexp="yes" postag="ZNW:EKV|ZNW:EKV:DE_"/>
		</pattern>
		<disambig action="filterall"/>
	</rule>

	<rule id="DE_VAN_HET_KIND_GELAZERDE_DOOS" name="-">
		<pattern>
			<token postag_regexp="yes" postag="VNW:AWZ:EKV:DE_|VNW:PER:.*:BEZ|GET:EKV"/>
			<token postag="VRZ"/>
			<token postag="VNW:AWZ:EKV:HET"/>
			<token postag_regexp="yes" postag="ZNW:EKV|ZNW:.*:HET"/>
			<token postag="WKW:VTD:VRB"/>
			<token postag_regexp="yes" postag="ZNW:EKV|ZNW:EKV:DE_"/>
		</pattern>
		<disambig action="filterall"/>
	</rule>

	<rule id="DE_VAN_DE_TRAPPEN_GELAZERDE_DOZEN" name="-">
		<pattern>
			<token postag_regexp="yes" postag="VNW:AWZ:EKV:DE_|VNW:PER:.*:BEZ"/>
			<token postag="VRZ"/>
			<token postag_regexp="yes" postag="VNW:AWZ:.*:DE_"/>
			<token postag_regexp="yes" postag="ZNW:EKV|ZNW:.*:DE_"/>
			<token postag="WKW:VTD:VRB"/>
			<token postag_regexp="yes" postag=".*MRV.*"/>
		</pattern>
		<disambig action="filterall"/>
	</rule>

	<rule id="DE_VAN_HET_KIND_GELAZERDE_DOZEN" name="-">
		<pattern>
			<token postag_regexp="yes" postag="VNW:AWZ:EKV:DE_|VNW:PER:.*:BEZ"/>
			<token postag="VRZ"/>
			<token postag="VNW:AWZ:EKV:HET"/>
			<token postag_regexp="yes" postag="ZNW:EKV|ZNW:.*:HET"/>
			<token postag="WKW:VTD:VRB"/>
			<token postag_regexp="yes" postag=".*MRV.*"/>
		</pattern>
		<disambig action="filterall"/>
	</rule>

	<rule id="HET_VAN_DE_TRAPPEN_GELAZERDE_KIND" name="-">
		<pattern>
			<token postag_regexp="yes" postag="VNW:AWZ:EKV:HET|VNW:PER:.*:BEZ"/>
			<token postag="VRZ"/>
			<token postag_regexp="yes" postag="VNW:AWZ:.*:DE_"/>
			<token postag_regexp="yes" postag="ZNW:EKV|ZNW:.*:DE_"/>
			<token postag="WKW:VTD:VRB"/>
			<token postag_regexp="yes" postag="ZNW:EKV|ZNW:.*:HET"/>
		</pattern>
		<disambig action="filterall"/>
	</rule>

	<rule id="HET_VAN_HET_KIND_GELAZERDE_KIND" name="-">
		<pattern>
			<token postag_regexp="yes" postag="VNW:AWZ:EKV:HET|VNW:PER:.*:BEZ"/>
			<token postag="VRZ"/>
			<token postag="VNW:AWZ:EKV:HET"/>
			<token postag_regexp="yes" postag="ZNW:EKV|ZNW:.*:HET"/>
			<token postag="WKW:VTD:VRB"/>
			<token postag_regexp="yes" postag="ZNW:EKV|ZNW:.*:HET"/>
		</pattern>
		<disambig action="filterall"/>
	</rule>
	
	<rule id="EEN_VAN_DE_TRAPPEN_GELAZERD_KIND" name="-">
		<pattern>
			<token postag="GET:EKV"/>
			<token postag="VRZ"/>
			<token postag_regexp="yes" postag="VNW:AWZ:.*:DE_"/>
			<token postag_regexp="yes" postag="ZNW:EKV|ZNW:.*:DE_"/>
			<token postag="WKW:VTD:ONV"/>
			<token postag_regexp="yes" postag="ZNW:EKV|ZNW:.*:HET"/>
		</pattern>
		<disambig action="filterall"/>
	</rule>

	<rule id="EEN_VAN_HET_DAK_GELAZERD_KIND" name="-">
		<pattern>
			<token postag="GET:EKV"/>
			<token postag="VRZ"/>
			<token postag="VNW:AWZ:EKV:HET"/>
			<token postag_regexp="yes" postag="ZNW:EKV|ZNW:.*:HET"/>
			<token postag="WKW:VTD:ONV"/>
			<token postag_regexp="yes" postag="ZNW:EKV|ZNW:.*:HET"/>
		</pattern>
		<disambig action="filterall"/>
	</rule>

	<rule id="MEN_X" name="-">
		<pattern>
			<token postag="VNW:PER:3EP:EKV:ACT">men</token>
			<token postag="WKW:TGW:3EP|WKW:VLT:1EP" postag_regexp="yes"/>
		</pattern>
		<disambig action="filterall"/>
	</rule>
	
	<rule id="X_MEN" name="-">
		<pattern>
			<token postag="WKW:TGW:3EP|WKW:VLT:1EP" postag_regexp="yes"/>
			<token postag="VNW:PER:3EP:EKV:ACT">men</token>
		</pattern>
		<disambig action="filterall"/>
	</rule>

	<rule id="DISAMBIG_BEN_1" name="-">
        <pattern>
            <token>Ik</token>
            <token postag="WKW:TGW:1EP" regexp="yes">ben|heb</token>
        </pattern>
		<disambig action="filterall"/>
    </rule>
	<rule id="DISAMBIG_BEN_2" name="-">
        <pattern>
            <token postag="WKW:TGW:1EP" regexp="yes">ben|heb</token>
            <token regexp="yes">ik|je|jij</token>
        </pattern>
		<disambig action="filterall"/>
    </rule>
	<rule id="DISAMBIG_BENT" name="-">
        <pattern>
            <token regexp="yes">je|jij</token>
            <token postag="WKW:TGW:2EP">bent</token>
        </pattern>
		<disambig action="filterall"/>
    </rule>
	
	<!-- Wees een goed mens etc. -->

	<rule id="WEES_01" name="">
		<pattern><token postag="SENT_START"/><marker><token>wees</token></marker></pattern>
		<disambig action="add"><wd pos="WKW:TGW:1EP"/></disambig>
	</rule>


	<rule id="START_NO_PROPER" name="">
		<antipattern>
			<token postag="SENT_START"/>
			<token postag_regexp="yes" postag="ENM.*"/>
			<token postag_regexp="yes" postag="WKW:VLT:1EP|WKW:TGW:3EP"/>
		</antipattern>
		<pattern>
			<token postag="SENT_START"/>
			<marker>
				<and>
					<token postag_regexp="yes" postag="ENM.*"/>
					<token negate_pos="yes" postag_regexp="yes" postag="ENM.*"/>
				</and>
			</marker>
		</pattern>
		<disambig action="remove" postag="ENM.*"/>
	</rule>

	<!-- prevent spelling errors in words having () -->
    <rule name="" id="PARENTHESES_B">
        <pattern>
			<!--    1338 echtgeno(o)te(n) -->
			<token/>
			<token spacebefore="no">(</token>
			<token spacebefore="no"/>
			<token spacebefore="no">)</token>
			<token spacebefore="no"/>
			<token spacebefore="no"/>
			<token spacebefore="no">(</token>
			<token spacebefore="no"/>
			<token spacebefore="no">)</token>
			<token min="0" max="1" spacebefore="no"/>
        </pattern>
        <disambig action="ignore_spelling"/>
    </rule>
    <rule name="" id="PARENTHESES_A">
        <pattern>
            <!-- echtgeno(o)t  mededader(s) -->
            <token/>
            <token spacebefore="no">(</token>
			<token spacebefore="no"/>
            <token spacebefore="no">)</token>
			<token min="0" max="1" spacebefore="no"/>
        </pattern>
        <disambig action="ignore_spelling"/>
    </rule>
    <rule name="" id="IGNORE_BEI">
        <pattern>
            <!-- bei Kassel, gewoon in Duitse plaatsnamen en Duitse teksten -->
            <token>bei</token>
			<token case_sensitive="yes" regexp="yes">[A-Z].*</token>
        </pattern>
        <disambig action="ignore_spelling"/>
    </rule>
    <rule name="IGNORE_TIME" id="TIMES">
        <pattern>
			  <!-- 15.30u -->
           <token regexp="yes">[0-9]{2}</token>
			  <token spacebefore="no" regexp="yes">[:.]</token>
           <token spacebefore="no" regexp="yes">[0-9]{2}[uh]</token>
        </pattern>
        <disambig action="ignore_spelling"/>
    </rule>
    <rule name="IGNORE_TIME2" id="TIMES2">
        <pattern>
			  <!-- 15.30u -->
           <token spacebefore="yes" regexp="yes">[0-9]{2}[uh]</token>
        </pattern>
        <disambig action="ignore_spelling"/>
    </rule>
	 
    <rule name="IGNORE_TIMES" id="X_TIMES">
        <pattern>
				<!-- 2x -->
           <token regexp="yes" case_sensitive="yes">[0-9]+x</token>
        </pattern>
        <disambig action="ignore_spelling"/>
    </rule>
	 
    <rule name="WILLEM_II" id="WILLEM_II">
        <pattern>
           <token case_sensitive="yes">Willem</token>
           <token case_sensitive="yes" regexp="yes">II-(spits|spelers?|verdedigers?|supporters?)</token>
        </pattern>
        <disambig action="ignore_spelling"/>
    </rule>
	 
    <rule name="_2-0-ZEGE" id="_2-0-ZEGE">
        <pattern>
           <token regexp="yes">[0-9]+[-][0-9]+[-](uit|thuis)?(zege|winst|verlies|score|voorsprong|gelijkspel|remise|(rust|eind)?stand|(achter|tussen)?stand|overwinning|nederlaag|cijfers)</token>
        </pattern>
        <disambig action="ignore_spelling"/>
    </rule>
    <rule name="FORMULE_1-DING" id="FORMULE_1-DING">
        <pattern>
           <token>formule</token>
           <token regexp="yes">[12E3][-](seizoen|coureur|race|coureurs|team|teams|kalender|baas|carrière|auto|piloot|loopbaan|auto's|kampioen|weekend|testdag|record|races|legendes?|directeur|circus|wereld|organisatie|kampioenschap|wereldkampioen|verslaggever|testdagen|stoeltje|renstal|regels|geschiedenis|circuit|ongeval|reglement|reglementen|veld|verslaggevers?)</token>
        </pattern>
        <disambig action="ignore_spelling"/>
    </rule>
    <rule name="ENGELS1" id="ENGELS1">
        <pattern>
			  <marker>
					<token case_sensitive="yes" regexp="yes">World|Champions</token>
				</marker>
           <token regexp="yes" case_sensitive="yes">[A-Z].*</token>
        </pattern>
        <disambig action="ignore_spelling"/>
    </rule>
    <rule name="ENGELS2" id="ENGELS2">
        <pattern>
           <token regexp="yes" case_sensitive="yes">[A-Z].*</token>
			  <marker>
					<token case_sensitive="yes">World</token>
				</marker>
        </pattern>
        <disambig action="ignore_spelling"/>
    </rule>
    <rule name="A_AND_B" id="ENGELS3">
        <pattern>
				<token regexp="yes" case_sensitive="yes">[A-Z].*</token>
				<token case_sensitive="yes" >and</token>
				<token regexp="yes" case_sensitive="yes">[A-Z].*</token>
        </pattern>
        <disambig action="ignore_spelling"/>
    </rule>
    <rule name="VIERKANTE_METER" id="VIERKANTE_METER">
			<!-- 150m² -->
        <pattern>
				<token regexp="yes" case_sensitive="yes">[0-9]+(m|km|cm|mm|dm)([²³])?</token>
        </pattern>
        <disambig action="ignore_spelling"/>
    </rule>
    <rule name="EENHEDEN" id="EENHEDEN">
			<!-- 150Hz -->
        <pattern>
				<token regexp="yes" case_sensitive="yes">[0-9]*([MkG])(Hz)</token>
        </pattern>
        <disambig action="ignore_spelling"/>
    </rule>
    <rule name="MR_X" id="MR_X">
			<!-- meneer Teach -->
        <pattern>
				<token regexp="yes" >meneer|mevrouw|heer|jongeheer|juffrouw|mejuffrouw</token>
				<marker>
					<token regexp="yes" case_sensitive="yes" postag="UNKNOWN">[A-Z][a-z].*</token>
				</marker>
        </pattern>
        <disambig action="ignore_spelling"/>
    </rule>
    <rule name="PETER_X" id="PETER_X">
			<!-- meneer Teach -->
        <pattern>
				<token regexp="yes" case_sensitive="yes" postag="ENM:PER:FST">[A-Z][a-z].*</token>
				<marker>
					<token regexp="yes" case_sensitive="yes" postag="UNKNOWN">[A-Z][a-z].*</token>
				</marker>
        </pattern>
        <disambig action="ignore_spelling"/>
    </rule>
    <rule name="X-VOUDIG" id="X-VOUDIG">
			<!-- 105-voudig -->
        <pattern>
				<marker>
					<token regexp="yes" case_sensitive="yes" postag="UNKNOWN">[0-9]+[-]voudige?</token>
				</marker>
        </pattern>
        <disambig action="ignore_spelling"/>
    </rule>
    <rule name="PARA_NUM" id="PARA_NUM">
		<!-- 1c , not time-->
		<antipattern><token regexp="yes" case_sensitive="yes" postag="UNKNOWN">(0?[1-9]|1[0-9]|2[0-2])u</token></antipattern>
        <pattern>
				<marker>
					<token regexp="yes" case_sensitive="yes" postag="UNKNOWN">[1-9][0-9]?[a-zA-Z]</token>
				</marker>
        </pattern>
        <disambig action="ignore_spelling"/>
    </rule>	 
    <rule name="NATIONS_LEAGUE" id="NATIONS_LEAGUE">
			<!-- meneer Teach -->
        <pattern case_sensitive="yes" >
			<marker>
				<token regexp="yes">Nations|Champions</token>
			</marker>
			<token regexp="yes">League.*</token>
        </pattern>
        <disambig action="ignore_spelling"/>
    </rule>
    <rule name="GRAND_SLAM-DING" id="GRAND_SLAM-DING">
        <pattern case_sensitive="yes">
           <token>Grand</token>
           <token regexp="yes">Slam-?(toernooi)</token>
        </pattern>
        <disambig action="ignore_spelling"/>
    </rule>
    <rule name="XX_IG" id="XX_IG">
			<!-- meneer Teach -->
        <pattern case_sensitive="yes" >
			<token regexp="yes">[0-9]+[-](voud|blad|jar|kopp|vorm|ur|cijfer|talig|del)ige?</token>
        </pattern>
        <disambig action="ignore_spelling"/>
    </rule>
    <rule name="DU" id="DU">
		<!-- du/da/di als deel van eigennaam -->
        <pattern case_sensitive="yes">
			<marker>
				<token regexp="yes">d[uai]</token>
			</marker>
			<token regexp="yes">[A-Z].*</token>
        </pattern>
        <disambig action="ignore_spelling"/>
    </rule>
    <rule name="PUNT_BE_NL" id="PUNT_BE_NL">
		<!-- .be, .nl -->
        <pattern case_sensitive="yes">
			<token/>
			<token spacebefore="no">.</token>
			<token regexp="yes" spacebefore="no">be|nl|com</token>
        </pattern>
        <disambig action="ignore_spelling"/>
    </rule>
    <rule name="DATE_RANGE" id="DATE_RANGE">
		<!-- 1 januari-30 juni -->
        <pattern case_sensitive="yes">
			<token/>
			<token regexp="yes">[1-9]|[1-2][0-9]|3[01]</token>
			<token regexp="yes">(&months;)[-]([1-9]|[1-2][0-9]|3[01])</token>
			<token regexp="yes">&months;</token>
        </pattern>
        <disambig action="ignore_spelling"/>
    </rule>
    <rule name="AGE_RANGE" id="AGE_RANGE">
		<!-- 65-74-jarigen -->
        <pattern case_sensitive="yes">
			<token/>
			<token regexp="yes">[1-9][0-9]*[-][1-9][0-9]*[-]jari(gen|ge|g)</token>
        </pattern>
        <disambig action="ignore_spelling"/>
    </rule>
    <rule name="TEMPERATURE" id="TEMPERATURE">
		<!-- -20°C wordt gewaarschuwd door betere regel dan spelling -->
        <pattern case_sensitive="yes">
			<token regexp="yes">[-]?[0-9]+°[CKF]</token>
        </pattern>
        <disambig action="ignore_spelling"/>
    </rule>
    <rule name="ATP_NUM" id="ATP_NUM">
		<!-- ATP-178 -->
        <pattern case_sensitive="yes">
			<token regexp="yes">(ATP|WTA|WS|PDC)[-][0-9]+</token>
        </pattern>
        <disambig action="ignore_spelling"/>
    </rule>
    <rule name="PUNT_NL" id="PUNT_NL">
		<!-- .nl-domeinnamen -->
        <pattern>
			<token/>
			<token spacebefore="yes">.</token>
			<token spacebefore="no" regexp="yes">(nl|be|com|org)-(domein|extensie).*</token>
        </pattern>
        <disambig action="immunize"/>
    </rule>
    <rule name="A1" id="A1">
        <pattern>
			<token case_sensitive="yes" regexp="yes">[A-Z][0-9]</token>
        </pattern>
        <disambig action="ignore_spelling"/>
    </rule>
    <rule name="_9x9" id="_9x9">
        <pattern>
			<token case_sensitive="yes" regexp="yes">.*[0-9]+x[0-9]+.*</token>
        </pattern>
        <disambig action="ignore_spelling"/>
    </rule>

	<rule id="AMBIGUITY_001" name="x">
		<antipattern>
			<token regexp="yes" skip="1">n?iets</token>
			<token/>
		</antipattern>
		<pattern>
			<and>
				<token postag_regexp="yes" postag="BNW:.*:ONV"/>
				<token postag_regexp="yes" postag="BNW:.*:IET"/>
			</and>
		</pattern>
	   <disambig action="remove" postag="BNW:.*IET"/>
	</rule>
	<rule id="AMBIGUITY_002" name="x">
		<pattern>
			<token regexp="yes" skip="1">n?iets</token>
			<marker>
				<and>
					<token postag_regexp="yes" postag="BNW:.*:ONV"/>
					<token postag_regexp="yes" postag="BNW:.*:IET"/>
				</and>
			</marker>
		</pattern>
	   <disambig action="remove" postag="BNW:.*ONV"/>
	</rule>
	<rule id="AMBIGUITY_536066" name="x">
		<pattern>
			<marker>
				<and>
					<token postag="VNW:AWZ:MRV:DE_"/>
					<token postag="VNW:AWZ:EKV:DE_"/>
				</and>
			</marker>
			<token postag="ZNW:EKV:DE_"><exception postag_regexp="yes" postag=".*MRV.*"/></token>
		</pattern>
	   <disambig action="remove" postag="VNW:AWZ:MRV:DE_"/>
	</rule>
	<rule id="AMBIGUITY_235830" name="x">
		<pattern>
			<marker>
				<and>
					<token postag="VNW:AWZ:EKV:HET"/>
					<token postag="VNW:OND:EKV:HET"/>
				</and>
			</marker>
			<token postag_regexp="yes" postag="ZNW.*HET"/>
		</pattern>
	   <disambig action="remove" postag="VNW:OND:EKV:HET"/>
	</rule>
	<rule id="WKWTGW1EP_WKWVLT1EP_" name="x">
		<pattern>
			<marker>
				<and>
					<token postag="WKW:TGW:1EP"/>
					<token postag_regexp="yes" postag="ENM.*"/>
				</and>
			</marker>
			<token postag="WKW:VLT:1EP"/>
		</pattern>
	   <disambig action="remove" postag="WKW:TGW:1EP"/>
	</rule>

	<rule id="ENM_CAPS" name="x">
		<!-- gok op eigennaam als het ook een eigennaam kan zijn en hoofdletter heeft, maar niet aan begin -->
		<antipattern><token postag="SENT_START"/><token/></antipattern>
		<pattern>
			<marker>
				<and>
					<token regexp="yes" case_sensitive="yes" postag_regexp="yes" postag="ENM.*">[A-Z].*</token>
					<token negate_pos="yes" postag_regexp="yes" postag="ENM.*"/>
				</and>
			</marker>
		</pattern>
	   <disambig action="remove" postag="[^E]"/>
	</rule>

	<rule id="IGNORE_SPELLING_OF_100K" name="ignore spelling of '100k' and '2022b'">
		<pattern>
			<token regexp="yes">\d+[a-z]</token>
		</pattern>
		<disambig action="ignore_spelling"/>
	</rule>

	<!-- verwijder bijvoeglijke patronen bij BYW:GRD -->
	<rule id="BYW_GRD" name="x">
		<pattern>
			<marker>
				<and>
					<token postag_regexp="yes" postag="(BNW|WKW).*:ONV"/>
					<token postag="BYW:GRD"/>
				</and>
			</marker>
			<token postag_regexp="yes" postag="(BNW|WKW).*:ONV"/>
		</pattern>
	   <disambig action="remove" postag="(BNW|WKW).*:ONV"/>
	</rule>

	<rule id="DATUM" name="Datum">
		<pattern>
			<token postag_regexp="yes" postag="GET:ARA:00[12]:MRV|GET:ARA:001:EKV" regexp="yes">[1-9]|[12][0-9]|3[01]</token>
			<token postag="TYD:MND"/>
			<token postag="GET:ARA:004:MRV"/>
		</pattern>
		<disambig action="filterall"/>
	</rule>

	<!-- NEW DISAMBIGUATION PATTERNS -->

	<!--
	? 416647    (2)    BYW/VRZ WKW:TGW:INF
	019914:    te doen
	017636:    te zijn
	017628:    te zien
	014961:    te maken
	014219:    te gaan
	007573:    te zeggen
	-->
	<rule id="NEW_001" name="-">
		<pattern>
			<marker>
				<token postag="VRZ">te</token>
			</marker>
			<token postag="WKW:TGW:INF"><exception negate_pos="yes" postag="WKW:TGW:INF"/></token>
		</pattern>
		<disambig action="filterall"/>
	</rule>

	<!--
	? 342690	(2)	VNW:AWZ:EKV:DE_/VNW:AWZ:MRV:DE_ ZNW:MRV:DE_
	004502:	de kinderen
	004002:	De kinderen
	003780:	de mensen
	003553:	de gaten
	-->
	<rule id="NEW_002" name="-">
		<pattern>
			<marker>
				<token postag="VNW:AWZ:MRV:DE_">de</token>
			</marker>
			<token postag="ZNW:MRV:DE_"><exception negate_pos="yes" postag="ZNW:MRV:DE_"/></token>
		</pattern>
		<disambig action="filterall"/>
	</rule>

	<!--
	? 318491	(3)	SENT_START VNW:OND:MRV:HET/VNW:AWZ:EKV:HET/VNW:OND:EKV:HET WKW:TGW:3EP
	124240:	~ Het is
	047964:	~ Dit is
	022962:	~ Het gaat
	009924:	~ Het wordt
	008039:	~ Het lijkt
	005645:	~ Dit wordt
	004774:	~ Het heeft
	003954:	~ Dit geldt
	003905:	~ Het blijft
	003817:	~ Het komt
	003077:	~ Dit gaat
	002894:	~ Dit gebeurt
	002891:	~ Het klinkt
	002694:	~ Het ziet
	002212:	~ Het ligt
	002181:	~ Dit heeft
	-->
	<rule id="NEW_003" name="-">
		<pattern>
			<token postag="SENT_START"/>
			<marker>
				<token postag="VNW:OND:EKV:HET"/>
			</marker>
			<token postag="WKW:TGW:3EP"><exception negate_pos="yes" postag="WKW:TGW:3EP"/></token>
		</pattern>
		<disambig action="filterall"/>
	</rule>

	<!--
	? 283602	(2)	VNW:OND:MRV:HET/VNW:AWZ:EKV:HET ZNW:EKV:HET
	005414:	het hoofd
	004633:	het aantal
	003666:	het ziekenhuis
	003555:	het woord
	003321:	het probleem
	003065:	dit moment
	002673:	het jaar
	-->
	<rule id="NEW_004" name="-">
		<pattern>
			<marker>
				<token postag="VNW:AWZ:EKV:HET" regexp="yes">het|dit</token>
			</marker>
			<token postag="ZNW:EKV:HET"><exception negate_pos="yes" postag="ZNW:EKV:HET"/></token>
		</pattern>
		<disambig action="filterall"/>
	</rule>

	<!--
	? 167101	(3)	SENT_START VNW:PER:3EP:EKV:ACT/VNW:PER:3EP:MRV:ACT/VNW:PER:3EP:MRV:PSF WKW:VLT:1EP
	019087:	~ Ze had
	014701:	~ Ze keek
	005478:	~ Ze kon
	004417:	~ Ze ging
	004378:	~ Ze zou
	004272:	~ Ze zag
	-->
	<rule id="NEW_005" name="-">
		<pattern>
			<token postag="SENT_START"/>
			<marker>
				<token postag="VNW:PER:3EP:EKV:ACT">ze</token>
			</marker>
			<token postag="WKW:VLT:1EP"><exception negate_pos="yes" postag="WKW:VLT:1EP"/></token>
		</pattern>
		<disambig postag="VNW:PER:3EP:EKV:ACT"/>
	</rule>

	<!--
	? 092256	(2)	VNW:OND:MRV:HET/VNW:AWZ:EKV:HET/VNW:OND:EKV:HET BYW
	012182:	het ook
	009978:	het niet
	008288:	het nog
	005181:	het er
	004496:	het toch
	003321:	het wel
	003177:	het hier
	002365:	het nooit
	002057:	het helemaal
	-->
	<rule id="NEW_006" name="-">
		<pattern>
			<marker>
				<and>
					<token postag="VNW:OND:MRV:HET"/>
					<token postag="VNW:AWZ:EKV:HET"/>
					<token postag="VNW:OND:EKV:HET"/>
				</and>
			</marker>
			<token postag="BYW"><exception negate_pos="yes" postag="BYW"/></token>
		</pattern>
		<disambig action="remove" postag="VNW:AWZ:EKV:HET"/>
	</rule>

	<!--
	? 066081	(2)	WKW:TGW:3EP WKW:TGW:1EP/WKW:TGW:3EP/BYW/VNW:OBP
	036659:	is niet
	003878:	wordt niet
	003063:	gaat niet
	002198:	hoeft niet
	001284:	komt niet
	001193:	heeft niet
	-->
	<rule id="NEW_007" name="-">
		<pattern>
			<token postag="WKW:TGW:3EP"><exception negate_pos="yes" postag="WKW:TGW:3EP"/></token>
			<token postag="BYW">niet</token>
		</pattern>
		<disambig action="filterall"/>
	</rule>

	<!--
	? 104843	(2)	VNW:OND:EKV:DE_/VNW:AWZ:EKV:DE_/VNW:OND:MRV:DE_ ZNW:EKV:DE_
	002040:	 deze pagina
	001726:	 deze site
	001518:	 deze tijd
	001323:	 Deze pagina
	001164:	 deze website
	001128:	 deze manier
	001018:	 deze zaak
	-->
	<rule id="NEW_008" name="-">
		<pattern>
			<marker>
				<token postag="VNW:OND:EKV:DE_">deze</token>
			</marker>
			<token postag="ZNW:EKV:DE_"><exception negate_pos="yes" postag="ZNW:EKV:DE_"/></token>
		</pattern>
		<disambig action="filterall"/>
	</rule>

	<!--
	? 089364	(2)	WKW:TGW:1EP/ZNW:EKV:DE_/VNW:PER:1EP:EKV:BEZ ZNW:EKV:DE_
	003481:	 Mijn naam
	001492:	 mijn vrouw
	001321:	 mijn zoon
	001316:	 Mijn vrouw
	001287:	 mijn kamer
	001241:	 mijn dochter
	001211:	 mijn rug
	-->
	<rule id="NEW_009" name="-">
		<pattern>
			<marker>
				<token postag="VNW:PER:1EP:EKV:BEZ">mijn</token>
			</marker>
			<token postag="ZNW:EKV:DE_"><exception negate_pos="yes" postag="ZNW:EKV:DE_"/></token>
		</pattern>
		<disambig action="filterall"/>
	</rule>

	<!--
	? 054616	(2)	BYW/VRZ BNW:STL:ONV
	009134:	te veel
	004029:	te laat
	001919:	te ver
	001911:	te lang
	001414:	Te veel
	001403:	te groot
	001324:	te snel
	001316:	te vroeg
	-->
	<rule id="NEW_010" name="-">
		<pattern>
			<marker>
				<token postag="BYW:GRD">te</token>
			</marker>
			<token postag_regexp="yes" postag="BNW:STL:ONV|BNW:STL:VRB"><exception negate_pos="yes" postag_regexp="yes" postag="BNW:STL:ONV|BNW:STL:VRB"/></token>
		</pattern>
		<disambig action="filterall"/>
	</rule>

	<!--
	? 083596	(3)	SENT_START VNW:PER:3EP:EKV:ACT/VNW:PER:3EP:MRV:ACT/VNW:PER:3EP:MRV:PSF WKW:TGW:3EP
	022813:	~ Ze is
	012452:	~ Ze heeft
	003293:	~ Ze kijkt
	001928:	~ Ze gaat
	001590:	~ Ze komt
	001588:	~ Ze wordt
	001473:	~ Ze ziet
	001226:	~ Ze doet
	-->
	<rule id="NEW_011" name="-">
		<pattern>
			<token postag="SENT_START"/>
			<marker>
				<token postag="VNW:PER:3EP:EKV:ACT">ze</token>
			</marker>
			<token postag="WKW:TGW:3EP"><exception negate_pos="yes" postag="WKW:TGW:3EP"/></token>
		</pattern>
		<disambig action="filterall"/>
	</rule>

	<!--
	? 218691	(3)	SENT_START VNW:OND:MRV:HET/VGW/VGW:EKV:HET/VNW:AWZ:EKV:HET/VNW:OND:EKV:HET WKW:TGW:3EP
	114105:	~ Dat is
	007369:	~ Dat heeft
	006640:	~ Dat wordt
	006575:	~ Dat lijkt
	006461:	~ Dat geldt
	005947:	~ Dat gaat
	-->

	<rule id="NEW_012" name="-">
		<pattern>
			<token postag="SENT_START"/>
			<marker>
				<token postag="VNW:OND:EKV:HET">dat</token>
			</marker>
			<token postag="WKW:TGW:3EP"><exception negate_pos="yes" postag="WKW:TGW:3EP"/></token>
		</pattern>
		<disambig action="filterall"/>
	</rule>

	<!--
	? 080181	(3)	SENT_START VNW:PER:2EP:EKV:ACT/VNW:PER:2EP:EKV:BEZ/VNW:PER:2EP:EKV:PSF WKW:TGW:3EP
	018508:	~ Je hebt
	012733:	~ Je kunt
	003707:	~ Je ziet
	003184:	~ Je hoeft
	002898:	~ Je wordt
	002615:	~ Je krijgt
	002445:	~ Je gaat
	002110:	~ Je wilt
	-->
	<rule id="NEW_013" name="-">
		<pattern>
			<token postag="SENT_START"/>
			<marker>
				<token postag="VNW:PER:2EP:EKV:ACT">je</token>
			</marker>
			<token postag="WKW:TGW:3EP"><exception negate_pos="yes" postag="WKW:TGW:3EP"/></token>
		</pattern>
		<disambig action="filterall"/>
	</rule>

	<!--
	? 079542	(3)	GET:TXT:EKV ZNW:EKV/BNW:STL:VRB ZNW:EKV:DE_
	000259:	 een jonge vrouw
	000212:	 een lange tijd
	000195:	 een gezellige avond
	000193:	 een lange geschiedenis
	000180:	 een belangrijke factor
	000161:	 een korte stilte
	000160:	 een mooie vrouw
	000150:	 een lange stilte
	000145:	 een bewuste keuze
	000139:	 een slechte zaak
	-->
	<rule id="NEW_014" name="-">
		<pattern>
			<token postag="GET:TXT:EKV"><exception negate_pos="yes" postag="GET:TXT:EKV"/></token>
			<marker>
				<and>
					<token postag="ZNW:EKV"/>
					<token postag="BNW:STL:VRB"/>
				</and>
			</marker>
			<token postag="ZNW:EKV:DE_"><exception negate_pos="yes" postag="ZNW:EKV:DE_"/></token>
		</pattern>
		<disambig action="remove" postag="ZNW:EKV"/>
	</rule>

	<!--
	? 072216	(3)	SENT_START VNW:URT/BYW:GRD/TSW/VNW/VNW:OBP:EKV/VNW:VRG WKW:TGW:3EP
	035325:	~ Wat is
	008362:	~ Wat betekent
	003809:	~ Wat doet
	002000:	~ Wat heeft
	001633:	~ Wat gebeurt
	001381:	~ Wat zegt
	001218:	 'Wat is
	001182:	~ Wat wordt
	-->
	<rule id="NEW_015a" name="-">
		<pattern>
			<token postag="SENT_START"/>
			<marker>
				<token>wat</token>
			</marker>
			<token postag="WKW:TGW:3EP"><exception negate_pos="yes" postag="WKW:TGW:3EP"/></token>
		</pattern>
		<disambig action="remove" postag="BYW:GRD"/>
	</rule>
	<rule id="NEW_015b" name="-">
		<pattern>
			<token postag="SENT_START"/>
			<marker>
				<token>wat</token>
			</marker>
			<token postag="WKW:TGW:3EP"><exception negate_pos="yes" postag="WKW:TGW:3EP"/></token>
		</pattern>
		<disambig action="remove" postag="TSW"/>
	</rule>

	<!--
	? 068701	(3)	SENT_START VNW:PER:1EP:EKV:ACT WKW:TGW:1EP/WKW:TGW:1EP/ZNW:EKV:DE_
	038927:	~ Ik wil
	019790:	~ Ik moet
	005065:	~ Ik zit
	-->
	<rule id="NEW_016" name="-">
		<pattern>
			<token postag="SENT_START"/>
			<token postag="VNW:PER:1EP:EKV:ACT"><exception negate_pos="yes" postag="VNW:PER:1EP:EKV:ACT"/></token>
			<marker>
				<and>
					<token postag="WKW:TGW:1EP"/>
					<token postag="WKW:VLT:1EP"/>
					<token postag="ZNW:EKV:DE_"/>
				</and>
			</marker>
		</pattern>
		<disambig action="remove" postag="ZNW:EKV:DE_"/>
	</rule>

	<!--
	?  80861	(4)	SENT_START VNW:OND:MRV:HET/VNW:AWZ:EKV:HET/VNW:OND:EKV:HET WKW:TGW:3EP BYW
    6406:	~ Het is niet
    4341:	~ Het is ook
    2802:	~ Het is nog
    2739:	~ Dit is niet
    2552:	~ Het is hier
    2532:	~ Het ziet er
    2258:	~ Het is er
    2035:	~ Het is toch
	-->
	<rule id="NEW_017" name="-">
		<pattern>
			<token postag="SENT_START"/>
			<marker>
				<token postag="VNW:OND:EKV:HET"/>
			</marker>
			<token postag="WKW:TGW:3EP"><exception negate_pos="yes" postag="WKW:TGW:3EP"/></token>
			<token postag="BYW"><exception negate_pos="yes" postag="BYW"/></token>
		</pattern>
		<disambig action="filterall"/>
	</rule>

	<!--
	?  78320	(2)	VNW:OND:MRV:HET/VNW:AWZ:EKV:HET/VNW:OND:EKV:HET WKW:TGW:1EP/ZNW:EKV:DE_/WKW:VLT:1EP
   57590:	 Het was
   10090:	 Dit was
    9256:	 het was (deze niet, want 'als ik het was' )
	-->
	<rule id="NEW_018" name="-">
		<pattern>
			<token postag="SENT_START"/>
			<marker>
				<token postag="VNW:OND:EKV:HET">het</token>
				<token postag="WKW:VLT:1EP">was</token>
			</marker>
		</pattern>
		<disambig action="filterall"/>
	</rule>

	<!--
	?  71462	(3)	SENT_START BYW/VGW WKW:TGW:3EP
	13342:	~ Daar is
	(de andere startwoorden niet)
	-->
	<rule id="NEW_019" name="-">
		<pattern>
			<token postag="SENT_START"/>
			<marker>
				<token postag="BYW">daar</token>
			</marker>
			<token postag="WKW:TGW:3EP"><exception negate_pos="yes" postag="WKW:TGW:3EP"/></token>
		</pattern>
		<disambig action="filterall"/>
	</rule>

	<!--
	?  68701	(3)	SENT_START VNW:PER:1EP:EKV:ACT WKW:TGW:1EP/WKW:TGW:3EP/ZNW:EKV:DE_
   38927:	~ Ik wil
   19790:	~ Ik moet
    5065:	~ Ik zit
	-->
	<rule id="NEW_020" name="-">
		<pattern>
			<token postag="SENT_START"/>
			<token postag="VNW:PER:1EP:EKV:ACT"><exception negate_pos="yes" postag="VNW:PER:1EP:EKV:ACT"/></token>
			<marker>
				<and>
					<token postag="WKW:TGW:1EP"/>
					<token postag="WKW:TGW:3EP"/>
					<token postag="ZNW:EKV:DE_"/>
				</and>
			</marker>
		</pattern>
		<disambig action="remove" postag="^(WKW:TGW:3EP|ZNW:EKV:DE_)$"/>
	</rule>

	<!--
	?  66213	(3)	SENT_START VNW:PER:1EP:MRV:ACT WKW:TGW:INF/ZNW:MRV:DE_
   15992:	~ We moeten
    9826:	~ We kunnen
    4772:	~ We willen
    3668:	~ Wij moeten
	-->
	<rule id="NEW_021" name="-">
		<pattern>
			<token postag="SENT_START"/>
			<token postag="VNW:PER:1EP:MRV:ACT"><exception negate_pos="yes" postag="VNW:PER:1EP:MRV:ACT"/></token>
			<marker>
				<and>
					<token postag="WKW:TGW:INF"/>
					<token postag="ZNW:MRV:DE_"/>
				</and>
			</marker>
		</pattern>
		<disambig action="remove" postag="ZNW:MRV:DE_"/>
	</rule>

	<!--
	?  65965	(2)	VNW:OND:MRV:HET/VNW:AWZ:EKV:HET/VNW:OND:EKV:HET WKW:VLT:1EP
    6109:	 Het werd
    5066:	 Het zou
    4463:	 Het ging
    3028:	 Het klonk
    2128:	 Het had
    2075:	 Het kwam
    2049:	 Het begon
    1720:	 Het kon
    1710:	 het zou
    1543:	 Het voelde
    1354:	 Het bleef
	-->
	<rule id="NEW_022" name="-">
		<pattern>
			<token postag="SENT_START"/>
			<marker>
				<and>
					<token postag="VNW:OND:MRV:HET"/>
					<token postag="VNW:AWZ:EKV:HET"/>
					<token postag="VNW:OND:EKV:HET"/>
				</and>
			</marker>
			<token postag="WKW:VLT:1EP"><exception negate_pos="yes" postag="WKW:VLT:1EP"/></token>
		</pattern>
		<disambig action="remove" postag="^(VNW:OND:MRV:HET|VNW:AWZ:EKV:HET)$"/>
	</rule>

	<!--
	?  70353	(2)	VNW:URT/VNW/VNW:OBP:EKV/VNW:VRG WKW:TGW:3EP
   35325:	 Wat is
    8362:	 Wat betekent
    3809:	 Wat doet
    2000:	 Wat heeft
    1633:	 Wat gebeurt
    1381:	 Wat zegt
    1182:	 Wat wordt
    1147:	 Wat houdt
    1097:	 Wat gaat
	-->
	<rule id="NEW_023" name="-">
		<pattern>
			<token postag="SENT_START"/>
			<marker>
				<token postag="VNW:VRG">wat</token>
			</marker>
			<token postag="WKW:VLT:3EP"><exception negate_pos="yes" postag="WKW:VLT:3EP"/></token>
		</pattern>
		<disambig action="filterall"/>
	</rule>

	<!--
	?  65227	(2)	VNW:PER:3EP:EKV:ACT/VNW:PER:3EP:MRV:ACT/VNW:PER:3EP:MRV:PSF WKW:TGW:INF
   13256:	 Ze hebben
    3749:	 Ze worden
    2736:	 Ze zullen
    2694:	 Ze gaan
    2425:	 Ze komen
    1666:	 Ze staan
	-->
	<rule id="NEW_024" name="-">
		<pattern>
			<token postag="SENT_START"/>
			<marker>
				<token postag="VNW:PER:3EP:MRV:ACT"/>
			</marker>
			<token postag="WKW:TGW:INF"><exception negate_pos="yes" postag="WKW:TGW:INF"/></token>
		</pattern>
		<disambig action="filterall"/>
	</rule>

	<!--
	?  64337	(3)	VNW:AWZ:EKV:DE_/VNW:AWZ:MRV:DE_ BNW:STL:VRB ZNW:EKV:DE_
     920:	 de hele tijd
     722:	 de hele wereld
     699:	 de hele nacht
     514:	 de goede richting
     487:	 de Europese Commissie
	-->
	<rule id="NEW_025" name="-">
		<pattern>
			<marker>
				<token postag="VNW:AWZ:EKV:DE_"/>
			</marker>
			<token postag="BNW:STL:VRB"><exception negate_pos="yes" postag="BNW:STL:VRB"/></token>
			<token postag="ZNW:EKV:DE_"><exception negate_pos="yes" postag="ZNW:EKV:DE_"/></token>
		</pattern>
		<disambig action="filterall"/>
	</rule>

	<!--
	?  63921	(2)	BYW:GRD/WKW:TGW:1EP BNW:STL:ONV
    4224:	 heel erg
    2868:	 heel mooi
    2277:	 heel belangrijk
    1349:	 Heel erg
    1329:	 heel blij
    1198:	 heel duidelijk
    1154:	 heel bijzonder
	-->
	<rule id="NEW_026" name="-">
		<pattern>
			<marker>
				<token postag="BYW:GRD">heel</token>
			</marker>
			<token postag="BNW:STL:ONV"><exception negate_pos="yes" postag="BNW:STL:ONV"/></token>
		</pattern>
		<disambig action="filterall"/>
	</rule>

	<!--
	?  62198	(2)	VNW:AWZ:EKV:DE_ WKW:TGW:3EP/ZNW:EKV:DE_
    6786:	 De rest
    6401:	 de lucht
    4108:	 de rest
    3027:	 de markt
    2643:	 de wet
    2388:	 de boot
    2267:	 de kaart
    2187:	 De lucht
    1665:	 de lift
    1571:	 de lijst
	-->
	<rule id="NEW_027" name="-">
		<pattern>
			<token postag="VNW:AWZ:EKV:DE_"><exception negate_pos="yes" postag="VNW:AWZ:EKV:DE_"/></token>
			<marker>
				<and>
					<token postag="WKW:TGW:3EP"/>
					<token postag="ZNW:EKV:DE_"/>
				</and>
			</marker>
		</pattern>
		<disambig action="remove" postag="WKW:TGW:3EP"/>
	</rule>

	<!--
	?  71462	(3)	SENT_START BYW/VGW WKW:TGW:3EP
	13342:	~ Daar is
	(de andere startwoorden niet)
	-->
	<rule id="NEW_028" name="-">
		<pattern>
			<token postag="SENT_START"/>
			<marker>
				<token postag="BYW">daar</token>
			</marker>
			<token postag="WKW:VLT:1EP"><exception negate_pos="yes" postag="WKW:VLT:1EP"/></token>
		</pattern>
		<disambig action="filterall"/>
	</rule>

	<!--
	?  59836	(2)	VNW:PER:1EP:EKV:ACT WKW:TGW:1EP/ZNW:EKV:DE_
    8934:	 Ik kom
    7202:	 Ik kijk
    4024:	 Ik krijg
    2989:	 Ik zeg
    2573:	 Ik snap
    1884:	 Ik bel
    1686:	 Ik wens
    1538:	 Ik dank
    1080:	 ik zeg
	-->
	<rule id="NEW_029" name="-">
		<pattern>
			<token postag="SENT_START"/>
			<token postag="VNW:PER:1EP:EKV:ACT"><exception negate_pos="yes" postag="VNW:PER:1EP:EKV:ACT"/></token>
			<marker>
				<and>
					<token postag="WKW:TGW:1EP"/>
					<token postag="ZNW:EKV:DE_"/>
				</and>
			</marker>
		</pattern>
		<disambig action="remove" postag="ZNW:EKV:DE_"/>
	</rule>

	<!--
	?  57018	(3)	BYW/VGW/VRZ VNW:AWZ:EKV:DE_ ZNW:EKV:DE_
    1896:	 voor de deur
    1291:	 voor de toekomst
     837:	 voor de hand
     678:	 Voor de rest
	-->
	<rule id="NEW_030" name="-">
		<pattern>
			<marker>
				<token>voor</token>
			</marker>
			<token postag="VNW:AWZ:EKV:DE_"><exception negate_pos="yes" postag="VNW:AWZ:EKV:DE_"/></token>
			<token postag="ZNW:EKV:DE_"><exception negate_pos="yes" postag="ZNW:EKV:DE_"/></token>
		</pattern>
		<disambig action="remove" postag="BYW"/>
	</rule>

	<!--
	?  54749	(3)	ZNW:EKV/BNW:STL:VRB ZNW:MRV:DE_ ITP:PNT/SENT_END
     283:	 mooie foto's.
     209:	 blote voeten.
     208:	 sociale media.
     195:	 jonge kinderen.
     194:	 vele mogelijkheden.
	-->
	<rule id="NEW_031" name="-">
		<pattern>
			<marker>
				<and>
					<token postag="ZNW:EKV"/>
					<token postag="BNW:STL:VRB"/>
				</and>
			</marker>
			<token postag="ZNW:MRV:DE_"><exception negate_pos="yes" postag="ZNW:MRV:DE_"/></token>
			<token postag="SENT_END" regexp="yes">[.!?]</token>
		</pattern>
		<disambig action="remove" postag="ZNW:EKV"/>
	</rule>

	<!--
	?  65332	(4)	VGW/VRZ VNW:AWZ:EKV:DE_ ZNW:EKV:DE_ ITP:PNT/SENT_END
    1373:	 voor de deur.
     889:	 voor de toekomst.
     800:	 om de hoek.
     531:	 voor de hand.
     445:	 met de auto.
     409:	 voor de boeg.
     262:	 met de hand.
     249:	 voor de lunch.
	-->
	<rule id="NEW_032" name="-">
		<pattern>
			<marker>
				<and>
					<token postag="VGW"/>
					<token postag="VRZ"/>
				</and>
			</marker>
			<token postag="VNW:AWZ:EKV:DE_"><exception negate_pos="yes" postag="VNW:AWZ:EKV:DE_"/></token>
			<token postag="ZNW:EKV:DE_"><exception negate_pos="yes" postag="ZNW:EKV:DE_"/></token>
			<token postag="SENT_END" regexp="yes">[.!?]</token>
		</pattern>
		<disambig action="remove" postag="VGW"/>
	</rule>

	<!--
	?  64767	(2)	BYW TSW/WKW:TGW:1EP/BYW/ZNW:EKV
   13015:	 nog wel
   12688:	 er wel
   11800:	 ook wel
    6211:	 toch wel
    2544:	 Misschien wel
    2499:	 misschien wel
	-->
	<rule id="NEW_033" name="-">
		<pattern>
			<token postag="BYW"><exception negate_pos="yes" postag="BYW"/></token>
			<marker>
				<token postag="BYW">wel</token>
			</marker>
		</pattern>
		<disambig action="filterall"/>
	</rule>

	<!--
	?  60422	(3)	BNW:STL:ONV/VRZ VNW:AWZ:EKV:DE_
    3306:	 naar de deur
    1552:	 naar de keuken
    1103:	 naar de grond
	-->
	<rule id="NEW_034" name="-">
		<pattern>
			<marker>
				<token postag="VRZ" regexp="yes">naar|na</token>
			</marker>
			<token postag="VNW:AWZ:EKV:DE_"><exception negate_pos="yes" postag="VNW:AWZ:EKV:DE_"/></token>
		</pattern>
		<disambig action="filterall"/>
	</rule>

	<!--
	?  58402	(3)	VNW:AWZ:EKV:DE_ ZNW:EKV:DE_ WKW:TGW:1EP/ZNW:EKV:DE_/WKW:VLT:1EP
    1238:	 De man was
     769:	 de hand was
     648:	 De lucht was
	-->
	<rule id="NEW_035" name="-">
		<pattern>
			<token postag="VNW:AWZ:EKV:DE_"><exception negate_pos="yes" postag="VNW:AWZ:EKV:DE_"/></token>
			<token postag="ZNW:EKV:DE_"><exception negate_pos="yes" postag="ZNW:EKV:DE_"/></token>
			<marker>
				<token postag="WKW:VLT:1EP">was</token>
			</marker>
		</pattern>
		<disambig action="filterall"/>
	</rule>

	<!--
	?  51280	(2)	ZNW:EKV:DE_/BNW:STL:VRB ZNW:EKV:DE_
     332:	 fijne vakantie
     325:	 fijne avond
     230:	 vriendelijke bediening
     215:	 Fijne avond
     192:	 geweldige ervaring
     162:	 Koude Oorlog
     153:	 koude rilling
     144:	 kostbare tijd
     132:	 centrale verwarming
     127:	 Fijne vakantie
	-->
    <rule id="NEW_036" name="-">
        <pattern>
            <marker>
                <and>
                    <token postag="BNW:STL:VRB"/>
                    <token postag="ZNW:EKV:DE_"/>
                </and>
            </marker>
            <token postag="ZNW:EKV:DE_"><exception negate_pos="yes" postag="ZNW:EKV:DE_"/></token>
        </pattern>
        <disambig action="remove" postag="ZNW:EKV:DE_"/>
    </rule>

    <!--
    ?  51074    (2)    GET:TXT:MRV/ZNW:EKV:DE_ ZNW:MRV:DE_
    1251:     tien minuten
    1232:     vijf minuten
     749:     twee kinderen
     638:     twee soorten
     515:     twee minuten
     486:     drie kinderen
     435:     Vijf minuten
    -->
    <rule id="NEW_037" name="-">
        <pattern>
            <marker>
                <and>
                    <token postag="GET:TXT:MRV"/>
                    <token postag="ZNW:EKV:DE_"/>
                </and>
            </marker>
            <token postag="ZNW:MRV:DE_"><exception negate_pos="yes" postag="ZNW:MRV:DE_"/></token>
        </pattern>
        <disambig action="remove" postag="ZNW:EKV:DE_"/>
    </rule>

	<!--
	?  49919	(2)	SENT_START BYW:VRG/ZNW:EKV:HET
   47261:	~ Waarom
	-->
	<rule id="NEW_038" name="-">
		<pattern>
			<token postag="SENT_START"/>
			<marker>
				<token postag="BYW:VRG">waarom</token>
			</marker>
		</pattern>
		<disambig action="filterall"/>
	</rule>

    <!--
	?  49498	(2)	WKW:VLT:1EP WKW:TGW:1EP/WKW:TGW:3EP/BYW/VNW:OBP
	6022:	 kon niet
	3474:	 had niet
	3461:	 was niet
	2973:	 zou niet
	2859:	 werd niet
	2283:	 ging niet
	2192:	 kwam niet
	1756:	 antwoordde niet
	1699:	 reageerde niet
    -->
    <rule id="NEW_039" name="-">
        <pattern>
            <token postag="WKW:VLT:1EP"><exception negate_pos="yes" postag="WKW:VLT:1EP"/></token>
            <marker>
                <token postag="BYW">niet</token>
            </marker>
        </pattern>
        <disambig action="filterall"/>
    </rule>

	<!--
	?  51335	(2)	VGW/VRZ VRZ
   35811:	 om te
	-->
    <rule id="NEW_040" name="-">
        <pattern>
            <marker>
                <token postag="VGW">om</token>
            </marker>
            <token postag="VRZ">te<exception negate_pos="yes" postag="VRZ"/></token>
        </pattern>
        <disambig action="filterall"/>
    </rule>

    <!--
	?  70353    (3)    SENT_START VNW:URT/VNW/VNW:OBP:EKV/VNW:VRG WKW:TGW:3EP
	35325:    ~ Wat is
	8362:    ~ Wat betekent
	3809:    ~ Wat doet
	2000:    ~ Wat heeft
	1633:    ~ Wat gebeurt
	1381:    ~ Wat zegt
	1182:    ~ Wat wordt
	1147:    ~ Wat houdt
	1097:    ~ Wat gaat
    -->
    <rule id="NEW_041" name="-">
        <pattern>
            <token postag="SENT_START"/>
            <marker>
                <token>wat</token>
            </marker>
            <token postag="WKW:TGW:3EP"><exception negate_pos="yes" postag="WKW:TGW:3EP"/></token>
        </pattern>
        <disambig action="remove" postag="VNW:OBP:EKV"/>
    </rule>

    <!--
	?  54719    (2)    BNW:STL:ONV/BNW:STL:VRB ITP:PNT/SENT_END
	11741:     even.
	9278:     prima.
	4936:     tevreden.
	4833:     gratis.
	3783:     geboren.
	2805:     online.
    -->
    <rule id="NEW_042" name="-">
        <pattern>
            <marker>
                <and>
                    <token postag="BNW:STL:VRB"/>
                    <token postag="BNW:STL:ONV"/>
                </and>
            </marker>
            <token postag="SENT_END" regexp="yes">[.!?]</token>
        </pattern>
        <disambig action="remove" postag="BNW:STL:VRB"/>
    </rule>

    <!--
	?  52054    (2)    VGW/VGW:EKV:HET/VNW:OND:EKV:HET WKW:VLT:1EP
	10714:     Dat zou
	5854:     Dat had
	3342:     Dat kon
	3147:     Dat vond
    -->
    <rule id="NEW_043" name="-">
        <pattern>
            <token postag="SENT_START"/>
            <marker>
                <token postag="VNW:OND:EKV:HET">dat</token>
           </marker>
            <token postag="WKW:VLT:1EP"><exception negate_pos="yes" postag="WKW:VLT:1EP"/></token>
        </pattern>
        <disambig action="remove" postag="VGW|VGW:EKV:HET"/>
    </rule>

	<!--
	?  47871    (2)    VNW:AWZ:EKV:DE_/VNW:AWZ:MRV:DE_ WKW:TGW:INF/ZNW:MRV:DE_
	2333:     De mannen
	1272:     De kosten
	991:     De prijzen
	941:     de ogen
	760:     de mannen
	697:     De ogen
	693:     De tranen
	685:     de dingen
	681:     de kosten
    -->
    <rule id="NEW_044" name="-">
        <pattern>
            <marker>
                <token postag="VNW:AWZ:MRV:DE_"/>
                <token postag="ZNW:MRV:DE_"/>
           </marker>
        </pattern>
        <disambig action="filterall"/>
    </rule>

    <!--
	?  55621    (4)    SENT_START VNW:AWZ:MRV:DE_ ZNW:MRV:DE_ WKW:TGW:INF/VNW:PER:3EP:EKV:BEZ
	526:    ~ De mensen zijn
	524:    ~ De resultaten zijn
	445:    ~ De kinderen zijn
	430:    ~ De prijzen zijn
    -->
    <rule id="NEW_045" name="-">
        <pattern>
            <token postag="SENT_START"/>
            <token postag="VNW:AWZ:MRV:DE_"><exception negate_pos="yes" postag="VNW:AWZ:MRV:DE_"/></token>
            <token postag="ZNW:MRV:DE_"><exception negate_pos="yes" postag="ZNW:MRV:DE_"/></token>
            <marker>
                <token postag="WKW:TGW:INF">zijn</token>
           </marker>
        </pattern>
        <disambig action="filterall"/>
    </rule>

	<!--
	?  49046	(2)	VNW:PER:3EP:EKV:ACT WKW:TGW:1EP/ZNW:EKV:DE_/WKW:VLT:1EP
   43078:	 Hij was
    5169:	 hij was
	-->
    <rule id="NEW_046" name="-">
        <pattern>
            <token postag="VNW:PER:3EP:EKV:ACT"><exception negate_pos="yes" postag="VNW:PER:3EP:EKV:ACT"/></token>
            <marker>
                <token postag="WKW:VLT:1EP">was</token>
           </marker>
        </pattern>
        <disambig action="filterall"/>
    </rule>

	<!--
	?  47673	(2)	ZNW:EKV/WKW:TGW:1EP/VNW:PER:3EP:EKV:BEZ/VNW:PER:3EP:EKV:PSF ZNW:EKV:DE_
    1582:	 haar rug
    1196:	 haar naam
    1003:	 haar wang
     820:	 haar kamer
	-->
    <rule id="NEW_047" name="-">
        <pattern>
            <marker>
                <token postag="VNW:PER:3EP:EKV:BEZ">haar</token>
           </marker>
            <token postag="ZNW:EKV:DE_"><exception negate_pos="yes" postag="ZNW:EKV:DE_"/></token>
        </pattern>
        <disambig action="filterall"/>
    </rule>

	<!--
	?  47090	(3)	SENT_START BYW/VGW WKW:TGW:1EP
    4516:	~ Daar heb
    3478:	~ Daar ben
	-->
    <rule id="NEW_048" name="-">
        <pattern>
            <token postag="SENT_START"/>
            <marker>
                <token postag="BYW">daar</token>
           </marker>
            <token postag="WKW:TGW:1EP"><exception negate_pos="yes" postag="WKW:TGW:1EP"/></token>
        </pattern>
        <disambig action="filterall"/>
    </rule>

	<!--
	?  45665	(2)	WKW:VLT:INF/WKW:VTD:ONV/WKW:VTD:VRB ITP:PNT/SENT_END
    9039:	 verdwenen.
    6572:	 begonnen.
    4738:	 verloren.
    3272:	 overleden.
	-->
    <rule id="NEW_049" name="-">
        <pattern>
            <marker>
                <and>
                    <token postag="WKW:VLT:INF"/>
                    <token postag="WKW:VTD:ONV"/>
					<token postag="WKW:VTD:VRB"/>
                </and>
           </marker>
			<token postag="SENT_END" regexp="yes">[.!?]</token>
        </pattern>
        <disambig action="remove" postag="WKW:VTD:VRB"/>
    </rule>

	<!--
	?  44380	(3)	WKW:TGW:1EP/WKW:TGW:3EP/BYW/VNW:OBP WKW:TGW:INF ITP:PNT/SENT_END
    2639:	 niet doen.
    1581:	 niet zien.
    1562:	 niet zijn.
     936:	 niet helpen.
     813:	 niet gebeuren.
	-->
    <rule id="NEW_050" name="-">
        <pattern>
            <marker>
                <token>niet</token>
           </marker>
            <token postag="WKW:TGW:INF"><exception negate_pos="yes" postag="WKW:TGW:INF"/></token>
        </pattern>
        <disambig action="remove" postag="WKW:TGW:1EP|WKW:TGW:3EP|BYW/VNW:OBP"/>
    </rule>

	<!--
	?  44134	(2)	VNW:OND:MRV:HET/VGW/VGW:EKV:HET/VNW:AWZ:EKV:HET/VNW:OND:EKV:HET WKW:TGW:1EP/ZNW:EKV:DE_/WKW:VLT:1EP
   33978:	 Dat was
   10078:	 dat was
	-->
    <rule id="NEW_051" name="-">
        <pattern>
            <token postag="VNW:OND:EKV:HET">dat</token>
			<token postag="WKW:VLT:1EP">was</token>
        </pattern>
        <disambig action="filterall"/>
    </rule>

	<!--
	?  43712	(2)	BYW/VRZ VNW:AWZ:EKV:DE_
   28286:	 bij de
    4626:	 achter de
    3092:	 Bij de
    1735:	 boven de
    1464:	 binnen de
    1062:	 vanaf de
	-->
    <rule id="NEW_053" name="-">
        <pattern>
			<marker>
				<and>
					<token postag="BYW"/>
					<token postag="VRZ"/>
				</and>
			</marker>
			<token>de</token>
        </pattern>
        <disambig action="remove" postag="BYW"/>
    </rule>

	<!--
	?  42747	(3)	SENT_START VNW:PER:3EP:EKV:ACT/VNW:PER:3EP:MRV:ACT/VNW:PER:3EP:MRV:PSF WKW:VLT:INF
    6748:	~ Ze hadden
    2386:	~ Ze zouden
    2120:	~ Ze gingen
    2043:	~ Ze werden
	-->
    <rule id="NEW_054" name="-">
        <pattern>
			<marker>
				<token postag="VNW:PER:3EP:MRV:ACT">ze</token>
			</marker>
            <token postag="WKW:VLT:INF"><exception negate_pos="yes" postag="WKW:VLT:INF"/></token>
        </pattern>
        <disambig action="filterall"/>
    </rule>

	<!--
	?  42566	(2)	VNW:OND:MRV:HET/VGW/VGW:EKV:HET/VNW:AWZ:EKV:HET/VNW:OND:EKV:HET WKW:TGW:1EP
    5741:	 Dat heb
    5225:	 Dat vind
    1950:	 Dat doe
    1920:	 Dat kan
    1620:	 dat heb
    1574:	 Dat wil
	-->
    <rule id="NEW_055" name="-">
        <pattern>
			<marker>
				<token postag="VNW:OND:EKV:HET">dat</token>
			</marker>
            <token postag="WKW:TGW:1EP"><exception negate_pos="yes" postag="WKW:TGW:1EP"/></token>
        </pattern>
        <disambig action="filterall"/>
    </rule>

	<!--
	?  40182	(3)	SENT_START WKW:TGW:3EP VNW:PER:3EP:EKV:ACT/VNW:PER:3EP:EKV:PSF
    8020:	~ Heeft u
    5676:	~ Hebt u
    4755:	~ Wilt u
    2893:	~ Kunt u
    1695:	~ Gaat u
	-->
    <rule id="NEW_056" name="-">
        <pattern>
            <token postag="SENT_START"/>
            <token postag="WKW:TGW:3EP"><exception negate_pos="yes" postag="WKW:TGW:3EP"/></token>
            <marker>
                <token postag="VNW:PER:3EP:EKV:ACT">u</token>
           </marker>
        </pattern>
        <disambig action="filterall"/>
    </rule>

	<!--
	?  39724	(3)	BYW/VRZ VNW:AWZ:EKV:DE_ ZNW:EKV:DE_
    1453:	 achter de rug
    1114:	 bij de deur
     871:	 bij de politie
     701:	 bij de hand
	-->
    <rule id="NEW_057" name="-">
        <pattern>
            <marker>
				<token postag="VRZ"/>
           </marker>
            <token postag="VNW:AWZ:EKV:DE_"><exception negate_pos="yes" postag="VNW:AWZ:EKV:DE_"/></token>
            <token postag="ZNW:EKV:DE_"><exception negate_pos="yes" postag="ZNW:EKV:DE_"/></token>
        </pattern>
        <disambig action="filterall"/>
    </rule>

	<!--
	?  38518	(3)	SENT_START VNW:PER:3EP:EKV:ACT/VNW:PER:3EP:EKV:PSF WKW:TGW:3EP
    7420:	~ U kunt
    5398:	~ U hebt
    3792:	~ U heeft
    1568:	~ U krijgt
    1404:	~ U wilt
    1148:	~ U hoeft
     952:	~ U kent
     907:	~ U wordt
     856:	~ U vindt
	-->
    <rule id="NEW_058" name="-">
        <pattern>
            <token postag="SENT_START"/>
            <marker>
				<token postag="VNW:PER:3EP:EKV:ACT">u</token>
           </marker>
            <token postag="WKW:TGW:3EP"><exception negate_pos="yes" postag="WKW:TGW:3EP"/></token>
        </pattern>
        <disambig action="filterall"/>
    </rule>

	<!--
	?  38011	(2)	WKW:TGW:INF/ZNW:MRV:DE_ VNW:PER:1EP:MRV:ACT
    9746:	 kunnen we
    9695:	 moeten we
    3376:	 Kunnen we
    2562:	 willen we
    1956:	 Moeten we
     640:	 kunnen wij
     552:	 lopen we
     518:	 werken we
     431:	 moeten wij
     368:	 Willen we
	-->
    <rule id="NEW_059" name="-">
        <pattern>
            <marker>
				<and>
					<token postag="WKW:TGW:INF"/>
					<token postag="ZNW:MRV:DE_"/>
				</and>
           </marker>
            <token postag="VNW:PER:1EP:MRV:ACT"><exception negate_pos="yes" postag="VNW:PER:1EP:MRV:ACT"/></token>
        </pattern>
        <disambig action="remove" postag="ZNW:MRV:DE_"/>
    </rule>

	<!--
	?  37786	(2)	ZNW:EKV:DE_/VNW:PER:1EP:MRV:BEZ ZNW:EKV:DE_
    1259:	 onze website
     594:	 onze nieuwsbrief
     485:	 onze site
     444:	 onze webshop
	-->
    <rule id="NEW_060" name="-">
        <pattern>
            <marker>
				<token postag="VNW:PER:1EP:MRV:BEZ">onze</token>
           </marker>
            <token postag="ZNW:EKV:DE_"><exception negate_pos="yes" postag="ZNW:EKV:DE_"/></token>
        </pattern>
        <disambig action="filterall"/>
    </rule>

	<!--
	?  37632	(2)	BYW BNW:STL:ONV/VGW/VRZ
    8375:	 terug naar
    3503:	 Terug naar
    3180:	 eens naar
    2630:	 mee naar
    2074:	 ook naar
	-->
    <rule id="NEW_061" name="-">
        <pattern>
            <token postag="BYW"><exception negate_pos="yes" postag="BYW"/></token>
            <marker>
				<token postag="VRZ">naar</token>
           </marker>
        </pattern>
        <disambig action="filterall"/>
    </rule>

	<!--
	?  36905	(3)	WKW:TGW:INF/VNW:PER:3EP:EKV:BEZ ZNW:EKV:DE_ ITP:PNT/SENT_END
    1279:	 zijn rug.
    1119:	 zijn vrouw.
     837:	 zijn naam.
     801:	 zijn kin.
	-->
    <rule id="NEW_062" name="-">
        <pattern>
            <marker>
				<token postag="VNW:PER:3EP:EKV:BEZ">zijn</token>
           </marker>
            <token postag="ZNW:EKV:DE_"><exception negate_pos="yes" postag="ZNW:EKV:DE_"/></token>
			<token postag="SENT_END" regexp="yes">[.!?]</token>
        </pattern>
        <disambig action="filterall"/>
    </rule>

	<!--
	?  36146	(3)	VNW:AWZ:EKV:DE_/VNW:AWZ:MRV:DE_ ZNW:EKV/BNW:STL:VRB ZNW:EKV:DE_
     526:	 de enige manier
     331:	 De oude vrouw
     325:	 De jonge vrouw
     316:	 de lange termijn
     249:	 de juiste keuze
     208:	 De oude rechercheur
     204:	 de vorige eeuw
     199:	 De jonge rechercheur
	-->
    <rule id="NEW_063a" name="-">
        <pattern>
			<token postag="VNW:AWZ:EKV:DE_"/>
            <marker>
				<and>
					<token postag="BNW:STL:VRB"/>
					<token postag="ZNW:EKV"/>
				</and>
           </marker>
            <token postag="ZNW:EKV:DE_"><exception negate_pos="yes" postag="ZNW:EKV:DE_"/></token>
        </pattern>
        <disambig action="remove" postag="ZNW:EKV"/>
    </rule>
    <rule id="NEW_063b" name="-">
        <pattern>
            <marker>
				<token postag="VNW:AWZ:EKV:DE_"/>
           </marker>
			<token postag="BNW:STL:VRB"><exception negate_pos="yes" postag="BNW:STL:VRB"/></token>
            <token postag="ZNW:EKV:DE_"><exception negate_pos="yes" postag="ZNW:EKV:DE_"/></token>
        </pattern>
        <disambig action="filterall"/>
    </rule>

	<!--
	?  41379	(2)	BYW/VGW WKW:TGW:INF
    2276:	 Daar hebben
    1670:	 Dan gaan
    1230:	 Daar moeten
    1180:	 Dan kunnen
    1140:	 Daar gaan
     996:	 Daar komen
	-->
    <rule id="NEW_064" name="-">
        <pattern>
            <token postag="SENT_START"/>
            <marker>
				<token postag="BYW">daar</token>
           </marker>
			<token postag="WKW:TGW:INF"><exception negate_pos="yes" postag="WKW:TGW:INF"/></token>
        </pattern>
        <disambig action="filterall"/>
    </rule>

	<!--
	?  35686	(2)	ZNW:EKV:DE_ WKW:TGW:1EP/WKW:TGW:3EP/ZNW:EKV:DE_
     213:	 overheid moet
     155:	 God wil
     152:	 rest moet
     142:	 Commissie moet
     126:	 man moet
     118:	 EU moet
	-->
    <rule id="NEW_065" name="-">
        <pattern>
			<token postag="ZNW:EKV:DE_"><exception negate_pos="yes" postag="ZNW:EKV:DE_"/></token>
            <marker>
				<and>
					<token postag="WKW:TGW:1EP"/>
					<token postag="WKW:TGW:3EP"/>
					<token postag="ZNW:EKV:DE_"/>
				</and>
           </marker>
        </pattern>
        <disambig action="remove" postag="ZNW:EKV:DE_"/>
    </rule>

	<!--
	?  35579	(2)	WKW:TGW:3EP BYW/TSW/VGW
   19509:	 is nu
    2498:	 wordt nu
    1535:	 gaat nu
    1016:	 heeft nu
     834:	 ligt nu
     804:	 komt nu
     510:	 lijkt nu
     457:	 kunt nu
	-->
    <rule id="NEW_066" name="-">
        <pattern>
			<token postag="WKW:TGW:3EP"><exception negate_pos="yes" postag="WKW:TGW:3EP"/></token>
            <marker>
				<token postag="BYW">nu</token>
           </marker>
        </pattern>
        <disambig action="filterall"/>
    </rule>

	<!--
	?  35494	(2)	VRZ WKW:TGW:1EP/ZNW:EKV:DE_/VNW:PER:1EP:EKV:BEZ
   11960:	 in mijn
    8227:	 van mijn
    7806:	 op mijn
    2587:	 aan mijn
    1432:	 door mijn
	-->
    <rule id="NEW_067" name="-">
        <pattern>
			<token postag="VRZ"><exception negate_pos="yes" postag="VRZ"/></token>
            <marker>
				<token postag="VNW:PER:1EP:EKV:BEZ">mijn</token>
           </marker>
        </pattern>
        <disambig action="filterall"/>
    </rule>

	<!--
	?  35106	(3)	SENT_START ZNW:EKV/BNW:STL:VRB ZNW:EKV:DE_
     418:	~ Snelle levering
     270:	~ Mooie foto
     267:	~ Lange tijd
     139:	~ Ruime keuze
     110:	~ Hoge kwaliteit
      98:	~ Gelukkige verjaardag
      91:	~ Mooie omgeving
      87:	~ Mooie site
	-->
    <rule id="NEW_068" name="-">
        <pattern>
            <token postag="SENT_START"/>
            <marker>
				<and>
					<token postag="ZNW:EKV"/>
					<token postag="BNW:STL:VRB"/>
				</and>
           </marker>
			<token postag="ZNW:EKV:DE_"><exception negate_pos="yes" postag="ZNW:EKV:DE_"/></token>
        </pattern>
        <disambig action="remove" postag="ZNW:EKV"/>
    </rule>

	<!--
	?  35042	(3)	WKW:TGW:3EP BYW WKW:TGW:1EP/WKW:TGW:3EP/BYW/VNW:OBP
    6098:	 is nog niet
    4524:	 is er niet
    2212:	 is ook niet
    1417:	 is helemaal niet
	-->
    <rule id="NEW_069" name="-">
        <pattern>
			<token postag="WKW:TGW:3EP"><exception negate_pos="yes" postag="WKW:TGW:3EP"/></token>
			<token postag="BYW"><exception negate_pos="yes" postag="BYW"/></token>
            <marker>
				<token postag="BYW">niet</token>
           </marker>
        </pattern>
        <disambig action="filterall"/>
    </rule>

	<!--
	?  35039	(2)	WKW:TGW:1EP/VRZ GET:ARA:004:MRV
    4271:	 In 2006
     613:	 In 2010
     558:	 In 2009
     549:	 In 2007
     539:	 In 2013
     535:	 In 2014
     533:	 In 2008
	-->
    <rule id="NEW_070" name="-">
        <pattern>
            <token postag="SENT_START"/>
            <marker>
				<token postag="VRZ">in</token>
           </marker>
			<token postag="GET:ARA:004:MRV"><exception negate_pos="yes" postag="GET:ARA:004:MRV"/></token>
        </pattern>
        <disambig action="filterall"/>
    </rule>

	<!--
	?  34082	(2)	WKW:TGW:3EP TSW/WKW:TGW:1EP/BYW/ZNW:EKV
   14460:	 is wel
    3839:	 lijkt wel
    1644:	 heeft wel
    1214:	 wordt wel
    1125:	 komt wel
    1064:	 gaat wel
     672:	 blijft wel
     420:	 Is wel
	-->
    <rule id="NEW_071" name="-">
        <pattern>
			<token postag="WKW:TGW:3EP"><exception negate_pos="yes" postag="WKW:TGW:3EP"/></token>
            <marker>
				<token postag="BYW">wel</token>
           </marker>
        </pattern>
        <disambig action="filterall"/>
    </rule>

	<!--
	?  32425	(3)	WKW:TGW:3EP VNW:OND:MRV:HET/VNW:OND:EKV:HET BYW
    2506:	 is het ook
    1457:	 is het nog
    1012:	 is het toch
	-->
    <rule id="NEW_072" name="-">
        <pattern>
			<token postag="WKW:TGW:3EP"><exception negate_pos="yes" postag="WKW:TGW:3EP"/></token>
            <marker>
				<token postag="VNW:OND:EKV:HET"/>
           </marker>
			<token postag="BYW"><exception negate_pos="yes" postag="BYW"/></token>
        </pattern>
        <disambig action="filterall"/>
    </rule>


	<!--
	?  32057	(2)	BNW:STL:ONV BYW/VGW/VRZ
    4036:	 bang voor
    1220:	 belangrijk voor
     897:	 dankbaar voor
     812:	 vaak voor
	-->
    <rule id="NEW_073" name="-">
        <pattern>
			<token postag="BNW:STL:ONV"><exception negate_pos="yes" postag="BNW:STL:ONV"/></token>
            <marker>
				<token postag="VRZ">voor</token>
           </marker>
        </pattern>
        <disambig action="filterall"/>
    </rule>

	<!--
	?  32041	(2)	VNW:OND:MRV:HET/VGW/VGW:EKV:HET/VNW:AWZ:EKV:HET/VNW:OND:EKV:HET VNW:PER:1EP:EKV:ACT
   29690:	 dat ik
	-->
    <rule id="NEW_074" name="-">
        <pattern>
            <marker>
				<token>dat</token>
           </marker>
		   <token>ik</token>
        </pattern>
        <disambig action="remove" postag="VNW:OND:MRV:HET|VNW:AWZ:EKV:HET|VNW:OND:EKV:HET"/>
    </rule>

	<!--
	?  31493	(2)	BYW/VRZ/ZNW:EKV ITP:PNT/SENT_END
   31490:	 over.
	-->
    <rule id="NEW_075" name="-">
        <pattern>
            <marker>
				<token>over</token>
           </marker>
        </pattern>
        <disambig action="remove" postag="ZNW:EKV"/>
    </rule>

	<!--
	?  31186	(2)	VNW:PER:1EP:EKV:ACT WKW:TGW:1EP/WKW:TGW:3EP
   21396:	 Ik zal
    2963:	 Ik mag
    2639:	 ik zal
    1150:	 Ik eet
	-->
    <rule id="NEW_076" name="-">
        <pattern>
			<token>ik</token>
            <marker>
				<and>
					<token postag="WKW:TGW:1EP"/>
					<token postag="WKW:TGW:3EP"/>
				</and>
           </marker>
        </pattern>
        <disambig action="remove" postag="WKW:TGW:3EP"/>
    </rule>

	<!--
	?  31033	(3)	SENT_START VNW:PER:1EP:MRV:ACT WKW:TGW:INF/VNW:PER:3EP:EKV:BEZ
   22655:	~ We zijn
    8318:	~ Wij zijn
	-->
    <rule id="NEW_077" name="-">
        <pattern>
			<token postag="SENT_START"/>
			<token postag="VNW:PER:1EP:MRV:ACT"><exception negate_pos="yes" postag="VNW:PER:1EP:MRV:ACT"/></token>
            <marker>
				<token postag="WKW:TGW:INF">zijn</token>
           </marker>
        </pattern>
        <disambig action="filterall" />
    </rule>

	<!--
	?  30643	(2)	GET:TXT:EKV WKW:TGW:1EP/ZNW:EKV:HET
    2319:	 een boek
    2173:	 een antwoord
    1487:	 een eind
    1308:	 een plan
    1216:	 een onderzoek
     994:	 een verschil
	-->
    <rule id="NEW_078" name="-">
        <pattern>
			<token postag="GET:TXT:EKV"><exception negate_pos="yes" postag="GET:TXT:EKV"/></token>
            <marker>
				<and>
					<token postag="WKW:TGW:1EP"/>
					<token postag="ZNW:EKV:HET"/>
				</and>
           </marker>
        </pattern>
        <disambig action="remove" postag="WKW:TGW:1EP" />
    </rule>

	<!--
	?  30643	(2)	ZNW:MRV:DE_ WKW:TGW:INF/BNW:STL:MRV:DE_/ZNW:MRV:DE_/WKW:VLT:INF
     642:	 kinderen waren
     642:	 mensen waren
     295:	 resultaten waren
     292:	 mannen waren
     289:	 woorden waren
     257:	 anderen waren
     237:	 reacties waren
	-->
    <rule id="NEW_079" name="-">
        <pattern>
			<token postag="ZNW:MRV:DE_"><exception negate_pos="yes" postag="ZNW:MRV:DE_"/></token>
            <marker>
				<token postag="WKW:VLT:INF">waren</token>
           </marker>
        </pattern>
        <disambig action="filterall"/>
    </rule>

	<!--
	?  30316	(2)	BYW/VGW/VRZ ITP:PNT/SENT_END
   30306:	 voor.
	-->
    <rule id="NEW_080" name="-">
        <pattern>
            <marker>
				<token postag="WKW:VLT:INF">voor</token>
           </marker>
			<token postag="SENT_END" regexp="yes">[.!?]</token>
        </pattern>
        <disambig action="remove" postag="VGW"/>
    </rule>

	<!--
	?  29483	(2)	WKW:TGW:INF/VNW:PER:3EP:EKV:BEZ BYW
    5565:	 zijn ook
    3904:	 zijn nog
    3100:	 zijn hier
    1720:	 zijn altijd
	-->
    <rule id="NEW_081" name="-">
        <pattern>
            <marker>
				<token postag="WKW:VLT:INF">zijn</token>
           </marker>
			<token postag="BYW"><exception negate_pos="yes" postag="BYW"/></token>
        </pattern>
        <disambig action="filterall"/>
    </rule>

	<!--
	SENT_START VNW:URT/VNW/VNW:VRG WKW:TGW:3EP ZNW:EKV:DE_ ITP:VRT/SENT_END
	Wat betekent effectenportefeuille?
	Wat betekent seizoensgevoeligheid?
	Wat betekent continentverschuiving?
	Wat betekent neutraliteitsverklaring?
	Wat betekent invorderingsvrijstelling?
	-->
    <rule id="FULL_082" name="-">
        <pattern>
			<token postag="SENT_START"/>
            <marker>
				<token postag="VNW:VRG">wat</token>
			</marker>
			<token postag="WKW:TGW:3EP"><exception negate_pos="yes" postag="WKW:TGW:3EP"/></token>
			<token postag="ZNW:EKV:DE_"><exception negate_pos="yes" postag="ZNW:EKV:DE_"/></token>
			<token postag="SENT_END">?</token>
        </pattern>
        <disambig action="filterall"/>
    </rule>

	<!--
	  29221	(2)	VNW:AWZ:EKV:DE_/VNW:AWZ:MRV:DE_ ZNW:EKV
    1613:	 de mens
     961:	 De mens
     905:	 de kant
     808:	 de enige
	-->
    <rule id="NEW_083" name="-">
        <pattern>
            <marker>
				<token postag="VNW:AWZ:EKV:DE_">de</token>
           </marker>
			<token postag="ZNW:EKV"><exception negate_pos="yes" postag="ZNW:EKV"/></token>
        </pattern>
        <disambig action="filterall"/>
    </rule>

	<!--
	?  29125	(3)	SENT_START VNW:OND:EKV:DE_/VNW:OND:MRV:DE_/VGW:EKV:DE_/VGW:MRV:DE_/VNW:AWZ:EKV:DE_ ZNW:EKV:DE_
	TBD: pattern klopt niet met items in header. Checken of deze rule wel correct is.
	-->
    <rule id="NEW_084" name="-">
        <pattern>
            <marker>
				<token postag="VNW:OND:EKV:DE_">de</token>
           </marker>
			<token postag="ZNW:EKV:DE_"><exception negate_pos="yes" postag="ZNW:EKV:DE_"/></token>
        </pattern>
        <disambig action="filterall"/>
    </rule>

	<!--
	?  28621	(2)	ZNW:EKV/WKW:TGW:1EP/VNW:PER:3EP:EKV:BEZ/VNW:PER:3EP:EKV:PSF ZNW:EKV:HET
   11660:	 haar hoofd
    1342:	 haar voorhoofd
    1031:	 haar horloge
     917:	 haar hart
     846:	 haar glas
	-->
    <rule id="NEW_085" name="-">
        <pattern>
            <marker>
				<token postag="VNW:PER:3EP:EKV:BEZ">haar</token>
           </marker>
			<token postag="ZNW:EKV:HET"><exception negate_pos="yes" postag="ZNW:EKV:HET"/></token>
        </pattern>
        <disambig action="filterall"/>
    </rule>

	<!--
	SENT_START VNW:URT/BYW:GRD/TSW/VNW/VNW:OBP:EKV/VNW:VRG GET:TXT:EKV BNW:STL:VRB ZNW:EKV:DE_ ITP:PNT/SENT_END
  Wat een rare meid.
  Wat een nare foto.
  Wat een gave naam.
  Wat een rare naam.
	-->
    <rule id="FULL_086" name="-">
        <pattern>
			<token postag="SENT_START"/>
            <marker>
				<token postag="VNW:URT">wat</token>
			</marker>
			<token postag="GET:TXT:EKV"><exception negate_pos="yes" postag="GET:TXT:EKV"/></token>
			<token postag="BNW:STL:VRB"><exception negate_pos="yes" postag="BNW:STL:VRB"/></token>
			<token postag="ZNW:EKV:DE_"><exception negate_pos="yes" postag="ZNW:EKV:DE_"/></token>
			<token postag="SENT_END" regexp="yes">[!.]</token>
        </pattern>
        <disambig action="filterall"/>
    </rule>

	<!--
	=================================================================
	SENT_START VNW:URT/BYW:GRD/TSW/VNW/VNW:OBP:EKV/VNW:VRG GET:TXT:EKV ZNW:EKV:DE_ ITP:PNT/SENT_END
	Wat een vakman.
	Wat een zin.
	Wat een eer.
	-->
    <rule id="FULL_087" name="-">
        <pattern>
			<token postag="SENT_START"/>
            <marker>
				<token postag="VNW:URT">wat</token>
			</marker>
			<token postag="GET:TXT:EKV"><exception negate_pos="yes" postag="GET:TXT:EKV"/></token>
			<token postag="ZNW:EKV:DE_"><exception negate_pos="yes" postag="ZNW:EKV:DE_"/></token>
			<token postag="SENT_END" regexp="yes">[!.]</token>
        </pattern>
        <disambig action="filterall"/>
    </rule>

	<!--
	SENT_START VNW:URT/VNW/VNW:VRG WKW:TGW:3EP GET:TXT:EKV ZNW:EKV:DE_ ITP:VRT/SENT_END
	Wat doet een poes?
	Wat is een advocaat?
	Wat betekent een kus?
	-->
    <rule id="FULL_088" name="-">
        <pattern>
			<token postag="SENT_START"/>
            <marker>
				<token postag="VNW:VRG">wat</token>
			</marker>
			<token postag="WKW:TGW:3EP"><exception negate_pos="yes" postag="WKW:TGW:3EP"/></token>
			<token postag="GET:TXT:EKV"><exception negate_pos="yes" postag="GET:TXT:EKV"/></token>
			<token postag="ZNW:EKV:DE_"><exception negate_pos="yes" postag="ZNW:EKV:DE_"/></token>
			<token postag="SENT_END" regexp="yes">[?]</token>
        </pattern>
        <disambig action="filterall"/>
    </rule>

	<!--
	SENT_START VNW:URT/BYW:GRD/TSW/VNW/VNW:OBP:EKV/VNW:VRG GET:TXT:EKV BNW:STL:VRB ZNW:EKV:DE_ ITP:URT/SENT_END
	Wat een rare zaak!
	Wat een arme meid!
	Wat een wilde zee!
	Wat een gave foto!
	-->
    <rule id="FULL_090" name="-">
        <pattern>
			<token postag="SENT_START"/>
            <marker>
				<token postag="VNW:URT">wat</token>
			</marker>
			<token postag="GET:TXT:EKV"><exception negate_pos="yes" postag="GET:TXT:EKV"/></token>
			<token postag="BNW:STL:VRB"><exception negate_pos="yes" postag="BNW:STL:VRB"/></token>
			<token postag="ZNW:EKV:DE_"><exception negate_pos="yes" postag="ZNW:EKV:DE_"/></token>
			<token postag="SENT_END" regexp="yes">[!.]</token>
        </pattern>
        <disambig action="filterall"/>
    </rule>

	<!--
	SENT_START WKW:TGW:1EP/ZNW:EKV:DE_ VRZ VNW:AWZ:EKV:DE_ ZNW:EKV:DE_ ITP:PNT/SENT_END
	Klik op de tv.
	Tik op de app.
	Duw op de bel.
	Klik op de man.
	-->
    <rule id="FULL_091" name="-">
        <pattern>
			<token postag="SENT_START"/>
            <marker>
				<token postag="WKW:TGW:1EP"/>
			</marker>
			<token postag="VRZ"><exception negate_pos="yes" postag="VRZ"/></token>
			<token postag="VNW:AWZ:EKV:DE_"><exception negate_pos="yes" postag="VNW:AWZ:EKV:DE_"/></token>
			<token postag="ZNW:EKV:DE_"><exception negate_pos="yes" postag="ZNW:EKV:DE_"/></token>
			<token postag="SENT_END" regexp="yes">[!.]</token>
        </pattern>
        <disambig action="filterall"/>
    </rule>

	<!--
	SENT_START ENM:LOC:PTS/ENM:PER:FST WKW:VLT:1EP BYW ITP:PNT/SENT_END
	Mo ging ook.
	Tim keek opzij.
	Kofi keek opzij.
	Derek keek opzij.
	Asher keek opzij.
	Colin keek terug.
	Bran keek omlaag.
	-->
    <rule id="FULL_092" name="-">
        <pattern>
			<token postag="SENT_START"/>
            <marker>
				<token postag="ENM:PER:FST"/>
			</marker>
			<token postag="WKW:VLT:1EP"><exception negate_pos="yes" postag="WKW:VLT:1EP"/></token>
			<token postag="BYW"><exception negate_pos="yes" postag="BYW"/></token>
			<token postag="SENT_END" regexp="yes">[!.]</token>
        </pattern>
        <disambig action="filterall"/>
    </rule>

	<!--
	SENT_START VNW:URT/BYW:GRD/TSW/VNW/VNW:OBP:EKV/VNW:VRG GET:TXT:EKV ZNW:EKV:DE_ ITP:URT/SENT_END
	Wat een ontmoeting!
	Wat een pc!
	Wat een dj!
	-->
    <rule id="FULL_093" name="-">
        <pattern>
			<token postag="SENT_START"/>
            <marker>
				<token postag="VNW:URT">wat</token>
			</marker>
			<token postag="GET:TXT:EKV"><exception negate_pos="yes" postag="GET:TXT:EKV"/></token>
			<token postag="ZNW:EKV:DE_"><exception negate_pos="yes" postag="ZNW:EKV:DE_"/></token>
			<token postag="SENT_END" regexp="yes">[!.]</token>
        </pattern>
        <disambig action="filterall"/>
    </rule>

	<!--
	SENT_START VNW:URT/VNW/VNW:VRG WKW:TGW:3EP VNW:AWZ:EKV:DE_ ZNW:EKV:DE_ ITP:VRT/SENT_END
	-->
    <rule id="NEW_094" name="-">
        <pattern>
			<token postag="SENT_START"/>
            <marker>
				<token postag="VNW:VRG">wat</token>
			</marker>
			<token postag="WKW:TGW:3EP"><exception negate_pos="yes" postag="WKW:TGW:3EP"/></token>
			<token postag="VNW:AWZ:EKV:DE_"><exception negate_pos="yes" postag="VNW:AWZ:EKV:DE_"/></token>
			<token postag="ZNW:EKV:DE_"><exception negate_pos="yes" postag="ZNW:EKV:DE_"/></token>
        </pattern>
        <disambig action="filterall"/>
    </rule>

	<!--
	SENT_START GET:TXT:EKV BNW:STL:VRB WKW:TGW:1EP/ZNW:EKV:DE_ ITP:PNT/SENT_END
  Een hele fles.
  Een goede les.
  Een hele berg.
  Een grote les.
  Een goede ruil.
  Een goeie fles.
  Een goede fles.
	-->
    <rule id="FULL_095" name="-">
        <pattern>
			<token postag="SENT_START"/>
			<token postag="GET:TXT:EKV"><exception negate_pos="yes" postag="GET:TXT:EKV"/></token>
			<token postag="BNW:STL:VRB"><exception negate_pos="yes" postag="BNW:STL:VRB"/></token>
            <marker>
				<token postag="ZNW:EKV:DE_"/>
			</marker>
			<token postag="SENT_END" regexp="yes">[.!]</token>
        </pattern>
        <disambig action="filterall"/>
    </rule>

	<!--
	?  28255	(2)	WKW:TGW:1EP WKW:TGW:1EP/WKW:TGW:3EP/BYW/VNW:OBP
    5650:	 ben niet
    2506:	 kan niet
    2188:	 wil niet
    1949:	 heb niet
    1281:	 denk niet
	-->
    <rule id="NEW_096" name="-">
        <pattern>
			<token postag="WKW:TGW:1EP"><exception negate_pos="yes" postag="WKW:TGW:1EP"/></token>
            <marker>
				<token postag="BYW">niet</token>
			</marker>
        </pattern>
        <disambig action="filterall"/>
    </rule>

	<!--
	?  28029	(3)	SENT_START ZNW:MRV:DE_ WKW:TGW:INF/VNW:PER:3EP:EKV:BEZ
    1211:	~ Mensen zijn
     433:	~ Vrouwen zijn
     381:	~ Kinderen zijn
     242:	~ Honden zijn
     210:	~ Nederlanders zijn
     171:	~ Foto's zijn
	-->
    <rule id="FULL_097" name="-">
        <pattern>
			<token postag="SENT_START"/>
			<token postag="ZNW:MRV:DE_"><exception negate_pos="yes" postag="ZNW:MRV:DE_"/></token>
            <marker>
				<token postag="WKW:TGW:INF">zijn</token>
			</marker>
        </pattern>
        <disambig action="filterall"/>
    </rule>

	<!--
	?  29125	(3)	SENT_START VNW:OND:EKV:DE_/VNW:OND:MRV:DE_/VGW:EKV:DE_/VGW:MRV:DE_/VNW:AWZ:EKV:DE_ ZNW:EKV:DE_
     680:	~ Die vrouw
     562:	~ Die tijd
     519:	~ Die kans
     494:	~ Die avond
     416:	~ Die naam
     381:	~ Die nacht
     369:	~ Die kerel
     261:	~ Die mogelijkheid
     257:	~ Die keuze
     215:	~ Die informatie
     213:	~ Die angst
	TBD: is de rule die eigenlijk 004 had moetne doen
	-->
    <rule id="NEW_098" name="-">
        <pattern>
			<token postag="SENT_START"/>
            <marker>
				<token postag="VNW:OND:EKV:DE_">die</token>
           </marker>
			<token postag="ZNW:EKV:DE_"><exception negate_pos="yes" postag="ZNW:EKV:DE_"/></token>
        </pattern>
        <disambig action="filterall"/>
    </rule>

	<!--
	SENT_START VNW:OND:MRV:HET/VNW:AWZ:EKV:HET/VNW:OND:EKV:HET WKW:TGW:INF/VNW:PER:3EP:EKV:BEZ BNW:STL:VRB ZNW:MRV:DE_ ITP:PNT/SENT_END
  Het zijn arme mensen.
  Het zijn boze mensen.
  Het zijn oude mensen.
  Dit zijn oude mensen.
	-->
    <rule id="FULL_099" name="-">
        <pattern>
			<token postag="SENT_START"/>
			<token postag="VNW:OND:MRV:HET"/>
            <marker>
				<token postag="WKW:TGW:INF">zijn</token>
			</marker>
			<token postag="BNW:STL:VRB"><exception negate_pos="yes" postag="BNW:STL:VRB"/></token>
			<token postag="ZNW:EKV:DE_"><exception negate_pos="yes" postag="ZNW:EKV:DE_"/></token>
			<token postag="SENT_END" regexp="yes">[.!]</token>
        </pattern>
        <disambig action="filterall"/>
    </rule>

	<!--
	SENT_START BNW:STL:VRB WKW:TGW:1EP/ZNW:EKV:DE_ ITP:PNT/SENT_END
  Kosmische ruis.
  Grote stap.
  Fantastische man.
  Dikke lul.
	-->
    <rule id="FULL_100" name="-">
        <pattern>
			<token postag="SENT_START"/>
			<token postag="BNW:STL:VRB"><exception negate_pos="yes" postag="BNW:STL:VRB"/></token>
            <marker>
				<token postag="ZNW:EKV:DE_"/>
			</marker>
			<token postag="SENT_END" regexp="yes">[.!?]</token>
        </pattern>
        <disambig action="filterall"/>
    </rule>

	<!--
	SENT_START BNW:STL:VRB WKW:TGW:INF/ZNW:MRV:DE_ ITP:PNT/SENT_END
  Blauwe ogen.
  Donkerbruine ogen.
  Kleine dingen.
  Lichtbruine ogen.
  Andere vragen.
  Kleine tanden.
  Lastige vragen.
	-->
    <rule id="FULL_101" name="-">
        <pattern>
			<token postag="SENT_START"/>
			<token postag="BNW:STL:VRB"><exception negate_pos="yes" postag="BNW:STL:VRB"/></token>
            <marker>
				<token postag="ZNW:MRV:DE_"/>
			</marker>
			<token postag="SENT_END" regexp="yes">[.!?]</token>
        </pattern>
        <disambig action="filterall"/>
    </rule>

	<!--
	SENT_START BYW:VRG WKW:TGW:1EP VNW:PER:2EP:EKV:ACT/VNW:PER:2EP:EKV:BEZ/VNW:PER:2EP:EKV:PSF ZNW:EKV:DE_ ITP:VRT/SENT_END
  Hoe schrijf je geloofsverkondiger?
  Hoe voorkom je decompressieziekte?
  Hoe schrijf je decompressieziekte?
  Hoe schrijf je chocoladefabrikant?
	-->
    <rule id="FULL_102" name="-">
        <pattern>
			<token postag="SENT_START"/>
			<token postag="BYW:VRG"><exception negate_pos="yes" postag="BYW:VRG"/></token>
			<token postag="WKW:TGW:1EP"><exception negate_pos="yes" postag="WKW:TGW:1EP"/></token>
            <marker>
				<token postag="VNW:PER:2EP:EKV:ACT" regexp="yes">je|jij</token>
			</marker>
			<token postag="ZNW:EKV:DE_"><exception negate_pos="yes" postag="ZNW:EKV:DE_"/></token>
			<token postag="SENT_END" regexp="yes">[?]</token>
        </pattern>
        <disambig action="filterall"/>
    </rule>

	<!--
	?  27455	(2)	VRZ WKW:TGW:1EP/ZNW:EKV:HET
    3823:	 van plan
    2540:	 van belang
    1841:	 in gebruik
    1492:	 op bezoek
    1453:	 in beeld
	-->
    <rule id="NEW_103" name="-">
        <pattern>
			<token postag="VRZ"><exception negate_pos="yes" postag="VRZ"/></token>
            <marker>
				<and>
					<token postag="WKW:TGW:1EP"/>
					<token postag="ZNW:EKV:HET"/>
				</and>
           </marker>
        </pattern>
        <disambig action="remove" postag="WKW:TGW:1EP"/>
    </rule>

	<!--
	?  27407	(3)	WKW:TGW:1EP VNW:PER:2EP:EKV:ACT/VNW:PER:2EP:EKV:BEZ/VNW:PER:2EP:EKV:PSF BYW
    1243:	 Heb je nog
    1052:	 vind je hier
     597:	 Heb je er
     580:	 heb je er
     517:	 Heb je ook
	-->
    <rule id="NEW_104" name="-">
        <pattern>
           <marker>
			   <token>je</token>
           </marker>
			<token postag="BYW"><exception negate_pos="yes" postag="BYW"/></token>
        </pattern>
        <disambig action="remove" postag="VNW:PER:2EP:EKV:BEZ"/>
    </rule>

	<!--
	?  27380	(2)	WKW:TGW:INF/WKW:VTD:ONV/WKW:VTD:VRB ITP:PNT/SENT_END
    8052:	 vergeten.
    3825:	 ontvangen.
    1977:	 vervangen.
    1527:	 begraven.
    1427:	 overkomen.
    1188:	 genezen.
	-->
    <rule id="NEW_105" name="-">
        <pattern>
           <marker>
				<and>
					<token postag="WKW:TGW:INF"/>
					<token postag="WKW:VTD:ONV"/>
					<token postag="WKW:VTD:VRB"/>
				</and>
           </marker>
		   <token postag="SENT_END" regexp="yes">[.!?]</token>
        </pattern>
        <disambig action="remove" postag="WKW:VTD:VRB"/>
    </rule>

	<!--
	SENT_START ENM:LOC:PTS/ENM:PER:FST WKW:VLT:1EP ITP:PNT/SENT_END
	Meredith knikte.
	Colin knikte.
	Margaret glimlachte.
	Talinn knikte.
	-->
    <rule id="NEW_106" name="-">
        <pattern>
			<token postag="SENT_START"/>
			<marker>
				<and>
					<token postag="ENM:LOC:PTS"/>
					<token postag="ENM:PER:FST"/>
				</and>
			</marker>
			<token postag_regexp="yes" postag="WKW:VLT:1EP|WKW:TGW:3EP"/>
        </pattern>
        <disambig action="remove" postag="ENM:LOC:PTS"/>
    </rule>

	<!--
	GET:TXT:EKV BNW:STL:ONV WKW:TGW:1EP/ZNW:EKV:HET
	Dit is een eng ding.
	Het is een oud pand.
	Het is een oud plan.
	Dat is een mooi pak.
	-->
    <rule id="NEW_107" name="-">
        <pattern>
			<token postag="GET:TXT:EKV"><exception negate_pos="yes" postag="GET:TXT:EKV"/></token>
			<token postag="BNW:STL:ONV"><exception negate_pos="yes" postag="BNW:STL:ONV"/></token>
			<marker>
				<and>
					<token postag="WKW:TGW:1EP"/>
					<token postag="ZNW:EKV:HET"/>
				</and>
			</marker>
        </pattern>
        <disambig action="remove" postag="WKW:TGW:1EP"/>
    </rule>

	<!--
	?  30546	(2)	ENM:PER:FST WKW:TGW:1EP/ZNW:EKV:DE_/WKW:VLT:1EP
     763:	 Tom was
     181:	 Maria was
     177:	 Paul was
     172:	 Sam was
     172:	 Anna was
	-->
    <rule id="NEW_108" name="-">
		<antipattern>
			<token>was</token>
			<token regexp="yes">ik|je|jij</token>
		</antipattern>
        <pattern>
			<token postag="ENM:PER:FST"><exception negate_pos="yes" postag="ENM:PER:FST"/></token>
			<marker>
				<token postag="WKW:VLT:1EP"/>
			</marker>
        </pattern>
        <disambig action="filterall"/>
    </rule>

	<!--
	?  27562	(2)	BYW/VGW WKW:TGW:INF
    1670:	 Dan gaan
    1180:	 Dan kunnen
     885:	 Dan hebben
     832:	 dan gaan
     766:	 Dan komen
     664:	 dan doen
	-->
    <rule id="NEW_109" name="-">
        <pattern>
			<token postag="SENT_START"/>
			<marker>
				<token postag="VGW">dan</token>
			</marker>
			<token postag="WKW:TGW:INF"><exception negate_pos="yes" postag="WKW:TGW:INF"/></token>
        </pattern>
        <disambig action="filterall"/>
    </rule>

    <rule id="NEW_110" name="-">
        <pattern>
			<token postag="SENT_START"/>
			<marker>
				<token postag="VGW">toen</token>
			</marker>
			<token postag="WKW:VLT:INF"><exception negate_pos="yes" postag="WKW:VLT:INF"/></token>
        </pattern>
        <disambig action="filterall"/>
    </rule>

	<!--
	?  27310	(3)	SENT_START BYW/VGW/WKW:TGW:1EP/SENT_START BYW
    9005:	~ Maar er
    5211:	~ Maar ook
    2393:	~ Maar toch
    1533:	~ Maar misschien
	-->
    <rule id="NEW_111" name="-">
        <pattern>
			<token postag="SENT_START"/>
			<marker>
				<token postag="VGW">maar</token>
			</marker>
			<token postag="BYW"><exception negate_pos="yes" postag="BYW"/></token>
        </pattern>
        <disambig action="filterall"/>
    </rule>

	<!--
	?  27019	(2)	VNW:OND:MRV:HET/VNW:AWZ:EKV:HET/VNW:OND:EKV:HET ITP:PNT/SENT_END
   21480:	 het.
    5508:	 dit.
	-->
    <rule id="NEW_112" name="-">
        <pattern>
			<marker>
				<token postag="VNW:OND:EKV:HET" regexp="yes">het|dit|dat</token>
			</marker>
			<token postag="SENT_END" regexp="yes">[.!?]</token>
        </pattern>
        <disambig action="filterall"/>
    </rule>

	<!--
	SENT_START VNW:URT/BYW:GRD/TSW/VNW/VNW:OBP:EKV/VNW:VRG GET:TXT:EKV BNW:STL:ONV ZNW:EKV:HET ITP:PNT/SENT_END
	Wat een eng land.
	Wat een tof boek.
	Wat een mooi pak.
	-->
    <rule id="FULL_113" name="-">
        <pattern>
			<token postag="SENT_START"/>
            <marker>
				<token postag="VNW:URT">wat</token>
			</marker>
			<token postag="GET:TXT:EKV"><exception negate_pos="yes" postag="GET:TXT:EKV"/></token>
			<token postag="BNW:STL:ONV"><exception negate_pos="yes" postag="BNW:STL:ONV"/></token>
			<token postag="ZNW:EKV:HET"><exception negate_pos="yes" postag="ZNW:EKV:HET"/></token>
			<token postag="SENT_END" regexp="yes">[.!]</token>
        </pattern>
        <disambig action="filterall"/>
    </rule>

	<!--
	SENT_START VNW:OND:MRV:HET/VNW:AWZ:EKV:HET/VNW:OND:EKV:HET WKW:TGW:INF/VNW:PER:3EP:EKV:BEZ ZNW:MRV:DE_ ITP:PNT/SENT_END
  Het zijn mensen.
  Dit zijn veiligheidsvoorschriften.
  Het zijn ontwenningsverschijnselen.
	-->
    <rule id="FULL_114" name="-">
        <pattern>
			<token postag="SENT_START"/>
            <marker>
				<token postag="VNW:OND:MRV:HET" regexp="yes">het|dit|dat</token>
				<token postag="WKW:TGW:INF"/>
				<token postag="ZNW:MRV:DE_"><exception negate_pos="yes" postag="ZNW:MRV:DE_"/></token>
			</marker>
			<token postag="SENT_END" regexp="yes">[.!]</token>
        </pattern>
        <disambig action="filterall"/>
    </rule>

	<!--
	SENT_START BYW:VRG/BNW:STL:ONV/VGW/ZNW:EKV:DE_ WKW:TGW:3EP VNW:AWZ:EKV:DE_ ZNW:EKV:DE_ ITP:VRT/SENT_END
  Waar is de zon?
  Waar is de tijd?
  Waar is de rest?
  Waar is de grens?
  Waar ligt de grens?
	-->
    <rule id="FULL_115" name="-">
        <pattern>
			<token postag="SENT_START"/>
            <marker>
				<token postag="BYW:VRG">waar</token>
				<token postag="WKW:TGW:3EP"><exception negate_pos="yes" postag="WKW:TGW:3EP"/></token>
				<token postag="VNW:AWZ:EKV:DE_"><exception negate_pos="yes" postag="VNW:AWZ:EKV:DE_"/></token>
				<token postag="ZNW:EKV:DE_"><exception negate_pos="yes" postag="ZNW:EKV:DE_"/></token>
			</marker>
			<token postag="SENT_END" regexp="yes">[?]</token>
        </pattern>
        <disambig action="filterall"/>
    </rule>

	<!--
	?  26660	(2)	BYW/VRZ ZNW:EKV:DE_
     773:	 Bij voorkeur
     644:	 te voet
     618:	 te hulp
     505:	 bij voorkeur
     219:	 boven verwachting
	-->
    <rule id="NEW_116" name="-">
        <pattern>
			<marker>
				<and>
					<token postag="VRZ"/>
					<token postag="BYW"/>
				</and>
			</marker>
			<token postag="ZNW:EKV:DE_"><exception negate_pos="yes" postag="ZNW:EKV:DE_"/></token>
        </pattern>
        <disambig action="remove" postag="BYW"/>
    </rule>

	<!--
	?  26540	(3)	BYW:GRD/TYD:DAG/BYW/TSW/VGW BNW:STL:ONV ITP:PNT/SENT_END
    1081:	 zo ver.
    1036:	 zo mooi.
     801:	 zo erg.
     744:	 zo belangrijk.
     738:	 zo moeilijk.
     611:	 zo groot.
     526:	 zo eenvoudig.
	-->
    <rule id="NEW_117" name="-">
        <pattern>
			<marker>
				<token>zo</token>
			</marker>
			<token postag="BNW:STL:ONV"><exception negate_pos="yes" postag="BNW:STL:ONV"/></token>
			<token postag="SENT_END" regexp="yes">[.!?]</token>
        </pattern>
        <disambig action="remove" postag="TYD:DAG|TSW|VGW"/>
    </rule>

	<!--
	?  26024	(2)	BYW/TSW/VGW BYW
    4326:	 nu ook
    3791:	 nu nog
    2754:	 nu eenmaal
	-->
    <rule id="NEW_119" name="-">
        <pattern>
			<marker>
				<token>nu</token>
			</marker>
			<token postag="BYW"><exception negate_pos="yes" postag="BYW"/></token>
        </pattern>
        <disambig action="remove" postag="TSW"/>
    </rule>

	<!--
	?  37606	(3)	SENT_START BYW/VGW WKW:VLT:1EP
    2905:	~ Toen kwam
    1893:	~ Toen werd
    1773:	~ Toen ging
    1693:	~ Dan zou
    1527:	~ Toen begon
    1293:	~ Toen keek
    1216:	~ Toen zag
	-->
    <rule id="NEW_120" name="-">
        <pattern>
			<token postag="SENT_START"/>
			<marker>
				<token postag="BYW">toen</token>
			</marker>
			<token postag="WKW:VLT:1EP"><exception negate_pos="yes" postag="WKW:VLT:1EP"/></token>
        </pattern>
        <disambig action="filterall"/>
    </rule>

	<!--
	?  25543	(2)	SENT_START BYW/ZNW:EKV:DE_
    9767:	~ Morgen
    6571:	~ Overal
    5444:	~ Weg
     435:	~ Mede
     382:	~ Vrijdagavond
     321:	~ Zaterdagavond
     235:	~ Maandagavond
	-->
    <rule id="NEW_121" name="-">
        <pattern>
			<token postag="SENT_START"/>
			<marker>
				<and>
					<token postag="ZNW:EKV:DE_"/>
					<token postag="BYW"/>
				</and>
			</marker>
        </pattern>
        <disambig action="remove" postag="ZNW:EKV:DE_"/>
    </rule>

	<!--
	?  24663	(3)	VGW/VRZ GET:TXT:EKV ZNW:EKV:DE_
     844:	 met een ruk
     452:	 met een glimlach
     307:	 met een klap
     302:	 Met een ruk
     229:	 met een hand
	-->
    <rule id="NEW_122" name="-">
        <pattern>
			<marker>
				<token postag="VGW">met</token>
			</marker>
			<token postag="GET:TXT:EKV"><exception negate_pos="yes" postag="GET:TXT:EKV"/></token>
			<token postag="ZNW:EKV:DE_"><exception negate_pos="yes" postag="ZNW:EKV:DE_"/></token>
        </pattern>
        <disambig action="filterall"/>
    </rule>

	<!--
	?  24077	(2)	WKW:TGW:1EP/BYW/VNW:OBP:EKV/ZNW:EKV:HET VRZ
    9243:	 niets van
    5359:	 niets te
    5012:	 niets aan
	-->
    <rule id="NEW_123" name="-">
        <pattern>
			<marker>
				<token postag="VGW">niets</token>
			</marker>
			<token postag="VRZ"><exception negate_pos="yes" postag="VRZ"/></token>
        </pattern>
        <disambig action="remove" postag="WKW:TGW:1EP|BYW|ZNW:EKV:HET"/>
    </rule>

	<!--
	?  23958	(2)	VNW:PER:2EP:EKV:ACT/VNW:PER:2EP:EKV:BEZ/VNW:PER:2EP:EKV:PSF ZNW:EKV/WKW:TGW:3EP
   20601:	 Je bent
    3323:	 je bent
	-->
    <rule id="NEW_124" name="-">
        <pattern>
			<token postag="VNW:PER:2EP:EKV:ACT">je</token>
			<token postag="WKW:TGW:3EP">bent</token>
        </pattern>
        <disambig action="filterall"/>
    </rule>

	<!--
	?  23890	(2)	VNW:OBP WKW:TGW:1EP/ZNW:EKV:DE_
    4853:	 geen zin
     948:	 geen pijn
     531:	 geen twijfel
     478:	 geen spier
     441:	 geen rol
     441:	 geen plaats
     438:	 geen krimp
     404:	 Geen zin
     364:	 geen man
     361:	 geen honger
     316:	 geen trek
	-->
    <rule id="NEW_125" name="-">
        <pattern>
			<token>geen</token>
			<marker>
				<token postag="ZNW:EKV:DE_"/>
			</marker>
        </pattern>
        <disambig action="filterall"/>
    </rule>

	<!--
	?  23646	(3)	ITP:VRT null BNW:STL:ONV/WKW:VLT:1EP
   21685:	?' vroeg
	-->
    <rule id="NEW_126" name="-">
        <pattern>
			<token>?</token>
			<token>'</token>
			<marker>
				<token postag="WKW:VLT:1EP">vroeg</token>
			</marker>
        </pattern>
        <disambig action="filterall"/>
    </rule>

	<!--
	?  23540	(3)	SENT_START VNW:PER:3EP:EKV:ACT/VNW:PER:3EP:MRV:ACT/VNW:PER:3EP:MRV:PSF WKW:TGW:1EP/ZNW:EKV:DE_/WKW:VLT:1EP
   23102:	~ Ze was
	-->
    <rule id="NEW_127" name="-">
        <pattern>
			<token postag="SENT_START"/>
			<marker>
				<token postag="VNW:PER:3EP:EKV:ACT">ze</token>
				<token postag="WKW:VLT:1EP">was</token>
			</marker>
        </pattern>
        <disambig action="filterall"/>
    </rule>

	<!--
	(2152) SENT_START VNW:OND:MRV:HET/VNW:AWZ:EKV:HET/VNW:OND:EKV:HET WKW:TGW:INF/VNW:PER:3EP:EKV:BEZ BNW:STL:VRB ZNW:MRV:DE_ ITP:PNT/SENT_END
   Het zijn arme mensen.
   Het zijn boze mensen.
   Het zijn oude mensen.
	-->
    <rule id="FULL_128" name="-">
        <pattern>
			<token postag="SENT_START"/>
            <marker>
				<token postag="VNW:OND:MRV:HET" regexp="yes">het|dit|dat</token>
				<token postag="WKW:TGW:INF"/>
				<token postag="BNW:STL:VRB"><exception negate_pos="yes" postag="BNW:STL:VRB"/></token>
				<token postag="ZNW:MRV:DE_"><exception negate_pos="yes" postag="ZNW:MRV:DE_"/></token>
			</marker>
			<token postag="SENT_END" regexp="yes">[.!]</token>
        </pattern>
        <disambig action="filterall"/>
    </rule>

	<!--
	(2083) SENT_START ENM:PER:FST WKW:VLT:1EP WKW:TGW:INF/VNW:PER:3EP:EKV:BEZ ZNW:EKV:HET ITP:PNT/SENT_END
   Jim neeg zijn hoofd.
   Tom boog zijn hoofd.
   Sam boog zijn hoofd.
   John boog zijn hoofd.
	-->
    <rule id="FULL_129" name="-">
        <pattern>
			<token postag="SENT_START"/>
				<token postag="ENM:PER:FST"><exception negate_pos="yes" postag="ENM:PER:FST"/></token>
				<token postag="WKW:VLT:1EP"><exception negate_pos="yes" postag="WKW:VLT:1EP"/></token>
				<marker>
					<token postag="VNW:PER:3EP:EKV:BEZ"/>
				</marker>
				<token postag="ZNW:EKV:HET"><exception negate_pos="yes" postag="ZNW:EKV:HET"/></token>
			<token postag="SENT_END" regexp="yes">[.!]</token>
        </pattern>
        <disambig action="filterall"/>
    </rule>

	<!--
	(2009) SENT_START ZNW:EKV:DE_ VGW/VRZ ZNW:EKV:DE_ ITP:PNT/SENT_END
   Leidraad voor kosten-batenanalyse.
   Handleiding voor ouderbegeleiding.
   Achterzak met klittenbandsluiting.
   Parkeervergunning voor mantelzorg.
	-->
    <rule id="FULL_130" name="-">
        <pattern>
			<token postag="SENT_START"/>
				<token postag="ZNW:EKV:DE_"><exception negate_pos="yes" postag="ZNW:EKV:DE_"/></token>
				<marker>
					<and>
						<token postag="VRZ"/>
						<token postag="VGW"/>
					</and>
				</marker>
				<token postag="ZNW:EKV:DE_"><exception negate_pos="yes" postag="ZNW:EKV:DE_"/></token>
			<token postag="SENT_END" regexp="yes">[.!?]</token>
        </pattern>
        <disambig action="filterall"/>
    </rule>

	<!--
	?  51330	(3)	VNW:AWZ:EKV:DE_/VNW:AWZ:MRV:DE_ GET:RNG ZNW:EKV:DE_
    3737:	 de tweede helft
    3005:	 de eerste helft
    1261:	 de Tweede Wereldoorlog
     631:	 de eerste verdieping
     600:	 de eerste wedstrijd
     416:	 de tweede verdieping
	-->
    <rule id="NEW_131" name="-">
        <pattern>
			<marker>
				<and>
					<token postag="VNW:AWZ:EKV:DE_"/>
					<token postag="VNW:AWZ:MRV:DE_"/>
				</and>
			</marker>
			<token postag="GET:RNG"><exception negate_pos="yes" postag="GET:RNG"/></token>
			<token postag="ZNW:EKV:DE_"><exception negate_pos="yes" postag="ZNW:EKV:DE_"/></token>
        </pattern>
        <disambig action="remove" postag="VNW:AWZ:MRV:DE_"/>
    </rule>

	<!--
	?  49213	(2)	BNW:STL:ONV/VGW/VRZ GET:TXT:EKV
   25506:	 naar een
   15972:	 na een
    6471:	 Na een
	-->
    <rule id="NEW_132" name="-">
        <pattern>
			<marker>
				<token postag="VRZ" regexp="yes">na|naar</token>
			</marker>
			<token postag="GET:TXT:EKV"><exception negate_pos="yes" postag="GET:TXT:EKV"/></token>
        </pattern>
        <disambig action="filterall"/>
    </rule>

	<!--
	?  47090	(3)	VNW:AWZ:EKV:DE_/VNW:AWZ:MRV:DE_ BNW:STL:VRB ZNW:MRV:DE_
    2343:	 de halve finales
     276:	 de nieuwe regels
     204:	 de andere kinderen
     140:	 de financiële problemen
     132:	 de andere vrouwen
     127:	 De nieuwe regels
	-->
    <rule id="NEW_133" name="-">
        <pattern>
			<marker>
				<token postag="VNW:AWZ:MRV:DE_"/>
			</marker>
			<token min="0" max="1" postag="BNW:STL:VRB"><exception negate_pos="yes" postag="BNW:STL:VRB"/></token>
			<token postag="ZNW:MRV:DE_"><exception negate_pos="yes" postag="ZNW:MRV:DE_"/></token>
        </pattern>
        <disambig action="filterall"/>
    </rule>

	<!-- ========================================================================================================== -->

	<!--
	?  58921	(3)	VGW/VRZ GET:TXT:EKV ZNW:EKV:DE_
    1171:	 met een ruk
    1044:	 met een glimlach
     595:	 met een man
     583:	 met een klap
     448:	 met een hand
	-->
    <rule id="NEW_134" name="-">
        <pattern>
			<marker>
				<token postag="VRZ">met</token>
			</marker>
			<token postag="GET:TXT:EKV"><exception negate_pos="yes" postag="GET:TXT:EKV"/></token>
			<token min="0" max="1" postag="BNW:STL:VRB"><exception negate_pos="yes" postag="BNW:STL:VRB"/></token>
			<token postag="ZNW:MRV:DE_"><exception negate_pos="yes" postag="ZNW:MRV:DE_"/></token>
        </pattern>
        <disambig action="filterall"/>
    </rule>

<!--
	(1792) SENT_START ENM:PER:FST WKW:VLT:1EP ZNW:EKV/WKW:TGW:1EP/VNW:PER:3EP:EKV:BEZ/VNW:PER:3EP:EKV:PSF ZNW:MRV:DE_ VRZ ITP:PNT/SENT_END
   Lissa trok haar wenkbrauwen op.
   Lissa haalde haar schouders op.
   Nina haalde haar schouders op.
   Liz haalde haar schouders op.
   Lola haalde haar schouders op.
   Britt haalde haar schouders op.
   Sofia haalde haar schouders op.
	-->
    <rule id="FULL_135" name="-">
        <pattern>
			<token postag="SENT_START"/>
				<token postag="ENM:PER:FST"><exception negate_pos="yes" postag="ENM:PER:FST"/></token>
				<token postag="WKW:VLT:1EP"><exception negate_pos="yes" postag="WKW:VLT:1EP"/></token>
				<marker>
					<token postag="VNW:PER:3EP:EKV:BEZ" regexp="yes">haar|zijn</token>
				</marker>
				<token postag="ZNW:MRV:DE_"><exception negate_pos="yes" postag="ZNW:MRV:DE_"/></token>
				<token postag="VRZ"><exception negate_pos="yes" postag="VRZ"/></token>
			<token postag="SENT_END" regexp="yes">[.!?]</token>
        </pattern>
        <disambig action="filterall"/>
    </rule>


	<!--
	?  41984	(2)	VGW/VRZ WKW:TGW:INF/VNW:PER:3EP:EKV:BEZ
   28502:	 met zijn
	-->
    <rule id="NEW_136" name="-">
        <pattern>
			<token>met</token>
			<marker>
				<token postag="VNW:PER:3EP:EKV:BEZ">zijn</token>
			</marker>
        </pattern>
        <disambig action="filterall"/>
    </rule>

	<!--
	?  38738	(2)	VNW:OND:MRV:HET/VNW:AWZ:EKV:HET ZNW:EKV:VRK:HET
    3368:	 het meisje
     933:	 Het meisje
     745:	 het raampje
	-->
    <rule id="NEW_137" name="-">
        <pattern>
			<marker>
				<token postag="VNW:AWZ:EKV:HET"/>
			</marker>
			<token postag="ZNW:EKV:VRK:HET"><exception negate_pos="yes" postag="ZNW:EKV:VRK:HET"/></token>
        </pattern>
        <disambig action="filterall"/>
    </rule>

	<!--
	?  38638	(2)	BYW/VGW/WKW:TGW:1EP BYW
    9529:	 maar ook
    8433:	 maar eens
    3877:	 maar er
    2730:	 maar toch
    1403:	 maar mee
	-->
    <rule id="NEW_138" name="-">
        <pattern>
			<marker>
				<token postag="VGW">maar</token>
			</marker>
			<token postag="BYW"><exception negate_pos="yes" postag="BYW"/></token>
        </pattern>
        <disambig action="filterall"/>
    </rule>

	<!-- ?  86064	(2)	VNW:AWZ:EKV:DE_/VNW:AWZ:MRV:DE_ UNKNOWN
    3466:	 de '
    1606:	 de mijne
    1551:	 de "
    1442:	 de Australian
    1161:	 de Nations
	-->
    <rule id="NEW_139" name="-">
        <pattern>
			<token regexp="yes">de|het</token>
			<marker>
				<token regexp="yes">mijne|hare|zijne|uwe</token>
			</marker>
        </pattern>
		<disambig action="add"><wd pos="ZNW:EKV"/></disambig>
    </rule>

    <rule id="NEW_140" name="-">
        <pattern>
			<token regexp="yes">[0-9]+-[0-9]+-(zege|nederlaag|overwinning|eindstand|voorsprong|tussenstand|ruststand|thuiszege|achterstand|stand|afstraffing|thuisnederlaag|winst|uitzege|verliespartij|remise|recordzege|monsterzege|afgang)</token>
        </pattern>
		<disambig action="add"><wd pos="ZNW:EKV:DE_"/></disambig>
    </rule>

	<!--
	?  37507	(2)	VRZ ENM:LOC:PTS/ENM:PER:LST:VAN
    3453:	 in Londen
    3093:	 in Rotterdam
    1861:	 in Utrecht
    1608:	 in Brussel
    1393:	 in Groningen
	-->
    <rule id="NEW_141" name="-">
        <pattern>
			<token regexp="yes">in|te</token>
			<marker>
				<and>
					<token postag="ENM:LOC:PTS"/>
					<token postag_regexp="yes" postag="ENM:PER:LST:.*"/>
				</and>
			</marker>
       </pattern>
        <disambig action="remove" postag="ENM:PER:LST:.*"/>
    </rule>

	<!--
	?  35968	(2)	WKW:VLT:1EP ENM:LOC:PTS/ENM:PER:FST
     770:	 zei Carmen
     493:	 zei Poe
     177:	 zei Sofia
     164:	 zei Meredith
     152:	 zei Lucy
	-->
    <rule id="NEW_142" name="-">
        <pattern>
			<token regexp="yes">zei|zegt</token>
			<marker>
				<and>
					<token postag="ENM:LOC:PTS"/>
					<token postag="ENM:PER:FST"/>
				</and>
			</marker>
       </pattern>
        <disambig action="remove" postag="ENM:LOC:PTS"/>
    </rule>

	<!--
	?  65661	(2)	ITP:KMA VGW/VRZ
   40758:	, met
   12726:	, om
    7340:	, tot
	-->
    <rule id="NEW_143" name="-">
        <pattern>
			<token>,</token>
			<marker>
				<and>
					<token postag="VGW"/>
					<token postag="VRZ"/>
				</and>
			</marker>
       </pattern>
        <disambig action="remove" postag="VRZ"/>
    </rule>

	<!--
	?  40749	(3)	WKW:TGW:INF ITP:KMA BYW/VGW/WKW:TGW:1EP
    3369:	 zijn, maar
    1571:	 worden, maar
    1226:	 komen, maar
    1208:	 doen, maar
    1195:	 gaan, maar
	-->
    <rule id="NEW_144" name="-">
        <pattern>
			<token>,</token>
			<marker>
				<token postag="VGW">maar</token>
			</marker>
       </pattern>
        <disambig action="filterall"/>
    </rule>

	<!--
	?  39077	(3)	VNW:OND:MRV:HET/VNW:AWZ:EKV:HET/VNW:OND:EKV:HET BNW:STL:VRB ZNW:EKV:HET
     700:	 het nieuwe seizoen
     565:	 het hele jaar
     532:	 het nieuwe jaar
     482:	 het demissionaire kabinet
     357:	 het grote aantal
     316:	 Het demissionaire kabinet
	-->
    <rule id="NEW_145" name="-">
        <pattern>
			<marker>
				<token postag="AWZ:EKV:HET"/>
			</marker>
			<token postag="BNW:STL:VRB"><exception negate_pos="yes" postag="BNW:STL:VRB"/></token>
			<token postag="ZNW:EKV:HET"><exception negate_pos="yes" postag="ZNW:EKV:HET"/></token>
       </pattern>
        <disambig action="filterall"/>
    </rule>

	<!--
	?  36418	(3)	BYW/VRZ VNW:AWZ:EKV:HET ZNW:EKV:HET
     874:	 over het hoofd
     685:	 over het feit
     502:	 boven het hoofd
     390:	 vanaf het moment
     286:	 over het aantal
     248:	 over het coronavirus
	-->
    <rule id="NEW_146" name="-">
        <pattern>
			<marker>
				<and>
					<token postag="BYW"/>
					<token postag="VRZ"/>
				</and>
			</marker>
			<token postag="VNW:AWZ:EKV:HET"><exception negate_pos="yes" postag="VNW:AWZ:EKV:HET"/></token>
			<token postag="ZNW:EKV:HET"><exception negate_pos="yes" postag="ZNW:EKV:HET"/></token>
       </pattern>
        <disambig action="remove" postag="BYW"/>
    </rule>

	<!--
?  26694	(3)	BNW:STL:ONV/VGW/VRZ VNW:AWZ:EKV:HET ZNW:EKV:HET
    2291:	 naar het ziekenhuis
     855:	 naar het buitenland
     560:	 naar het noorden
     516:	 naar het zuiden
     415:	 naar het plafond
     382:	 na dit seizoen
     366:	 naar het oosten
	-->
    <rule id="NEW_147" name="-">
		<antipattern><token>om</token><token>het</token></antipattern>
        <pattern>
			<marker>
				<and>
					<token postag="BNW:STL:ONV"/>
					<token postag="VRZ"/>
					<token postag="VGW"/>
				</and>
			</marker>
			<token postag="VNW:AWZ:EKV:HET"><exception negate_pos="yes" postag="VNW:AWZ:EKV:HET"/></token>
			<token postag="ZNW:EKV:HET"><exception negate_pos="yes" postag="ZNW:EKV:HET"/></token>
       </pattern>
        <disambig action="remove" postag="BNW:STL:ONV|VGW"/>
    </rule>

	<!--
	?  25400	(2)	VNW:AWZ:EKV:DE_/VNW:AWZ:MRV:DE_ GET:TXT:MRV
    5254:	 de twee
    2466:	 de drie
    1670:	 De twee
    1506:	 de vier
	-->
    <rule id="NEW_148" name="-">
        <pattern>
			<marker>
				<token postag="VNW:AWZ:MRV:DE_"/>
			</marker>
			<token postag="GET:TXT:MRV"><exception negate_pos="yes" postag="GET:TXT:MRV"/></token>
       </pattern>
        <disambig action="filterall"/>
    </rule>

	<!--
	?  39598	(3)	VNW:OND:MRV:HET/VNW:AWZ:EKV:HET/VNW:OND:EKV:HET BNW:STL:VRB ZNW:EKV:HET
     700:	 het nieuwe seizoen
     569:	 het hele jaar
     532:	 het nieuwe jaar
     482:	 het demissionaire kabinet
     359:	 het grote aantal
     316:	 Het demissionaire kabinet
     280:	 het nieuwe coronavirus
     203:	 het goede voorbeeld
	-->
    <rule id="NEW_149" name="-">
        <pattern>
			<marker>
				<token postag="VNW:AWZ:EKV:HET"/>
			</marker>
			<token postag="BNW:STL:VRB"><exception negate_pos="yes" postag="BNW:STL:VRB"/></token>
			<token postag="ZNW:EKV:HET"><exception negate_pos="yes" postag="ZNW:EKV:HET"/></token>
       </pattern>
        <disambig action="filterall"/>
    </rule>

	<!--
	?  32570	(3)	VRZ WKW:TGW:INF/VNW:PER:3EP:EKV:BEZ ZNW:EKV:DE_
    1165:	 op zijn naam
     626:	 op zijn rug
     623:	 in zijn carrière
     471:	 van zijn vrouw
	-->
    <rule id="NEW_150" name="-">
        <pattern>
			<token postag="VRZ"><exception negate_pos="yes" postag="VRZ"/></token>
			<marker>
				<token postag="VNW:PER:3EP:EKV:BEZ"/>
			</marker>
			<token postag="ZNW:EKV:DE_"><exception negate_pos="yes" postag="ZNW:EKV:DE_"/></token>
       </pattern>
        <disambig action="filterall"/>
    </rule>

	<!--
	?  32308	(2)	ITP:KMA VGW/ZNW:EKV/WKW:TGW:3EP
   32292:	, want
	-->
    <rule id="NEW_151" name="-">
        <pattern>
			<token>,</token>
			<marker>
				<token postag="VGW">want</token>
			</marker>
       </pattern>
        <disambig action="filterall"/>
    </rule>

	<!--
	?  31303	(2)	VNW:OND:MRV:HET/VNW:AWZ:EKV:HET/VNW:OND:EKV:HET ZNW:EKV
    3924:	 dit soort
    3429:	 het idee
    2316:	 het risico
     999:	 het soort
     948:	 het hof
	-->
    <rule id="NEW_152" name="-">
        <pattern>
			<marker>
				<token postag="VNW:AWZ:EKV:HET"/>
			</marker>
			<token postag="ZNW:EKV"><exception negate_pos="yes" postag="ZNW:EKV"/></token>
       </pattern>
        <disambig action="filterall"/>
    </rule>

	<!--
	?  31060	(3)	VRZ VNW:OND:MRV:HET/VNW:AWZ:EKV:HET/VNW:OND:EKV:HET BNW:STL:VRB
    1324:	 van het nieuwe
     812:	 in het hele
     691:	 in het nieuwe
	-->
    <rule id="NEW_153" name="-">
        <pattern>
			<token postag="VRZ"><exception negate_pos="yes" postag="VRZ"/></token>
			<marker>
				<token postag="VNW:AWZ:EKV:HET"/>
			</marker>
			<token postag="BNW:STL:VRB"><exception negate_pos="yes" postag="BNW:STL:VRB"/></token>
       </pattern>
        <disambig action="filterall"/>
    </rule>

	<!--
	?  30828	(2)	VNW:OND:MRV:HET/VGW/VGW:EKV:HET/VNW:AWZ:EKV:HET/VNW:OND:EKV:HET VNW:AWZ:MRV:DE_
   27141:	 dat de
    1461:	 dat deze
	-->
    <rule id="NEW_154" name="-">
        <pattern>
			<marker>
				<and>
					<token postag="VNW:OND:MRV:HET"/>
					<token postag="VGW"/>
					<token postag="VGW:EKV:HET"/>
					<token postag="VNW:AWZ:EKV:HET"/>
					<token postag="VNW:OND:EKV:HET"/>
				</and>
			</marker>
			<token postag="VNW:AWZ:MRV:DE_"><exception negate_pos="yes" postag="VNW:AWZ:MRV:DE_"/></token>
       </pattern>
        <disambig action="remove" postag="VNW:AWZ:EKV:HET"/>
    </rule>

	<!--
	?  65096	(3)	SENT_START WKW:TGW:1EP VNW:PER:2EP:EKV:ACT/VNW:PER:2EP:EKV:BEZ/VNW:PER:2EP:EKV:PSF
   20301:	~ Heb je
    7299:	~ Ben je
    5834:	~ Kun je
    2775:	~ Ga je
    2596:	~ Zie je
	-->
    <rule id="NEW_155" name="-">
        <pattern>
			<token postag="SENT_START"/>
			<token postag="WKW:TGW:1EP"><exception negate_pos="yes" postag="WKW:TGW:1EP"/></token>
			<marker>
				<token skip="-1" postag="VNW:PER:2EP:EKV:ACT">je</token>
			</marker>
			<token postag="SENT_END">?</token>
       </pattern>
        <disambig action="filterall"/>
    </rule>

	<!--
	? 218854	(2)	SENT_START BYW/VGW/WKW:TGW:1EP/SENT_START/VGW
	218848:	~ Maar
	-->
    <rule id="NEW_156" name="-">
        <pattern>
			<token postag="SENT_START"/>
			<marker>
				<token postag="VGW">maar</token>
			</marker>
       </pattern>
        <disambig action="filterall"/>
    </rule>

	<!--
	?  49519	(2)	SENT_START WKW:TGW:1EP/ZNW:EKV:DE_/VNW:PER:1EP:EKV:BEZ
   49517:	~ Mijn
	-->
    <rule id="NEW_157" name="-">
        <pattern>
			<token postag="SENT_START"/>
			<marker>
				<token postag="VNW:PER:1EP:EKV:BEZ">mijn</token>
			</marker>
       </pattern>
        <disambig action="filterall"/>
    </rule>
	<!--
	?  60150	(2)	SENT_START ZNW:EKV/BNW:STL:VRB
    8253:	~ Mooie
    2238:	~ Vele
    2027:	~ Arme
    1725:	~ Diverse
    1487:	~ Oude
	-->
    <rule id="NEW_158" name="-">
        <pattern>
			<token postag="SENT_START"/>
			<marker>
				<and>
					<token postag="BNW:STL:VRB"/>
					<token postag="ZNW:EKV"/>
				</and>
			</marker>
       </pattern>
        <disambig action="remove" postag="ZNW:EKV"/>
    </rule>
	<!--
	?	 51643	(3)	ZNW:EKV/BNW:STL:VRB ZNW:EKV:DE_ ITP:PNT/SENT_END
		962:	 volle gang.
		405:	 snelle levering.
		340:	 hoge kwaliteit.
		280:	 mobiele telefoon.
		268:	 lange tijd.
		233:	 rode wijn.
		213:	 korte termijn.
		206:	 korte tijd.
		202:	 Lichte muziek.
	-->
    <rule id="NEW_160" name="-">
        <pattern>
			<marker>
				<and>
					<token postag="BNW:STL:VRB"/>
					<token postag="ZNW:EKV"/>
				</and>
			</marker>
			<token postag="ZNW:EKV:DE_"><exception negate_pos="yes" postag="ZNW:EKV:DE_"/></token>
			<token postag="SENT_END" regexp="yes">[‘’“'"„”]</token>
       </pattern>
        <disambig action="remove" postag="ZNW:EKV"/>
    </rule>

	<!--
	?	 47027	(2)	ZNW:EKV:DE_ WKW:TGW:1EP/ZNW:EKV:DE_/WKW:VLT:1EP
	  1023:	 tijd was
	   951:	 vrouw was
	   473:	 naam was
	   409:	 avond was
	   345:	 huid was
	   323:	 kamer was
	   306:	 reactie was
	   291:	 schuld was
	   289:	 orde was
	   277:	 Mama was
	   241:	 dochter was
	-->
    <rule id="NEW_161" name="-">
        <pattern>
			<token postag="ZNW:EKV:DE_"><exception negate_pos="yes" postag="ZNW:EKV:DE_"/></token>
			<marker>
				<token>was</token>
			</marker>
       </pattern>
        <disambig action="remove" postag="ZNW:EKV:DE_"/>
    </rule>

	<!--
	?	 53275	(3)	VGW/VRZ ZNW:EKV:DE_ ITP:PNT/SENT_END
	   471:	 tot stilstand.
	   448:	 om hulp.
	   318:	 met vakantie.
	   313:	 met tegenzin.
	   279:	 voor humor.
	-->
    <rule id="NEW_164" name="-">
        <pattern>
			<marker>
				<and>
					<token postag="VGW"/>
					<token postag="VRZ"/>
				</and>
			</marker>
			<token postag="ZNW:EKV:DE_"><exception negate_pos="yes" postag="ZNW:EKV:DE_"/></token>
			<token postag="SENT_END" regexp="yes">[.!?]</token>
       </pattern>
        <disambig action="remove" postag="VGW"/>
    </rule>

	<!--
	?	 43049	(2)	VNW:PER:1EP:MRV:BEZ:VRB/ZNW:EKV:DE_ ZNW:EKV:DE_
	  1876:	 onze website
	   875:	 onze nieuwsbrief
	   644:	 onze site
	   553:	 onze webshop
	   480:	 onze tijd
	   381:	 onze samenleving
	-->
    <rule id="NEW_165" name="-">
        <pattern>
			<token><exception>de</exception></token>
			<marker>
				<token postag="VNW:PER:1EP:MRV:BEZ:VRB">onze</token>
			</marker>
		</pattern>
        <disambig action="filterall"/>
    </rule>

	<!--
	?	 37026	(4)	SENT_START VNW:AWZ:EKV:DE_ ZNW:EKV:DE_ WKW:TGW:1EP/WKW:TGW:3EP
	   221:	~ De voorzitter sluit
	   220:	~ De overheid moet
	   205:	~ De inschrijving sluit
	   167:	~ De Commissie kan
	   144:	~ De rest moet
	   130:	~ De rest kan
	   129:	~ De vis kan
	   126:	~ De politie kan
	   112:	~ De gemeente kan
	   105:	~ De VVD wil
	-->
    <rule id="NEW_166" name="-">
        <pattern>
			<token postag="SENT_START"/>
			<token postag="VNW:AWZ:EKV:DE_"><exception negate_pos="yes" postag="VNW:AWZ:EKV:DE_"/></token>
			<token postag="ZNW:EKV:DE_"><exception negate_pos="yes" postag="ZNW:EKV:DE_"/></token>
			<marker>
				<token postag="WKW:TGW:3EP"/>
			</marker>
		</pattern>
        <disambig action="filterall"/>
    </rule>

	<!--
?	 22828	(4)	VRZ VNW:OND:MRV:HET/VNW:AWZ:EKV:HET WKW:TGW:1EP/ZNW:EKV:HET ITP:PNT/SENT_END
	  2563:	 aan het werk.
	  1074:	 in het water.
	   844:	 van het land.
	-->
    <rule id="NEW_167" name="-">
        <pattern>
			<token postag="VRZ"><exception negate_pos="yes" postag="VRZ"/></token>
			<token postag="VNW:AWZ:EKV:HET" regexp="yes">het|dit</token>
			<token postag="ZNW:EKV:HET"/>
			<token postag="SENT_END" regexp="yes">[.!?]</token>
		</pattern>
        <disambig action="filterall"/>
    </rule>

	<!--
	TYD:DAG/BYW/ZNW:EKV:DE_ GET:ARA:002:MRV TYD:MND GET:ARA:004:MRV
	dag voor complete datum
	-->
    <rule id="NEW_168" name="-">
        <pattern>
			<token postag="TYD:DAG"/>
			<token postag="GET:ARA:002:MRV"/>
			<token postag="TYD:MND"/>
			<token postag="GET:ARA:004:MRV"/>
		</pattern>
        <disambig action="filterall"/>
    </rule>

	<!--
	2727	' BNW:STL:ONV/WKW:VLT:1EP ENM:PER:FST ITP:PNT/SENT_END
  '  vroeg  Kate .
	  '  vroeg  Lisa .
	-->
    <rule id="NEW_169" name="-">
        <pattern>
			<token regexp="yes">['&quot;]</token>
			<token postag="WKW:VLT:1EP">vroeg</token>
			<token postag_regexp="yes" postag="ENM:PER:FST|ENM:PER:LST.*"/>
		</pattern>
        <disambig action="filterall"/>
    </rule>

	<!--
	1959	SENT_START TSW ITP:KMA ENM:LOC:PTS/ENM:PER:FST ITP:PNT/SENT_END
		Godverdomme ,  Cody .
		Sorry ,  Pearl .
		Hé ,  Emmie .
		Welterusten ,  Elise .
		Welterusten ,  Alexander .
		Alsjeblieft ,  Elin .
		Hallo ,  Rosalind .
		-->
    <rule id="NEW_170" name="-">
        <pattern>
			<token postag="SENT_START"/>
			<token postag="TSW"/>
			<token>,</token>
			<marker>
				<and>
					<token postag="ENM:LOC:PTS"/>
					<token postag="ENM:PER:FST"/>
				</and>
			</marker>
		</pattern>
        <disambig action="remove" postag="ENM:LOC:PTS"/>
    </rule>

	<!--
	?	 41987	(3)	SENT_START BYW/VGW WKW:TGW:3EP
	 13312:	~ Dan is
	  3941:	~ Dan wordt
	  2566:	~ Dan komt
		Dan is ook een naam
	-->
    <rule id="CORRECTION_171" name="-">
        <pattern>
			<token postag="SENT_START"/>
			<marker>
				<token>Dan<exception postag="ENM:PER:FST"/></token>
			</marker>
		</pattern>
		<disambig action="add"><wd pos="ENM:PER:FST"/></disambig>
    </rule>

	<!--
	?	 41943	(2)	VNW:OND:MRV:HET/VGW/VGW:EKV:HET/VNW:AWZ:EKV:HET/VNW:OND:EKV:HET VNW:PER:3EP:EKV:ACT
	 39744:	 dat hij
	-->
    <rule id="NEW_172" name="-">
        <pattern>
			<marker>
				<token>dat</token>
			</marker>
			<token>hij</token>
		</pattern>
        <disambig action="remove" postag="VNW:OND:MRV:HET/VNW:AWZ:EKV:HET/VNW:OND:EKV:HET"/>
    </rule>

	<!--?	 33252	(2)	BYW WKW:TGW:1EP/BYW/VNW:OBP:EKV/ZNW:EKV:HET
	 12814:	 er niets
	  6824:	 helemaal niets
	  2905:	 nog niets
	-->
    <rule id="NEW_173" name="-">
        <pattern>
			<token postag="BYW"><exception negate_pos="yes" postag="BYW"/></token>
			<marker>
				<token postag="BYW"><exception negate_pos="yes" postag="BYW"/></token>
			</marker>
			<token postag="VNW:OBP:EKV">niets</token>
		</pattern>
        <disambig action="filterall"/>
    </rule>
	<!--
	?	 32645	(2)	VNW:OND:MRV:HET/VGW/VGW:EKV:HET/VNW:AWZ:EKV:HET/VNW:OND:EKV:HET WKW:TGW:1EP/WKW:TGW:3EP/BYW/VNW:OBP
	 32360:	 dat niet
	-->
    <rule id="NEW_174" name="-">
        <pattern>
			<marker>
				<token>dat</token>
			</marker>
			<token>niet</token>
		</pattern>
        <disambig action="remove" postag="VNW:AWZ:EKV:HET"/>
    </rule>

	<!--
	?	 31687	(2)	VNW:OND:EKV:DE_/VNW:OND:MRV:DE_/VGW:EKV:DE_/VGW:MRV:DE_/VNW:AWZ:EKV:DE_/VNW:AWZ:MRV:DE_ WKW:TGW:3EP
	 10275:	 Die is
	  3034:	 Die heeft
	  1753:	 die is
	  1328:	 Die wordt
	  1027:	 Die gaat
	-->
    <rule id="NEW_175" name="-">
        <pattern>
			<marker>
				<token>die</token>
			</marker>
			<token postag="WKW:TGW:3EP"><exception negate_pos="yes" postag="WKW:TGW:3EP"/></token>
		</pattern>
        <disambig action="remove" postag="VNW:OND:MRV:DE_|VGW:MRV:DE_|VNW:AWZ:EKV:DE_|VNW:AWZ:MRV:DE_"/>
    </rule>

	<!--
	?	 31231	(2)	ZNW:EKV/WKW:TGW:1EP/VNW:PER:3EP:EKV:BEZ/VNW:PER:3EP:EKV:PSF ITP:PNT/SENT_END
	 31194:	 haar.
	-->
    <rule id="NEW_176" name="-">
        <pattern>
			<marker>
				<token>haar</token>
			</marker>
			<token postag="SENT_END" regexp="yes">[.!?]</token>
		</pattern>
        <disambig action="remove" postag="VNW:PER:3EP:EKV:BEZ"/>
    </rule>

	<!--
	?	 30282	(2)	ZNW:EKV/WKW:TGW:1EP/VNW:PER:3EP:EKV:BEZ/VNW:PER:3EP:EKV:PSF WKW:TGW:INF/ZNW:MRV:DE_
	 11138:	 haar ogen
	  4645:	 haar handen
	  2575:	 Haar ogen
	  2090:	 haar lippen
	   935:	 haar benen
	-->
    <rule id="NEW_177" name="-">
        <pattern>
			<marker>
				<token>haar</token>
			</marker>
			<and>
				<token postag="WKW:TGW:INF"/>
				<token postag="ZNW:MRV:DE_"/>
			</and>

		</pattern>
        <disambig action="remove" postag="ZNW:EKV"/>
    </rule>

	<!--
	?	 29847	(3)	WKW:TGW:INF/VNW:PER:3EP:EKV:BEZ ZNW:EKV:HET ITP:PNT/SENT_END
	 12459:	 zijn hoofd.
	  2011:	 zijn horloge.
	  1945:	 zijn voorhoofd.
	   847:	 zijn bureau.
	-->
    <rule id="NEW_178" name="-">
        <pattern>
			<marker>
				<token>zijn</token>
			</marker>
			<token postag="ZNW:EKV:HET"><exception negate_pos="yes" postag="ZNW:EKV:HET"/></token>
			<token postag="SENT_END" regexp="yes">[.!?]</token>
		</pattern>
        <disambig action="remove" postag="WKW:TGW:INF"/>
    </rule>

		<!--
	?	 29116	(3)	BYW:GRD/BYW BNW:STL:ONV ITP:PNT/SENT_END
	  1399:	 zo ver.
	  1106:	 zo mooi.
	   982:	 zo erg.
	   929:	 zo moeilijk.
	   911:	 zo belangrijk.
	   670:	 zo groot.
	-->
    <rule id="NEW_179" name="-">
        <pattern>
			<marker>
				<token>zo</token>
			</marker>
			<token postag="BNW:STL:ONV"><exception negate_pos="yes" postag="BNW:STL:ONV"/></token>
			<token postag="SENT_END" regexp="yes">[.!?]</token>
		</pattern>
        <disambig action="remove" postag="BYW"/>
    </rule>

	<!--
	?	 29097	(2)	VNW:OND:MRV:HET/VGW/VGW:EKV:HET/VNW:AWZ:EKV:HET ZNW:EKV:HET
	  4723:	 dat moment
	   614:	 dat jaar
	   445:	 dat woord
	   389:	 dat kind
	   335:	 Dat woord
	   328:	 Dat kind
	   323:	 dat probleem
	   305:	 dat opzicht
	   299:	 Dat probleem
	-->
    <rule id="NEW_180" name="-">
        <pattern>
			<marker>
				<token>dat</token>
			</marker>
			<token postag="ZNW:EKV:HET"><exception negate_pos="yes" postag="ZNW:EKV:HET"/></token>
		</pattern>
        <disambig action="remove" postag="VNW:OND:MRV:HET"/>
    </rule>

	<!--
	?	 27620	(3)	ZNW:EKV:DE_ BNW:STL:ONV/WKW:VTD:ONV ITP:PNT/SENT_END
	   596:	 priester gewijd.
	   323:	 aangifte gedaan.
	   292:	 keuze gemaakt.
	   268:	 gang gezet.
	-->
    <rule id="NEW_181" name="-">
        <pattern>
			<token postag="ZNW:EKV:DE_"><exception negate_pos="yes" postag="ZNW:EKV:DE_"/></token>
			<marker>
				<and>
					<token postag="BNW:STL:ONV"/>
					<token postag="WKW:VTD:ONV"/>
				</and>
			</marker>
			<token postag="SENT_END" regexp="yes">[.!?]</token>
		</pattern>
        <disambig action="remove" postag="BNW:STL:ONV"/>
    </rule>

	<!--
	?	 27532	(3)	SENT_START WKW:TGW:1EP/ZNW:EKV:DE_ BYW
	  7265:	~ Klik hier
	  2955:	~ Kijk eens
	  1680:	~ Kijk hier
	  1157:	~ Kom mee
	   770:	~ Kom eens
	-->
    <rule id="NEW_182" name="-">
        <pattern>
			<token postag="SENT_START"/>
			<marker>
				<and>
					<token postag="ZNW:EKV:DE_"/>
					<token postag="WKW:TGW:1EP"/>
				</and>
			</marker>
			<token postag="BYW"><exception negate_pos="yes" postag="BYW"/></token>
		</pattern>
        <disambig action="remove" postag="ZNW:EKV:DE_"/>
    </rule>


	<!--
	?	 26686	(3)	SENT_START VNW:OND:EKV:DE_/VGW:EKV:DE_ WKW:TGW:3EP
	 10275:	~ Die is
	  3034:	~ Die heeft
	  1328:	~ Die wordt
	  1027:	~ Die gaat
	  1011:	~ Die komt
	   538:	~ Die ligt
	-->
    <rule id="NEW_183" name="-">
        <pattern>
			<token postag="SENT_START"/>
			<marker>
				<token>die</token>
			</marker>
			<token postag="WKW:TGW:3EP"><exception negate_pos="yes" postag="WKW:TGW:3EP"/></token>
		</pattern>
        <disambig action="remove" postag="VGW:EKV:DE_"/>
    </rule>

	<!--
	?	 26681	(2)	BNW:STL:ONV/ZNW:EKV:HET ZNW:EKV:HET
	  1986:	 half uur
	  1613:	 paar uur
	  1593:	 paar jaar
	  1025:	 half jaar
	   699:	 goed voorbeeld
	   378:	 goed moment
	   322:	 goed advies
	-->
    <rule id="NEW_184" name="-">
        <pattern>
			<marker>
				<and>
					<token postag="BNW:STL:ONV"/>
					<token postag="ZNW:EKV:HET"/>
				</and>
			</marker>
			<token postag="ZNW:EKV:HET"><exception negate_pos="yes" postag="ZNW:EKV:HET"/></token>
		</pattern>
        <disambig action="remove" postag="ZNW:EKV:HET"/>
    </rule>

	<!--
	?	 25576	(3)	SENT_START BYW/VGW/ENM:PER:FST WKW:TGW:1EP
	  3027:	~ Dan ben
	  2835:	~ Dan heb
	  2027:	~ Dan ga
	  1569:	~ Dan kun
	  1235:	~ Dan kom
	  1232:	~ Dan kan
	-->
    <rule id="NEW_185" name="-">
        <pattern>
			<token postag="SENT_START"/>
			<marker>
				<token>dan</token>
			</marker>
			<token postag="WKW:TGW:1EP"><exception negate_pos="yes" postag="WKW:TGW:1EP"/></token>
		</pattern>
        <disambig action="remove" postag="BYW|ENM:PER:FST"/>
    </rule>

	<!--
	?	 25333	(2)	VNW:OND:MRV:HET/VNW:AWZ:EKV:HET/VNW:OND:EKV:HET TSW/WKW:TGW:1EP/BYW/ZNW:EKV
	22815:	 het wel
	-->
    <rule id="NEW_186" name="-">
        <pattern>
			<token regexp="yes">het|dit|dat</token>
			<marker>
				<token>wel</token>
			</marker>
		</pattern>
        <disambig action="remove" postag="TSW|ZNW:EKV"/>
    </rule>

	<!--
	-	 24682	(2)	WKW:TGW:INF VNW:PER:3EP:EKV:ACT/VNW:PER:3EP:MRV:ACT/VNW:PER:3EP:MRV:PSF
	  5299:	 hebben ze
	  1905:	 doen ze
	  1755:	 gaan ze
	  1185:	 komen ze
	  1183:	 zullen ze
	  1142:	 worden ze
	-->
    <rule id="NEW_187" name="-">
        <pattern>
			<token postag="WKW:TGW:INF"><exception negate_pos="yes" postag="WKW:TGW:INF"/></token>
			<marker>
				<token>ze</token>
			</marker>
		</pattern>
        <disambig action="remove" postag="VNW:PER:3EP:EKV:ACT"/>
    </rule>

	<!--
	?	 24423	(3)	BYW WKW:TGW:1EP/WKW:TGW:3EP/BYW/VNW:OBP VRZ
	  1806:	 er niet aan
	  1575:	 er niet van
	  1497:	 er niet in
	  1459:	 er niet op
	-->
    <rule id="NEW_188" name="-">
        <pattern>
			<token postag="BYW"><exception negate_pos="yes" postag="BYW"/></token>
			<marker>
				<token>niet</token>
			</marker>
			<token postag="VRZ"><exception negate_pos="yes" postag="VRZ"/></token>
		</pattern>
        <disambig action="remove" postag="WKW:TGW:1EP|WKW:TGW:3EP|VNW:OBP"/>
    </rule>

	<!-- ======================================== -->
	<!--
	?	 24304	(3)	SENT_START VNW:PER:3EP:EKV:ACT/VNW:PER:3EP:MRV:ACT/VNW:PER:3EP:MRV:PSF WKW:TGW:INF/VNW:PER:3EP:EKV:BEZ
	 24286:	~ Ze zijn
	-->
    <rule id="NEW_189a" name="-">
        <pattern>
			<token postag="SENT_START"/>
			<token>ze</token>
			<marker>
				<token>zijn</token>
			</marker>
		</pattern>
        <disambig action="remove" postag="VNW:PER:3EP:EKV:BEZ"/>
    </rule>
    <rule id="NEW_189b" name="-">
        <pattern>
			<token postag="SENT_START"/>
			<marker>
				<token>ze</token>
			</marker>
			<token>zijn</token>
		</pattern>
        <disambig action="remove" postag="VNW:PER:3EP:EKV:ACT|VNW:PER:3EP:MRV:PSF"/>
    </rule>

	<!--
	?	 24289	(3)	SENT_START WKW:TGW:3EP VNW:OND:MRV:HET/VNW:AWZ:EKV:HET/VNW:OND:EKV:HET
	 10285:	~ Is het
	  6206:	~ Is dit
	  1330:	~ Gaat het
	   677:	~ Wordt het
	-->
    <rule id="NEW_190" name="-">
        <pattern>
			<token postag="SENT_START"/>
			<token postag="WKW:TGW:3EP"><exception negate_pos="yes" postag="WKW:TGW:3EP"/></token>
			<marker>
				<token regexp="yes">het|dit|dat</token>
			</marker>
		</pattern>
        <disambig action="remove" postag="VNW:OND:MRV:HET"/>
    </rule>

	<!--
	?	 24267	(2)	SENT_START BYW/VNW:OBP/ZNW:EKV:HET/WKW:TGW:1EP
	 24251:	~ Meer
	-->
    <rule id="NEW_191" name="-">
        <pattern>
			<token postag="SENT_START"/>
			<marker>
				<token>meer</token>
			</marker>
		</pattern>
        <disambig action="remove" postag="BYW|ZNW:EKV:HET|WKW:TGW:1EP"/>
    </rule>

	<!--
	?	 24240	(2)	VNW:URT/BYW:GRD/TSW/VNW/VNW:OBP:EKV/VNW:VRG VNW:PER:1EP:EKV:ACT
	 22504:	 wat ik
	-->
    <rule id="NEW_192" name="-">
        <pattern>
			<marker>
				<token>wat</token>
			</marker>
			<token regexp="yes">ik|hij|jij|zij|men|u</token>
		</pattern>
        <disambig action="remove" postag="VNW:URT|BYW:GRD|TSW|VNW:OBP:EKV|VNW:VRG"/>
    </rule>

	<!--
	?	 24156	(4)	SENT_START BYW WKW:TGW:3EP VNW:OND:MRV:HET/VNW:AWZ:EKV:HET/VNW:OND:EKV:HET
	  1899:	~ Misschien is het
	  1371:	~ Toch is het
	   917:	~ Daar is het
	   825:	~ Bovendien is het
	   756:	~ Vandaag is het
	   714:	~ Hier is het
	   705:	~ Soms is het
	   497:	~ Daar gaat het
	   436:	~ Toch is dit
	   400:	~ Ook is het
	-->
    <rule id="NEW_193" name="-">
        <pattern>
			<token postag="SENT_START"/>
			<token postag="BYW"><exception negate_pos="yes" postag="BYW"/></token>
			<token postag="WKW:TGW:3EP"><exception negate_pos="yes" postag="WKW:TGW:3EP"/></token>
			<marker>
				<token regexp="yes">het|dit</token>
			</marker>
		</pattern>
        <disambig action="remove" postag="VNW:OND:MRV:HET"/>
    </rule>

	<!--
	?	 24070	(2)	BYW:GRD/ZNW:EKV:HET BNW:STL:ONV
	   968:	 zeer belangrijk
	   484:	 zeer groot
	   434:	 zeer vriendelijk
	   352:	 zeer tevreden
	   334:	 zeer eenvoudig
	-->
    <rule id="NEW_194" name="-">
        <pattern>
			<marker>
				<token>zeer</token>
			</marker>
			<token postag="BNW:STL:ONV"><exception negate_pos="yes" postag="BNW:STL:ONV"/></token>
		</pattern>
        <disambig action="remove" postag="ZNW:EKV:HET"/>
    </rule>

	<!--
	?	 23766	(2)	WKW:TGW:3EP WKW:TGW:1EP/WKW:TGW:3EP/VRZ
	  8811:	 bestaat uit
	  2917:	 blijkt uit
	  2548:	 komt uit
	  1614:	 is uit
	  1330:	 dateert uit
	-->
    <rule id="NEW_196" name="-">
        <pattern>
			<token postag="WKW:TGW:3EP"><exception negate_pos="yes" postag="WKW:TGW:3EP"/></token>
			<marker>
				<token>uit</token>
			</marker>
		</pattern>
        <disambig action="remove" postag="WKW:TGW:1EP|WKW:TGW:3EP"/>
    </rule>

	<!--
	?	 23762	(2)	BYW/VRZ GET:TXT:EKV
	  8492:	 over een
	  7863:	 bij een
	  1949:	 Over een
	  1564:	 Bij een
	  1317:	 binnen een
	   891:	 Binnen een
	-->
    <rule id="NEW_197" name="-">
        <pattern>
			<marker>
				<and>
					<token postag="BYW"/>
					<token postag="VRZ"/>
				</and>
			</marker>
			<token>een</token>
		</pattern>
        <disambig action="remove" postag="BYW"/>
    </rule>

	<!--
	?	 23165	(3)	VGW/VRZ ZNW:MRV:DE_ ITP:PNT/SENT_END
	   582:	 met kinderen.
	   347:	 met mensen.
	   198:	 met woorden.
	   182:	 met vrienden.
	   135:	 met foto's.
	   101:	 met vrouwen.
	-->
    <rule id="NEW_198" name="-">
        <pattern>
			<marker>
				<token>met</token>
			</marker>
			<token postag="ZNW:MRV:DE_"><exception negate_pos="yes" postag="ZNW:MRV:DE_"/></token>
			<token postag="SENT_END" regexp="yes">[.!?]</token>
		</pattern>
        <disambig action="remove" postag="VGW"/>
    </rule>

	<!--
	?	 22922	(2)	SENT_START GET:TXT:MRV/ZNW:EKV:DE_
	 10697:	~ Twee
	  5178:	~ Drie
	  2596:	~ Vijf
	  1840:	~ Zes
	  1733:	~ Tien
	-->
    <rule id="NEW_199" name="-">
        <pattern>
			<token postag="SENT_START"/>
			<marker>
				<and>
					<token postag="GET:TXT:MRV"/>
					<token postag="ZNW:EKV:DE_"/>
				</and>
			</marker>
		</pattern>
        <disambig action="remove" postag="ZNW:EKV:DE_"/>
    </rule>

	<!--
	?	 22324	(4)	SENT_START VNW:PER:3EP:EKV:ACT WKW:VLT:1EP WKW:TGW:INF/VNW:PER:3EP:EKV:BEZ
	  1469:	~ Hij had zijn
	  1337:	~ Hij stak zijn
	  1313:	~ Hij legde zijn
	  1002:	~ Hij trok zijn
	   908:	~ Hij hield zijn
	-->
    <rule id="NEW_200" name="-">
        <pattern>
			<token postag="SENT_START"/>
			<token postag="VNW:PER:3EP:EKV:ACT"><exception negate_pos="yes" postag="VNW:PER:3EP:EKV:ACT"/></token>
			<token postag_regexp="yes" postag="WKW:VLT:1EP|WKW:TGW:3EP"><exception negate_pos="yes" postag_regexp="yes" postag="WKW:VLT:1EP|WKW:TGW:3EP"/></token>
			<marker>
				<token>zijn</token>
			</marker>
		</pattern>
        <disambig action="remove" postag="WKW:TGW:INF"/>
    </rule>

	<!--
	?	 50061	(2)	SENT_START BYW/VRZ
	 16940:	~ Bij
	 14629:	~ Over
	  5446:	~ Vanaf
	  4768:	~ Binnen
	  2306:	~ Te
	  2295:	~ Achter
	-->
    <rule id="NEW_201" name="-">
        <pattern>
		<token postag="SENT_START"/>
		<marker>
			<and>
				<token postag="BYW"/>
				<token postag="VRZ"/>
			</and>
		</marker>
	</pattern>
        <disambig action="remove" postag="BYW"/>
    </rule>

	<!--
	?	 32676	(2)	BYW/VGW/VRZ ITP:PNT/SENT_END
	 32666:	 voor.
	-->
    <rule id="NEW_202" name="-">
        <pattern>
			<marker>
				<token postag="VGW"/>
			</marker>
			<token postag="SENT_END" regexp="yes">[.!?]</token>
		</pattern>
        <disambig action="remove" postag="VGW"/>
    </rule>
	<!--
	?	 23988	(3)	SENT_START VNW:PER:1EP:EKV:ACT WKW:TGW:1EP/WKW:VLT:1EP/WKW:VLT:GIJ
	 23555:	~ Ik weet
	-->
    <rule id="NEW_203" name="-">
        <pattern>
			<token postag="SENT_START"/>
			<token>ik</token>
			<marker>
				<token>weet</token>
			</marker>
		</pattern>
        <disambig action="remove" postag="WKW:VLT:GIJ"/>
    </rule>

	<!--
	?	 22692	(2)	SENT_START TSW/WKW:TGW:1EP/BYW/ZNW:EKV
	 22681:	~ Wel
	-->
    <rule id="NEW_204" name="-">
        <pattern>
			<token postag="SENT_START"/>
			<marker>
				<token>wel</token>
			</marker>
		</pattern>
        <disambig action="remove" postag="ZNW:EKV"/>
    </rule>

	<!--
	?	 22687	(3)	SENT_START VGW VNW:OND:MRV:HET/VGW/VGW:EKV:HET/VNW:AWZ:EKV:HET/VNW:OND:EKV:HET WKW:TGW:3EP
	 13282:	 En dat is
	   873:	 En dat geldt
	   691:	 En dat gaat
	-->
    <rule id="NEW_205" name="-">
        <pattern>
			<token postag="SENT_START"/>
			<token regexp="yes">en|of|maar</token>
			<marker>
				<token regexp="yes">dat|dit|het</token>
			</marker>
			<token postag="WKW:TGW:3EP"><exception negate_pos="yes" postag="WKW:TGW:3EP"/></token>
		</pattern>
        <disambig action="remove" postag="VNW:OND:MRV:HET|VNW:AWZ:EKV:HET"/>
    </rule>

	<!--
	?	 21975	(4)	SENT_START VNW:AWZ:MRV:DE_ ZNW:MRV:DE_ WKW:TGW:INF/ZNW:MRV:DE_
	   121:	~ De kinderen kunnen
	    92:	~ De mensen willen
	    80:	~ De mensen moeten
	    67:	~ De kinderen moeten
	    59:	~ Die mensen moeten
	-->
    <rule id="NEW_206" name="-">
        <pattern>
			<token postag="SENT_START"/>
			<token postag="VNW:AWZ:MRV:DE_"><exception negate_pos="yes" postag="VNW:AWZ:MRV:DE_"/></token>
			<token postag="ZNW:MRV:DE_"><exception negate_pos="yes" postag="ZNW:MRV:DE_"/></token>
			<marker>
				<and>
					<token postag="WKW:TGW:INF"/>
					<token postag="ZNW:MRV:DE_"/>
				</and>
			</marker>
		</pattern>
        <disambig action="remove" postag="ZNW:MRV:DE_"/>
    </rule>

	<!--
	?	 21642	(4)	VGW/VRZ VNW:AWZ:MRV:DE_ ZNW:MRV:DE_ ITP:PNT/SENT_END
	   650:	 voor de kinderen.
	   307:	 met de kinderen.
	   188:	 voor de mogelijkheden.
	-->
    <rule id="NEW_207" name="-">
        <pattern>
			<marker>
				<and>
					<token postag="VGW"/>
					<token postag="VRZ"/>
				</and>
			</marker>
			<token postag="VNW:AWZ:MRV:DE_"><exception negate_pos="yes" postag="VNW:AWZ:MRV:DE_"/></token>
			<token postag="ZNW:MRV:DE_"><exception negate_pos="yes" postag="ZNW:MRV:DE_"/></token>
			<token postag="SENT_END" regexp="yes">[.!?]</token>
		</pattern>
        <disambig action="remove" postag="VGW"/>
    </rule>

	<!--
	?	 21455	(3)	WKW:TGW:INF/VNW:PER:3EP:EKV:BEZ WKW:TGW:1EP/ZNW:EKV:DE_ ITP:PNT/SENT_END
	  2837:	 zijn hand.
	  1883:	 zijn schouder.
	  1874:	 zijn mond.
	  1511:	 zijn stoel.
	  1418:	 zijn vader.
	-->
    <rule id="NEW_208a" name="-">
        <pattern>
			<marker>
				<token>zijn</token>
			</marker>
			<and>
				<token postag="ZNW:EKV:DE_"/>
				<token postag="WKW:TGW:1EP"/>
			</and>
			<token postag="SENT_END" regexp="yes">[.!?]</token>
		</pattern>
        <disambig action="remove" postag="WKW:TGW:INF"/>
    </rule>
    <rule id="NEW_208b" name="-">
        <pattern>
			<token>zijn</token>
			<marker>
				<and>
					<token postag="ZNW:EKV:DE_"/>
					<token postag="WKW:TGW:1EP"/>
				</and>
			</marker>
			<token postag="SENT_END" regexp="yes">[.!?]</token>
		</pattern>
        <disambig action="remove" postag="WKW:TGW:1EP"/>
    </rule>

	<!--
	?	 23613	(4)	SENT_START VNW:OND:EKV:HET WKW:TGW:3EP BYW/VGW
	  3599:	~ Het is dus
	  3570:	~ Dat is dus
	  2458:	~ Dat is dan
	  1475:	~ Het is dan
	-->
	<!--
	?	 21990	(4)	SENT_START VNW:OND:EKV:HET WKW:TGW:3EP BYW/VGW
	  3499:	~ Het is dus
	  3415:	~ Dat is dus
	  2363:	~ Dat is dan
	  1431:	~ Het is dan
	  1430:	~ Dit is dus
	-->
    <rule id="NEW_209" name="-">
        <pattern>
			<token postag="SENT_START"/>
			<token postag="VNW:OND:EKV:HET"><exception negate_pos="yes" postag="VNW:OND:EKV:HET"/></token>
			<token postag="WKW:TGW:3EP"><exception negate_pos="yes" postag="WKW:TGW:3EP"/></token>
			<marker>
				<token postag="BYW"/>
			</marker>
		</pattern>
        <disambig action="filterall"/>
    </rule>

	<!--
	?	 21914	(3)	BYW/VGW/VRZ ZNW:MRV:DE_ ITP:PNT/SENT_END
	  1413:	 voor kinderen.
	   391:	 voor vrouwen.
	   293:	 voor beginners.
	   250:	 voor dames.
	   246:	 voor mensen.
	-->
    <rule id="NEW_210" name="-">
        <pattern>
			<marker>
				<token postag="VRZ">voor</token>
			</marker>
			<token postag="ZNW:MRV:DE_"><exception negate_pos="yes" postag="ZNW:MRV:DE_"/></token>
			<token postag="SENT_END" regexp="yes">[.!?]</token>
		</pattern>
        <disambig action="filterall"/>
    </rule>

	<!--
	?	 21315	(3)	SENT_START BYW:GRD/TYD:DAG/BYW/TSW/VGW WKW:TGW:3EP
	  5362:	~ Zo is
	  2414:	~ Zo wordt
	  2185:	~ Zo gaat
	  1534:	~ Zo werkt
	  1158:	~ Zo ontstaat
	  1007:	~ Zo blijft
	   583:	~ Zo heeft
	-->
    <rule id="NEW_211" name="-">
        <pattern>
			<token postag="SENT_START"/>
			<marker>
				<token>zo</token>
			</marker>
			<token postag="WKW:TGW:3EP"><exception negate_pos="yes" postag="WKW:TGW:3EP"/></token>
		</pattern>
        <disambig action="remove" postag="BYW:GRD|TSW"/>
    </rule>

	<!--
	?	 20068	(3)	VNW:OND:MRV:HET/VNW:AWZ:EKV:HET/VNW:OND:EKV:HET WKW:TGW:INF ITP:PNT/SENT_END
	   922:	 het doen.
	   633:	 het lachen.
	   480:	 het gebeuren.
	   461:	 het zijn.
	   451:	 het proberen.
	-->
    <rule id="NEW_213" name="-">
        <pattern>
			<marker>
				<token>het</token>
			</marker>
			<token postag="WKW:TGW:INF"><exception negate_pos="yes" postag="WKW:TGW:INF"/></token>
			<token postag="SENT_END" regexp="yes">[.!?]</token>
		</pattern>
        <disambig action="remove" postag="VNW:AWZ:EKV:HET/VNW:OND:EKV:HET"/>
    </rule>

	<!--
	?	 20051	(3)	SENT_START BYW/TSW/VGW WKW:TGW:3EP
	 10059:	~ Nu is
	  1472:	~ Nu wordt
	  1122:	~ Nu komt
	   986:	~ Nu gaat
	   729:	~ Nu heeft
	   376:	~ Nu begint
	   334:	~ Nu ligt
	   241:	~ Nu lijkt
	-->
    <rule id="NEW_214" name="-">
        <pattern>
			<token postag="SENT_START"/>
			<marker>
				<token>nu</token>
			</marker>
			<token postag="WKW:TGW:3EP"><exception negate_pos="yes" postag="WKW:TGW:3EP"/></token>
		</pattern>
        <disambig action="remove" postag="TSW|VGW"/>
    </rule>

	<!--
	?	 20004	(3)	SENT_START VNW:OND:MRV:HET/VGW/VGW:EKV:HET/VNW:AWZ:EKV:HET/VNW:OND:EKV:HET WKW:TGW:INF
	  3367:	~ Dat hebben
	  2928:	~ Dat doen
	  1374:	~ Dat moeten
	  1184:	~ Dat zijn
	  1163:	~ Dat vinden
	  1159:	~ Dat kunnen
	   957:	~ Dat zullen
	   835:	~ Dat noemen
	-->
    <rule id="NEW_215" name="-">
        <pattern>
			<token postag="SENT_START"/>
			<marker>
				<token>dat</token>
			</marker>
			<token postag="WKW:TGW:INF"><exception negate_pos="yes" postag="WKW:TGW:INF"/></token>
		</pattern>
        <disambig action="remove" postag="VNW:OND:MRV:HET|VGW|VGW:EKV:HET|VNW:AWZ:EKV:HET"/>
    </rule>

	<!--
	?	 19510	(3)	SENT_START VNW:VRG/VNW:BTR WKW:TGW:3EP
	  5805:	~ Wie is
	  3510:	~ Wie heeft
	   880:	~ Wie gaat
	   512:	~ Wie wordt
	   356:	~ Wie kent
	   347:	~ Wie doet
	   308:	~ Wie betaalt
	-->
    <rule id="NEW_216" name="-">
        <pattern>
			<token postag="SENT_START"/>
			<marker>
				<token>wie</token>
			</marker>
			<token postag="WKW:TGW:3EP"><exception negate_pos="yes" postag="WKW:TGW:3EP"/></token>
		</pattern>
        <disambig action="remove" postag="VNW:BTR"/>
    </rule>

	<!--
	?	 19353	(3)	ZNW:EKV:DE_ BYW/VRZ ITP:PNT/SENT_END
	  1367:	 tijd voor.
	   696:	 kamer binnen.
	   375:	 oplossing voor.
	   365:	 verklaring voor.
	-->
    <rule id="NEW_217" name="-">
        <pattern>
			<token postag="ZNW:EKV:DE_"><exception negate_pos="yes" postag="ZNW:EKV:DE_"/></token>
			<marker>
				<and>
					<token postag="VRZ"/>
					<token postag="BYW"/>
				</and>
			</marker>
			<token postag="SENT_END" regexp="yes">[.!?]</token>
		</pattern>
        <disambig action="remove" postag="VRZ"/>
    </rule>

	<!--
	?	 19163	(3)	VNW:OND:EKV:DE_/VNW:OND:MRV:DE_/VGW:EKV:DE_/VGW:MRV:DE_/VNW:AWZ:EKV:DE_ ZNW:EKV:DE_ ITP:PNT/SENT_END
	  1181:	 die tijd.
	   356:	 die richting.
	   337:	 die vrouw.
	   334:	 die avond.
	-->
    <rule id="NEW_218" name="-">
        <pattern>
			<marker>
				<token>die</token>
			</marker>
			<token postag="ZNW:EKV:DE_"><exception negate_pos="yes" postag="ZNW:EKV:DE_"/></token>
			<token postag="SENT_END" regexp="yes">[.!?]</token>
		</pattern>
        <disambig action="remove" postag="VGW:EKV:DE_|VGW:MRV:DE_"/>
    </rule>

	<!--
	?	 19131	(4)	SENT_START VNW:PER:1EP:EKV:ACT WKW:TGW:1EP VNW:OND:MRV:HET/VGW/VGW:EKV:HET/VNW:AWZ:EKV:HET/VNW:OND:EKV:HET
	  4910:	~ Ik denk dat
	  3917:	~ Ik vind dat
	  3187:	~ Ik hoop dat
	  1709:	~ Ik wil dat
	   802:	~ Ik heb dat
	   701:	~ Ik zie dat
	-->
    <rule id="NEW_219" name="-">
        <pattern>
			<token postag="SENT_START"/>
			<token>ik</token>
			<token postag="WKW:TGW:1EP"><exception negate_pos="yes" postag="WKW:TGW:1EP"/></token>
			<marker>
				<token>dat</token>
			</marker>
			<token postag="ZNW:EKV:DE_"><exception negate_pos="yes" postag="ZNW:EKV:DE_"/></token>
		</pattern>
        <disambig action="remove" postag="VNW:OND:MRV:HET"/>
    </rule>

	<!--
	?	 18591	(2)	SENT_START VGW/ZNW:EKV/WKW:TGW:3EP
	 18591:	~ Want
	-->
    <rule id="NEW_220" name="-">
        <pattern>
			<token postag="SENT_START"/>
			<marker>
				<token>want</token>
			</marker>
		</pattern>
        <disambig action="remove" postag="ZNW:EKV|WKW:TGW:3EP"/>
    </rule>

	<!--
	?	 17942	(3)	VNW:OND:MRV:HET/VNW:AWZ:EKV:HET/VNW:OND:EKV:HET BNW:STL:ONV ITP:PNT/SENT_END
	   697:	 het gewoon.
	   695:	 het prima.
	   560:	 het moeilijk.
	   474:	 het koud.
	   416:	 het geweldig.
	   374:	 het graag.
	   370:	 het prachtig.
	-->
    <rule id="NEW_221" name="-">
        <pattern>
			<marker>
				<token>het</token>
			</marker>
			<token postag="BNW:STL:ONV"><exception negate_pos="yes" postag="BNW:STL:ONV"/></token>
			<token postag="SENT_END" regexp="yes">[.!?]</token>
		</pattern>
        <disambig action="remove" postag="VNW:OND:MRV:HET|VNW:AWZ:EKV:HET"/>
    </rule>

	<!--
	?	 17454	(4)	SENT_START ENM:PER:FST WKW:VLT:1EP ZNW:EKV/WKW:TGW:1EP/VNW:PER:3EP:EKV:BEZ/VNW:PER:3EP:EKV:PSF
	    48:	~ Tom keek haar
	    40:	~ Sam keek haar
	    39:	~ John keek haar
	    37:	~ Anna keek haar
	    34:	~ Max keek haar
	    34:	~ Anne keek haar
	    32:	~ Lidy keek haar
	-->
    <rule id="NEW_222" name="-">
        <pattern>
			<token postag="SENT_START"/>
			<token postag="ENM:PER:FST"><exception negate_pos="yes" postag="ENM:PER:FST"/></token>
			<token postag="WKW:VLT:1EP"><exception negate_pos="yes" postag="WKW:VLT:1EP"/></token>
			<marker>
				<token>haar</token>
			</marker>
		</pattern>
        <disambig action="remove" postag="ZNW:EKV"/>
    </rule>

	<!--
	?	 17156	(4)	SENT_START BYW:VRG WKW:TGW:1EP VNW:PER:2EP:EKV:ACT/VNW:PER:2EP:EKV:BEZ/VNW:PER:2EP:EKV:PSF
	  5552:	~ Hoe schrijf je
	   979:	~ Hoe kun je
	   899:	~ Waarom heb je
	   723:	~ Waarom ben je
	   682:	~ Hoe maak je
	-->
    <rule id="NEW_223" name="-">
        <pattern>
			<token postag="SENT_START"/>
			<token postag="BYW:VRG"><exception negate_pos="yes" postag="BYW:VRG"/></token>
			<token postag="WKW:TGW:1EP"><exception negate_pos="yes" postag="WKW:TGW:1EP"/></token>
			<marker>
				<token postag="VNW:PER:2EP:EKV:ACT">je</token>
			</marker>
		</pattern>
        <disambig action="filterall"/>
    </rule>

	<!--
	?	 17034	(3)	SENT_START VNW:PER:3EP:EKV:ACT WKW:TGW:1EP/WKW:TGW:3EP/ZNW:EKV:DE_
	  6170:	~ Hij wil
	  5479:	~ Hij moet
	  3212:	~ Hij zit
	   591:	~ Hij zet
	-->
    <rule id="NEW_224" name="-">
        <pattern>
			<token postag="SENT_START"/>
			<token postag="VNW:PER:3EP:EKV:ACT"><exception negate_pos="yes" postag="VNW:PER:3EP:EKV:ACT"/></token>
			<marker>
				<and>
					<token postag="WKW:TGW:1EP"/>
					<token postag="WKW:TGW:3EP"/>
					<token postag="ZNW:EKV:DE_"/>
				</and>
			</marker>
		</pattern>
        <disambig action="remove" postag="WKW:TGW:1EP|ZNW:EKV:DE_"/>
    </rule>

	<!--
	?	 16938	(3)	SENT_START BYW/TSW ITP:KMA
	 13997:	~ Nou,
	  1372:	~ Helaas,
	-->
    <rule id="NEW_225" name="-">
        <pattern>
			<token postag="SENT_START"/>
			<marker>
				<token postag="TSW"/>
			</marker>
			<token>,</token>
		</pattern>
        <disambig action="filterall"/>
    </rule>

	<!--
	?	 16736	(3)	SENT_START VGW VNW:PER:2EP:EKV:ACT/VNW:PER:2EP:EKV:BEZ/VNW:PER:2EP:EKV:PSF
	  4490:	~ Als je
	  4427:	~ En je
	  4320:	~ Maar je
	   845:	~ Of je
	   799:	~ Omdat je
	   397:	~ Alsof je
	-->
    <rule id="NEW_226" name="-">
        <pattern>
			<token postag="SENT_START"/>
			<token postag="VGW"><exception negate_pos="yes" postag="VGW"/></token>
			<marker>
				<token>je</token>
			</marker>
		</pattern>
        <disambig action="remove" postag="VNW:PER:2EP:EKV:PSF"/>
    </rule>

	<!--
	?	 16547	(3)	WKW:VLT:1EP VNW:PER:3EP:EKV:ACT/VNW:PER:3EP:MRV:ACT/VNW:PER:3EP:MRV:PSF ITP:PNT/SENT_END
	  4952:	 zei ze.
	  2613:	 vroeg ze.
	  1764:	 riep ze.
	   987:	 fluisterde ze.
	   473:	 schreeuwde ze.
	   449:	 antwoordde ze.
	-->
    <rule id="NEW_227" name="-">
        <pattern>
			<token postag="WKW:VLT:1EP"><exception negate_pos="yes" postag="WKW:VLT:1EP"/></token>
			<marker>
				<token>ze</token>
			</marker>
			<token postag="SENT_END" regexp="yes">[.!?]</token>
		</pattern>
        <disambig action="remove" postag="VNW:PER:3EP:MRV:ACT"/>
    </rule>

	<!--
	?	 16398	(3)	SENT_START VNW:PER:3EP:EKV:ACT ZNW:EKV:DE_/WKW:VLT:1EP
	  6353:	~ Hij stond
	  1378:	~ Hij drukte
	  1149:	~ Hij greep
	   903:	~ Hij schreef
	   859:	~ Hij sprong
	   850:	~ Hij wreef
	-->
    <rule id="NEW_228" name="-">
        <pattern>
			<token postag="SENT_START"/>
			<token postag="VNW:PER:3EP:EKV:ACT"><exception negate_pos="yes" postag="VNW:PER:3EP:EKV:ACT"/></token>
			<marker>
				<and>
					<token postag="ZNW:EKV:DE_"/>
					<token postag="WKW:VLT:1EP"/>
				</and>
			</marker>
		</pattern>
        <disambig action="remove" postag="ZNW:EKV:DE_"/>
    </rule>


	<!--
	?	 16328	(4)	SENT_START VNW:PER:1EP:EKV:ACT WKW:TGW:1EP BYW/VGW
	  2270:	~ Ik heb daar
	  1640:	~ Ik ben daar
	   906:	~ Ik ben dus
	   681:	~ Ik wil daar
	   653:	~ Ik kan daar
	-->
    <rule id="NEW_229" name="-">
        <pattern>
			<token postag="SENT_START"/>
			<token>ik</token>
			<token postag="WKW:TGW:1EP"><exception negate_pos="yes" postag="WKW:TGW:1EP"/></token>
			<marker>
				<and>
					<token postag="BYW"/>
					<token postag="VGW"/>
				</and>
			</marker>
		</pattern>
        <disambig action="remove" postag="VGW"/>
    </rule>

	<!--
	?	 15994	(3)	SENT_START WKW:TGW:1EP BYW/VGW
	  2449:	~ Neem dan
	  1693:	~ Ga dan
	  1281:	~ Bekijk dan
	   694:	~ Lees dan
	   633:	~ Maak dan
	   569:	~ Doe dan
	   440:	~ Ga daar
	   375:	~ Vul dan
	   330:	~ Probeer dan
	   295:	~ Denk dan
	-->
    <rule id="NEW_230" name="-">
        <pattern>
			<token postag="SENT_START"/>
			<token postag="WKW:TGW:1EP"><exception negate_pos="yes" postag="WKW:TGW:1EP"/></token>
			<marker>
				<token>dan</token>
			</marker>
		</pattern>
        <disambig action="remove" postag="VGW"/>
    </rule>

	<!--
	?	 15955	(2)	WKW:TGW:1EP/BYW/VNW ITP:PNT/SENT_END
	 15943:	 genoeg.
	-->
    <rule id="NEW_231" name="-">
        <pattern>
			<token postag="WKW:TGW:1EP"><exception negate_pos="yes" postag="WKW:TGW:1EP"/></token>
			<marker>
				<token>genoeg</token>
			</marker>
			<token postag="SENT_END" regexp="yes">[.!?]</token>
		</pattern>
        <disambig action="remove" postag="WKW:TGW:1EP|VNW"/>
    </rule>

	<!--
	?	 15878	(2)	SENT_START WKW:TGW:1EP/WKW:TGW:3EP/BNW:STL:ONV/ZNW:EKV:DE_
	 15670:	~ Echt
	-->
    <rule id="NEW_232" name="-">
        <pattern>
			<token postag="SENT_START"/>
			<marker>
				<token>echt</token>
			</marker>
		</pattern>
        <disambig action="remove" postag="WKW:TGW:1EP|WKW:TGW:3EP|ZNW:EKV:DE_"/>
    </rule>

	<!--
	?	 15742	(3)	BYW/VGW BYW ITP:PNT/SENT_END
	  1506:	 dan ook.
	  1170:	 dus ook.
	  1167:	 dan ooit.
	   906:	 nu eenmaal.
	-->
    <rule id="NEW_233" name="-">
        <pattern>
			<marker>
				<and>
					<token postag="BYW"/>
					<token postag="VGW"/>
				</and>
			</marker>
			<token postag="BYW"><exception negate_pos="yes" postag="BYW"/></token>
			<token postag="SENT_END" regexp="yes">[.!?]</token>
		</pattern>
        <disambig action="remove" postag="VGW"/>
    </rule>

	<!--
	?	 19154	(3)	VNW:OND:EKV:DE_/VNW:OND:MRV:DE_/VNW:AWZ:EKV:DE_ ZNW:EKV:DE_ ITP:PNT/SENT_END
	  1181:	 die tijd.
	   356:	 die richting.
	   337:	 die vrouw.
	   334:	 die avond.
	   299:	 die manier.
	   286:	 die naam.
	   205:	 die onzin.
	   178:	 die auto.
	-->
    <rule id="NEW_234" name="-">
        <pattern>
			<marker>
				<token>die</token>
			</marker>
		<token postag="ZNW:EKV:DE_"><exception negate_pos="yes" postag="ZNW:EKV:DE_"/></token>
		<token postag="SENT_END" regexp="yes">[.!?]</token>
		</pattern>
        <disambig action="remove" postag="VNW:OND:EKV:DE|VNW:OND:MRV:DE_"/>
    </rule>

	<!--
	?	 16993	(3)	SENT_START VNW:OND:MRV:HET/VNW:AWZ:EKV:HET/VNW:OND:EKV:HET ZNW:EKV:DE_/WKW:TGW:1EP/WKW:TGW:3EP
	  9196:	~ Het kan
	  7688:	~ Dit kan
	-->
    <rule id="NEW_235" name="-">
        <pattern>
			<token postag="SENT_START"/>
			<token postag="VNW:OND:EKV:HET">het</token>
			<token postag="WKW:TGW:3EP">kan</token>
		</pattern>
        <disambig action="filterall"/>
    </rule>

	<!--
	?	 16331	(2)	SENT_START BYW/BNW:STL:IET
	 11799:	~ Anders
	  2833:	~ Straks
	  1650:	~ Slechts
	-->
    <rule id="NEW_236" name="-">
        <pattern>
			<token postag="SENT_START"/>
			<marker>
				<and>
					<token postag="BYW"/>
					<token postag="BNW:STL:IET"/>
				</and>
			</marker>
		</pattern>
        <disambig action="remove" postag="BNW:STL:IET"/>
	</rule>
	
	<!--
?	 29176	(4)	SENT_START VGW VNW:OND:MRV:HET/VNW:AWZ:EKV:HET/VNW:OND:EKV:HET WKW:TGW:3EP
	  8140:	~ Maar het is
	  4339:	~ En het is
	  2353:	~ Maar dit is
	  1583:	~ En dit is
	   890:	~ Maar het gaat
	   777:	~ Maar het blijft
	-->
	<rule id="NEW_237" name="-">
		<pattern>
			<token postag="SENT_START"/>
			<token regexp="yes">en|of|maar</token>
			<marker>
				<token postag="VNW:OND:EKV:HET"/>
			</marker>
			<token postag="WKW:TGW:3EP"><exception negate_pos="yes" postag="WKW:TGW:3EP"/></token>
		</pattern>
		<disambig action="filterall"/>
	</rule>

	<!--
	?	 16568	(3)	SENT_START VNW:PER:1EP:EKV:BEZ WKW:TGW:1EP/ZNW:EKV:DE_
	  5165:	~ Mijn vader
	  5109:	~ Mijn moeder
	  1412:	~ Mijn man
	   965:	~ Mijn stem
	   326:	~ Mijn mond
	   322:	~ Mijn hand
	   218:	~ Mijn dank
	   152:	~ Mijn hemel
	-->
	<rule id="NEW_238" name="-">
		<pattern>
			<token postag="SENT_START"/>
			<token postag="VNW:PER:1EP:EKV:BEZ">mijn</token>
			<token postag="ZNW:EKV:DE_"/>
		</pattern>
		<disambig action="filterall"/>
	</rule>

	<!--
	?	 15645	(3)	WKW:TGW:INF/VNW:PER:3EP:EKV:BEZ BNW:STL:ONV ITP:PNT/SENT_END
	   694:	 zijn mogelijk.
	   641:	 zijn welkom.
	   382:	 zijn aanwezig.
	   380:	 zijn belangrijk.
	   281:	 zijn groot.
	   237:	 zijn gratis.
	   201:	 zijn beschikbaar.
	   182:	 zijn duidelijk.
	-->
    <rule id="NEW_239" name="-">
        <pattern>
			<marker>
				<token>zijn</token>
			</marker>
		<token postag="BNW:STL:ONV"><exception negate_pos="yes" postag="BNW:STL:ONV"/></token>
		<token postag="SENT_END" regexp="yes">[.!?]</token>
		</pattern>
        <disambig action="remove" postag="VNW:PER:3EP:EKV:BEZ"/>
    </rule>

	<!--
	?	 15681	(3)	SENT_START VNW:OND:MRV:HET/VNW:AWZ:EKV:HET/VNW:OND:EKV:HET WKW:TGW:1EP/WKW:TGW:3EP/ZNW:EKV:DE_
	  5312:	~ Het moet
	  2673:	~ Het spijt
	  2426:	~ Dit moet
	  2280:	~ Het zit
	  1256:	~ Het kost
	   556:	~ Dit kost
	-->
	<rule id="NEW_240" name="-">
		<pattern>
			<token postag="SENT_START"/>
			<token regexp="yes">het|dit|dat</token>
			<marker>
				<token postag_regexp="yes" postag="WKW:TGW:1EP|WKW:TGW:3EP|ZNW:EKV:DE_"><exception postag_regexp="yes" postag="WKW:TGW:1EP|WKW:TGW:3EP|ZNW:EKV:DE_"/></token>
			</marker>
		</pattern>
		<disambig action="remove" postag="WKW:TGW:1EP|WKW:TGW:3EP"/>
	</rule>

	<!--
	?	 15104	(4)	VGW/VRZ VNW:AWZ:EKV:HET ZNW:EKV:HET ITP:PNT/SENT_END
	   383:	 voor het milieu.
	   284:	 met het resultaat.
	   138:	 voor het avondeten.
	   127:	 voor het kind.
	   117:	 tot het einde.
	-->
    <rule id="NEW_241" name="-">
        <pattern>
			<marker>
				<and>
					<token postag="VGW"/>
					<token postag="VRZ"/>
				</and>
			</marker>
			<token postag="VNW:AWZ:EKV:HET"><exception negate_pos="yes" postag="VNW:AWZ:EKV:HET"/></token>
			<token postag="ZNW:EKV:HET"><exception negate_pos="yes" postag="ZNW:EKV:HET"/></token>
			<token postag="SENT_END" regexp="yes">[.!?]</token>
		</pattern>
        <disambig action="remove" postag="VGW"/>
    </rule>

	<!--
	?	 15073	(3)	SENT_START VNW:PER:1EP:EKV:ACT WKW:VLT:1EP/WKW:VLT:GIJ
	  8868:	~ Ik dacht
	  1812:	~ Ik liet
	  1604:	~ Ik mocht
	   982:	~ Ik besloot
	   762:	~ Ik zocht
	-->
	<rule id="NEW_242" name="-">
		<pattern>
			<token postag="SENT_START"/>
			<token>ik</token>
			<marker>
				<and>
					<token postag="WKW:VLT:1EP"/>
					<token postag="WKW:VLT:GIJ"/>
				</and>
			</marker>
		</pattern>
		<disambig action="remove" postag="WKW:VLT:GIJ"/>
	</rule>

	<!--
	?	 14897	(2)	SENT_START WKW:TGW:INF/BNW:STL:MRV:DE_
	 13009:	~ Laten
	  1330:	~ Helen
	-->
	<rule id="NEW_243" name="-">
		<pattern>
			<token postag="SENT_START"/>
			<marker>
				<and>
					<token postag="WKW:TGW:INF"/>
					<token postag="BNW:STL:MRV:DE_"/>
				</and>
			</marker>
		</pattern>
		<disambig action="remove" postag="BNW:STL:MRV:DE_"/>
	</rule>

	<!--
	?	 14775	(5)	VGW/VRZ GET:TXT:EKV BNW:STL:VRB ZNW:EKV:DE_ ITP:PNT/SENT_END
	    49:	 voor een nieuwe uitdaging.
	    46:	 met een verstandelijke beperking.
	    29:	 met een rijke historie.
	    28:	 met een rijke geschiedenis.
	-->
	<rule id="NEW_244" name="-">
        <pattern>
			<marker>
				<and>
					<token postag="VGW"/>
					<token postag="VRZ"/>
				</and>
			</marker>
			<token postag="GET:TXT:EKV"><exception negate_pos="yes" postag="GET:TXT:EKV"/></token>
			<token postag="BNW:STL:VRB"><exception negate_pos="yes" postag="BNW:STL:VRB"/></token>
			<token postag="ZNW:EKV:DE_"><exception negate_pos="yes" postag="ZNW:EKV:DE_"/></token>
			<token postag="SENT_END" regexp="yes">[.!?]</token>
		</pattern>
        <disambig action="remove" postag="VGW"/>
    </rule>

<<<<<<< HEAD
	<rulegroup id="TAG_ENGLISH_WORDS" name="Add a tag to English words">
		<rule>
			<pattern>
				<token regexp="yes" postag_regexp="yes" postag="UNKNOWN|NULL">&TEST_ENGLISH_WORDS;</token>
			</pattern>
			<disambig action="add"><wd pos="_FOREIGN_ENGLISH"/></disambig>
		</rule>
	</rulegroup>

	<rulegroup id="GUESS_FOREIGN_WORDS_POST" name="Guess foreign words">
		<rule>
			<pattern>
				<token postag="_FOREIGN_ENGLISH" skip="1"/>
				<marker>
					<token postag_regexp="yes" postag="NULL|UNKNOWN" regexp="yes">[a-z].*</token>
				</marker>
			</pattern>
			<disambig action="replace"><wd pos="_FOREIGN_ENGLISH"/></disambig>
		</rule>
		<rule>
			<pattern>
				<marker>
					<token postag_regexp="yes" postag="NULL|UNKNOWN" regexp="yes">[a-z].*</token>
				</marker>
				<token postag="_FOREIGN_ENGLISH" skip="1"/>
			</pattern>
			<disambig action="replace"><wd pos="_FOREIGN_ENGLISH"/></disambig>
		</rule>
		<rule>
			<pattern>
				<token postag="_FOREIGN_ENGLISH" skip="1"/>
				<marker>
					<token postag_regexp="yes" postag="NULL|UNKNOWN" regexp="yes">[a-z].*</token>
				</marker>
			</pattern>
			<disambig action="replace"><wd pos="_FOREIGN_ENGLISH"/></disambig>
		</rule>
		<rule>
			<pattern>
				<marker>
					<token postag_regexp="yes" postag="NULL|UNKNOWN" regexp="yes">[a-z].*</token>
				</marker>
				<token postag="_FOREIGN_ENGLISH" skip="1"/>
			</pattern>
			<disambig action="replace"><wd pos="_FOREIGN_ENGLISH"/></disambig>
		</rule>
		<rule>
			<pattern>
				<token postag="_FOREIGN_ENGLISH" skip="1"/>
				<marker>
					<token postag_regexp="yes" postag="NULL|UNKNOWN" regexp="yes">[a-z].*</token>
				</marker>
			</pattern>
			<disambig action="replace"><wd pos="_FOREIGN_ENGLISH"/></disambig>
		</rule>
		<rule>
			<pattern>
				<marker>
					<token postag_regexp="yes" postag="NULL|UNKNOWN" regexp="yes">[a-z].*</token>
				</marker>
				<token postag="_FOREIGN_ENGLISH" skip="1"/>
			</pattern>
			<disambig action="replace"><wd pos="_FOREIGN_ENGLISH"/></disambig>
		</rule>
		<rule>
			<pattern>
				<token postag="_FOREIGN_ENGLISH" skip="1"/>
				<marker>
					<token postag_regexp="yes" postag="NULL|UNKNOWN" regexp="yes">[a-z].*</token>
				</marker>
			</pattern>
			<disambig action="replace"><wd pos="_FOREIGN_ENGLISH"/></disambig>
		</rule>
		<rule>
			<pattern>
				<marker>
					<token postag_regexp="yes" postag="NULL|UNKNOWN" regexp="yes">[a-z].*</token>
				</marker>
				<token postag="_FOREIGN_ENGLISH" skip="1"/>
			</pattern>
			<disambig action="replace"><wd pos="_FOREIGN_ENGLISH"/></disambig>
		</rule>
		<rule>
			<pattern>
				<token postag="_FOREIGN_ENGLISH" skip="1"/>
				<marker>
					<token postag_regexp="yes" postag="NULL|UNKNOWN" regexp="yes">[a-z].*</token>
				</marker>
			</pattern>
			<disambig action="replace"><wd pos="_FOREIGN_ENGLISH"/></disambig>
		</rule>
		<rule>
			<pattern>
				<marker>
					<token postag_regexp="yes" postag="NULL|UNKNOWN" regexp="yes">[a-z].*</token>
				</marker>
				<token postag="_FOREIGN_ENGLISH" skip="1"/>
			</pattern>
			<disambig action="replace"><wd pos="_FOREIGN_ENGLISH"/></disambig>
		</rule>
		<rule>
			<pattern>
				<token postag="_FOREIGN_ENGLISH" skip="1"/>
				<marker>
					<token postag_regexp="yes" postag="NULL|UNKNOWN" regexp="yes">[a-z].*</token>
				</marker>
			</pattern>
			<disambig action="replace"><wd pos="_FOREIGN_ENGLISH"/></disambig>
		</rule>
		<rule>
			<pattern>
				<marker>
					<token postag_regexp="yes" postag="NULL|UNKNOWN" regexp="yes">[a-z].*</token>
				</marker>
				<token postag="_FOREIGN_ENGLISH" skip="1"/>
			</pattern>
			<disambig action="replace"><wd pos="_FOREIGN_ENGLISH"/></disambig>
		</rule>
	</rulegroup>
=======
	<!--
	?	 14840	(2)	BYW/WKW:TGW:1EP ITP:PNT/SENT_END
	 14839:	 maar.
	-->
	<rule id="NEW_245" name="-">
        <pattern>
			<marker>
				<token postag="maar"/>
			</marker>
			<token postag="SENT_END" regexp="yes">[.!?]</token>
		</pattern>
        <disambig action="remove" postag="WKW:TGW:1EP"/>
    </rule>

	<!--
	?	 14694	(3)	SENT_START VNW:PER:1EP:EKV:ACT WKW:TGW:1EP/ZNW:EKV:HET
	  2767:	~ Ik werk
	  2518:	~ Ik begin
	  1449:	~ Ik gebruik
	1271:	~ Ik stel
	-->
	<rule id="NEW_246" name="-">
		<pattern>
			<token postag="SENT_START"/>
			<token>ik</token>
			<marker>
				<and>
					<token postag="ZNW:EKV:HET"/>
					<token postag="WKW:TGW:1EP"/>
				</and>
			</marker>
		</pattern>
		<disambig action="remove" postag="ZNW:EKV:HET"/>
	</rule>

	<!--
	?	 14441	(2)	MEH:EKV/GET:ROM:MRV ITP:PNT/SENT_END
	  9665:	 cm.
	  2992:	 mm.
	  1042:	 m.
	-->
	<rule id="NEW_247" name="-">
        <pattern>
			<marker>
				<and>
					<token postag="MEH:EKV"/>
					<token postag="GET:ROM:MRV"/>
				</and>
			</marker>
			<token postag="SENT_END">.</token>
		</pattern>
        <disambig action="remove" postag="GET:ROM:MRV"/>
    </rule>

	<!--
	?	 14404	(3)	SENT_START VNW:PER:3EP:EKV:ACT/VNW:PER:3EP:MRV:ACT WKW:TGW:3EP
	  5507:	~ Zij is
	  2340:	~ Zij heeft
	   337:	~ Zij wordt
	-->
	<rule id="NEW_248" name="-">
		<pattern>
			<token postag="SENT_START"/>
			<marker>
				<and>
					<token postag="VNW:PER:3EP:EKV:ACT"/>
					<token postag="VNW:PER:3EP:MRV:ACT"/>
				</and>
			</marker>
			<token postag="WKW:TGW:3EP"><exception negate_pos="yes" postag="WKW:TGW:3EP"/></token>
		</pattern>
		<disambig action="remove" postag="VNW:PER:3EP:MRV:ACT"/>
	</rule>

	<!--
	-	 14136	(3)	WKW:TGW:3EP WKW:VTD:ONV/WKW:VTD:VRB ITP:PNT/SENT_END
	   656:	 is afgelopen.
	   593:	 is gekomen.
	   301:	 is aangebroken.
	   257:	 is gestorven.
	   248:	 is gebroken.
	   242:	 is gebleven.
	-->
	<rule id="NEW_249" name="-">
        <pattern>
			<marker>
				<token postag="WKW:TGW:3EP"><exception negate_pos="yes" postag="WKW:TGW:3EP"/></token>
				<and>
					<token postag="WKW:VTD:ONV"/>
					<token postag="WKW:VTD:VRB"/>
				</and>
			</marker>
			<token postag="SENT_END">.</token>
		</pattern>
        <disambig action="remove" postag="WKW:VTD:VRB"/>
    </rule>

	<!--
	?	 14065	(3)	WKW:TGW:1EP/BNW:STL:ONV/BNW:STL:VRB ZNW:EKV:DE_ ITP:PNT/SENT_END
	   525:	 eigen schuld.
	   323:	 open haard.
	   319:	 eigen verantwoordelijkheid.
	   266:	 eigen kamer.
	   250:	 open deur.
	   221:	 eigen kracht.
	   220:	 eigen manier.
	   218:	 eigen rekening.
	-->
	<rule id="NEW_250" name="-">
        <pattern>
			<marker>
				<and>
					<token postag="WKW:TGW:1EP"/>
					<token postag="BNW:STL:ONV"/>
					<token postag="BNW:STL:VRB"/>
				</and>
			</marker>
			<token postag="ZNW:EKV:DE_"><exception negate_pos="yes" postag="ZNW:EKV:DE_"/></token>
			<token postag="SENT_END">.</token>
		</pattern>
        <disambig action="remove" postag="WKW:TGW:1EP|BNW:STL:ONV"/>
    </rule>

	<!--
	?	 13729	(3)	SENT_START WKW:TGW:INF/VNW:PER:3EP:EKV:BEZ WKW:TGW:1EP/ZNW:EKV:DE_
	  4677:	~ Zijn stem
	  2291:	~ Zijn vader
	  1709:	~ Zijn moeder
	  1077:	~ Zijn hand
	   671:	~ Zijn mond
	   474:	~ Zijn glimlach
	-->
	<rule id="NEW_251" name="-">
		<pattern>
			<token postag="SENT_START"/>
			<token postag="VNW:PER:3EP:EKV:BEZ">zijn</token>
			<token postag="ZNW:EKV:DE_"/>
		</pattern>
		<disambig action="filterall"/>
	</rule>

	<!--
	?	 13355	(3)	SENT_START VGW/ENM:PER:FST WKW:TGW:INF
	  1985:	~ Dan gaan
	  1483:	~ Dan kunnen
	  1166:	~ Dan hebben
	   911:	~ Dan komen
	   730:	~ Dan moeten
	   580:	~ Dan zullen
	-->
	<rule id="NEW_252" name="-">
		<pattern>
			<token postag="SENT_START"/>
			<marker>
				<token>dan</token>
			</marker>
			<token postag="WKW:TGW:INF"><exception negate_pos="yes" postag="WKW:TGW:INF"/></token>
		</pattern>
		<disambig action="remove" postag="ENM:PER:FST"/>
	</rule>

	<!--
?	 13332	(3)	SENT_START VNW:PER:3EP:EKV:ACT WKW:VLT:1EP/WKW:VLT:GIJ
	  4392:	~ Hij liet
	  2792:	~ Hij dacht
	  1211:	~ Hij mocht
	   944:	~ Hij bracht
	   919:	~ Hij zocht
	-->
	<rule id="NEW_253" name="-">
        <pattern>
			<token postag="SENT_START"/>
			<token postag="VNW:PER:3EP:EKV:ACT"><exception negate_pos="yes" postag="VNW:PER:3EP:EKV:ACT"/></token>
			<marker>
				<and>
					<token postag="WKW:VLT:1EP"/>
					<token postag="WKW:VLT:GIJ"/>
				</and>
			</marker>
		</pattern>
        <disambig action="remove" postag="WKW:VLT:GIJ"/>
    </rule>

    <!--
    ?	 13312	(3)	SENT_START WKW:TGW:1EP/ZNW:EKV:DE_ WKW:TGW:3EP
	   257:	~ Moeder is
	   220:	~ Vader is
	   201:	~ Seks is
	   189:	~ Pijn is
	   170:	~ Service is
	   161:	~ Kleur is
	-->
	<rule id="NEW_254" name="-">
        <pattern>
			<token postag="SENT_START"/>
			<marker>
				<and>
					<token postag="WKW:TGW:1EP"/>
					<token postag="ZNW:EKV:DE_"/>
				</and>
			</marker>
			<token postag="WKW:TGW:3EP"><exception negate_pos="yes" postag="WKW:TGW:3EP"/></token>
		</pattern>
        <disambig action="remove" postag="WKW:TGW:1EP"/>
    </rule>

    <!--
    ?	 13304	(4)	SENT_START BYW WKW:TGW:1EP VNW:PER:2EP:EKV:ACT/VNW:PER:2EP:EKV:BEZ/VNW:PER:2EP:EKV:PSF
	  1182:	~ Daar heb je
	   910:	~ Hier vind je
	   905:	~ Daar kun je
	   500:	~ Hier heb je
	   445:	~ Hier kun je
	   437:	~ Misschien heb je
	   360:	~ Misschien kun je
	   338:	~ Daar ben je
	   318:	~ Daar word je
	-->
	<rule id="NEW_255" name="-">
        <pattern>
			<token postag="SENT_START"/>
			<token postag="BYW"><exception negate_pos="yes" postag="BYW"/></token>
			<token postag="WKW:TGW:1EP"><exception negate_pos="yes" postag="WKW:TGW:1EP"/></token>
			<marker>
				<token>je</token>
			</marker>
		</pattern>
        <disambig action="remove" postag="VNW:PER:2EP:EKV:BEZ|VNW:PER:2EP:EKV:PSF"/>
    </rule>

    <!--
    ?	 13270	(3)	SENT_START VNW:OND:MRV:HET/VNW:AWZ:EKV:HET WKW:TGW:1EP/ZNW:EKV:HET
	   984:	~ Het antwoord
	   864:	~ Het water
	   761:	~ Het boek
	   611:	~ Het verschil
	   469:	~ Het werk
	   417:	~ Het geld
	   375:	~ Het onderzoek
	-->
	<rule id="NEW_256" name="-">
        <pattern>
			<token postag="SENT_START"/>
			<marker>
				<token regexp="yes">het|dit|dat</token>
			</marker>
			<and>
				<token postag="WKW:TGW:1EP"/>
				<token postag="ZNW:EKV:HET"/>
			</and>
		</pattern>
		<disambig action="remove" postag="VNW:OND:MRV:HET"/>
    </rule>

    <!--
    ?	 13035	(3)	VNW:AWZ:EKV:DE_ BNW:STL:ONV/ZNW:EKV:DE_ ITP:PNT/SENT_END
	  2243:	 de dood.
	  1464:	 de ander.
	  1404:	 de bar.
	  1200:	 de politiek.
	   894:	 de week.
	   734:	 de hel.
	   650:	 de arm.
	-->
	<rule id="NEW_257" name="-">
        <pattern>
			<token>de</token>
			<marker>
				<and>
					<token postag="BNW:STL:ONV"/>
					<token postag="ZNW:EKV:DE_"/>
				</and>
			</marker>
			<token postag="SENT_END" regexp="yes">[.!?]</token>
		</pattern>
        <disambig action="remove" postag="BNW:STL:ONV"/>
    </rule>

	<!--
	?	 12974	(3)	SENT_START WKW:TGW:3EP VGW/VGW:EKV:HET/VNW:AWZ:EKV:HET/VNW:OND:EKV:HET
	 10300:	~ Is dat
	   243:	~ Gaat dat
	   233:	~ Klinkt dat
	   203:	~ Komt dat
	   195:	~ Wordt dat
	   194:	~ Klopt dat
	   179:	~ Heeft dat
	-->
	<rule id="NEW_258" name="-">
        <pattern>
			<token postag="SENT_START"/>
			<token postag="WKW:TGW:3EP"><exception negate_pos="yes" postag="WKW:TGW:3EP"/></token>
			<marker>
				<token regexp="yes">het|dit|dat</token>
			</marker>
		</pattern>
		<disambig action="remove" postag="VGW|VGW:EKV:HET"/>
    </rule>

    <!--
    ?	 12962	(5)	SENT_START TSW ITP:KMA VNW:OND:MRV:HET/VGW/VGW:EKV:HET/VNW:AWZ:EKV:HET/VNW:OND:EKV:HET WKW:TGW:3EP
	  2400:	~ Ja, dat is
	  1675:	~ Nee, dat is
	  1037:	~ Nou, dat is
	   406:	~ O, dat is
	   341:	~ Tja, dat is
	-->
	<rule id="NEW_259" name="-">
        <pattern>
			<token postag="SENT_START"/>
			<token postag="TSW"><exception negate_pos="yes" postag="TSW"/></token>
			<token>,</token>
			<marker>
				<token regexp="yes">het|dit|dat</token>
			</marker>
			<token postag="WKW:TGW:3EP"><exception negate_pos="yes" postag="WKW:TGW:3EP"/></token>
		</pattern>
		<disambig action="remove" postag="VNW:OND:MRV:HET|VGW|VGW:EKV:HET|VNW:AWZ:EKV:HET"/>
    </rule>

    <!--
    ?	 12794	(3)	SENT_START VNW:URT/BYW:GRD/TSW/VNW/VNW:OBP:EKV/VNW:VRG WKW:TGW:1EP
	  2013:	~ Wat heb
	  1240:	~ Wat doe
	  1206:	~ Wat moet
	  1083:	~ Wat ben
	   965:	~ Wat vind
	   787:	~ Wat kan
	-->
	<rule id="NEW_260" name="-">
        <pattern>
			<token postag="SENT_START"/>
			<marker>
				<token>wat</token>
			</marker>
			<token postag="WKW:TGW:1EP"><exception negate_pos="yes" postag="WKW:TGW:1EP"/></token>
		</pattern>
		<disambig action="remove" postag="BYW:GRD|TSW|VNW|VNW:OBP:EKV"/>
    </rule>

	<!--
	?	 13958	(4)	GET:TXT:EKV ZNW:EKV/BNW:STL:VRB WKW:TGW:1EP/ZNW:EKV:DE_ ITP:PNT/SENT_END
	  1103:	 een belangrijke rol.
	   262:	 een oude man.
	   123:	 een droge mond.
	   114:	 een brede glimlach.
	    83:	 een flinke slok.
	    80:	 een harde klap.
	    79:	 een gezellige boel.
	-->
	<rule id="NEW_261" name="-">
        <pattern>
			<token>een</token>
			<marker>
				<token postag_regexp="yes" postag="ZNW:EKV|BNW:STL:VRB"><exception negate_pos="yes" postag_regexp="yes" postag="ZNW:EKV|BNW:STL:VRB"/></token>
				<token postag_regexp="yes" postag="WKW:TGW:1EP|ZNW:EKV:DE_"><exception negate_pos="yes" postag_regexp="yes" postag="WKW:TGW:1EP|ZNW:EKV:DE_"/></token>
			</marker>
			<token postag="SENT_END" regexp="yes">[.!?]</token>
		</pattern>
        <disambig action="remove" postag="ZNW:EKV|WKW:TGW:1EP"/>
    </rule>

	<!--
	?	 13329	(3)	SENT_START VNW:AWZ:EKV:HET WKW:TGW:1EP/ZNW:EKV:HET
	   984:	~ Het antwoord
	   864:	~ Het water
	   761:	~ Het boek
	   611:	~ Het verschil
	   469:	~ Het werk
	   417:	~ Het geld
	   375:	~ Het onderzoek
	   361:	~ Het land
	   299:	~ Het beeld
	-->
	<rule id="NEW_262" name="-">
        <pattern>
			<token postag="SENT_START"/>
			<token postag="VNW:AWZ:EKV:HET"><exception negate_pos="yes" postag="VNW:AWZ:EKV:HET"/></token>
			<marker>
				<token postag_regexp="yes" postag="WKW:TGW:1EP|ZNW:EKV:HET"><exception negate_pos="yes" postag_regexp="yes" postag="WKW:TGW:1EP|ZNW:EKV:HET"/></token>
			</marker>
		</pattern>
        <disambig action="remove" postag="WKW:TGW:1EP"/>
    </rule>

	<!--
	?	 10807	(5)	SENT_START VNW:PER:1EP:EKV:ACT WKW:TGW:1EP VNW:OND:MRV:HET/VNW:OND:EKV:HET BYW
	   643:	~ Ik vind het ook
	   327:	~ Ik heb het ook
	   273:	~ Ik heb het nog
	   221:	~ Ik heb het nooit
	   189:	~ Ik heb het hier
	-->
	<rule id="NEW_263" name="-">
        <pattern>
			<token postag="SENT_START"/>
			<token>ik</token>
			<token postag="WKW:TGW:1EP"><exception negate_pos="yes" postag="WKW:TGW:1EP"/></token>
			<marker>
				<and>
					<token postag="VNW:OND:MRV:HET"/>
					<token postag="VNW:OND:EKV:HET"/>
				</and>
			</marker>
			<token postag="BYW"><exception negate_pos="yes" postag="BYW"/></token>
		</pattern>
        <disambig action="remove" postag="VNW:OND:MRV:HET"/>
    </rule>

	<!--
	?	 10843	(4)	' WKW:VLT:1EP VNW:PER:3EP:EKV:ACT/VNW:PER:3EP:MRV:PSF ITP:PNT/SENT_END
	  3677:	' zei ze.
	  2613:	' vroeg ze.
	  1061:	' riep ze.
	   786:	' fluisterde ze.
	   359:	' antwoordde ze.
	-->
	<rule id="NEW_264" name="-">
        <pattern>
			<token regexp="yes">['&quot;]</token>
			<token postag="WKW:VLT:1EP"><exception negate_pos="yes" postag="WKW:VLT:1EP"/></token>
			<marker>
				<token>ze</token>
			</marker>
			<token postag="SENT_END" regexp="yes">[.!?]</token>
		</pattern>
        <disambig action="remove" postag="VNW:PER:3EP:MRV:PSF"/>
    </rule>


	<!--
	?	 10677	(4)	SENT_START BYW WKW:VLT:1EP VNW:PER:3EP:EKV:ACT/VNW:PER:3EP:MRV:ACT/VNW:PER:3EP:MRV:PSF
	   599:	~ Daar had ze
	   465:	~ Misschien had ze
	   209:	~ Daar kon ze
	   187:	~ Misschien kon ze
	   174:	~ Daar zou ze
	   154:	~ Misschien zou ze
	-->
	<rule id="NEW_265" name="-">
        <pattern>
			<token postag="SENT_START"/>
			<token postag="BYW"><exception negate_pos="yes" postag="BYW"/></token>
			<token postag="WKW:VLT:1EP"><exception negate_pos="yes" postag="WKW:VLT:1EP"/></token>
			<marker>
				<token>ze</token>
			</marker>
		</pattern>
        <disambig action="remove" postag="VNW:PER:3EP:MRV:PSF|VNW:PER:3EP:MRV:ACT"/>
    </rule>


	<!--
?	 10614	(3)	ZNW:MRV:DE_ WKW:TGW:INF/ZNW:MRV:DE_ ITP:PNT/SENT_END
	   161:	 minuten lopen.
	   127:	 schouders hangen.
	   106:	 prioriteiten stellen.
	    89:	 schouders zakken.
	    66:	 conclusies trekken.
	-->
	<rule id="NEW_266" name="-">
        <pattern>
			<token postag="ZNW:MRV:DE_"><exception negate_pos="yes" postag="ZNW:MRV:DE_"/></token>
			<marker>
				<and>
					<token postag="WKW:TGW:INF"/>
					<token postag="ZNW:MRV:DE_"/>
				</and>
			</marker>
			<token postag="SENT_END" regexp="yes">[.!?]</token>
		</pattern>
        <disambig action="remove" postag="ZNW:MRV:DE_"/>
    </rule>

	<!--
	?	 10309	(3)	VNW:PER:2EP:EKV:ACT/VNW:PER:2EP:EKV:BEZ/VNW:PER:2EP:EKV:PSF WKW:TGW:3EP ITP:PNT/SENT_END
	  1370:	 je wilt.
	   892:	 je denkt.
	   616:	 je doet.
	   509:	 je gaat.
	   484:	 je zegt.
	   461:	 je is.
	-->
	<rule id="NEW_267" name="-">
        <pattern>
			<marker>
				<token>je</token>
			</marker>
			<token postag="WKW:TGW:3EP"><exception negate_pos="yes" postag="WKW:TGW:3EP"/></token>
			<token postag="SENT_END" regexp="yes">[.!?]</token>
		</pattern>
        <disambig action="remove" postag="VNW:PER:2EP:EKV:PSF"/>
    </rule>

	<!--
	?	 10208	(4)	SENT_START BYW WKW:TGW:3EP BYW/VGW
	  2518:	~ Er is dus
	   948:	~ Er is dan
	   655:	~ Er is daar
	   370:	~ Er wordt dan
	   366:	~ Er wordt dus
	   308:	~ Er moet dus
	   212:	~ Daar is dus
	   191:	~ Er ontstaat dan
	   158:	~ Er zit dus
	-->
	<rule id="NEW_268" name="-">
        <pattern>
			<token postag="SENT_START"/>
			<token postag="BYW"><exception negate_pos="yes" postag="BYW"/></token>
			<token postag="WKW:TGW:3EP"><exception negate_pos="yes" postag="WKW:TGW:3EP"/></token>
			<marker>
				<and>
					<token postag="BYW"/>
					<token postag="VGW"/>
				</and>
			</marker>
		</pattern>
        <disambig action="remove" postag="VGW"/>
    </rule>

	<!--
	?	 10147	(3)	WKW:TGW:3EP WKW:TGW:1EP/BNW:STL:ONV ITP:PNT/SENT_END
	   745:	 is nodig.
	   585:	 is ziek.
	   333:	 is open.
	   302:	 is vol.
	   286:	 gaat open.
	   278:	 is sterk.
	   240:	 is lang.
	   235:	 is heilig.
	   194:	 is hard.
	-->
	<rule id="NEW_269" name="-">
        <pattern>
			<token postag="WKW:TGW:3EP"><exception negate_pos="yes" postag="WKW:TGW:3EP"/></token>
			<marker>
				<and>
					<token postag="WKW:TGW:1EP"/>
					<token postag="BNW:STL:ONV"/>
				</and>
			</marker>
			<token postag="SENT_END" regexp="yes">[.!?]</token>
		</pattern>
        <disambig action="remove" postag="WKW:TGW:1EP"/>
    </rule>

	<!--
	?	  9890	(4)	SENT_START VNW:OND:EKV:HET WKW:TGW:3EP WKW:TGW:1EP/WKW:TGW:3EP/BNW:STL:ONV/ZNW:EKV:DE_
	  3007:	~ Het is echt
	  2467:	~ Dat is echt
	  1953:	~ Dit is echt
	   228:	~ Het gaat echt
	   201:	~ Het wordt echt
	-->
	<rule id="NEW_270" name="-">
        <pattern>
			<token postag="SENT_START"/>
			<token postag="VNW:OND:EKV:HET"><exception negate_pos="yes" postag="VNW:OND:EKV:HET"/></token>
			<token postag="WKW:TGW:3EP"><exception negate_pos="yes" postag="WKW:TGW:3EP"/></token>
			<marker>
				<and>
					<token postag="WKW:TGW:1EP"/>
					<token postag="WKW:TGW:3EP"/>
					<token postag="BNW:STL:ONV"/>
					<token postag="ZNW:EKV:DE_"/>
				</and>
			</marker>
		</pattern>
        <disambig action="remove" postag="WKW:TGW:1EP|WKW:TGW:3EP|ZNW:EKV:DE_"/>
    </rule>

	<!--
	?	  9884	(3)	SENT_START BYW/TSW/VGW WKW:VLT:1EP
	   990:	~ Nu had
	   755:	~ Nu kon
	   721:	~ Nu werd
	   640:	~ Nu zou
	-->
	<rule id="NEW_271" name="-">
        <pattern>
			<token postag="SENT_START"/>
			<marker>
				<token>nu</token>
			</marker>
			<token postag="WKW:VLT:1EP"><exception negate_pos="yes" postag="WKW:VLT:1EP"/></token>
		</pattern>
        <disambig action="remove" postag="TSW|VGW"/>
    </rule>

	<!--
	?	  9808	(3)	BYW/VGW BNW:STL:ONV ITP:PNT/SENT_END
	   252:	 dus belangrijk.
	   208:	 dan welkom.
	   165:	 dus noodzakelijk.
	   128:	 dus eigenlijk.
	   122:	 dan noodzakelijk.
	   108:	 dan logisch.
	-->
	<rule id="NEW_272" name="-">
        <pattern>
			<marker>
				<and>
					<token postag="BYW"/>
					<token postag="VGW"/>
				</and>
			</marker>
			<token postag="BNW:STL:ONV"><exception negate_pos="yes" postag="BNW:STL:ONV"/></token>
			<token postag="SENT_END" regexp="yes">[.!?]</token>
		</pattern>
        <disambig action="remove" postag="VGW"/>
    </rule>

	<!--
	?	  9769	(4)	SENT_START  ' ENM:PER:LST/TSW
	8682:	~ 'Nee
	-->
	<rule id="NEW_273" name="-">
        <pattern>
			<token postag="SENT_START"/>
			<marker>
				<token>nu</token>
			</marker>
			<token postag="WKW:VLT:1EP"><exception negate_pos="yes" postag="WKW:VLT:1EP"/></token>
		</pattern>
        <disambig action="remove" postag="TSW|VGW"/>
    </rule>

	<!--
	?	  9760	(3)	SENT_START VNW:URT/BYW:GRD/TSW/VNW/VNW:OBP:EKV/VNW:VRG WKW:VLT:1EP
	  2416:	~ Wat zou
	  1467:	~ Wat had
	   858:	~ Wat deed
	   758:	~ Wat kon
	-->
	<rule id="NEW_274" name="-">
        <pattern>
			<token postag="SENT_START"/>
			<marker>
				<token>wat</token>
			</marker>
			<token postag="WKW:VLT:1EP"><exception negate_pos="yes" postag="WKW:VLT:1EP"/></token>
		</pattern>
        <disambig action="remove" postag="VNW:URT|BYW:GRD|TSW|VNW|VNW:OBP:EKV"/>
    </rule>

	<!--
	?	  9668	(4)	SENT_START BYW/TSW/VGW WKW:TGW:1EP VNW:PER:1EP:EKV:ACT
	  1670:	~ Nu ben ik
	  1334:	~ Nu heb ik
	   784:	~ Nu moet ik
	   656:	~ Nu kan ik
	   595:	~ Nu wil ik
	-->
	<rule id="NEW_275" name="-">
        <pattern>
			<token postag="SENT_START"/>
			<marker>
				<token>nu</token>
			</marker>
			<token postag="WKW:TGW:1EP"><exception negate_pos="yes" postag="WKW:TGW:1EP"/></token>
			<token>ik</token>
		</pattern>
        <disambig action="remove" postag="TSW|VGW"/>
    </rule>

	<!--
	?	  9662	(2)	BYW/ZNW:EKV:DE_/WKW:TGW:1EP ITP:PNT/SENT_END
	  9661:	 neer.
	-->
	<rule id="NEW_276" name="-">
        <pattern>
			<marker>
				<token>neer</token>
			</marker>
			<token postag="SENT_END" regexp="yes">[.!?]</token>
		</pattern>
        <disambig action="remove" postag="ZNW:EKV:DE_|WKW:TGW:1EP"/>
    </rule>

	<!--
	?	  9615	(2)	BYW/VNW:OBP/BNW:STL:ONV/BYW:GRD/WKW:TGW:1EP ITP:PNT/SENT_END
	  9592:	 veel.
	-->
	<rule id="NEW_277" name="-">
        <pattern>
			<marker>
				<token>veel</token>
			</marker>
			<token postag="SENT_END" regexp="yes">[.!?]</token>
		</pattern>
        <disambig action="remove" postag="BYW:GRD|WKW:TGW:1EP"/>
    </rule>

	<!--
	?	  9596	(3)	SENT_START VNW:PER:3EP:EKV:ACT WKW:TGW:1EP/WKW:VLT:1EP
	  3519:	~ Hij leek
	  2045:	~ Hij boog
	  1014:	~ Hij reed
	   881:	~ Hij schoof
	-->
	<rule id="NEW_278" name="-">
        <pattern>
			<token postag="SENT_START"/>
			<token postag="VNW:PER:3EP:EKV:ACT"><exception negate_pos="yes" postag="VNW:PER:3EP:EKV:ACT"/></token>
			<marker>
				<and>
					<token postag="WKW:TGW:1EP"/>
					<token postag="WKW:VLT:1EP"/>
				</and>
			</marker>
			<token>ik</token>
		</pattern>
        <disambig action="remove" postag="WKW:TGW:1EP"/>
    </rule>

	<!--
	?	  9501	(4)	SENT_START VNW:PER:1EP:EKV:ACT WKW:TGW:1EP WKW:TGW:1EP/ZNW:EKV:DE_/VNW:PER:1EP:EKV:BEZ
	  1883:	~ Ik heb mijn
	   691:	~ Ik wil mijn
	   552:	~ Ik moet mijn
	   390:	~ Ik zal mijn
	   372:	~ Ik doe mijn
	   317:	~ Ik ga mijn
	-->
	<rule id="NEW_279" name="-">
        <pattern>
			<token postag="SENT_START"/>
			<token>ik</token>
			<token postag="WKW:TGW:1EP"><exception negate_pos="yes" postag="WKW:TGW:1EP"/></token>
			<marker>
				<token>mijn</token>
			</marker>
		</pattern>
        <disambig action="remove" postag="WKW:TGW:1EP|ZNW:EKV:DE_"/>
    </rule>

	<!--
	?	  9496	(3)	SENT_START VNW:OND:MRV:HET/VNW:AWZ:EKV:HET/VNW:OND:EKV:HET WKW:TGW:1EP/WKW:TGW:3EP
	  5371:	~ Het zal
	  1640:	~ Dit zal
	  1227:	~ Het mag
	708:	~ Dit mag
	-->
	<rule id="NEW_280" name="-">
        <pattern>
			<token postag="SENT_START"/>
			<marker>
				<token>het</token>
			</marker>
			<and>
				<token postag="WKW:TGW:1EP"/>
				<token postag="WKW:TGW:3EP"/>
			</and>
		</pattern>
        <disambig action="remove" postag="VNW:OND:MRV:HET|VNW:AWZ:EKV:HET"/>
    </rule>


	<!--
	?	  9403	(3)	SENT_START VNW:PER:3EP:EKV:ACT WKW:VLT:1EP/WKW:VTD:VRB
	   772:	~ Hij vertelde
	   581:	~ Hij herkende
	   320:	~ Hij gebruikte
	   273:	~ Hij besefte
	-->
	<rule id="NEW_281" name="-">
        <pattern>
			<token postag="SENT_START"/>
			<token postag="VNW:PER:3EP:EKV:ACT"><exception negate_pos="yes" postag="VNW:PER:3EP:EKV:ACT"/></token>
			<marker>
				<and>
					<token postag="WKW:VLT:1EP"/>
					<token postag="WKW:VTD:VRB"/>
				</and>
			</marker>
		</pattern>
        <disambig action="remove" postag="WKW:VTD:VRB"/>
    </rule>

	<!--
?	  9403	(2)	BYW/VRZ ITP:VRT/SENT_END
	  2998:	 over?
	  2482:	 voor?
	  1753:	 bij?
	   869:	 binnen?
	   596:	 achter?
	-->
	<rule id="NEW_282" name="-">
        <pattern>
			<marker>
				<and>
					<token postag="BYW"/>
					<token postag="VRZ"/>
				</and>
			</marker>
			<token postag="SENT_END" regexp="yes">[.!?]</token>
		</pattern>
        <disambig action="remove" postag="VRZ"/>
    </rule>


	<!--
	?	  9340	(4)	SENT_START VNW:PER:1EP:MRV:ACT WKW:TGW:INF BYW/VGW
	   552:	~ We hebben daar
	   395:	~ We hebben dus
	   393:	~ We spreken dan
	   377:	~ We zijn dus
	-->
	<rule id="NEW_283" name="-">
        <pattern>
			<token postag="SENT_START"/>
			<token postag="VNW:PER:1EP:MRV:ACT"><exception negate_pos="yes" postag="VNW:PER:1EP:MRV:ACT"/></token>
			<token postag="WKW:TGW:INF"><exception negate_pos="yes" postag="WKW:TGW:INF"/></token>
			<marker>
				<and>
					<token postag="BYW"/>
					<token postag="VGW"/>
				</and>
			</marker>
		</pattern>
        <disambig action="remove" postag="VGW"/>
    </rule>

	<!--
	?	  9332	(3)	ITP:KMA ENM:LOC:PTS/ENM:PER:FST ITP:PNT/SENT_END
	   232:	, Paul.
	   139:	, Max.
	   129:	, Emma.
	   117:	, Anna.
	-->
	<rule id="NEW_284" name="-">
        <pattern>
			<token>,</token>
			<marker>
				<and>
					<token postag="ENM:LOC:PTS"/>
					<token postag="ENM:PER:FST"/>
				</and>
			</marker>
			<token postag="SENT_END" regexp="yes">[.!?]</token>
		</pattern>
        <disambig action="remove" postag="ENM:LOC:PTS"/>
    </rule>

	<!--
?	 12141	(3)	SENT_START VNW:OND:EKV:HET WKW:TGW:1EP/WKW:TGW:3EP/ZNW:EKV:DE_
	  5312:	~ Het moet
	  2673:	~ Het spijt
	  2280:	~ Het zit
	  1256:	~ Het kost
	-->
	<rule id="NEW_285" name="-">
        <pattern>
			<token postag="SENT_START"/>
			<token postag="VNW:OND:EKV:HET"><exception negate_pos="yes" postag="VNW:OND:EKV:HET"/></token>
			<marker>
				<and>
					<token postag="WKW:TGW:1EP"/>
					<token postag="WKW:TGW:3EP"/>
					<token postag="ZNW:EKV:DE_"/>
				</and>
			</marker>
		</pattern>
        <disambig action="remove" postag="ZNW:EKV:DE_"/>
    </rule>

	<!--
	?	 10868	(3)	SENT_START VNW:PER:3EP:EKV:ACT/VNW:PER:3EP:EKV:PSF ZNW:EKV:DE_/WKW:TGW:3EP
	  9889:	~ U bent
	-->
	<rule id="NEW_286" name="-">
        <pattern>
			<token postag="VNW:PER:3EP:EKV:ACT">u</token>
			<token postag="WKW:TGW:3EP">bent</token>
		</pattern>
        <disambig action="filterall"/>
    </rule>

	<!--
	?	 25842	(3)	SENT_START ENM:PER:FST/ZNW:EKV:DE_ WKW:VLT:1EP
	   246:	~ Peter keek
	   228:	~ Richard keek
	   214:	~ Bob keek
	   156:	~ God had
	   138:	~ Mike keek
	   129:	~ Sara keek
	-->
	<rule id="NEW_287" name="-">
        <pattern>
			<token postag="SENT_START"/>
			<marker>
				<and>
					<token postag="ENM:PER:FST"/>
					<token postag="ZNW:EKV:DE_"/>
				</and>
			</marker>
			<token postag="WKW:VLT:1EP"><exception negate_pos="yes" postag="WKW:VLT:1EP"/></token>
		</pattern>
        <disambig action="remove" postag="ZNW:EKV:DE_"/>
    </rule>

	<!--
	?	 18134	(3)	SENT_START ENM:PER:FST/ZNW:EKV:DE_ WKW:TGW:3EP
	  1382:	~ God is
	   594:	~ God heeft
	   278:	~ Peter is
	   158:	~ Islam is
	   147:	~ Sinterklaas is
	   134:	~ Peter heeft
	-->
	<rule id="NEW_288" name="-">
        <pattern>
			<token postag="SENT_START"/>
			<marker>
				<and>
					<token postag="ENM:PER:FST"/>
					<token postag="ZNW:EKV:DE_"/>
				</and>
			</marker>
			<token postag="WKW:TGW:3EP"><exception negate_pos="yes" postag="WKW:TGW:3EP"/></token>
		</pattern>
        <disambig action="remove" postag="ZNW:EKV:DE_"/>
    </rule>

	<!--
	?	 26686	(2)	SENT_START ENM:PER:LST:VAN/VNW:OND:EKV:DE_
	 26686:	~ Die
	-->
	<rule id="NEW_289" name="-">
        <pattern>
			<token negate="yes">van</token>
			<marker>
				<token postag="ENM:PER:LST:VAN"/>
			</marker>
		</pattern>
        <disambig action="remove" postag="ENM:PER:LST:VAN"/>
    </rule>

	<!--
	?	 20213	(3)	SENT_START BYW:VRG/BNW:STL:ONV/VGW/ZNW:EKV:DE_ WKW:TGW:3EP
	 10352:	~ Waar is
	  2130:	~ Waar komt
	  1233:	~ Waar blijft
	  1196:	~ Waar gaat
	   903:	~ Waar ligt
	-->
	<rule id="NEW_290" name="-">
        <pattern>
			<token postag="SENT_START"/>
			<marker>
				<token>waar</token>
			</marker>
			<token postag="WKW:TGW:3EP"><exception negate_pos="yes" postag="WKW:TGW:3EP"/></token>
		</pattern>
        <disambig action="remove" postag="VGW|ZNW:EKV:DE_"/>
    </rule>

	<!--
	?	 10171	(3)	VGW/VRZ WKW:TGW:INF ITP:PNT/SENT_END
	  1828:	 om lachen.
	   301:	 met praten.
	   242:	 tot nadenken.
	   236:	 met huilen.
	-->
	<rule id="NEW_291" name="-">
        <pattern>
			<marker>
				<and>
					<token postag="VGW"/>
					<token postag="VRZ"/>
				</and>
			</marker>
			<token postag="WKW:TGW:INF"><exception negate_pos="yes" postag="WKW:TGW:INF"/></token>
			<token postag="SENT_END" regexp="yes">[.!?]</token>
		</pattern>
        <disambig action="remove" postag="VGW"/>
    </rule>

	<!--
	?	 10000	(3)	BYW/ZNW:EKV:DE_/ZNW:EKV:HET/WKW:TGW:1EP BYW ITP:PNT/SENT_END
	  3520:	 weer terug.
	   705:	 weer zover.
	   607:	 weer over.
	   539:	 weer af.
	   377:	 weer bij.
	   355:	 weer binnen.
	-->
	<rule id="NEW_292" name="-">
        <pattern>
			<marker>
				<token>weer</token>
			</marker>
			<token postag="BYW"><exception negate_pos="yes" postag="BYW"/></token>
			<token postag="SENT_END" regexp="yes">[.!?]</token>
		</pattern>
        <disambig action="remove" postag="ZNW:EKV:DE_|WKW:TGW:1EP"/>
    </rule>

	<!--
	?	  9984	(3)	BYW/VRZ ZNW:MRV:DE_ ITP:PNT/SENT_END
	   249:	 bij kinderen.
	   135:	 bij mensen.
	   117:	 over mensen.
	   101:	 bij vrienden.
	    92:	 bij vrouwen.
	-->
	<rule id="NEW_293" name="-">
        <pattern>
			<marker>
				<and>
					<token postag="BYW"/>
					<token postag="VRZ"/>
				</and>
			</marker>
			<token postag="ZNW:MRV:DE_"><exception negate_pos="yes" postag="ZNW:MRV:DE_"/></token>
			<token postag="SENT_END" regexp="yes">[.!?]</token>
		</pattern>
        <disambig action="remove" postag="BYW"/>
    </rule>

	<!--
	?	 11673	(3)	SENT_START VNW:OND:EKV:DE_/VNW:OND:MRV:DE_/VGW:EKV:DE_/VGW:MRV:DE_/VNW:AWZ:EKV:DE_/VNW:AWZ:MRV:DE_ WKW:VLT:1EP
	  1958:	~ Die had
	  1068:	~ Die zou
	   645:	~ Die werd
	   578:	~ Die kwam
	   562:	~ Die kon
	   404:	~ Die ging
	   402:	~ Die vond
	   282:	~ Die zag
	-->
	<rule id="NEW_294" name="-">
        <pattern>
			<token postag="SENT_START"/>
			<marker>
				<token>die</token>
			</marker>
			<token postag="WKW:VLT:1EP"><exception negate_pos="yes" postag="WKW:VLT:1EP"/></token>
		</pattern>
        <disambig action="remove" postag="VNW:OND:MRV:DE_|VGW:EKV:DE_|VGW:MRV:DE_|VNW:AWZ:EKV:DE_|VNW:AWZ:MRV:DE_"/>
    </rule>

	<!--
	?	  9614	(3)	SENT_START BYW/VGW WKW:TGW:1EP/ZNW:EKV:DE_/WKW:VLT:1EP
	  5529:	~ Daar was
	  3658:	~ Toen was
	-->
	<rule id="NEW_295" name="-">
        <pattern>
			<token postag="SENT_START"/>
			<token postag="BYW"><exception negate_pos="yes" postag="BYW"/></token>
			<marker>
				<token>was</token>
			</marker>
		</pattern>
        <disambig action="remove" postag="ZNW:EKV:DE_"/>
    </rule>

	<!--
	?	  9602	(2)	BYW/VNW:OBP/BNW:STL:ONV ITP:PNT/SENT_END
	  9592:	 veel.
	-->
	<rule id="NEW_296" name="-">
        <pattern>
			<marker>
				<token>veel</token>
			</marker>
			<token postag="SENT_END" regexp="yes">[.!?]</token>
		</pattern>
        <disambig action="remove" postag="VNW:OBP"/>
    </rule>

	<!--
	?	  9356	(3)	SENT_START ENM:PER:FST/ZNW:EKV WKW:VLT:1EP
	   295:	~ Jack keek
	   167:	~ Nick keek
	   101:	~ Jack had
	    76:	~ Roos keek
	    66:	~ Kelly keek
	-->
	<rule id="NEW_297" name="-">
        <pattern>
			<token postag="SENT_START"/>
			<marker>
				<and>
					<token postag="ENM:PER:FST"/>
					<token postag="ZNW:EKV"/>
				</and>
			</marker>
			<token postag="WKW:VLT:1EP"><exception negate_pos="yes" postag="WKW:VLT:1EP"/></token>
		</pattern>
        <disambig action="remove" postag="ZNW:EKV"/>
    </rule>

	<!--
	?	  9261	(3)	SENT_START VNW:AWZ:EKV:DE_ BNW:STL:ONV/ZNW:EKV:DE_
	  1453:	~ De ander
	  1321:	~ De dood
	   668:	~ De politiek
	   591:	~ De druk
	   408:	~ De wond
	   394:	~ De generaal
	   321:	~ De week
	-->
	<rule id="NEW_298" name="-">
        <pattern>
			<token postag="SENT_START"/>
			<token postag="VNW:AWZ:EKV:DE_"><exception negate_pos="yes" postag="VNW:AWZ:EKV:DE_"/></token>
			<marker>
				<and>
					<token postag="BNW:STL:ONV"/>
					<token postag="ZNW:EKV:DE_"/>
				</and>
			</marker>
		</pattern>
        <disambig action="remove" postag="BNW:STL:ONV"/>
    </rule>

	<!--
	?	  9205	(3)	ZNW:EKV/BNW:OVR:VRB ZNW:EKV:DE_ ITP:PNT/SENT_END
	   409:	 beste vriend.
	   291:	 laatste tijd.
	   264:	 beste oplossing.
	   250:	 beste vriendin.
	   215:	 hoogste klasse.
	-->
	<rule id="NEW_299" name="-">
        <pattern>
			<marker>
				<and>
					<token postag="ZNW:EKV"/>
					<token postag="BNW:OVR:VRB"/>
				</and>
			</marker>
			<token postag="ZNW:EKV:DE_"><exception negate_pos="yes" postag="ZNW:EKV:DE_"/></token>
			<token postag="SENT_END" regexp="yes">[.!?]</token>
		</pattern>
        <disambig action="remove" postag="ZNW:EKV"/>
    </rule>

	<!--
	?	  9173	(3)	SENT_START VNW:PER:3EP:EKV:ACT/VNW:PER:3EP:MRV:ACT/VNW:PER:3EP:MRV:PSF ZNW:EKV:DE_/WKW:VLT:1EP
	  3574:	~ Ze stond
	   924:	~ Ze drukte
	   617:	~ Ze greep
	   559:	~ Ze schonk
	   529:	~ Ze sprong
	   502:	~ Ze kneep
	   481:	~ Ze streek
	-->
	<rule id="NEW_300" name="-">
        <pattern>
			<token postag="SENT_START"/>
			<token postag="VNW:PER:3EP:EKV:ACT">ze</token>
			<token postag="WKW:VLT:1EP"/>
		</pattern>
        <disambig action="filterall"/>
    </rule>

	<!--
	?	  9115	(3)	BYW/VNW:OBP/BNW:STL:ONV/BYW:GRD/WKW:TGW:1EP ZNW:MRV:DE_ ITP:PNT/SENT_END
	   509:	 veel mensen.
	   333:	 veel mogelijkheden.
	   250:	 veel voordelen.
	   133:	 veel problemen.
	   113:	 veel vrienden.
	-->
	<rule id="NEW_301" name="-">
        <pattern>
			<marker>
				<token>veel</token>
			</marker>
			<token postag="ZNW:MRV:DE_"><exception negate_pos="yes" postag="ZNW:MRV:DE_"/></token>
			<token postag="SENT_END" regexp="yes">[.!?]</token>
		</pattern>
        <disambig action="remove" postag="BYW|BYW:GRD|WKW:TGW:1EP"/>
    </rule>

	<!--
	?	  9045	(3)	WKW:TGW:1EP/ZNW:EKV:HET WKW:TGW:INF ITP:PNT/SENT_END
	   433:	 werk gaan.
	   384:	 antwoord geven.
	   337:	 geval zijn.
	   336:	 geld verdienen.
	   300:	 afscheid nemen.
	   280:	 werk doen.
	-->
	<rule id="NEW_302" name="-">
        <pattern>
			<marker>
				<and>
					<token postag="WKW:TGW:1EP"/>
					<token postag="ZNW:EKV:HET"/>
				</and>
			</marker>
			<token postag="WKW:TGW:INF"><exception negate_pos="yes" postag="WKW:TGW:INF"/></token>
			<token postag="SENT_END" regexp="yes">[.!?]</token>
		</pattern>
        <disambig action="remove" postag="WKW:TGW:1EP"/>
    </rule>

	<!--
	?	  9034	(3)	SENT_START WKW:TGW:1EP WKW:TGW:1EP/VNW:PER:2EP:EKV:ACT
	  2104:	~ Ben jij
	  1498:	~ Heb jij
	   905:	~ Wil jij
	   334:	~ Ga jij
	   328:	~ Kun jij
	   222:	~ Maar jij
		182:	~ Hou jij
	-->
	<rule id="NEW_303" name="-">
        <pattern>
			<token postag="SENT_START"/>
			<token postag="WKW:TGW:1EP"><exception negate_pos="yes" postag="WKW:TGW:1EP"/></token>
			<marker>
				<token postag="VNW:PER:2EP:EKV:ACT">jij</token>
			</marker>
		</pattern>
        <disambig action="filterall"/>
    </rule>

	<!--
?	  9044	(3)	ZNW:EKV:HET WKW:VTD:ONV/WKW:VTD:VRB ITP:PNT/SENT_END
	   184:	 uur geslapen.
	   149:	 woord gehouden.
	    94:	 veld geslagen.
	    89:	 alarm geslagen.
	-->
	<rule id="NEW_304" name="-">
        <pattern>
			<token postag="ZNW:EKV:HET"><exception negate_pos="yes" postag="ZNW:EKV:HET"/></token>
			<marker>
				<and>
					<token postag="WKW:VTD:ONV"/>
					<token postag="WKW:VTD:VRB"/>
				</and>
			</marker>
			<token postag="SENT_END" regexp="yes">[.!?]</token>
		</pattern>
        <disambig action="remove" postag="WKW:VTD:VRB"/>
    </rule>

	<!--
	?	  8951	(4)	SENT_START VNW:PER:1EP:EKV:ACT WKW:TGW:1EP TSW/WKW:TGW:1EP/BYW/ZNW:EKV
	  1345:	~ Ik heb wel
	   931:	~ Ik ben wel
	   649:	~ Ik kan wel
	   493:	~ Ik wil wel
	   471:	~ Ik ga wel
	   432:	~ Ik zal wel
	-->
	<rule id="NEW_305" name="-">
        <pattern>
			<token postag="SENT_START"/>
			<token>ik</token>
			<token postag="WKW:TGW:1EP"><exception negate_pos="yes" postag="WKW:TGW:1EP"/></token>
			<marker>
				<token postag="BYW">wel</token>
			</marker>
		</pattern>
        <disambig action="filterall"/>
    </rule>

	<!--
	?	  8932	(4)	SENT_START VNW:PER:3EP:EKV:ACT WKW:TGW:3EP BYW/VGW
	   426:	~ Hij is daar
	   402:	~ Hij is dus
	   388:	~ Hij is dan
	   272:	~ U krijgt dan
	   269:	~ Hij heeft daar
	-->
	<rule id="NEW_306" name="-">
        <pattern>
			<token postag="SENT_START"/>
			<token postag="VNW:PER:3EP:EKV:ACT"><exception negate_pos="yes" postag="VNW:PER:3EP:EKV:ACT"/></token>
			<token postag="WKW:TGW:3EP"><exception negate_pos="yes" postag="WKW:TGW:3EP"/></token>
			<marker>
				<token postag="BYW">dan</token>
			</marker>
		</pattern>
        <disambig action="filterall"/>
    </rule>

	<!--
	?	  8692	(3)	BYW BYW/VNW:OBP/ZNW:EKV:HET/WKW:TGW:1EP ITP:PNT/SENT_END
	  4387:	 niet meer.
	  1377:	 nog meer.
	   997:	 nooit meer.
	   346:	 er meer.
	-->
	<rule id="NEW_307" name="-">
        <pattern>
			<token postag="BYW"><exception negate_pos="yes" postag="BYW"/></token>
			<marker>
				<token postag="BYW">meer</token>
			</marker>
			<token postag="SENT_END" regexp="yes">[.!?]</token>
		</pattern>
        <disambig action="filterall"/>
    </rule>

	<!--
	?	  8686	(3)	SENT_START BYW:GRD/TYD:DAG/BYW/TSW/VGW BNW:STL:ONV
	   502:	~ Zo simpel
	   475:	~ Zo ver
	   405:	~ Zo erg
	   393:	~ Zo mooi
	   278:	~ Zo groot
	   238:	~ Zo moeilijk
	   219:	~ Zo makkelijk
	   175:	~ Zo gemakkelijk
	-->
	<rule id="NEW_308" name="-">
        <pattern>
			<token postag="SENT_START"/>
			<marker>
				<token postag="BYW:GRD">zo</token>
			</marker>
			<token postag="BNW:STL:ONV"><exception negate_pos="yes" postag="BNW:STL:ONV"/></token>
		</pattern>
        <disambig action="filterall"/>
    </rule>

	<!--
	-	  8651	(3)	BNW:STL:ONV WKW:TGW:1EP/WKW:TGW:3EP/BYW/VNW:OBP ITP:PNT/SENT_END
	  1795:	 gewoon niet.
	  1455:	 natuurlijk niet.
	   962:	 eigenlijk niet.
	   616:	 absoluut niet.
	-->
	<rule id="NEW_309" name="-">
        <pattern>
			<token postag="BNW:STL:ONV"><exception negate_pos="yes" postag="BNW:STL:ONV"/></token>
			<marker>
				<token postag="BYW">niet</token>
			</marker>
			<token postag="SENT_END" regexp="yes">[.!?]</token>
		</pattern>
        <disambig action="filterall"/>
    </rule>

	<!--
	?	  9722	(3)	SENT_START VNW:PER:3EP:EKV:ACT BNW:STL:VRB/WKW:VLT:1EP
	  8384:	~ Hij wilde
	   363:	~ Hij bestudeerde
	   209:	~ Hij vertrouwde
	-->
	<rule id="NEW_310" name="-">
        <pattern>
			<token postag="SENT_START"/>
			<token postag="VNW:PER:3EP:EKV:ACT"><exception negate_pos="yes" postag="VNW:PER:3EP:EKV:ACT"/></token>
			<marker>
				<and>
					<token postag="BNW:STL:VRB"/>
					<token postag="WKW:VLT:1EP"/>
				</and>
			</marker>
		</pattern>
        <disambig action="filterall"/>
    </rule>

	<!--
	?	  9094	(3)
	  2415:	~ Je zou
	  2028:	~ Je had
	  1050:	~ Je kon
	   810:	~ Je zei
	   331:	~ Je zag
	   197:	~ Je werd
	-->
	<rule id="NEW_311" name="-">
        <pattern>
			<token postag="SENT_START"/>
			<marker>
				<token postag="VNW:PER:2EP:EKV:ACT">je</token>
			</marker>
			<token postag="WKW:VLT:1EP"><exception negate_pos="yes" postag="WKW:VLT:1EP"/></token>
		</pattern>
        <disambig action="filterall"/>
    </rule>

	<!--
?	  8637	(3)	SENT_START WKW:TGW:1EP/ZNW:EKV:DE_ VNW:PER:2EP:EKV:ACT/VNW:PER:2EP:EKV:BEZ/VNW:PER:2EP:EKV:PSF
	  3341:	~ Dank je
	  1196:	~ Kom je
	   641:	~ Krijg je
	   325:	~ Snap je
	-->
	<rule id="NEW_312" name="-">
        <pattern>
			<token postag="SENT_START"/>
			<token postag="WKW:TGW:1EP">je</token>
			<token postag="VNW:PER:2EP:EKV:ACT">je</token>
		</pattern>
        <disambig action="filterall"/>
    </rule>

	<!--
	?	  8631	(3)	ZNW:EKV:HET BNW:STL:ONV/WKW:VTD:ONV ITP:PNT/SENT_END
	   272:	 jaar getrouwd.
	   206:	 verslag gestemd.
	   112:	 slot gedaan.
	    88:	 ziekenhuis gelegen.
	    77:	 begin gemaakt.
	-->
	<rule id="NEW_313" name="-">
        <pattern>
			<token postag="ZNW:EKV:HET"><exception negate_pos="yes" postag="ZNW:EKV:HET"/></token>
			<marker>
				<and>
					<token postag="WKW:VTD:ONV"/>
					<token postag="BNW:STL:ONV"/>
				</and>
			</marker>
			<token postag="SENT_END" regexp="yes">[.!?]</token>
		</pattern>
        <disambig action="remove" postag="BNW:STL:ONV"/>
    </rule>

	<!--
	?	  8617	(4)	SENT_START VNW:PER:1EP:EKV:ACT WKW:TGW:1EP ZNW:EKV/WKW:TGW:1EP/VNW:PER:3EP:EKV:BEZ/VNW:PER:3EP:EKV:PSF
	  2603:	~ Ik heb haar
	   653:	~ Ik wil haar
	-->
	<rule id="NEW_314" name="-">
        <pattern>
			<token postag="SENT_START"/>
			<token>ik</token>
			<token postag="WKW:TGW:1EP"><exception negate_pos="yes" postag="WKW:TGW:1EP"/></token>
			<marker>
				<token>haar</token>
			</marker>
		</pattern>
        <disambig action="remove" postag="WKW:TGW:1EP"/>
    </rule>

	<!--
	?	  8597	(3)	SENT_START VNW:OND:MRV:HET/VGW/VGW:EKV:HET/VNW:AWZ:EKV:HET/VNW:OND:EKV:HET WKW:TGW:1EP/WKW:TGW:3EP
	  5630:	~ Dat zal
	  2493:	~ Dat mag
	-->
	<rule id="NEW_315" name="-">
        <pattern>
			<token postag="SENT_START"/>
			<marker>
				<token postag="VNW:OND:EKV:HET">dat</token>
			</marker>
			<token postag_regexp="yes" postag="WKW:TGW:1EP|WKW:TGW:3EP"><exception negate_pos="yes" postag_regexp="yes" postag="WKW:TGW:1EP|WKW:TGW:3EP"/></token>
		</pattern>
        <disambig action="filterall"/>
    </rule>

	<!--
	?	  8575	(4)	SENT_START VGW BYW/VGW WKW:VLT:1EP
	   641:	~ En toen kwam
	   312:	~ En toen werd
	   310:	~ En toen ging
	   280:	~ En toen begon
	-->
	<rule id="NEW_316" name="-">
        <pattern>
			<token postag="SENT_START"/>
			<token postag="VGW"><exception negate_pos="yes" postag="VGW"/></token>
			<marker>
				<token postag="BYW"/>
				<token postag="VGW"/>
			</marker>
			<token postag="WKW:VLT:1EP"><exception negate_pos="yes" postag="WKW:VLT:1EP"/></token>
		</pattern>
        <disambig action="remove" postag="VGW"/>
    </rule>

	<!--
	?	  8516	(3)	SENT_START BYW:GRD/TYD:DAG/BYW/TSW/VGW WKW:VLT:1EP
	   911:	~ Zo ging
	   813:	~ Zo werd
	   622:	~ Zo had
	   617:	~ Zo zou
	   499:	~ Zo ontstond
	-->
	<rule id="NEW_317" name="-">
        <pattern>
			<token postag="SENT_START"/>
			<marker>
				<token postag="BYW">zo</token>
			</marker>
			<token postag="WKW:VLT:1EP"><exception negate_pos="yes" postag="WKW:VLT:1EP"/></token>
		</pattern>
        <disambig action="filterall"/>
    </rule>

	<!--
	?	 24607	(4)	SENT_START VNW:PER:3EP:EKV:ACT WKW:VLT:1EP ZNW:EKV/WKW:TGW:1EP/VNW:PER:3EP:EKV:BEZ/VNW:PER:3EP:EKV:PSF
	  1624:	~ Hij keek haar
	  1483:	~ Hij had haar
	   867:	~ Hij gaf haar
	   671:	~ Hij pakte haar
	-->
	<rule id="NEW_318" name="-">
        <pattern>
			<token postag="SENT_START"/>
			<token postag_regexp="yes" postag="VNW:PER:3EP:EKV:ACT|ENM:PER:FST|ENM:PER:LST"/>
			<token postag="WKW:VLT:1EP"><exception negate_pos="yes" postag="WKW:VLT:1EP"/></token>
			<marker>
				<token>haar</token>
			</marker>
		</pattern>
        <disambig action="remove" postag="WKW:TGW:1EP"/>
    </rule>

	<!--
	?	 16941	(4)	SENT_START VNW:AWZ:EKV:HET ZNW:EKV:HET WKW:TGW:1EP/ZNW:EKV:DE_/WKW:VLT:1EP
	   570:	~ Het resultaat was
	   489:	~ Het huis was
	   367:	~ Het water was
	   316:	~ Het antwoord was
	   234:	~ Het probleem was
	-->
	<rule id="NEW_319" name="-">
        <pattern>
			<token postag="SENT_START"/>
			<token postag="VNW:AWZ:EKV:HET"><exception negate_pos="yes" postag="VNW:AWZ:EKV:HET"/></token>
			<token postag="ZNW:EKV:HET"><exception negate_pos="yes" postag="ZNW:EKV:HET"/></token>
			<marker>
				<token>was</token>
			</marker>
		</pattern>
        <disambig action="remove" postag="ZNW:EKV:DE_"/>
    </rule>

	<!--

?	 16282	(4)	SENT_START VNW:PER:1EP:EKV:ACT WKW:TGW:1EP VNW:PER:2EP:EKV:ACT/VNW:PER:2EP:EKV:BEZ/VNW:PER:2EP:EKV:PSF
	  2362:	~ Ik heb je
	  2056:	~ Ik zal je
	  1389:	~ Ik wil je
	  1219:	~ Ik kan je
	   753:	~ Ik zie je
	-->
	<rule id="NEW_320" name="-">
        <pattern>
			<token postag="SENT_START"/>
			<token>ik</token>
			<token postag="WKW:TGW:1EP"><exception negate_pos="yes" postag="WKW:TGW:1EP"/></token>
			<marker>
				<token>je</token>
			</marker>
		</pattern>
        <disambig action="remove" postag="VNW:PER:2EP:EKV:ACT"/>
    </rule>

	<!--
	?	 12772	(4)	SENT_START ENM:PER:FST WKW:VLT:1EP WKW:TGW:INF/VNW:PER:3EP:EKV:BEZ
	    22:	~ Sam stak zijn
	    22:	~ Tom stak zijn
	    22:	~ Jack stak zijn
	    21:	~ Tom trok zijn
	    21:	~ Tom deed zijn
	    18:	~ Logan stak zijn
	    17:	~ Will stak zijn
	-->
	<rule id="NEW_321" name="-">
        <pattern>
			<token postag="SENT_START"/>
			<token postag_regexp="yes" postag="VNW:PER:3EP:EKV:ACT|ENM:PER:FST|ENM:PER:LST"/>
			<token postag="WKW:VLT:1EP"><exception negate_pos="yes" postag="WKW:VLT:1EP"/></token>
			<marker>
				<token>zijn</token>
			</marker>
		</pattern>
        <disambig action="remove" postag="WKW:TGW:INF"/>
    </rule>

	<!--
	?	 12472	(4)	SENT_START VNW:URT/VNW/VNW:VRG WKW:TGW:3EP BYW
	  4283:	~ Wat is er
	  1852:	~ Wat gebeurt er
	   840:	~ Wat rijmt er
	   739:	~ Wat is nu
	-->
	<rule id="NEW_322" name="-">
        <pattern>
			<token postag="SENT_START"/>
			<marker>
				<token>wat</token>
			</marker>
			<token postag="WKW:VLT:3EP"><exception negate_pos="yes" postag="WKW:VLT:3EP"/></token>
			<token postag="BYW"><exception negate_pos="yes" postag="BYW"/></token>
		</pattern>
        <disambig action="remove" postag="VNW:URT|VNW"/>
    </rule>

	<!--
	?	 12166	(4)	VNW:AWZ:EKV:DE_ ZNW:EKV:DE_ WKW:VTD:ONV/WKW:VTD:VRB ITP:PNT/SENT_END
	   187:	 de hand gelopen.
	   127:	 de krant gelezen.
	   107:	 de vlucht geslagen.
	    99:	 de verbinding verbroken.
	-->
	<rule id="NEW_323" name="-">
        <pattern>
			<token postag="VNW:AWZ:EKV:DE_"><exception negate_pos="yes" postag="VNW:AWZ:EKV:DE_"/></token>
			<token postag="ZNW:EKV:DE_"><exception negate_pos="yes" postag="ZNW:EKV:DE_"/></token>
			<marker>
				<and>
					<token postag="WKW:VTD:ONV"/>
					<token postag="WKW:VTD:VRB"/>
				</and>
			</marker>
			<token postag="SENT_END" regexp="yes">[.!?]</token>
		</pattern>
        <disambig action="remove" postag="WKW:VTD:VRB"/>
    </rule>

	<!--
	?	 11825	(4)	VGW/VRZ BNW:STL:VRB ZNW:MRV:DE_ ITP:PNT/SENT_END
	   138:	 met volle teugen.
	    63:	 met andere woorden.
	    62:	 met lange mouwen.
	    59:	 met kleine kinderen.
	    55:	 met andere mensen.
	-->
	<rule id="NEW_324" name="-">
        <pattern>
			<marker>
				<and>
					<token postag="VGW"/>
					<token postag="VRZ"/>
				</and>
			</marker>
			<token postag="BNW:STL:VRB"><exception negate_pos="yes" postag="BNW:STL:VRB"/></token>
			<token postag="ZNW:MRV:DE_"><exception negate_pos="yes" postag="ZNW:MRV:DE_"/></token>
			<token postag="SENT_END" regexp="yes">[.!?]</token>
		</pattern>
        <disambig action="remove" postag="VGW"/>
    </rule>

	<!--
	?	 11567	(5)	SENT_START VNW:AWZ:EKV:DE_ ZNW:EKV:DE_ WKW:TGW:3EP BYW/VGW
	    63:	~ De vraag is dan
	    37:	~ De vraag is dus
	    36:	~ De minister heeft daar
	    27:	~ De zaak is dus
	    25:	~ De keuze is dus
	-->
	<rule id="NEW_325" name="-">
        <pattern>
			<token postag="SENT_START"/>
			<token postag="VNW:AWZ:EKV:DE_"><exception negate_pos="yes" postag="VNW:AWZ:EKV:DE_"/></token>
			<token postag="ZNW:EKV:DE_"><exception negate_pos="yes" postag="ZNW:EKV:DE_"/></token>
			<token postag="WKW:TGW:3EP"><exception negate_pos="yes" postag="WKW:TGW:3EP"/></token>
			<marker>
				<and>
					<token postag="VGW"/>
					<token postag="BYW"/>
				</and>
			</marker>
		</pattern>
        <disambig action="remove" postag="VGW"/>
    </rule>

	<!--
	?	 11288	(4)	VGW/VRZ GET:TXT:EKV ZNW:EKV:DE_ ITP:PNT/SENT_END
	   208:	 voor een afspraak.
	    86:	 voor een vrouw.
	    81:	 tot een glimlach.
	    70:	 voor een update.
	-->
	<rule id="NEW_326" name="-">
        <pattern>
			<marker>
				<and>
					<token postag="VGW"/>
					<token postag="VRZ"/>
				</and>
			</marker>
			<token postag="GET:TXT:EKV"><exception negate_pos="yes" postag="GET:TXT:EKV"/></token>
			<token postag="ZNW:EKV:DE_"><exception negate_pos="yes" postag="ZNW:EKV:DE_"/></token>
			<token postag="SENT_END" regexp="yes">[.!?]</token>
		</pattern>
        <disambig action="remove" postag="VGW"/>
    </rule>

	<!--
	?	 10973	(4)	SENT_START VGW BYW/VGW WKW:TGW:3EP
	  1624:	~ En dan is
	   830:	~ En daar is
	   578:	~ Maar daar is
	   476:	~ En dan wordt
	   433:	~ En dan komt
	-->
	<rule id="NEW_327" name="-">
        <pattern>
			<token postag="SENT_START"/>
			<token postag="VGW"><exception negate_pos="yes" postag="VGW"/></token>
			<marker>
				<and>
					<token postag="VGW"/>
					<token postag="BYW"/>
				</and>
			</marker>
			<token postag="WKW:TGW:3EP"><exception negate_pos="yes" postag="WKW:TGW:3EP"/></token>
		</pattern>
        <disambig action="remove" postag="VGW"/>
    </rule>

	<!--
	?	  9110	(4)	BYW/VRZ BNW:STL:VRB ZNW:MRV:DE_ ITP:PNT/SENT_END
	    76:	 voor kleine kinderen.
	    55:	 voor jonge kinderen.
	    52:	 voor grote uitdagingen.
	    38:	 over coronagerelateerde sterfgevallen.
	    37:	 voor nieuwe ideeën.
	    37:	 voor andere zaken.
	    33:	 voor andere mensen.
	    27:	 voor nieuwe uitdagingen.
		27:	 bij jonge kinderen.
	-->
	<rule id="NEW_328" name="-">
        <pattern>
			<marker>
				<and>
					<token postag="BYW"/>
					<token postag="VRZ"/>
				</and>
			</marker>
			<token postag="BNW:STL:VRB"><exception negate_pos="yes" postag="BNW:STL:VRB"/></token>
			<token postag="ZNW:MRV:DE_"><exception negate_pos="yes" postag="ZNW:MRV:DE_"/></token>
			<token postag="SENT_END" regexp="yes">[.!?]</token>
		</pattern>
        <disambig action="remove" postag="VGW"/>
    </rule>

	<!--
	==
?	  8575	(4)	SENT_START VGW BYW/VGW WKW:VLT:1EP
	   641:	~ En toen kwam
	   312:	~ En toen werd
	   310:	~ En toen ging
	   280:	~ En toen begon
	   208:	~ En toen zag
		196:	~ Maar daar had-->

	<rule id="NEW_329" name="-">
        <pattern>
			<token postag="SENT_START"/>
			<token regexp="yes">en|of</token>
			<marker>
				<token postag="BYW">toen</token>
			</marker>
			<token postag="WKW:VLT:1EP"><exception negate_pos="yes" postag="WKW:VLT:1EP"/></token>
        </pattern>
        <disambig action="filterall"/>
    </rule>

	<!--
	?	  8308	(4)	SENT_START BNW:STL:ONV WKW:TGW:3EP VNW:OND:MRV:HET/VNW:AWZ:EKV:HET/VNW:OND:EKV:HET
	   651:	~ Eigenlijk is het
	   571:	~ Natuurlijk is het
	   427:	~ Gelukkig is het
	   207:	~ Tegenwoordig is het
	   202:	~ Waarschijnlijk is het
	-->
	<rule id="NEW_330" name="-">
        <pattern>
			<token postag="SENT_START"/>
			<token postag="BNW:STL:ONV"><exception negate_pos="yes" postag="BNW:STL:ONV"/></token>
			<token postag="WKW:TGW:3EP"><exception negate_pos="yes" postag="WKW:TGW:3EP"/></token>
			<token regexp="yes">en|of</token>
			<marker>
				<and>
					<token postag="VNW:OND:MRV:HET"/>
					<token postag="VNW:AWZ:EKV:HET"/>
					<token postag="VNW:OND:EKV:HET"/>
				</and>
			</marker>
        </pattern>
        <disambig action="remove" postag="VNW:OND:MRV:HET"/>
    </rule>

	<!--
	?	  8241	(5)	VGW/VRZ VNW:AWZ:EKV:DE_ BNW:STL:VRB ZNW:EKV:DE_ ITP:PNT/SENT_END
	   119:	 voor de lange termijn.
	   108:	 voor de hele familie.
	    41:	 voor de goede samenwerking.
	    39:	 voor de goede zaak.
	    38:	 voor de hele wereld.
	-->
	<rule id="NEW_331" name="-">
        <pattern>
			<marker>
				<and>
					<token postag="VGW"/>
					<token postag="VRZ"/>
				</and>
			</marker>
			<token postag="VNW:AWZ:EKV:DE_"><exception negate_pos="yes" postag="VNW:AWZ:EKV:DE_"/></token>
			<token postag="BNW:STL:VRB"><exception negate_pos="yes" postag="BNW:STL:VRB"/></token>
			<token postag="ZNW:EKV:DE_"><exception negate_pos="yes" postag="ZNW:EKV:DE_"/></token>
			<token postag="SENT_END" regexp="yes">[.!?]</token>
        </pattern>
        <disambig action="remove" postag="VGW"/>
    </rule>

	<!--
	(4222)	SENT_START ENM:PER:FST WKW:VLT:1EP BNW:STL:ONV/WKW:VTD:ONV ITP:PNT/SENT_END
   Ian keek vermoeid.
   Saul keek bezorgd.
   Suzy keek bezorgd.
   Lena keek bezorgd.
	-->
	<!--
	(3218)	SENT_START ENM:PER:FST WKW:VLT:1EP BNW:STL:ONV/WKW:ODW:ONV ITP:PNT/SENT_END
   Grace was laaiend.
   Maud keek woedend.
   Glenn keek woedend.
   Aurian was woedend.
   Grace werd laaiend.
	-->
	<!--
	(3147)	SENT_START ENM:PER:FST/ENM:PER:LST:NIX WKW:VLT:1EP ITP:PNT/SENT_END
   Marshall aarzelde.
   Ally zuchtte.
   Rania huiverde.
   Rania zweeg.
   Ally aarzelde.
   Rania zuchtte.
	-->
	<rule id="FULL_332" name="-">
        <pattern>
			<token postag="SENT_START"/>
			<token postag_regexp="yes" postag="ENM:PER.*"><exception negate_pos="yes" postag_regexp="yes" postag="ENM:PER.*"/></token>
			<token postag="WKW:VLT:1EP"><exception negate_pos="yes" postag="WKW:VLT:1EP"/></token>
			<marker>
				<and>
					<token postag="BNW:STL:ONV"/>
					<token postag_regexp="yes" postag="WKW:VTD:ONV|WKW:ODW:ONV"/>
				</and>
			</marker>
			<token postag="SENT_END" regexp="yes">[.!?]</token>
        </pattern>
        <disambig action="remove" postag="BNW:STL:ONV"/>
    </rule>

	<!--
	(2225)	SENT_START VNW:OND:EKV:HET WKW:TGW:3EP GET:TXT:EKV BNW:STL:VRB WKW:TGW:1EP/ZNW:EKV:DE_ ITP:PNT/SENT_END
   Dat is een hele les.
   Het is een hele rij.
   Het is een enge man.
   Dat is een hele rij.
   Het is een hele klim.
   Dat is een goede les.
	-->
	<rule id="FULL_333" name="-">
        <pattern>
			<token postag="SENT_START"/>
			<token postag="VNW:OND:EKV:HET"><exception negate_pos="yes" postag="VNW:OND:EKV:HET"/></token>
			<token postag="WKW:TGW:3EP"><exception negate_pos="yes" postag="WKW:TGW:3EP"/></token>
			<token postag="GET:TXT:EKV"><exception negate_pos="yes" postag="GET:TXT:EKV"/></token>
			<token postag="BNW:STL:VRB"><exception negate_pos="yes" postag="BNW:STL:VRB"/></token>
			<marker>
				<and>
					<token postag="WKW:TGW:1EP"/>
					<token postag="ZNW:EKV:DE_"/>
				</and>
			</marker>
			<token postag="SENT_END" regexp="yes">[.!?]</token>
        </pattern>
        <disambig action="remove" postag="WKW:TGW:1EP"/>
    </rule>

	<!--
	?	  8219	(5)	SENT_START VNW:AWZ:EKV:DE_ ZNW:EKV:DE_ WKW:TGW:3EP BNW:STL:ONV/WKW:VTD:ONV
	   109:	~ De foto is gemaakt
	    96:	~ De kerk is gebouwd
	    85:	~ De woning is gebouwd
	    35:	~ De vogel is gemiddeld
	    31:	~ De kerk is gewijd
	-->
	<rule id="NEW_334" name="-">
        <pattern>
			<token postag="SENT_START"/>
			<token postag="VNW:AWZ:EKV:DE_"><exception negate_pos="yes" postag="VNW:AWZ:EKV:DE_"/></token>
			<token postag="ZNW:EKV:DE_"><exception negate_pos="yes" postag="ZNW:EKV:DE_"/></token>
			<token postag="WKW:TGW:3EP"><exception negate_pos="yes" postag="WKW:TGW:3EP"/></token>
			<marker>
				<and>
					<token postag="BNW:STL:ONV"/>
					<token postag="WKW:VTD:ONV"/>
				</and>
			</marker>
        </pattern>
        <disambig action="remove" postag="BNW:STL:ONV"/>
    </rule>

	<!--
	?	  8195	(4)	SENT_START VNW:PER:1EP:EKV:ACT WKW:TGW:1EP/WKW:VLT:1EP WKW:TGW:1EP/WKW:TGW:3EP/BYW/VNW:OBP
	  6772:	~ Ik weet niet
	  1368:	~ Ik was niet
	-->
	<rule id="NEW_335" name="-">
        <pattern>
			<token postag="SENT_START"/>
			<token>ik</token>
			<token postag="WKW:TGW:3EP"><exception negate_pos="yes" postag="WKW:TGW:3EP"/></token>
			<token postag_regexp="yes" postag="WKW:TGW:1EP|WKW:VLT:1EP"><exception negate_pos="yes" postag_regexp="yes" postag="WKW:TGW:1EP|WKW:VLT:1EP"/></token>
			<marker>
				<token>niet</token>
			</marker>
        </pattern>
        <disambig action="remove" postag="WKW:TGW:1EP|WKW:TGW:3EP|VNW:OBP"/>
    </rule>

	<!--
	?	 10569	(4)	VGW/VRZ GET:ARA:002:MRV ITP:PNT GET:ARA:002:MRV
	   487:	 tot 17.00
	   400:	 om 20.00
	   331:	 om 19.30
	-->
	<rule id="NEW_336" name="-">
        <pattern>
			<token postag="VRZ"/>
			<token postag="GET:ARA:002:MRV"><exception negate_pos="yes" postag="GET:ARA:002:MRV"/></token>
			<token spacebefore="no" postag="ITP:PNT"><exception negate_pos="yes" postag="ITP:PNT"/></token>
			<token spacebefore="no" postag="GET:ARA:002:MRV"><exception negate_pos="yes" postag="GET:ARA:002:MRV"/></token>
        </pattern>
        <disambig action="filterall"/>
    </rule>

	<!--
?	  9850	(6)	VNW:OND:MRV:HET/VNW:AWZ:EKV:HET/VNW:OND:EKV:HET ENM:ORG  States ZNW:EKV:DE_ ZNW:EKV:HET
	  9850:	 het United States Census Bureau
	-->
	<rule id="NEW_337" name="-">
        <pattern>
			<marker>
				<token>het</token>
			</marker>
			<token case_sensitive="yes">United</token>
			<token case_sensitive="yes">States</token>
			<token case_sensitive="yes">Census</token>
			<token case_sensitive="yes">Bureau</token>
        </pattern>
        <disambig action="remove" postag="VNW:OND:MRV:HET|VNW:OND:EKV:HET"/>
    </rule>

	<!--
	?	  8080	(4)	SENT_START VNW:PER:1EP:EKV:ACT WKW:TGW:1EP VNW:PER:3EP:EKV:ACT/VNW:PER:3EP:EKV:PSF
	  1118:	~ Ik zal u
	   841:	~ Ik heb u
	   703:	~ Ik kan u
	   676:	~ Ik wil u
	   578:	~ Ik dank u
		431:	~ Ik wens u
		282:	~ Ik moet u
	-->

	<rule id="NEW_338" name="-">
        <pattern>
			<token postag="SENT_START"/>
			<token>ik</token>
			<token postag="WKW:TGW:1EP"><exception negate_pos="yes" postag="WKW:TGW:1EP"/></token>
			<marker>
				<token>u</token>
			</marker>
        </pattern>
        <disambig action="remove" postag="VNW:PER:3EP:EKV:PSF"/>
    </rule>

	<!--
	?	  7966	(4)	VGW/VRZ GET:TXT:EKV ZNW:EKV:HET ITP:PNT/SENT_END
	   168:	 voor een gesprek.
	   152:	 voor een raadsel.
	   152:	 met een probleem.
	   146:	 met een verhaal.
	   107:	 voor een dilemma.
	    86:	 voor een kennismakingsgesprek.
	-->
	<rule id="NEW_339" name="-">
        <pattern>
			<marker>
				<and>
					<token postag="VGW"/>
					<token postag="VRZ"/>
				</and>
			</marker>
			<token postag="GET:TXT:EKV"><exception negate_pos="yes" postag="GET:TXT:EKV"/></token>
			<token postag="ZNW:EKV:HET"><exception negate_pos="yes" postag="ZNW:EKV:HET"/></token>
			<token postag="SENT_END" regexp="yes">[.!?]</token>
        </pattern>
        <disambig action="remove" postag="VGW"/>
    </rule>

	<!--
	?	  7938	(4)	SENT_START BYW WKW:TGW:3EP VNW:PER:3EP:EKV:ACT/VNW:PER:3EP:MRV:ACT/VNW:PER:3EP:MRV:PSF
	   576:	~ Misschien is ze
	   459:	~ Daar is ze
	   440:	~ Nu is ze
	   372:	~ Daar heeft ze
	   361:	~ Misschien heeft ze
	   184:	~ Nu heeft ze
	-->
	<rule id="NEW_340" name="-">
        <pattern>
			<token postag="SENT_START"/>
			<token postag="BYW"><exception negate_pos="yes" postag="BYW"/></token>
			<token postag="WKW:TGW:3EP"><exception negate_pos="yes" postag="WKW:TGW:3EP"/></token>
			<marker>
				<token>ze</token>
			</marker>
        </pattern>
        <disambig action="remove" postag="VNW:PER:3EP:MRV:ACT|VNW:PER:3EP:MRV:PSF"/>
    </rule>

	<!--
	?	  7870	(4)	SENT_START VNW:PER:3EP:EKV:ACT WKW:VLT:1EP BYW/VGW
	   750:	~ Hij was toen
	   363:	~ Hij was daar
	   338:	~ Hij was dus
	   319:	~ Ze was toen
	   274:	~ Hij had daar
	   161:	~ Hij was nu
	   160:	~ Ze was dus
	   151:	~ Hij had dus
	-->
	<rule id="NEW_341" name="-">
        <pattern>
			<token postag="SENT_START"/>
			<token postag="VNW:PER:3EP:EKV:ACT"><exception negate_pos="yes" postag="VNW:PER:3EP:EKV:ACT"/></token>
			<token postag="WKW:VLT:1EP"><exception negate_pos="yes" postag="WKW:VLT:1EP"/></token>
			<marker>
				<and>
					<token postag="VGW"/>
					<token postag="BYW"/>
				</and>
			</marker>
        </pattern>
        <disambig action="remove" postag="VGW"/>
    </rule>

	<!--
	?	  7796	(4)	BYW BYW/VNW:OBP/ZNW:EKV:HET WKW:TGW:INF ITP:PNT/SENT_END
	   441:	 niet meer zien.
	   316:	 niet meer doen.
	   286:	 nooit meer zien.
	   199:	 niet meer zijn.
	   189:	 niet meer herinneren.
	   175:	 niet meer gebeuren.
	   152:	 niet meer zitten.
	-->
	<rule id="NEW_342" name="-">
        <pattern>
			<token postag="BYW"><exception negate_pos="yes" postag="BYW"/></token>
			<marker>
				<token>meer</token>
			</marker>
			<token postag="WKW:TGW:INF"><exception negate_pos="yes" postag="WKW:TGW:INF"/></token>
			<token postag="SENT_END" regexp="yes">[.!?]</token>
        </pattern>
        <disambig action="remove" postag="ZNW:EKV:HET"/>
    </rule>

	<!--
	?	  7765	(4)	SENT_START BYW WKW:TGW:3EP VNW:PER:3EP:EKV:ACT/VNW:PER:3EP:EKV:PSF
	  1113:	~ Hier vindt u
	   475:	~ Hier kunt u
	   308:	~ Daar kunt u
	   307:	~ Ook kunt u
	   239:	~ Misschien kunt u
	   179:	~ Daar hebt u
	   163:	~ Misschien hebt u
	-->
	<rule id="NEW_343" name="-">
        <pattern>
			<token postag="SENT_START"/>
			<token postag="BYW"><exception negate_pos="yes" postag="BYW"/></token>
			<token postag="WKW:TGW:3EP"><exception negate_pos="yes" postag="WKW:TGW:3EP"/></token>
			<marker>
				<token>u</token>
			</marker>
        </pattern>
        <disambig action="remove" postag="VNW:PER:3EP:EKV:PSF"/>
    </rule>

	<!--
	?	  7175	(4)	ZNW:EKV:HET ZNW:EKV:HET/WKW:VTD:ONV VRZ GET:ARA:003:MRV
	    25:	 Bureau geschat op 107
	-->
	<rule id="NEW_344" name="-">
        <pattern>
			<token postag="WKW:VTD:ONV">geschat</token>
			<token postag="VRZ">op</token>
        </pattern>
        <disambig action="filterall"/>
    </rule>

	<!--
?	  7624	(4)	BYW WKW:TGW:INF/ZNW:MRV:DE_ WKW:TGW:INF ITP:PNT/SENT_END
	   285:	 niet moeten doen.
	   180:	 niet kunnen doen.
	   157:	 niet kunnen vinden.
	   126:	 ook moeten doen.
	   101:	 niet moeten zijn.
	-->
	<rule id="NEW_345" name="-">
        <pattern>
			<token postag="BYW"><exception negate_pos="yes" postag="BYW"/></token>
			<marker>
				<and>
					<token postag="WKW:TGW:INF"/>
					<token postag="ZNW:MRV:DE_"/>
				</and>
			</marker>
			<token postag="WKW:TGW:INF"><exception negate_pos="yes" postag="WKW:TGW:INF"/></token>
			<token postag="SENT_END" regexp="yes">[.!?]</token>
        </pattern>
        <disambig action="remove" postag="ZNW:MRV:DE_"/>
    </rule>

	<!--
	?	  7572	(4)	BNW:STL:ONV/VRZ VNW:AWZ:MRV:DE_ ZNW:MRV:DE_ ITP:PNT/SENT_END
	   257:	 naar de mogelijkheden.
	   250:	 naar de anderen.
	   195:	 naar de foto's.
	   155:	 naar de jongen.
	   131:	 naar de haven.
	   119:	 naar de kinderen.
	-->
	<rule id="NEW_346" name="-">
        <pattern>
			<marker>
				<token postag="VRZ">naar</token>
			</marker>
			<token postag="VNW:AWZ:MRV:DE_"><exception negate_pos="yes" postag="VNW:AWZ:MRV:DE_"/></token>
			<token postag="ZNW:MRV:DE_"><exception negate_pos="yes" postag="ZNW:MRV:DE_"/></token>
			<token postag="SENT_END" regexp="yes">[.!?]</token>
        </pattern>
        <disambig action="filterall"/>
    </rule>

	<!--
	?	  7557	(4)	WKW:TGW:1EP/WKW:TGW:3EP/VRZ VRZ WKW:TGW:INF ITP:PNT/SENT_END
	  1264:	 uit te leggen.
	   414:	 uit te zoeken.
	   275:	 uit te gaan.
	   258:	 uit te voeren.
	   246:	 uit te komen.
	   240:	 uit te kijken.
	   222:	 uit te barsten.
	-->
	<rule id="NEW_347" name="-">
        <pattern>
			<marker>
				<token postag="VRZ"/>
			</marker>
			<token>te</token>
			<token postag="WKW:TGW:INF"><exception negate_pos="yes" postag="WKW:TGW:INF"/></token>
			<token postag="SENT_END" regexp="yes">[.!?]</token>
        </pattern>
        <disambig action="filterall"/>
    </rule>

	<!--
	?	  7472	(4)	BYW/ZNW:EKV:DE_/ZNW:EKV:HET/WKW:TGW:1EP VRZ VNW:AWZ:EKV:DE_ ZNW:EKV:DE_
	   347:	 weer aan de slag
	   127:	 weer voor de deur
	   125:	 weer op de grond
	   122:	 weer van de partij
	   114:	 weer in de auto
	-->
	<rule id="NEW_348" name="-">
        <pattern>
			<marker>
				<token>weer</token>
			</marker>
			<token postag="VRZ"><exception negate_pos="yes" postag="VRZ"/></token>
			<token postag="VNW:AWZ:EKV:DE_"><exception negate_pos="yes" postag="VNW:AWZ:EKV:DE_"/></token>
			<token postag="ZNW:EKV:DE_"><exception negate_pos="yes" postag="ZNW:EKV:DE_"/></token>
			<token postag="SENT_END" regexp="yes">[.!?]</token>
        </pattern>
        <disambig action="remove" postag="ZNW:EKV:DE_|WKW:TGW:1EP"/>
    </rule>

	<!--
	?	  7445	(4)	VGW/VRZ VNW:PER:3EP:EKV:BEZ ZNW:EKV:DE_ ITP:PNT/SENT_END
	   394:	 met zijn hand.
	   219:	 om zijn mond.
	   172:	 met zijn tong.
	   143:	 om zijn nek.
	   109:	 om zijn hals.
	    93:	 met zijn vrouw.
	    84:	 met zijn vader.
	-->
	<rule id="NEW_349" name="-">
        <pattern>
			<marker>
				<and>
					<token postag="VGW"/>
					<token postag="VRZ"/>
				</and>
			</marker>
			<token postag="VNW:PER:3EP:EKV:BEZ"><exception negate_pos="yes" postag="VNW:PER:3EP:EKV:BEZ"/></token>
			<token postag="ZNW:EKV:DE_"><exception negate_pos="yes" postag="ZNW:EKV:DE_"/></token>
			<token postag="SENT_END" regexp="yes">[.!?]</token>
        </pattern>
        <disambig action="remove" postag="VGW"/>
    </rule>

	<!--
	?	  7262	(4)	BYW/VGW BYW BYW ITP:PNT/SENT_END
	   474:	 nu niet meer.
	   302:	 dus ook niet.
	   285:	 daar niet bij.
	   282:	 dan ook niet.
	   263:	 dus niet meer.
	   251:	 dan eindelijk zover.
	-->
	<rule id="NEW_350" name="-">
        <pattern>
			<marker>
				<and>
					<token postag="VGW"/>
					<token postag="BYW"/>
				</and>
			</marker>
			<token postag="BYW"><exception negate_pos="yes" postag="BYW"/></token>
			<token postag="BYW"><exception negate_pos="yes" postag="BYW"/></token>
			<token postag="SENT_END" regexp="yes">[.!?]</token>
        </pattern>
        <disambig action="remove" postag="VGW"/>
    </rule>

	<!--
	?	  7193	(4)	SENT_START WKW:TGW:1EP/VRZ VNW:AWZ:EKV:HET ZNW:EKV:HET
	   387:	~ In het begin
	   349:	~ In dit artikel
	   293:	~ In dit geval
	   185:	~ In het noorden
	   153:	~ In het zuiden
	   144:	~ In het voorjaar
	   141:	~ In dit verband
	-->
	<rule id="NEW_351" name="-">
        <pattern>
			<token postag="SENT_START"/>
			<marker>
				<token postag="VRZ">in</token>
			</marker>
			<token postag="VNW:AWZ:EKV:HET"><exception negate_pos="yes" postag="VNW:AWZ:EKV:HET"/></token>
			<token postag="ZNW:EKV:HET"><exception negate_pos="yes" postag="ZNW:EKV:HET"/></token>
        </pattern>
        <disambig action="filterall"/>
    </rule>

	<!--
	?	  5162	(4)	WKW:VTD:ONV/WKW:VTD:VRB VRZ VNW:AWZ:EKV:DE_ ZNW:EKV:DE_
	    58:	 opgenomen in de selectie
	    41:	 getroffen door de coronacrisis
	    31:	 aangehouden door de politie
	    21:	 overgedragen aan de politie
	    19:	 overgedragen aan de Stichting
	    18:	 opgenomen in de voorselectie
	    14:	 getroffen door de pandemie
	-->
	<rule id="NEW_352" name="-">
        <pattern>
			<marker>
				<and>
					<token postag="WKW:VTD:VRB"/>
					<token postag="WKW:VTD:ONV"/>
				</and>
			</marker>
			<token postag="VRZ"><exception negate_pos="yes" postag="VRZ"/></token>
			<token postag="VNW:AWZ:EKV:DE"><exception negate_pos="yes" postag="VNW:AWZ:EKV:DE_"/></token>
			<token postag="ZNW:EKV:DE_"><exception negate_pos="yes" postag="ZNW:EKV:DE_"/></token>
        </pattern>
        <disambig action="remove" postag="WKW:VTD:VRB"/>
    </rule>

	<!--
	?	  4920	(4)	VGW/VRZ GET:TXT:EKV BNW:STL:ONV ZNW:EKV:HET
	    54:	 tot een goed einde
	    39:	 voor een groot deel
	    34:	 voor een persoonlijk gesprek
	    34:	 voor een goed gesprek
	    32:	 voor een half jaar
	    27:	 voor een persoonlijk advies
	    25:	 voor een paar uur
	-->
	<rule id="NEW_353" name="-">
        <pattern>
			<marker>
				<and>
					<token postag="VRZ"/>
					<token postag="VGW"/>
				</and>
			</marker>
			<token postag="GET:TXT:EKV"><exception negate_pos="yes" postag="GET:TXT:EKV"/></token>
			<token postag="BNW:STL:ONV"><exception negate_pos="yes" postag="BNW:STL:ONV"/></token>
			<token postag="ZNW:EKV:HET"><exception negate_pos="yes" postag="ZNW:EKV:HET"/></token>
        </pattern>
        <disambig action="remove" postag="VGW"/>
    </rule>
>>>>>>> a236f4ba

</rules><|MERGE_RESOLUTION|>--- conflicted
+++ resolved
@@ -6242,7 +6242,2314 @@
         <disambig action="remove" postag="VGW"/>
     </rule>
 
-<<<<<<< HEAD
+	<!--
+	?	 14840	(2)	BYW/WKW:TGW:1EP ITP:PNT/SENT_END
+	 14839:	 maar.
+	-->
+	<rule id="NEW_245" name="-">
+        <pattern>
+			<marker>
+				<token postag="maar"/>
+			</marker>
+			<token postag="SENT_END" regexp="yes">[.!?]</token>
+		</pattern>
+        <disambig action="remove" postag="WKW:TGW:1EP"/>
+    </rule>
+
+	<!--
+	?	 14694	(3)	SENT_START VNW:PER:1EP:EKV:ACT WKW:TGW:1EP/ZNW:EKV:HET
+	  2767:	~ Ik werk
+	  2518:	~ Ik begin
+	  1449:	~ Ik gebruik
+	1271:	~ Ik stel
+	-->
+	<rule id="NEW_246" name="-">
+		<pattern>
+			<token postag="SENT_START"/>
+			<token>ik</token>
+			<marker>
+				<and>
+					<token postag="ZNW:EKV:HET"/>
+					<token postag="WKW:TGW:1EP"/>
+				</and>
+			</marker>
+		</pattern>
+		<disambig action="remove" postag="ZNW:EKV:HET"/>
+	</rule>
+
+	<!--
+	?	 14441	(2)	MEH:EKV/GET:ROM:MRV ITP:PNT/SENT_END
+	  9665:	 cm.
+	  2992:	 mm.
+	  1042:	 m.
+	-->
+	<rule id="NEW_247" name="-">
+        <pattern>
+			<marker>
+				<and>
+					<token postag="MEH:EKV"/>
+					<token postag="GET:ROM:MRV"/>
+				</and>
+			</marker>
+			<token postag="SENT_END">.</token>
+		</pattern>
+        <disambig action="remove" postag="GET:ROM:MRV"/>
+    </rule>
+
+	<!--
+	?	 14404	(3)	SENT_START VNW:PER:3EP:EKV:ACT/VNW:PER:3EP:MRV:ACT WKW:TGW:3EP
+	  5507:	~ Zij is
+	  2340:	~ Zij heeft
+	   337:	~ Zij wordt
+	-->
+	<rule id="NEW_248" name="-">
+		<pattern>
+			<token postag="SENT_START"/>
+			<marker>
+				<and>
+					<token postag="VNW:PER:3EP:EKV:ACT"/>
+					<token postag="VNW:PER:3EP:MRV:ACT"/>
+				</and>
+			</marker>
+			<token postag="WKW:TGW:3EP"><exception negate_pos="yes" postag="WKW:TGW:3EP"/></token>
+		</pattern>
+		<disambig action="remove" postag="VNW:PER:3EP:MRV:ACT"/>
+	</rule>
+
+	<!--
+	-	 14136	(3)	WKW:TGW:3EP WKW:VTD:ONV/WKW:VTD:VRB ITP:PNT/SENT_END
+	   656:	 is afgelopen.
+	   593:	 is gekomen.
+	   301:	 is aangebroken.
+	   257:	 is gestorven.
+	   248:	 is gebroken.
+	   242:	 is gebleven.
+	-->
+	<rule id="NEW_249" name="-">
+        <pattern>
+			<marker>
+				<token postag="WKW:TGW:3EP"><exception negate_pos="yes" postag="WKW:TGW:3EP"/></token>
+				<and>
+					<token postag="WKW:VTD:ONV"/>
+					<token postag="WKW:VTD:VRB"/>
+				</and>
+			</marker>
+			<token postag="SENT_END">.</token>
+		</pattern>
+        <disambig action="remove" postag="WKW:VTD:VRB"/>
+    </rule>
+
+	<!--
+	?	 14065	(3)	WKW:TGW:1EP/BNW:STL:ONV/BNW:STL:VRB ZNW:EKV:DE_ ITP:PNT/SENT_END
+	   525:	 eigen schuld.
+	   323:	 open haard.
+	   319:	 eigen verantwoordelijkheid.
+	   266:	 eigen kamer.
+	   250:	 open deur.
+	   221:	 eigen kracht.
+	   220:	 eigen manier.
+	   218:	 eigen rekening.
+	-->
+	<rule id="NEW_250" name="-">
+        <pattern>
+			<marker>
+				<and>
+					<token postag="WKW:TGW:1EP"/>
+					<token postag="BNW:STL:ONV"/>
+					<token postag="BNW:STL:VRB"/>
+				</and>
+			</marker>
+			<token postag="ZNW:EKV:DE_"><exception negate_pos="yes" postag="ZNW:EKV:DE_"/></token>
+			<token postag="SENT_END">.</token>
+		</pattern>
+        <disambig action="remove" postag="WKW:TGW:1EP|BNW:STL:ONV"/>
+    </rule>
+
+	<!--
+	?	 13729	(3)	SENT_START WKW:TGW:INF/VNW:PER:3EP:EKV:BEZ WKW:TGW:1EP/ZNW:EKV:DE_
+	  4677:	~ Zijn stem
+	  2291:	~ Zijn vader
+	  1709:	~ Zijn moeder
+	  1077:	~ Zijn hand
+	   671:	~ Zijn mond
+	   474:	~ Zijn glimlach
+	-->
+	<rule id="NEW_251" name="-">
+		<pattern>
+			<token postag="SENT_START"/>
+			<token postag="VNW:PER:3EP:EKV:BEZ">zijn</token>
+			<token postag="ZNW:EKV:DE_"/>
+		</pattern>
+		<disambig action="filterall"/>
+	</rule>
+
+	<!--
+	?	 13355	(3)	SENT_START VGW/ENM:PER:FST WKW:TGW:INF
+	  1985:	~ Dan gaan
+	  1483:	~ Dan kunnen
+	  1166:	~ Dan hebben
+	   911:	~ Dan komen
+	   730:	~ Dan moeten
+	   580:	~ Dan zullen
+	-->
+	<rule id="NEW_252" name="-">
+		<pattern>
+			<token postag="SENT_START"/>
+			<marker>
+				<token>dan</token>
+			</marker>
+			<token postag="WKW:TGW:INF"><exception negate_pos="yes" postag="WKW:TGW:INF"/></token>
+		</pattern>
+		<disambig action="remove" postag="ENM:PER:FST"/>
+	</rule>
+
+	<!--
+?	 13332	(3)	SENT_START VNW:PER:3EP:EKV:ACT WKW:VLT:1EP/WKW:VLT:GIJ
+	  4392:	~ Hij liet
+	  2792:	~ Hij dacht
+	  1211:	~ Hij mocht
+	   944:	~ Hij bracht
+	   919:	~ Hij zocht
+	-->
+	<rule id="NEW_253" name="-">
+        <pattern>
+			<token postag="SENT_START"/>
+			<token postag="VNW:PER:3EP:EKV:ACT"><exception negate_pos="yes" postag="VNW:PER:3EP:EKV:ACT"/></token>
+			<marker>
+				<and>
+					<token postag="WKW:VLT:1EP"/>
+					<token postag="WKW:VLT:GIJ"/>
+				</and>
+			</marker>
+		</pattern>
+        <disambig action="remove" postag="WKW:VLT:GIJ"/>
+    </rule>
+
+    <!--
+    ?	 13312	(3)	SENT_START WKW:TGW:1EP/ZNW:EKV:DE_ WKW:TGW:3EP
+	   257:	~ Moeder is
+	   220:	~ Vader is
+	   201:	~ Seks is
+	   189:	~ Pijn is
+	   170:	~ Service is
+	   161:	~ Kleur is
+	-->
+	<rule id="NEW_254" name="-">
+        <pattern>
+			<token postag="SENT_START"/>
+			<marker>
+				<and>
+					<token postag="WKW:TGW:1EP"/>
+					<token postag="ZNW:EKV:DE_"/>
+				</and>
+			</marker>
+			<token postag="WKW:TGW:3EP"><exception negate_pos="yes" postag="WKW:TGW:3EP"/></token>
+		</pattern>
+        <disambig action="remove" postag="WKW:TGW:1EP"/>
+    </rule>
+
+    <!--
+    ?	 13304	(4)	SENT_START BYW WKW:TGW:1EP VNW:PER:2EP:EKV:ACT/VNW:PER:2EP:EKV:BEZ/VNW:PER:2EP:EKV:PSF
+	  1182:	~ Daar heb je
+	   910:	~ Hier vind je
+	   905:	~ Daar kun je
+	   500:	~ Hier heb je
+	   445:	~ Hier kun je
+	   437:	~ Misschien heb je
+	   360:	~ Misschien kun je
+	   338:	~ Daar ben je
+	   318:	~ Daar word je
+	-->
+	<rule id="NEW_255" name="-">
+        <pattern>
+			<token postag="SENT_START"/>
+			<token postag="BYW"><exception negate_pos="yes" postag="BYW"/></token>
+			<token postag="WKW:TGW:1EP"><exception negate_pos="yes" postag="WKW:TGW:1EP"/></token>
+			<marker>
+				<token>je</token>
+			</marker>
+		</pattern>
+        <disambig action="remove" postag="VNW:PER:2EP:EKV:BEZ|VNW:PER:2EP:EKV:PSF"/>
+    </rule>
+
+    <!--
+    ?	 13270	(3)	SENT_START VNW:OND:MRV:HET/VNW:AWZ:EKV:HET WKW:TGW:1EP/ZNW:EKV:HET
+	   984:	~ Het antwoord
+	   864:	~ Het water
+	   761:	~ Het boek
+	   611:	~ Het verschil
+	   469:	~ Het werk
+	   417:	~ Het geld
+	   375:	~ Het onderzoek
+	-->
+	<rule id="NEW_256" name="-">
+        <pattern>
+			<token postag="SENT_START"/>
+			<marker>
+				<token regexp="yes">het|dit|dat</token>
+			</marker>
+			<and>
+				<token postag="WKW:TGW:1EP"/>
+				<token postag="ZNW:EKV:HET"/>
+			</and>
+		</pattern>
+		<disambig action="remove" postag="VNW:OND:MRV:HET"/>
+    </rule>
+
+    <!--
+    ?	 13035	(3)	VNW:AWZ:EKV:DE_ BNW:STL:ONV/ZNW:EKV:DE_ ITP:PNT/SENT_END
+	  2243:	 de dood.
+	  1464:	 de ander.
+	  1404:	 de bar.
+	  1200:	 de politiek.
+	   894:	 de week.
+	   734:	 de hel.
+	   650:	 de arm.
+	-->
+	<rule id="NEW_257" name="-">
+        <pattern>
+			<token>de</token>
+			<marker>
+				<and>
+					<token postag="BNW:STL:ONV"/>
+					<token postag="ZNW:EKV:DE_"/>
+				</and>
+			</marker>
+			<token postag="SENT_END" regexp="yes">[.!?]</token>
+		</pattern>
+        <disambig action="remove" postag="BNW:STL:ONV"/>
+    </rule>
+
+	<!--
+	?	 12974	(3)	SENT_START WKW:TGW:3EP VGW/VGW:EKV:HET/VNW:AWZ:EKV:HET/VNW:OND:EKV:HET
+	 10300:	~ Is dat
+	   243:	~ Gaat dat
+	   233:	~ Klinkt dat
+	   203:	~ Komt dat
+	   195:	~ Wordt dat
+	   194:	~ Klopt dat
+	   179:	~ Heeft dat
+	-->
+	<rule id="NEW_258" name="-">
+        <pattern>
+			<token postag="SENT_START"/>
+			<token postag="WKW:TGW:3EP"><exception negate_pos="yes" postag="WKW:TGW:3EP"/></token>
+			<marker>
+				<token regexp="yes">het|dit|dat</token>
+			</marker>
+		</pattern>
+		<disambig action="remove" postag="VGW|VGW:EKV:HET"/>
+    </rule>
+
+    <!--
+    ?	 12962	(5)	SENT_START TSW ITP:KMA VNW:OND:MRV:HET/VGW/VGW:EKV:HET/VNW:AWZ:EKV:HET/VNW:OND:EKV:HET WKW:TGW:3EP
+	  2400:	~ Ja, dat is
+	  1675:	~ Nee, dat is
+	  1037:	~ Nou, dat is
+	   406:	~ O, dat is
+	   341:	~ Tja, dat is
+	-->
+	<rule id="NEW_259" name="-">
+        <pattern>
+			<token postag="SENT_START"/>
+			<token postag="TSW"><exception negate_pos="yes" postag="TSW"/></token>
+			<token>,</token>
+			<marker>
+				<token regexp="yes">het|dit|dat</token>
+			</marker>
+			<token postag="WKW:TGW:3EP"><exception negate_pos="yes" postag="WKW:TGW:3EP"/></token>
+		</pattern>
+		<disambig action="remove" postag="VNW:OND:MRV:HET|VGW|VGW:EKV:HET|VNW:AWZ:EKV:HET"/>
+    </rule>
+
+    <!--
+    ?	 12794	(3)	SENT_START VNW:URT/BYW:GRD/TSW/VNW/VNW:OBP:EKV/VNW:VRG WKW:TGW:1EP
+	  2013:	~ Wat heb
+	  1240:	~ Wat doe
+	  1206:	~ Wat moet
+	  1083:	~ Wat ben
+	   965:	~ Wat vind
+	   787:	~ Wat kan
+	-->
+	<rule id="NEW_260" name="-">
+        <pattern>
+			<token postag="SENT_START"/>
+			<marker>
+				<token>wat</token>
+			</marker>
+			<token postag="WKW:TGW:1EP"><exception negate_pos="yes" postag="WKW:TGW:1EP"/></token>
+		</pattern>
+		<disambig action="remove" postag="BYW:GRD|TSW|VNW|VNW:OBP:EKV"/>
+    </rule>
+
+	<!--
+	?	 13958	(4)	GET:TXT:EKV ZNW:EKV/BNW:STL:VRB WKW:TGW:1EP/ZNW:EKV:DE_ ITP:PNT/SENT_END
+	  1103:	 een belangrijke rol.
+	   262:	 een oude man.
+	   123:	 een droge mond.
+	   114:	 een brede glimlach.
+	    83:	 een flinke slok.
+	    80:	 een harde klap.
+	    79:	 een gezellige boel.
+	-->
+	<rule id="NEW_261" name="-">
+        <pattern>
+			<token>een</token>
+			<marker>
+				<token postag_regexp="yes" postag="ZNW:EKV|BNW:STL:VRB"><exception negate_pos="yes" postag_regexp="yes" postag="ZNW:EKV|BNW:STL:VRB"/></token>
+				<token postag_regexp="yes" postag="WKW:TGW:1EP|ZNW:EKV:DE_"><exception negate_pos="yes" postag_regexp="yes" postag="WKW:TGW:1EP|ZNW:EKV:DE_"/></token>
+			</marker>
+			<token postag="SENT_END" regexp="yes">[.!?]</token>
+		</pattern>
+        <disambig action="remove" postag="ZNW:EKV|WKW:TGW:1EP"/>
+    </rule>
+
+	<!--
+	?	 13329	(3)	SENT_START VNW:AWZ:EKV:HET WKW:TGW:1EP/ZNW:EKV:HET
+	   984:	~ Het antwoord
+	   864:	~ Het water
+	   761:	~ Het boek
+	   611:	~ Het verschil
+	   469:	~ Het werk
+	   417:	~ Het geld
+	   375:	~ Het onderzoek
+	   361:	~ Het land
+	   299:	~ Het beeld
+	-->
+	<rule id="NEW_262" name="-">
+        <pattern>
+			<token postag="SENT_START"/>
+			<token postag="VNW:AWZ:EKV:HET"><exception negate_pos="yes" postag="VNW:AWZ:EKV:HET"/></token>
+			<marker>
+				<token postag_regexp="yes" postag="WKW:TGW:1EP|ZNW:EKV:HET"><exception negate_pos="yes" postag_regexp="yes" postag="WKW:TGW:1EP|ZNW:EKV:HET"/></token>
+			</marker>
+		</pattern>
+        <disambig action="remove" postag="WKW:TGW:1EP"/>
+    </rule>
+
+	<!--
+	?	 10807	(5)	SENT_START VNW:PER:1EP:EKV:ACT WKW:TGW:1EP VNW:OND:MRV:HET/VNW:OND:EKV:HET BYW
+	   643:	~ Ik vind het ook
+	   327:	~ Ik heb het ook
+	   273:	~ Ik heb het nog
+	   221:	~ Ik heb het nooit
+	   189:	~ Ik heb het hier
+	-->
+	<rule id="NEW_263" name="-">
+        <pattern>
+			<token postag="SENT_START"/>
+			<token>ik</token>
+			<token postag="WKW:TGW:1EP"><exception negate_pos="yes" postag="WKW:TGW:1EP"/></token>
+			<marker>
+				<and>
+					<token postag="VNW:OND:MRV:HET"/>
+					<token postag="VNW:OND:EKV:HET"/>
+				</and>
+			</marker>
+			<token postag="BYW"><exception negate_pos="yes" postag="BYW"/></token>
+		</pattern>
+        <disambig action="remove" postag="VNW:OND:MRV:HET"/>
+    </rule>
+
+	<!--
+	?	 10843	(4)	' WKW:VLT:1EP VNW:PER:3EP:EKV:ACT/VNW:PER:3EP:MRV:PSF ITP:PNT/SENT_END
+	  3677:	' zei ze.
+	  2613:	' vroeg ze.
+	  1061:	' riep ze.
+	   786:	' fluisterde ze.
+	   359:	' antwoordde ze.
+	-->
+	<rule id="NEW_264" name="-">
+        <pattern>
+			<token regexp="yes">['&quot;]</token>
+			<token postag="WKW:VLT:1EP"><exception negate_pos="yes" postag="WKW:VLT:1EP"/></token>
+			<marker>
+				<token>ze</token>
+			</marker>
+			<token postag="SENT_END" regexp="yes">[.!?]</token>
+		</pattern>
+        <disambig action="remove" postag="VNW:PER:3EP:MRV:PSF"/>
+    </rule>
+
+
+	<!--
+	?	 10677	(4)	SENT_START BYW WKW:VLT:1EP VNW:PER:3EP:EKV:ACT/VNW:PER:3EP:MRV:ACT/VNW:PER:3EP:MRV:PSF
+	   599:	~ Daar had ze
+	   465:	~ Misschien had ze
+	   209:	~ Daar kon ze
+	   187:	~ Misschien kon ze
+	   174:	~ Daar zou ze
+	   154:	~ Misschien zou ze
+	-->
+	<rule id="NEW_265" name="-">
+        <pattern>
+			<token postag="SENT_START"/>
+			<token postag="BYW"><exception negate_pos="yes" postag="BYW"/></token>
+			<token postag="WKW:VLT:1EP"><exception negate_pos="yes" postag="WKW:VLT:1EP"/></token>
+			<marker>
+				<token>ze</token>
+			</marker>
+		</pattern>
+        <disambig action="remove" postag="VNW:PER:3EP:MRV:PSF|VNW:PER:3EP:MRV:ACT"/>
+    </rule>
+
+
+	<!--
+?	 10614	(3)	ZNW:MRV:DE_ WKW:TGW:INF/ZNW:MRV:DE_ ITP:PNT/SENT_END
+	   161:	 minuten lopen.
+	   127:	 schouders hangen.
+	   106:	 prioriteiten stellen.
+	    89:	 schouders zakken.
+	    66:	 conclusies trekken.
+	-->
+	<rule id="NEW_266" name="-">
+        <pattern>
+			<token postag="ZNW:MRV:DE_"><exception negate_pos="yes" postag="ZNW:MRV:DE_"/></token>
+			<marker>
+				<and>
+					<token postag="WKW:TGW:INF"/>
+					<token postag="ZNW:MRV:DE_"/>
+				</and>
+			</marker>
+			<token postag="SENT_END" regexp="yes">[.!?]</token>
+		</pattern>
+        <disambig action="remove" postag="ZNW:MRV:DE_"/>
+    </rule>
+
+	<!--
+	?	 10309	(3)	VNW:PER:2EP:EKV:ACT/VNW:PER:2EP:EKV:BEZ/VNW:PER:2EP:EKV:PSF WKW:TGW:3EP ITP:PNT/SENT_END
+	  1370:	 je wilt.
+	   892:	 je denkt.
+	   616:	 je doet.
+	   509:	 je gaat.
+	   484:	 je zegt.
+	   461:	 je is.
+	-->
+	<rule id="NEW_267" name="-">
+        <pattern>
+			<marker>
+				<token>je</token>
+			</marker>
+			<token postag="WKW:TGW:3EP"><exception negate_pos="yes" postag="WKW:TGW:3EP"/></token>
+			<token postag="SENT_END" regexp="yes">[.!?]</token>
+		</pattern>
+        <disambig action="remove" postag="VNW:PER:2EP:EKV:PSF"/>
+    </rule>
+
+	<!--
+	?	 10208	(4)	SENT_START BYW WKW:TGW:3EP BYW/VGW
+	  2518:	~ Er is dus
+	   948:	~ Er is dan
+	   655:	~ Er is daar
+	   370:	~ Er wordt dan
+	   366:	~ Er wordt dus
+	   308:	~ Er moet dus
+	   212:	~ Daar is dus
+	   191:	~ Er ontstaat dan
+	   158:	~ Er zit dus
+	-->
+	<rule id="NEW_268" name="-">
+        <pattern>
+			<token postag="SENT_START"/>
+			<token postag="BYW"><exception negate_pos="yes" postag="BYW"/></token>
+			<token postag="WKW:TGW:3EP"><exception negate_pos="yes" postag="WKW:TGW:3EP"/></token>
+			<marker>
+				<and>
+					<token postag="BYW"/>
+					<token postag="VGW"/>
+				</and>
+			</marker>
+		</pattern>
+        <disambig action="remove" postag="VGW"/>
+    </rule>
+
+	<!--
+	?	 10147	(3)	WKW:TGW:3EP WKW:TGW:1EP/BNW:STL:ONV ITP:PNT/SENT_END
+	   745:	 is nodig.
+	   585:	 is ziek.
+	   333:	 is open.
+	   302:	 is vol.
+	   286:	 gaat open.
+	   278:	 is sterk.
+	   240:	 is lang.
+	   235:	 is heilig.
+	   194:	 is hard.
+	-->
+	<rule id="NEW_269" name="-">
+        <pattern>
+			<token postag="WKW:TGW:3EP"><exception negate_pos="yes" postag="WKW:TGW:3EP"/></token>
+			<marker>
+				<and>
+					<token postag="WKW:TGW:1EP"/>
+					<token postag="BNW:STL:ONV"/>
+				</and>
+			</marker>
+			<token postag="SENT_END" regexp="yes">[.!?]</token>
+		</pattern>
+        <disambig action="remove" postag="WKW:TGW:1EP"/>
+    </rule>
+
+	<!--
+	?	  9890	(4)	SENT_START VNW:OND:EKV:HET WKW:TGW:3EP WKW:TGW:1EP/WKW:TGW:3EP/BNW:STL:ONV/ZNW:EKV:DE_
+	  3007:	~ Het is echt
+	  2467:	~ Dat is echt
+	  1953:	~ Dit is echt
+	   228:	~ Het gaat echt
+	   201:	~ Het wordt echt
+	-->
+	<rule id="NEW_270" name="-">
+        <pattern>
+			<token postag="SENT_START"/>
+			<token postag="VNW:OND:EKV:HET"><exception negate_pos="yes" postag="VNW:OND:EKV:HET"/></token>
+			<token postag="WKW:TGW:3EP"><exception negate_pos="yes" postag="WKW:TGW:3EP"/></token>
+			<marker>
+				<and>
+					<token postag="WKW:TGW:1EP"/>
+					<token postag="WKW:TGW:3EP"/>
+					<token postag="BNW:STL:ONV"/>
+					<token postag="ZNW:EKV:DE_"/>
+				</and>
+			</marker>
+		</pattern>
+        <disambig action="remove" postag="WKW:TGW:1EP|WKW:TGW:3EP|ZNW:EKV:DE_"/>
+    </rule>
+
+	<!--
+	?	  9884	(3)	SENT_START BYW/TSW/VGW WKW:VLT:1EP
+	   990:	~ Nu had
+	   755:	~ Nu kon
+	   721:	~ Nu werd
+	   640:	~ Nu zou
+	-->
+	<rule id="NEW_271" name="-">
+        <pattern>
+			<token postag="SENT_START"/>
+			<marker>
+				<token>nu</token>
+			</marker>
+			<token postag="WKW:VLT:1EP"><exception negate_pos="yes" postag="WKW:VLT:1EP"/></token>
+		</pattern>
+        <disambig action="remove" postag="TSW|VGW"/>
+    </rule>
+
+	<!--
+	?	  9808	(3)	BYW/VGW BNW:STL:ONV ITP:PNT/SENT_END
+	   252:	 dus belangrijk.
+	   208:	 dan welkom.
+	   165:	 dus noodzakelijk.
+	   128:	 dus eigenlijk.
+	   122:	 dan noodzakelijk.
+	   108:	 dan logisch.
+	-->
+	<rule id="NEW_272" name="-">
+        <pattern>
+			<marker>
+				<and>
+					<token postag="BYW"/>
+					<token postag="VGW"/>
+				</and>
+			</marker>
+			<token postag="BNW:STL:ONV"><exception negate_pos="yes" postag="BNW:STL:ONV"/></token>
+			<token postag="SENT_END" regexp="yes">[.!?]</token>
+		</pattern>
+        <disambig action="remove" postag="VGW"/>
+    </rule>
+
+	<!--
+	?	  9769	(4)	SENT_START  ' ENM:PER:LST/TSW
+	8682:	~ 'Nee
+	-->
+	<rule id="NEW_273" name="-">
+        <pattern>
+			<token postag="SENT_START"/>
+			<marker>
+				<token>nu</token>
+			</marker>
+			<token postag="WKW:VLT:1EP"><exception negate_pos="yes" postag="WKW:VLT:1EP"/></token>
+		</pattern>
+        <disambig action="remove" postag="TSW|VGW"/>
+    </rule>
+
+	<!--
+	?	  9760	(3)	SENT_START VNW:URT/BYW:GRD/TSW/VNW/VNW:OBP:EKV/VNW:VRG WKW:VLT:1EP
+	  2416:	~ Wat zou
+	  1467:	~ Wat had
+	   858:	~ Wat deed
+	   758:	~ Wat kon
+	-->
+	<rule id="NEW_274" name="-">
+        <pattern>
+			<token postag="SENT_START"/>
+			<marker>
+				<token>wat</token>
+			</marker>
+			<token postag="WKW:VLT:1EP"><exception negate_pos="yes" postag="WKW:VLT:1EP"/></token>
+		</pattern>
+        <disambig action="remove" postag="VNW:URT|BYW:GRD|TSW|VNW|VNW:OBP:EKV"/>
+    </rule>
+
+	<!--
+	?	  9668	(4)	SENT_START BYW/TSW/VGW WKW:TGW:1EP VNW:PER:1EP:EKV:ACT
+	  1670:	~ Nu ben ik
+	  1334:	~ Nu heb ik
+	   784:	~ Nu moet ik
+	   656:	~ Nu kan ik
+	   595:	~ Nu wil ik
+	-->
+	<rule id="NEW_275" name="-">
+        <pattern>
+			<token postag="SENT_START"/>
+			<marker>
+				<token>nu</token>
+			</marker>
+			<token postag="WKW:TGW:1EP"><exception negate_pos="yes" postag="WKW:TGW:1EP"/></token>
+			<token>ik</token>
+		</pattern>
+        <disambig action="remove" postag="TSW|VGW"/>
+    </rule>
+
+	<!--
+	?	  9662	(2)	BYW/ZNW:EKV:DE_/WKW:TGW:1EP ITP:PNT/SENT_END
+	  9661:	 neer.
+	-->
+	<rule id="NEW_276" name="-">
+        <pattern>
+			<marker>
+				<token>neer</token>
+			</marker>
+			<token postag="SENT_END" regexp="yes">[.!?]</token>
+		</pattern>
+        <disambig action="remove" postag="ZNW:EKV:DE_|WKW:TGW:1EP"/>
+    </rule>
+
+	<!--
+	?	  9615	(2)	BYW/VNW:OBP/BNW:STL:ONV/BYW:GRD/WKW:TGW:1EP ITP:PNT/SENT_END
+	  9592:	 veel.
+	-->
+	<rule id="NEW_277" name="-">
+        <pattern>
+			<marker>
+				<token>veel</token>
+			</marker>
+			<token postag="SENT_END" regexp="yes">[.!?]</token>
+		</pattern>
+        <disambig action="remove" postag="BYW:GRD|WKW:TGW:1EP"/>
+    </rule>
+
+	<!--
+	?	  9596	(3)	SENT_START VNW:PER:3EP:EKV:ACT WKW:TGW:1EP/WKW:VLT:1EP
+	  3519:	~ Hij leek
+	  2045:	~ Hij boog
+	  1014:	~ Hij reed
+	   881:	~ Hij schoof
+	-->
+	<rule id="NEW_278" name="-">
+        <pattern>
+			<token postag="SENT_START"/>
+			<token postag="VNW:PER:3EP:EKV:ACT"><exception negate_pos="yes" postag="VNW:PER:3EP:EKV:ACT"/></token>
+			<marker>
+				<and>
+					<token postag="WKW:TGW:1EP"/>
+					<token postag="WKW:VLT:1EP"/>
+				</and>
+			</marker>
+			<token>ik</token>
+		</pattern>
+        <disambig action="remove" postag="WKW:TGW:1EP"/>
+    </rule>
+
+	<!--
+	?	  9501	(4)	SENT_START VNW:PER:1EP:EKV:ACT WKW:TGW:1EP WKW:TGW:1EP/ZNW:EKV:DE_/VNW:PER:1EP:EKV:BEZ
+	  1883:	~ Ik heb mijn
+	   691:	~ Ik wil mijn
+	   552:	~ Ik moet mijn
+	   390:	~ Ik zal mijn
+	   372:	~ Ik doe mijn
+	   317:	~ Ik ga mijn
+	-->
+	<rule id="NEW_279" name="-">
+        <pattern>
+			<token postag="SENT_START"/>
+			<token>ik</token>
+			<token postag="WKW:TGW:1EP"><exception negate_pos="yes" postag="WKW:TGW:1EP"/></token>
+			<marker>
+				<token>mijn</token>
+			</marker>
+		</pattern>
+        <disambig action="remove" postag="WKW:TGW:1EP|ZNW:EKV:DE_"/>
+    </rule>
+
+	<!--
+	?	  9496	(3)	SENT_START VNW:OND:MRV:HET/VNW:AWZ:EKV:HET/VNW:OND:EKV:HET WKW:TGW:1EP/WKW:TGW:3EP
+	  5371:	~ Het zal
+	  1640:	~ Dit zal
+	  1227:	~ Het mag
+	708:	~ Dit mag
+	-->
+	<rule id="NEW_280" name="-">
+        <pattern>
+			<token postag="SENT_START"/>
+			<marker>
+				<token>het</token>
+			</marker>
+			<and>
+				<token postag="WKW:TGW:1EP"/>
+				<token postag="WKW:TGW:3EP"/>
+			</and>
+		</pattern>
+        <disambig action="remove" postag="VNW:OND:MRV:HET|VNW:AWZ:EKV:HET"/>
+    </rule>
+
+
+	<!--
+	?	  9403	(3)	SENT_START VNW:PER:3EP:EKV:ACT WKW:VLT:1EP/WKW:VTD:VRB
+	   772:	~ Hij vertelde
+	   581:	~ Hij herkende
+	   320:	~ Hij gebruikte
+	   273:	~ Hij besefte
+	-->
+	<rule id="NEW_281" name="-">
+        <pattern>
+			<token postag="SENT_START"/>
+			<token postag="VNW:PER:3EP:EKV:ACT"><exception negate_pos="yes" postag="VNW:PER:3EP:EKV:ACT"/></token>
+			<marker>
+				<and>
+					<token postag="WKW:VLT:1EP"/>
+					<token postag="WKW:VTD:VRB"/>
+				</and>
+			</marker>
+		</pattern>
+        <disambig action="remove" postag="WKW:VTD:VRB"/>
+    </rule>
+
+	<!--
+?	  9403	(2)	BYW/VRZ ITP:VRT/SENT_END
+	  2998:	 over?
+	  2482:	 voor?
+	  1753:	 bij?
+	   869:	 binnen?
+	   596:	 achter?
+	-->
+	<rule id="NEW_282" name="-">
+        <pattern>
+			<marker>
+				<and>
+					<token postag="BYW"/>
+					<token postag="VRZ"/>
+				</and>
+			</marker>
+			<token postag="SENT_END" regexp="yes">[.!?]</token>
+		</pattern>
+        <disambig action="remove" postag="VRZ"/>
+    </rule>
+
+
+	<!--
+	?	  9340	(4)	SENT_START VNW:PER:1EP:MRV:ACT WKW:TGW:INF BYW/VGW
+	   552:	~ We hebben daar
+	   395:	~ We hebben dus
+	   393:	~ We spreken dan
+	   377:	~ We zijn dus
+	-->
+	<rule id="NEW_283" name="-">
+        <pattern>
+			<token postag="SENT_START"/>
+			<token postag="VNW:PER:1EP:MRV:ACT"><exception negate_pos="yes" postag="VNW:PER:1EP:MRV:ACT"/></token>
+			<token postag="WKW:TGW:INF"><exception negate_pos="yes" postag="WKW:TGW:INF"/></token>
+			<marker>
+				<and>
+					<token postag="BYW"/>
+					<token postag="VGW"/>
+				</and>
+			</marker>
+		</pattern>
+        <disambig action="remove" postag="VGW"/>
+    </rule>
+
+	<!--
+	?	  9332	(3)	ITP:KMA ENM:LOC:PTS/ENM:PER:FST ITP:PNT/SENT_END
+	   232:	, Paul.
+	   139:	, Max.
+	   129:	, Emma.
+	   117:	, Anna.
+	-->
+	<rule id="NEW_284" name="-">
+        <pattern>
+			<token>,</token>
+			<marker>
+				<and>
+					<token postag="ENM:LOC:PTS"/>
+					<token postag="ENM:PER:FST"/>
+				</and>
+			</marker>
+			<token postag="SENT_END" regexp="yes">[.!?]</token>
+		</pattern>
+        <disambig action="remove" postag="ENM:LOC:PTS"/>
+    </rule>
+
+	<!--
+?	 12141	(3)	SENT_START VNW:OND:EKV:HET WKW:TGW:1EP/WKW:TGW:3EP/ZNW:EKV:DE_
+	  5312:	~ Het moet
+	  2673:	~ Het spijt
+	  2280:	~ Het zit
+	  1256:	~ Het kost
+	-->
+	<rule id="NEW_285" name="-">
+        <pattern>
+			<token postag="SENT_START"/>
+			<token postag="VNW:OND:EKV:HET"><exception negate_pos="yes" postag="VNW:OND:EKV:HET"/></token>
+			<marker>
+				<and>
+					<token postag="WKW:TGW:1EP"/>
+					<token postag="WKW:TGW:3EP"/>
+					<token postag="ZNW:EKV:DE_"/>
+				</and>
+			</marker>
+		</pattern>
+        <disambig action="remove" postag="ZNW:EKV:DE_"/>
+    </rule>
+
+	<!--
+	?	 10868	(3)	SENT_START VNW:PER:3EP:EKV:ACT/VNW:PER:3EP:EKV:PSF ZNW:EKV:DE_/WKW:TGW:3EP
+	  9889:	~ U bent
+	-->
+	<rule id="NEW_286" name="-">
+        <pattern>
+			<token postag="VNW:PER:3EP:EKV:ACT">u</token>
+			<token postag="WKW:TGW:3EP">bent</token>
+		</pattern>
+        <disambig action="filterall"/>
+    </rule>
+
+	<!--
+	?	 25842	(3)	SENT_START ENM:PER:FST/ZNW:EKV:DE_ WKW:VLT:1EP
+	   246:	~ Peter keek
+	   228:	~ Richard keek
+	   214:	~ Bob keek
+	   156:	~ God had
+	   138:	~ Mike keek
+	   129:	~ Sara keek
+	-->
+	<rule id="NEW_287" name="-">
+        <pattern>
+			<token postag="SENT_START"/>
+			<marker>
+				<and>
+					<token postag="ENM:PER:FST"/>
+					<token postag="ZNW:EKV:DE_"/>
+				</and>
+			</marker>
+			<token postag="WKW:VLT:1EP"><exception negate_pos="yes" postag="WKW:VLT:1EP"/></token>
+		</pattern>
+        <disambig action="remove" postag="ZNW:EKV:DE_"/>
+    </rule>
+
+	<!--
+	?	 18134	(3)	SENT_START ENM:PER:FST/ZNW:EKV:DE_ WKW:TGW:3EP
+	  1382:	~ God is
+	   594:	~ God heeft
+	   278:	~ Peter is
+	   158:	~ Islam is
+	   147:	~ Sinterklaas is
+	   134:	~ Peter heeft
+	-->
+	<rule id="NEW_288" name="-">
+        <pattern>
+			<token postag="SENT_START"/>
+			<marker>
+				<and>
+					<token postag="ENM:PER:FST"/>
+					<token postag="ZNW:EKV:DE_"/>
+				</and>
+			</marker>
+			<token postag="WKW:TGW:3EP"><exception negate_pos="yes" postag="WKW:TGW:3EP"/></token>
+		</pattern>
+        <disambig action="remove" postag="ZNW:EKV:DE_"/>
+    </rule>
+
+	<!--
+	?	 26686	(2)	SENT_START ENM:PER:LST:VAN/VNW:OND:EKV:DE_
+	 26686:	~ Die
+	-->
+	<rule id="NEW_289" name="-">
+        <pattern>
+			<token negate="yes">van</token>
+			<marker>
+				<token postag="ENM:PER:LST:VAN"/>
+			</marker>
+		</pattern>
+        <disambig action="remove" postag="ENM:PER:LST:VAN"/>
+    </rule>
+
+	<!--
+	?	 20213	(3)	SENT_START BYW:VRG/BNW:STL:ONV/VGW/ZNW:EKV:DE_ WKW:TGW:3EP
+	 10352:	~ Waar is
+	  2130:	~ Waar komt
+	  1233:	~ Waar blijft
+	  1196:	~ Waar gaat
+	   903:	~ Waar ligt
+	-->
+	<rule id="NEW_290" name="-">
+        <pattern>
+			<token postag="SENT_START"/>
+			<marker>
+				<token>waar</token>
+			</marker>
+			<token postag="WKW:TGW:3EP"><exception negate_pos="yes" postag="WKW:TGW:3EP"/></token>
+		</pattern>
+        <disambig action="remove" postag="VGW|ZNW:EKV:DE_"/>
+    </rule>
+
+	<!--
+	?	 10171	(3)	VGW/VRZ WKW:TGW:INF ITP:PNT/SENT_END
+	  1828:	 om lachen.
+	   301:	 met praten.
+	   242:	 tot nadenken.
+	   236:	 met huilen.
+	-->
+	<rule id="NEW_291" name="-">
+        <pattern>
+			<marker>
+				<and>
+					<token postag="VGW"/>
+					<token postag="VRZ"/>
+				</and>
+			</marker>
+			<token postag="WKW:TGW:INF"><exception negate_pos="yes" postag="WKW:TGW:INF"/></token>
+			<token postag="SENT_END" regexp="yes">[.!?]</token>
+		</pattern>
+        <disambig action="remove" postag="VGW"/>
+    </rule>
+
+	<!--
+	?	 10000	(3)	BYW/ZNW:EKV:DE_/ZNW:EKV:HET/WKW:TGW:1EP BYW ITP:PNT/SENT_END
+	  3520:	 weer terug.
+	   705:	 weer zover.
+	   607:	 weer over.
+	   539:	 weer af.
+	   377:	 weer bij.
+	   355:	 weer binnen.
+	-->
+	<rule id="NEW_292" name="-">
+        <pattern>
+			<marker>
+				<token>weer</token>
+			</marker>
+			<token postag="BYW"><exception negate_pos="yes" postag="BYW"/></token>
+			<token postag="SENT_END" regexp="yes">[.!?]</token>
+		</pattern>
+        <disambig action="remove" postag="ZNW:EKV:DE_|WKW:TGW:1EP"/>
+    </rule>
+
+	<!--
+	?	  9984	(3)	BYW/VRZ ZNW:MRV:DE_ ITP:PNT/SENT_END
+	   249:	 bij kinderen.
+	   135:	 bij mensen.
+	   117:	 over mensen.
+	   101:	 bij vrienden.
+	    92:	 bij vrouwen.
+	-->
+	<rule id="NEW_293" name="-">
+        <pattern>
+			<marker>
+				<and>
+					<token postag="BYW"/>
+					<token postag="VRZ"/>
+				</and>
+			</marker>
+			<token postag="ZNW:MRV:DE_"><exception negate_pos="yes" postag="ZNW:MRV:DE_"/></token>
+			<token postag="SENT_END" regexp="yes">[.!?]</token>
+		</pattern>
+        <disambig action="remove" postag="BYW"/>
+    </rule>
+
+	<!--
+	?	 11673	(3)	SENT_START VNW:OND:EKV:DE_/VNW:OND:MRV:DE_/VGW:EKV:DE_/VGW:MRV:DE_/VNW:AWZ:EKV:DE_/VNW:AWZ:MRV:DE_ WKW:VLT:1EP
+	  1958:	~ Die had
+	  1068:	~ Die zou
+	   645:	~ Die werd
+	   578:	~ Die kwam
+	   562:	~ Die kon
+	   404:	~ Die ging
+	   402:	~ Die vond
+	   282:	~ Die zag
+	-->
+	<rule id="NEW_294" name="-">
+        <pattern>
+			<token postag="SENT_START"/>
+			<marker>
+				<token>die</token>
+			</marker>
+			<token postag="WKW:VLT:1EP"><exception negate_pos="yes" postag="WKW:VLT:1EP"/></token>
+		</pattern>
+        <disambig action="remove" postag="VNW:OND:MRV:DE_|VGW:EKV:DE_|VGW:MRV:DE_|VNW:AWZ:EKV:DE_|VNW:AWZ:MRV:DE_"/>
+    </rule>
+
+	<!--
+	?	  9614	(3)	SENT_START BYW/VGW WKW:TGW:1EP/ZNW:EKV:DE_/WKW:VLT:1EP
+	  5529:	~ Daar was
+	  3658:	~ Toen was
+	-->
+	<rule id="NEW_295" name="-">
+        <pattern>
+			<token postag="SENT_START"/>
+			<token postag="BYW"><exception negate_pos="yes" postag="BYW"/></token>
+			<marker>
+				<token>was</token>
+			</marker>
+		</pattern>
+        <disambig action="remove" postag="ZNW:EKV:DE_"/>
+    </rule>
+
+	<!--
+	?	  9602	(2)	BYW/VNW:OBP/BNW:STL:ONV ITP:PNT/SENT_END
+	  9592:	 veel.
+	-->
+	<rule id="NEW_296" name="-">
+        <pattern>
+			<marker>
+				<token>veel</token>
+			</marker>
+			<token postag="SENT_END" regexp="yes">[.!?]</token>
+		</pattern>
+        <disambig action="remove" postag="VNW:OBP"/>
+    </rule>
+
+	<!--
+	?	  9356	(3)	SENT_START ENM:PER:FST/ZNW:EKV WKW:VLT:1EP
+	   295:	~ Jack keek
+	   167:	~ Nick keek
+	   101:	~ Jack had
+	    76:	~ Roos keek
+	    66:	~ Kelly keek
+	-->
+	<rule id="NEW_297" name="-">
+        <pattern>
+			<token postag="SENT_START"/>
+			<marker>
+				<and>
+					<token postag="ENM:PER:FST"/>
+					<token postag="ZNW:EKV"/>
+				</and>
+			</marker>
+			<token postag="WKW:VLT:1EP"><exception negate_pos="yes" postag="WKW:VLT:1EP"/></token>
+		</pattern>
+        <disambig action="remove" postag="ZNW:EKV"/>
+    </rule>
+
+	<!--
+	?	  9261	(3)	SENT_START VNW:AWZ:EKV:DE_ BNW:STL:ONV/ZNW:EKV:DE_
+	  1453:	~ De ander
+	  1321:	~ De dood
+	   668:	~ De politiek
+	   591:	~ De druk
+	   408:	~ De wond
+	   394:	~ De generaal
+	   321:	~ De week
+	-->
+	<rule id="NEW_298" name="-">
+        <pattern>
+			<token postag="SENT_START"/>
+			<token postag="VNW:AWZ:EKV:DE_"><exception negate_pos="yes" postag="VNW:AWZ:EKV:DE_"/></token>
+			<marker>
+				<and>
+					<token postag="BNW:STL:ONV"/>
+					<token postag="ZNW:EKV:DE_"/>
+				</and>
+			</marker>
+		</pattern>
+        <disambig action="remove" postag="BNW:STL:ONV"/>
+    </rule>
+
+	<!--
+	?	  9205	(3)	ZNW:EKV/BNW:OVR:VRB ZNW:EKV:DE_ ITP:PNT/SENT_END
+	   409:	 beste vriend.
+	   291:	 laatste tijd.
+	   264:	 beste oplossing.
+	   250:	 beste vriendin.
+	   215:	 hoogste klasse.
+	-->
+	<rule id="NEW_299" name="-">
+        <pattern>
+			<marker>
+				<and>
+					<token postag="ZNW:EKV"/>
+					<token postag="BNW:OVR:VRB"/>
+				</and>
+			</marker>
+			<token postag="ZNW:EKV:DE_"><exception negate_pos="yes" postag="ZNW:EKV:DE_"/></token>
+			<token postag="SENT_END" regexp="yes">[.!?]</token>
+		</pattern>
+        <disambig action="remove" postag="ZNW:EKV"/>
+    </rule>
+
+	<!--
+	?	  9173	(3)	SENT_START VNW:PER:3EP:EKV:ACT/VNW:PER:3EP:MRV:ACT/VNW:PER:3EP:MRV:PSF ZNW:EKV:DE_/WKW:VLT:1EP
+	  3574:	~ Ze stond
+	   924:	~ Ze drukte
+	   617:	~ Ze greep
+	   559:	~ Ze schonk
+	   529:	~ Ze sprong
+	   502:	~ Ze kneep
+	   481:	~ Ze streek
+	-->
+	<rule id="NEW_300" name="-">
+        <pattern>
+			<token postag="SENT_START"/>
+			<token postag="VNW:PER:3EP:EKV:ACT">ze</token>
+			<token postag="WKW:VLT:1EP"/>
+		</pattern>
+        <disambig action="filterall"/>
+    </rule>
+
+	<!--
+	?	  9115	(3)	BYW/VNW:OBP/BNW:STL:ONV/BYW:GRD/WKW:TGW:1EP ZNW:MRV:DE_ ITP:PNT/SENT_END
+	   509:	 veel mensen.
+	   333:	 veel mogelijkheden.
+	   250:	 veel voordelen.
+	   133:	 veel problemen.
+	   113:	 veel vrienden.
+	-->
+	<rule id="NEW_301" name="-">
+        <pattern>
+			<marker>
+				<token>veel</token>
+			</marker>
+			<token postag="ZNW:MRV:DE_"><exception negate_pos="yes" postag="ZNW:MRV:DE_"/></token>
+			<token postag="SENT_END" regexp="yes">[.!?]</token>
+		</pattern>
+        <disambig action="remove" postag="BYW|BYW:GRD|WKW:TGW:1EP"/>
+    </rule>
+
+	<!--
+	?	  9045	(3)	WKW:TGW:1EP/ZNW:EKV:HET WKW:TGW:INF ITP:PNT/SENT_END
+	   433:	 werk gaan.
+	   384:	 antwoord geven.
+	   337:	 geval zijn.
+	   336:	 geld verdienen.
+	   300:	 afscheid nemen.
+	   280:	 werk doen.
+	-->
+	<rule id="NEW_302" name="-">
+        <pattern>
+			<marker>
+				<and>
+					<token postag="WKW:TGW:1EP"/>
+					<token postag="ZNW:EKV:HET"/>
+				</and>
+			</marker>
+			<token postag="WKW:TGW:INF"><exception negate_pos="yes" postag="WKW:TGW:INF"/></token>
+			<token postag="SENT_END" regexp="yes">[.!?]</token>
+		</pattern>
+        <disambig action="remove" postag="WKW:TGW:1EP"/>
+    </rule>
+
+	<!--
+	?	  9034	(3)	SENT_START WKW:TGW:1EP WKW:TGW:1EP/VNW:PER:2EP:EKV:ACT
+	  2104:	~ Ben jij
+	  1498:	~ Heb jij
+	   905:	~ Wil jij
+	   334:	~ Ga jij
+	   328:	~ Kun jij
+	   222:	~ Maar jij
+		182:	~ Hou jij
+	-->
+	<rule id="NEW_303" name="-">
+        <pattern>
+			<token postag="SENT_START"/>
+			<token postag="WKW:TGW:1EP"><exception negate_pos="yes" postag="WKW:TGW:1EP"/></token>
+			<marker>
+				<token postag="VNW:PER:2EP:EKV:ACT">jij</token>
+			</marker>
+		</pattern>
+        <disambig action="filterall"/>
+    </rule>
+
+	<!--
+?	  9044	(3)	ZNW:EKV:HET WKW:VTD:ONV/WKW:VTD:VRB ITP:PNT/SENT_END
+	   184:	 uur geslapen.
+	   149:	 woord gehouden.
+	    94:	 veld geslagen.
+	    89:	 alarm geslagen.
+	-->
+	<rule id="NEW_304" name="-">
+        <pattern>
+			<token postag="ZNW:EKV:HET"><exception negate_pos="yes" postag="ZNW:EKV:HET"/></token>
+			<marker>
+				<and>
+					<token postag="WKW:VTD:ONV"/>
+					<token postag="WKW:VTD:VRB"/>
+				</and>
+			</marker>
+			<token postag="SENT_END" regexp="yes">[.!?]</token>
+		</pattern>
+        <disambig action="remove" postag="WKW:VTD:VRB"/>
+    </rule>
+
+	<!--
+	?	  8951	(4)	SENT_START VNW:PER:1EP:EKV:ACT WKW:TGW:1EP TSW/WKW:TGW:1EP/BYW/ZNW:EKV
+	  1345:	~ Ik heb wel
+	   931:	~ Ik ben wel
+	   649:	~ Ik kan wel
+	   493:	~ Ik wil wel
+	   471:	~ Ik ga wel
+	   432:	~ Ik zal wel
+	-->
+	<rule id="NEW_305" name="-">
+        <pattern>
+			<token postag="SENT_START"/>
+			<token>ik</token>
+			<token postag="WKW:TGW:1EP"><exception negate_pos="yes" postag="WKW:TGW:1EP"/></token>
+			<marker>
+				<token postag="BYW">wel</token>
+			</marker>
+		</pattern>
+        <disambig action="filterall"/>
+    </rule>
+
+	<!--
+	?	  8932	(4)	SENT_START VNW:PER:3EP:EKV:ACT WKW:TGW:3EP BYW/VGW
+	   426:	~ Hij is daar
+	   402:	~ Hij is dus
+	   388:	~ Hij is dan
+	   272:	~ U krijgt dan
+	   269:	~ Hij heeft daar
+	-->
+	<rule id="NEW_306" name="-">
+        <pattern>
+			<token postag="SENT_START"/>
+			<token postag="VNW:PER:3EP:EKV:ACT"><exception negate_pos="yes" postag="VNW:PER:3EP:EKV:ACT"/></token>
+			<token postag="WKW:TGW:3EP"><exception negate_pos="yes" postag="WKW:TGW:3EP"/></token>
+			<marker>
+				<token postag="BYW">dan</token>
+			</marker>
+		</pattern>
+        <disambig action="filterall"/>
+    </rule>
+
+	<!--
+	?	  8692	(3)	BYW BYW/VNW:OBP/ZNW:EKV:HET/WKW:TGW:1EP ITP:PNT/SENT_END
+	  4387:	 niet meer.
+	  1377:	 nog meer.
+	   997:	 nooit meer.
+	   346:	 er meer.
+	-->
+	<rule id="NEW_307" name="-">
+        <pattern>
+			<token postag="BYW"><exception negate_pos="yes" postag="BYW"/></token>
+			<marker>
+				<token postag="BYW">meer</token>
+			</marker>
+			<token postag="SENT_END" regexp="yes">[.!?]</token>
+		</pattern>
+        <disambig action="filterall"/>
+    </rule>
+
+	<!--
+	?	  8686	(3)	SENT_START BYW:GRD/TYD:DAG/BYW/TSW/VGW BNW:STL:ONV
+	   502:	~ Zo simpel
+	   475:	~ Zo ver
+	   405:	~ Zo erg
+	   393:	~ Zo mooi
+	   278:	~ Zo groot
+	   238:	~ Zo moeilijk
+	   219:	~ Zo makkelijk
+	   175:	~ Zo gemakkelijk
+	-->
+	<rule id="NEW_308" name="-">
+        <pattern>
+			<token postag="SENT_START"/>
+			<marker>
+				<token postag="BYW:GRD">zo</token>
+			</marker>
+			<token postag="BNW:STL:ONV"><exception negate_pos="yes" postag="BNW:STL:ONV"/></token>
+		</pattern>
+        <disambig action="filterall"/>
+    </rule>
+
+	<!--
+	-	  8651	(3)	BNW:STL:ONV WKW:TGW:1EP/WKW:TGW:3EP/BYW/VNW:OBP ITP:PNT/SENT_END
+	  1795:	 gewoon niet.
+	  1455:	 natuurlijk niet.
+	   962:	 eigenlijk niet.
+	   616:	 absoluut niet.
+	-->
+	<rule id="NEW_309" name="-">
+        <pattern>
+			<token postag="BNW:STL:ONV"><exception negate_pos="yes" postag="BNW:STL:ONV"/></token>
+			<marker>
+				<token postag="BYW">niet</token>
+			</marker>
+			<token postag="SENT_END" regexp="yes">[.!?]</token>
+		</pattern>
+        <disambig action="filterall"/>
+    </rule>
+
+	<!--
+	?	  9722	(3)	SENT_START VNW:PER:3EP:EKV:ACT BNW:STL:VRB/WKW:VLT:1EP
+	  8384:	~ Hij wilde
+	   363:	~ Hij bestudeerde
+	   209:	~ Hij vertrouwde
+	-->
+	<rule id="NEW_310" name="-">
+        <pattern>
+			<token postag="SENT_START"/>
+			<token postag="VNW:PER:3EP:EKV:ACT"><exception negate_pos="yes" postag="VNW:PER:3EP:EKV:ACT"/></token>
+			<marker>
+				<and>
+					<token postag="BNW:STL:VRB"/>
+					<token postag="WKW:VLT:1EP"/>
+				</and>
+			</marker>
+		</pattern>
+        <disambig action="filterall"/>
+    </rule>
+
+	<!--
+	?	  9094	(3)
+	  2415:	~ Je zou
+	  2028:	~ Je had
+	  1050:	~ Je kon
+	   810:	~ Je zei
+	   331:	~ Je zag
+	   197:	~ Je werd
+	-->
+	<rule id="NEW_311" name="-">
+        <pattern>
+			<token postag="SENT_START"/>
+			<marker>
+				<token postag="VNW:PER:2EP:EKV:ACT">je</token>
+			</marker>
+			<token postag="WKW:VLT:1EP"><exception negate_pos="yes" postag="WKW:VLT:1EP"/></token>
+		</pattern>
+        <disambig action="filterall"/>
+    </rule>
+
+	<!--
+?	  8637	(3)	SENT_START WKW:TGW:1EP/ZNW:EKV:DE_ VNW:PER:2EP:EKV:ACT/VNW:PER:2EP:EKV:BEZ/VNW:PER:2EP:EKV:PSF
+	  3341:	~ Dank je
+	  1196:	~ Kom je
+	   641:	~ Krijg je
+	   325:	~ Snap je
+	-->
+	<rule id="NEW_312" name="-">
+        <pattern>
+			<token postag="SENT_START"/>
+			<token postag="WKW:TGW:1EP">je</token>
+			<token postag="VNW:PER:2EP:EKV:ACT">je</token>
+		</pattern>
+        <disambig action="filterall"/>
+    </rule>
+
+	<!--
+	?	  8631	(3)	ZNW:EKV:HET BNW:STL:ONV/WKW:VTD:ONV ITP:PNT/SENT_END
+	   272:	 jaar getrouwd.
+	   206:	 verslag gestemd.
+	   112:	 slot gedaan.
+	    88:	 ziekenhuis gelegen.
+	    77:	 begin gemaakt.
+	-->
+	<rule id="NEW_313" name="-">
+        <pattern>
+			<token postag="ZNW:EKV:HET"><exception negate_pos="yes" postag="ZNW:EKV:HET"/></token>
+			<marker>
+				<and>
+					<token postag="WKW:VTD:ONV"/>
+					<token postag="BNW:STL:ONV"/>
+				</and>
+			</marker>
+			<token postag="SENT_END" regexp="yes">[.!?]</token>
+		</pattern>
+        <disambig action="remove" postag="BNW:STL:ONV"/>
+    </rule>
+
+	<!--
+	?	  8617	(4)	SENT_START VNW:PER:1EP:EKV:ACT WKW:TGW:1EP ZNW:EKV/WKW:TGW:1EP/VNW:PER:3EP:EKV:BEZ/VNW:PER:3EP:EKV:PSF
+	  2603:	~ Ik heb haar
+	   653:	~ Ik wil haar
+	-->
+	<rule id="NEW_314" name="-">
+        <pattern>
+			<token postag="SENT_START"/>
+			<token>ik</token>
+			<token postag="WKW:TGW:1EP"><exception negate_pos="yes" postag="WKW:TGW:1EP"/></token>
+			<marker>
+				<token>haar</token>
+			</marker>
+		</pattern>
+        <disambig action="remove" postag="WKW:TGW:1EP"/>
+    </rule>
+
+	<!--
+	?	  8597	(3)	SENT_START VNW:OND:MRV:HET/VGW/VGW:EKV:HET/VNW:AWZ:EKV:HET/VNW:OND:EKV:HET WKW:TGW:1EP/WKW:TGW:3EP
+	  5630:	~ Dat zal
+	  2493:	~ Dat mag
+	-->
+	<rule id="NEW_315" name="-">
+        <pattern>
+			<token postag="SENT_START"/>
+			<marker>
+				<token postag="VNW:OND:EKV:HET">dat</token>
+			</marker>
+			<token postag_regexp="yes" postag="WKW:TGW:1EP|WKW:TGW:3EP"><exception negate_pos="yes" postag_regexp="yes" postag="WKW:TGW:1EP|WKW:TGW:3EP"/></token>
+		</pattern>
+        <disambig action="filterall"/>
+    </rule>
+
+	<!--
+	?	  8575	(4)	SENT_START VGW BYW/VGW WKW:VLT:1EP
+	   641:	~ En toen kwam
+	   312:	~ En toen werd
+	   310:	~ En toen ging
+	   280:	~ En toen begon
+	-->
+	<rule id="NEW_316" name="-">
+        <pattern>
+			<token postag="SENT_START"/>
+			<token postag="VGW"><exception negate_pos="yes" postag="VGW"/></token>
+			<marker>
+				<token postag="BYW"/>
+				<token postag="VGW"/>
+			</marker>
+			<token postag="WKW:VLT:1EP"><exception negate_pos="yes" postag="WKW:VLT:1EP"/></token>
+		</pattern>
+        <disambig action="remove" postag="VGW"/>
+    </rule>
+
+	<!--
+	?	  8516	(3)	SENT_START BYW:GRD/TYD:DAG/BYW/TSW/VGW WKW:VLT:1EP
+	   911:	~ Zo ging
+	   813:	~ Zo werd
+	   622:	~ Zo had
+	   617:	~ Zo zou
+	   499:	~ Zo ontstond
+	-->
+	<rule id="NEW_317" name="-">
+        <pattern>
+			<token postag="SENT_START"/>
+			<marker>
+				<token postag="BYW">zo</token>
+			</marker>
+			<token postag="WKW:VLT:1EP"><exception negate_pos="yes" postag="WKW:VLT:1EP"/></token>
+		</pattern>
+        <disambig action="filterall"/>
+    </rule>
+
+	<!--
+	?	 24607	(4)	SENT_START VNW:PER:3EP:EKV:ACT WKW:VLT:1EP ZNW:EKV/WKW:TGW:1EP/VNW:PER:3EP:EKV:BEZ/VNW:PER:3EP:EKV:PSF
+	  1624:	~ Hij keek haar
+	  1483:	~ Hij had haar
+	   867:	~ Hij gaf haar
+	   671:	~ Hij pakte haar
+	-->
+	<rule id="NEW_318" name="-">
+        <pattern>
+			<token postag="SENT_START"/>
+			<token postag_regexp="yes" postag="VNW:PER:3EP:EKV:ACT|ENM:PER:FST|ENM:PER:LST"/>
+			<token postag="WKW:VLT:1EP"><exception negate_pos="yes" postag="WKW:VLT:1EP"/></token>
+			<marker>
+				<token>haar</token>
+			</marker>
+		</pattern>
+        <disambig action="remove" postag="WKW:TGW:1EP"/>
+    </rule>
+
+	<!--
+	?	 16941	(4)	SENT_START VNW:AWZ:EKV:HET ZNW:EKV:HET WKW:TGW:1EP/ZNW:EKV:DE_/WKW:VLT:1EP
+	   570:	~ Het resultaat was
+	   489:	~ Het huis was
+	   367:	~ Het water was
+	   316:	~ Het antwoord was
+	   234:	~ Het probleem was
+	-->
+	<rule id="NEW_319" name="-">
+        <pattern>
+			<token postag="SENT_START"/>
+			<token postag="VNW:AWZ:EKV:HET"><exception negate_pos="yes" postag="VNW:AWZ:EKV:HET"/></token>
+			<token postag="ZNW:EKV:HET"><exception negate_pos="yes" postag="ZNW:EKV:HET"/></token>
+			<marker>
+				<token>was</token>
+			</marker>
+		</pattern>
+        <disambig action="remove" postag="ZNW:EKV:DE_"/>
+    </rule>
+
+	<!--
+
+?	 16282	(4)	SENT_START VNW:PER:1EP:EKV:ACT WKW:TGW:1EP VNW:PER:2EP:EKV:ACT/VNW:PER:2EP:EKV:BEZ/VNW:PER:2EP:EKV:PSF
+	  2362:	~ Ik heb je
+	  2056:	~ Ik zal je
+	  1389:	~ Ik wil je
+	  1219:	~ Ik kan je
+	   753:	~ Ik zie je
+	-->
+	<rule id="NEW_320" name="-">
+        <pattern>
+			<token postag="SENT_START"/>
+			<token>ik</token>
+			<token postag="WKW:TGW:1EP"><exception negate_pos="yes" postag="WKW:TGW:1EP"/></token>
+			<marker>
+				<token>je</token>
+			</marker>
+		</pattern>
+        <disambig action="remove" postag="VNW:PER:2EP:EKV:ACT"/>
+    </rule>
+
+	<!--
+	?	 12772	(4)	SENT_START ENM:PER:FST WKW:VLT:1EP WKW:TGW:INF/VNW:PER:3EP:EKV:BEZ
+	    22:	~ Sam stak zijn
+	    22:	~ Tom stak zijn
+	    22:	~ Jack stak zijn
+	    21:	~ Tom trok zijn
+	    21:	~ Tom deed zijn
+	    18:	~ Logan stak zijn
+	    17:	~ Will stak zijn
+	-->
+	<rule id="NEW_321" name="-">
+        <pattern>
+			<token postag="SENT_START"/>
+			<token postag_regexp="yes" postag="VNW:PER:3EP:EKV:ACT|ENM:PER:FST|ENM:PER:LST"/>
+			<token postag="WKW:VLT:1EP"><exception negate_pos="yes" postag="WKW:VLT:1EP"/></token>
+			<marker>
+				<token>zijn</token>
+			</marker>
+		</pattern>
+        <disambig action="remove" postag="WKW:TGW:INF"/>
+    </rule>
+
+	<!--
+	?	 12472	(4)	SENT_START VNW:URT/VNW/VNW:VRG WKW:TGW:3EP BYW
+	  4283:	~ Wat is er
+	  1852:	~ Wat gebeurt er
+	   840:	~ Wat rijmt er
+	   739:	~ Wat is nu
+	-->
+	<rule id="NEW_322" name="-">
+        <pattern>
+			<token postag="SENT_START"/>
+			<marker>
+				<token>wat</token>
+			</marker>
+			<token postag="WKW:VLT:3EP"><exception negate_pos="yes" postag="WKW:VLT:3EP"/></token>
+			<token postag="BYW"><exception negate_pos="yes" postag="BYW"/></token>
+		</pattern>
+        <disambig action="remove" postag="VNW:URT|VNW"/>
+    </rule>
+
+	<!--
+	?	 12166	(4)	VNW:AWZ:EKV:DE_ ZNW:EKV:DE_ WKW:VTD:ONV/WKW:VTD:VRB ITP:PNT/SENT_END
+	   187:	 de hand gelopen.
+	   127:	 de krant gelezen.
+	   107:	 de vlucht geslagen.
+	    99:	 de verbinding verbroken.
+	-->
+	<rule id="NEW_323" name="-">
+        <pattern>
+			<token postag="VNW:AWZ:EKV:DE_"><exception negate_pos="yes" postag="VNW:AWZ:EKV:DE_"/></token>
+			<token postag="ZNW:EKV:DE_"><exception negate_pos="yes" postag="ZNW:EKV:DE_"/></token>
+			<marker>
+				<and>
+					<token postag="WKW:VTD:ONV"/>
+					<token postag="WKW:VTD:VRB"/>
+				</and>
+			</marker>
+			<token postag="SENT_END" regexp="yes">[.!?]</token>
+		</pattern>
+        <disambig action="remove" postag="WKW:VTD:VRB"/>
+    </rule>
+
+	<!--
+	?	 11825	(4)	VGW/VRZ BNW:STL:VRB ZNW:MRV:DE_ ITP:PNT/SENT_END
+	   138:	 met volle teugen.
+	    63:	 met andere woorden.
+	    62:	 met lange mouwen.
+	    59:	 met kleine kinderen.
+	    55:	 met andere mensen.
+	-->
+	<rule id="NEW_324" name="-">
+        <pattern>
+			<marker>
+				<and>
+					<token postag="VGW"/>
+					<token postag="VRZ"/>
+				</and>
+			</marker>
+			<token postag="BNW:STL:VRB"><exception negate_pos="yes" postag="BNW:STL:VRB"/></token>
+			<token postag="ZNW:MRV:DE_"><exception negate_pos="yes" postag="ZNW:MRV:DE_"/></token>
+			<token postag="SENT_END" regexp="yes">[.!?]</token>
+		</pattern>
+        <disambig action="remove" postag="VGW"/>
+    </rule>
+
+	<!--
+	?	 11567	(5)	SENT_START VNW:AWZ:EKV:DE_ ZNW:EKV:DE_ WKW:TGW:3EP BYW/VGW
+	    63:	~ De vraag is dan
+	    37:	~ De vraag is dus
+	    36:	~ De minister heeft daar
+	    27:	~ De zaak is dus
+	    25:	~ De keuze is dus
+	-->
+	<rule id="NEW_325" name="-">
+        <pattern>
+			<token postag="SENT_START"/>
+			<token postag="VNW:AWZ:EKV:DE_"><exception negate_pos="yes" postag="VNW:AWZ:EKV:DE_"/></token>
+			<token postag="ZNW:EKV:DE_"><exception negate_pos="yes" postag="ZNW:EKV:DE_"/></token>
+			<token postag="WKW:TGW:3EP"><exception negate_pos="yes" postag="WKW:TGW:3EP"/></token>
+			<marker>
+				<and>
+					<token postag="VGW"/>
+					<token postag="BYW"/>
+				</and>
+			</marker>
+		</pattern>
+        <disambig action="remove" postag="VGW"/>
+    </rule>
+
+	<!--
+	?	 11288	(4)	VGW/VRZ GET:TXT:EKV ZNW:EKV:DE_ ITP:PNT/SENT_END
+	   208:	 voor een afspraak.
+	    86:	 voor een vrouw.
+	    81:	 tot een glimlach.
+	    70:	 voor een update.
+	-->
+	<rule id="NEW_326" name="-">
+        <pattern>
+			<marker>
+				<and>
+					<token postag="VGW"/>
+					<token postag="VRZ"/>
+				</and>
+			</marker>
+			<token postag="GET:TXT:EKV"><exception negate_pos="yes" postag="GET:TXT:EKV"/></token>
+			<token postag="ZNW:EKV:DE_"><exception negate_pos="yes" postag="ZNW:EKV:DE_"/></token>
+			<token postag="SENT_END" regexp="yes">[.!?]</token>
+		</pattern>
+        <disambig action="remove" postag="VGW"/>
+    </rule>
+
+	<!--
+	?	 10973	(4)	SENT_START VGW BYW/VGW WKW:TGW:3EP
+	  1624:	~ En dan is
+	   830:	~ En daar is
+	   578:	~ Maar daar is
+	   476:	~ En dan wordt
+	   433:	~ En dan komt
+	-->
+	<rule id="NEW_327" name="-">
+        <pattern>
+			<token postag="SENT_START"/>
+			<token postag="VGW"><exception negate_pos="yes" postag="VGW"/></token>
+			<marker>
+				<and>
+					<token postag="VGW"/>
+					<token postag="BYW"/>
+				</and>
+			</marker>
+			<token postag="WKW:TGW:3EP"><exception negate_pos="yes" postag="WKW:TGW:3EP"/></token>
+		</pattern>
+        <disambig action="remove" postag="VGW"/>
+    </rule>
+
+	<!--
+	?	  9110	(4)	BYW/VRZ BNW:STL:VRB ZNW:MRV:DE_ ITP:PNT/SENT_END
+	    76:	 voor kleine kinderen.
+	    55:	 voor jonge kinderen.
+	    52:	 voor grote uitdagingen.
+	    38:	 over coronagerelateerde sterfgevallen.
+	    37:	 voor nieuwe ideeën.
+	    37:	 voor andere zaken.
+	    33:	 voor andere mensen.
+	    27:	 voor nieuwe uitdagingen.
+		27:	 bij jonge kinderen.
+	-->
+	<rule id="NEW_328" name="-">
+        <pattern>
+			<marker>
+				<and>
+					<token postag="BYW"/>
+					<token postag="VRZ"/>
+				</and>
+			</marker>
+			<token postag="BNW:STL:VRB"><exception negate_pos="yes" postag="BNW:STL:VRB"/></token>
+			<token postag="ZNW:MRV:DE_"><exception negate_pos="yes" postag="ZNW:MRV:DE_"/></token>
+			<token postag="SENT_END" regexp="yes">[.!?]</token>
+		</pattern>
+        <disambig action="remove" postag="VGW"/>
+    </rule>
+
+	<!--
+	==
+?	  8575	(4)	SENT_START VGW BYW/VGW WKW:VLT:1EP
+	   641:	~ En toen kwam
+	   312:	~ En toen werd
+	   310:	~ En toen ging
+	   280:	~ En toen begon
+	   208:	~ En toen zag
+		196:	~ Maar daar had-->
+
+	<rule id="NEW_329" name="-">
+        <pattern>
+			<token postag="SENT_START"/>
+			<token regexp="yes">en|of</token>
+			<marker>
+				<token postag="BYW">toen</token>
+			</marker>
+			<token postag="WKW:VLT:1EP"><exception negate_pos="yes" postag="WKW:VLT:1EP"/></token>
+        </pattern>
+        <disambig action="filterall"/>
+    </rule>
+
+	<!--
+	?	  8308	(4)	SENT_START BNW:STL:ONV WKW:TGW:3EP VNW:OND:MRV:HET/VNW:AWZ:EKV:HET/VNW:OND:EKV:HET
+	   651:	~ Eigenlijk is het
+	   571:	~ Natuurlijk is het
+	   427:	~ Gelukkig is het
+	   207:	~ Tegenwoordig is het
+	   202:	~ Waarschijnlijk is het
+	-->
+	<rule id="NEW_330" name="-">
+        <pattern>
+			<token postag="SENT_START"/>
+			<token postag="BNW:STL:ONV"><exception negate_pos="yes" postag="BNW:STL:ONV"/></token>
+			<token postag="WKW:TGW:3EP"><exception negate_pos="yes" postag="WKW:TGW:3EP"/></token>
+			<token regexp="yes">en|of</token>
+			<marker>
+				<and>
+					<token postag="VNW:OND:MRV:HET"/>
+					<token postag="VNW:AWZ:EKV:HET"/>
+					<token postag="VNW:OND:EKV:HET"/>
+				</and>
+			</marker>
+        </pattern>
+        <disambig action="remove" postag="VNW:OND:MRV:HET"/>
+    </rule>
+
+	<!--
+	?	  8241	(5)	VGW/VRZ VNW:AWZ:EKV:DE_ BNW:STL:VRB ZNW:EKV:DE_ ITP:PNT/SENT_END
+	   119:	 voor de lange termijn.
+	   108:	 voor de hele familie.
+	    41:	 voor de goede samenwerking.
+	    39:	 voor de goede zaak.
+	    38:	 voor de hele wereld.
+	-->
+	<rule id="NEW_331" name="-">
+        <pattern>
+			<marker>
+				<and>
+					<token postag="VGW"/>
+					<token postag="VRZ"/>
+				</and>
+			</marker>
+			<token postag="VNW:AWZ:EKV:DE_"><exception negate_pos="yes" postag="VNW:AWZ:EKV:DE_"/></token>
+			<token postag="BNW:STL:VRB"><exception negate_pos="yes" postag="BNW:STL:VRB"/></token>
+			<token postag="ZNW:EKV:DE_"><exception negate_pos="yes" postag="ZNW:EKV:DE_"/></token>
+			<token postag="SENT_END" regexp="yes">[.!?]</token>
+        </pattern>
+        <disambig action="remove" postag="VGW"/>
+    </rule>
+
+	<!--
+	(4222)	SENT_START ENM:PER:FST WKW:VLT:1EP BNW:STL:ONV/WKW:VTD:ONV ITP:PNT/SENT_END
+   Ian keek vermoeid.
+   Saul keek bezorgd.
+   Suzy keek bezorgd.
+   Lena keek bezorgd.
+	-->
+	<!--
+	(3218)	SENT_START ENM:PER:FST WKW:VLT:1EP BNW:STL:ONV/WKW:ODW:ONV ITP:PNT/SENT_END
+   Grace was laaiend.
+   Maud keek woedend.
+   Glenn keek woedend.
+   Aurian was woedend.
+   Grace werd laaiend.
+	-->
+	<!--
+	(3147)	SENT_START ENM:PER:FST/ENM:PER:LST:NIX WKW:VLT:1EP ITP:PNT/SENT_END
+   Marshall aarzelde.
+   Ally zuchtte.
+   Rania huiverde.
+   Rania zweeg.
+   Ally aarzelde.
+   Rania zuchtte.
+	-->
+	<rule id="FULL_332" name="-">
+        <pattern>
+			<token postag="SENT_START"/>
+			<token postag_regexp="yes" postag="ENM:PER.*"><exception negate_pos="yes" postag_regexp="yes" postag="ENM:PER.*"/></token>
+			<token postag="WKW:VLT:1EP"><exception negate_pos="yes" postag="WKW:VLT:1EP"/></token>
+			<marker>
+				<and>
+					<token postag="BNW:STL:ONV"/>
+					<token postag_regexp="yes" postag="WKW:VTD:ONV|WKW:ODW:ONV"/>
+				</and>
+			</marker>
+			<token postag="SENT_END" regexp="yes">[.!?]</token>
+        </pattern>
+        <disambig action="remove" postag="BNW:STL:ONV"/>
+    </rule>
+
+	<!--
+	(2225)	SENT_START VNW:OND:EKV:HET WKW:TGW:3EP GET:TXT:EKV BNW:STL:VRB WKW:TGW:1EP/ZNW:EKV:DE_ ITP:PNT/SENT_END
+   Dat is een hele les.
+   Het is een hele rij.
+   Het is een enge man.
+   Dat is een hele rij.
+   Het is een hele klim.
+   Dat is een goede les.
+	-->
+	<rule id="FULL_333" name="-">
+        <pattern>
+			<token postag="SENT_START"/>
+			<token postag="VNW:OND:EKV:HET"><exception negate_pos="yes" postag="VNW:OND:EKV:HET"/></token>
+			<token postag="WKW:TGW:3EP"><exception negate_pos="yes" postag="WKW:TGW:3EP"/></token>
+			<token postag="GET:TXT:EKV"><exception negate_pos="yes" postag="GET:TXT:EKV"/></token>
+			<token postag="BNW:STL:VRB"><exception negate_pos="yes" postag="BNW:STL:VRB"/></token>
+			<marker>
+				<and>
+					<token postag="WKW:TGW:1EP"/>
+					<token postag="ZNW:EKV:DE_"/>
+				</and>
+			</marker>
+			<token postag="SENT_END" regexp="yes">[.!?]</token>
+        </pattern>
+        <disambig action="remove" postag="WKW:TGW:1EP"/>
+    </rule>
+
+	<!--
+	?	  8219	(5)	SENT_START VNW:AWZ:EKV:DE_ ZNW:EKV:DE_ WKW:TGW:3EP BNW:STL:ONV/WKW:VTD:ONV
+	   109:	~ De foto is gemaakt
+	    96:	~ De kerk is gebouwd
+	    85:	~ De woning is gebouwd
+	    35:	~ De vogel is gemiddeld
+	    31:	~ De kerk is gewijd
+	-->
+	<rule id="NEW_334" name="-">
+        <pattern>
+			<token postag="SENT_START"/>
+			<token postag="VNW:AWZ:EKV:DE_"><exception negate_pos="yes" postag="VNW:AWZ:EKV:DE_"/></token>
+			<token postag="ZNW:EKV:DE_"><exception negate_pos="yes" postag="ZNW:EKV:DE_"/></token>
+			<token postag="WKW:TGW:3EP"><exception negate_pos="yes" postag="WKW:TGW:3EP"/></token>
+			<marker>
+				<and>
+					<token postag="BNW:STL:ONV"/>
+					<token postag="WKW:VTD:ONV"/>
+				</and>
+			</marker>
+        </pattern>
+        <disambig action="remove" postag="BNW:STL:ONV"/>
+    </rule>
+
+	<!--
+	?	  8195	(4)	SENT_START VNW:PER:1EP:EKV:ACT WKW:TGW:1EP/WKW:VLT:1EP WKW:TGW:1EP/WKW:TGW:3EP/BYW/VNW:OBP
+	  6772:	~ Ik weet niet
+	  1368:	~ Ik was niet
+	-->
+	<rule id="NEW_335" name="-">
+        <pattern>
+			<token postag="SENT_START"/>
+			<token>ik</token>
+			<token postag="WKW:TGW:3EP"><exception negate_pos="yes" postag="WKW:TGW:3EP"/></token>
+			<token postag_regexp="yes" postag="WKW:TGW:1EP|WKW:VLT:1EP"><exception negate_pos="yes" postag_regexp="yes" postag="WKW:TGW:1EP|WKW:VLT:1EP"/></token>
+			<marker>
+				<token>niet</token>
+			</marker>
+        </pattern>
+        <disambig action="remove" postag="WKW:TGW:1EP|WKW:TGW:3EP|VNW:OBP"/>
+    </rule>
+
+	<!--
+	?	 10569	(4)	VGW/VRZ GET:ARA:002:MRV ITP:PNT GET:ARA:002:MRV
+	   487:	 tot 17.00
+	   400:	 om 20.00
+	   331:	 om 19.30
+	-->
+	<rule id="NEW_336" name="-">
+        <pattern>
+			<token postag="VRZ"/>
+			<token postag="GET:ARA:002:MRV"><exception negate_pos="yes" postag="GET:ARA:002:MRV"/></token>
+			<token spacebefore="no" postag="ITP:PNT"><exception negate_pos="yes" postag="ITP:PNT"/></token>
+			<token spacebefore="no" postag="GET:ARA:002:MRV"><exception negate_pos="yes" postag="GET:ARA:002:MRV"/></token>
+        </pattern>
+        <disambig action="filterall"/>
+    </rule>
+
+	<!--
+?	  9850	(6)	VNW:OND:MRV:HET/VNW:AWZ:EKV:HET/VNW:OND:EKV:HET ENM:ORG  States ZNW:EKV:DE_ ZNW:EKV:HET
+	  9850:	 het United States Census Bureau
+	-->
+	<rule id="NEW_337" name="-">
+        <pattern>
+			<marker>
+				<token>het</token>
+			</marker>
+			<token case_sensitive="yes">United</token>
+			<token case_sensitive="yes">States</token>
+			<token case_sensitive="yes">Census</token>
+			<token case_sensitive="yes">Bureau</token>
+        </pattern>
+        <disambig action="remove" postag="VNW:OND:MRV:HET|VNW:OND:EKV:HET"/>
+    </rule>
+
+	<!--
+	?	  8080	(4)	SENT_START VNW:PER:1EP:EKV:ACT WKW:TGW:1EP VNW:PER:3EP:EKV:ACT/VNW:PER:3EP:EKV:PSF
+	  1118:	~ Ik zal u
+	   841:	~ Ik heb u
+	   703:	~ Ik kan u
+	   676:	~ Ik wil u
+	   578:	~ Ik dank u
+		431:	~ Ik wens u
+		282:	~ Ik moet u
+	-->
+
+	<rule id="NEW_338" name="-">
+        <pattern>
+			<token postag="SENT_START"/>
+			<token>ik</token>
+			<token postag="WKW:TGW:1EP"><exception negate_pos="yes" postag="WKW:TGW:1EP"/></token>
+			<marker>
+				<token>u</token>
+			</marker>
+        </pattern>
+        <disambig action="remove" postag="VNW:PER:3EP:EKV:PSF"/>
+    </rule>
+
+	<!--
+	?	  7966	(4)	VGW/VRZ GET:TXT:EKV ZNW:EKV:HET ITP:PNT/SENT_END
+	   168:	 voor een gesprek.
+	   152:	 voor een raadsel.
+	   152:	 met een probleem.
+	   146:	 met een verhaal.
+	   107:	 voor een dilemma.
+	    86:	 voor een kennismakingsgesprek.
+	-->
+	<rule id="NEW_339" name="-">
+        <pattern>
+			<marker>
+				<and>
+					<token postag="VGW"/>
+					<token postag="VRZ"/>
+				</and>
+			</marker>
+			<token postag="GET:TXT:EKV"><exception negate_pos="yes" postag="GET:TXT:EKV"/></token>
+			<token postag="ZNW:EKV:HET"><exception negate_pos="yes" postag="ZNW:EKV:HET"/></token>
+			<token postag="SENT_END" regexp="yes">[.!?]</token>
+        </pattern>
+        <disambig action="remove" postag="VGW"/>
+    </rule>
+
+	<!--
+	?	  7938	(4)	SENT_START BYW WKW:TGW:3EP VNW:PER:3EP:EKV:ACT/VNW:PER:3EP:MRV:ACT/VNW:PER:3EP:MRV:PSF
+	   576:	~ Misschien is ze
+	   459:	~ Daar is ze
+	   440:	~ Nu is ze
+	   372:	~ Daar heeft ze
+	   361:	~ Misschien heeft ze
+	   184:	~ Nu heeft ze
+	-->
+	<rule id="NEW_340" name="-">
+        <pattern>
+			<token postag="SENT_START"/>
+			<token postag="BYW"><exception negate_pos="yes" postag="BYW"/></token>
+			<token postag="WKW:TGW:3EP"><exception negate_pos="yes" postag="WKW:TGW:3EP"/></token>
+			<marker>
+				<token>ze</token>
+			</marker>
+        </pattern>
+        <disambig action="remove" postag="VNW:PER:3EP:MRV:ACT|VNW:PER:3EP:MRV:PSF"/>
+    </rule>
+
+	<!--
+	?	  7870	(4)	SENT_START VNW:PER:3EP:EKV:ACT WKW:VLT:1EP BYW/VGW
+	   750:	~ Hij was toen
+	   363:	~ Hij was daar
+	   338:	~ Hij was dus
+	   319:	~ Ze was toen
+	   274:	~ Hij had daar
+	   161:	~ Hij was nu
+	   160:	~ Ze was dus
+	   151:	~ Hij had dus
+	-->
+	<rule id="NEW_341" name="-">
+        <pattern>
+			<token postag="SENT_START"/>
+			<token postag="VNW:PER:3EP:EKV:ACT"><exception negate_pos="yes" postag="VNW:PER:3EP:EKV:ACT"/></token>
+			<token postag="WKW:VLT:1EP"><exception negate_pos="yes" postag="WKW:VLT:1EP"/></token>
+			<marker>
+				<and>
+					<token postag="VGW"/>
+					<token postag="BYW"/>
+				</and>
+			</marker>
+        </pattern>
+        <disambig action="remove" postag="VGW"/>
+    </rule>
+
+	<!--
+	?	  7796	(4)	BYW BYW/VNW:OBP/ZNW:EKV:HET WKW:TGW:INF ITP:PNT/SENT_END
+	   441:	 niet meer zien.
+	   316:	 niet meer doen.
+	   286:	 nooit meer zien.
+	   199:	 niet meer zijn.
+	   189:	 niet meer herinneren.
+	   175:	 niet meer gebeuren.
+	   152:	 niet meer zitten.
+	-->
+	<rule id="NEW_342" name="-">
+        <pattern>
+			<token postag="BYW"><exception negate_pos="yes" postag="BYW"/></token>
+			<marker>
+				<token>meer</token>
+			</marker>
+			<token postag="WKW:TGW:INF"><exception negate_pos="yes" postag="WKW:TGW:INF"/></token>
+			<token postag="SENT_END" regexp="yes">[.!?]</token>
+        </pattern>
+        <disambig action="remove" postag="ZNW:EKV:HET"/>
+    </rule>
+
+	<!--
+	?	  7765	(4)	SENT_START BYW WKW:TGW:3EP VNW:PER:3EP:EKV:ACT/VNW:PER:3EP:EKV:PSF
+	  1113:	~ Hier vindt u
+	   475:	~ Hier kunt u
+	   308:	~ Daar kunt u
+	   307:	~ Ook kunt u
+	   239:	~ Misschien kunt u
+	   179:	~ Daar hebt u
+	   163:	~ Misschien hebt u
+	-->
+	<rule id="NEW_343" name="-">
+        <pattern>
+			<token postag="SENT_START"/>
+			<token postag="BYW"><exception negate_pos="yes" postag="BYW"/></token>
+			<token postag="WKW:TGW:3EP"><exception negate_pos="yes" postag="WKW:TGW:3EP"/></token>
+			<marker>
+				<token>u</token>
+			</marker>
+        </pattern>
+        <disambig action="remove" postag="VNW:PER:3EP:EKV:PSF"/>
+    </rule>
+
+	<!--
+	?	  7175	(4)	ZNW:EKV:HET ZNW:EKV:HET/WKW:VTD:ONV VRZ GET:ARA:003:MRV
+	    25:	 Bureau geschat op 107
+	-->
+	<rule id="NEW_344" name="-">
+        <pattern>
+			<token postag="WKW:VTD:ONV">geschat</token>
+			<token postag="VRZ">op</token>
+        </pattern>
+        <disambig action="filterall"/>
+    </rule>
+
+	<!--
+?	  7624	(4)	BYW WKW:TGW:INF/ZNW:MRV:DE_ WKW:TGW:INF ITP:PNT/SENT_END
+	   285:	 niet moeten doen.
+	   180:	 niet kunnen doen.
+	   157:	 niet kunnen vinden.
+	   126:	 ook moeten doen.
+	   101:	 niet moeten zijn.
+	-->
+	<rule id="NEW_345" name="-">
+        <pattern>
+			<token postag="BYW"><exception negate_pos="yes" postag="BYW"/></token>
+			<marker>
+				<and>
+					<token postag="WKW:TGW:INF"/>
+					<token postag="ZNW:MRV:DE_"/>
+				</and>
+			</marker>
+			<token postag="WKW:TGW:INF"><exception negate_pos="yes" postag="WKW:TGW:INF"/></token>
+			<token postag="SENT_END" regexp="yes">[.!?]</token>
+        </pattern>
+        <disambig action="remove" postag="ZNW:MRV:DE_"/>
+    </rule>
+
+	<!--
+	?	  7572	(4)	BNW:STL:ONV/VRZ VNW:AWZ:MRV:DE_ ZNW:MRV:DE_ ITP:PNT/SENT_END
+	   257:	 naar de mogelijkheden.
+	   250:	 naar de anderen.
+	   195:	 naar de foto's.
+	   155:	 naar de jongen.
+	   131:	 naar de haven.
+	   119:	 naar de kinderen.
+	-->
+	<rule id="NEW_346" name="-">
+        <pattern>
+			<marker>
+				<token postag="VRZ">naar</token>
+			</marker>
+			<token postag="VNW:AWZ:MRV:DE_"><exception negate_pos="yes" postag="VNW:AWZ:MRV:DE_"/></token>
+			<token postag="ZNW:MRV:DE_"><exception negate_pos="yes" postag="ZNW:MRV:DE_"/></token>
+			<token postag="SENT_END" regexp="yes">[.!?]</token>
+        </pattern>
+        <disambig action="filterall"/>
+    </rule>
+
+	<!--
+	?	  7557	(4)	WKW:TGW:1EP/WKW:TGW:3EP/VRZ VRZ WKW:TGW:INF ITP:PNT/SENT_END
+	  1264:	 uit te leggen.
+	   414:	 uit te zoeken.
+	   275:	 uit te gaan.
+	   258:	 uit te voeren.
+	   246:	 uit te komen.
+	   240:	 uit te kijken.
+	   222:	 uit te barsten.
+	-->
+	<rule id="NEW_347" name="-">
+        <pattern>
+			<marker>
+				<token postag="VRZ"/>
+			</marker>
+			<token>te</token>
+			<token postag="WKW:TGW:INF"><exception negate_pos="yes" postag="WKW:TGW:INF"/></token>
+			<token postag="SENT_END" regexp="yes">[.!?]</token>
+        </pattern>
+        <disambig action="filterall"/>
+    </rule>
+
+	<!--
+	?	  7472	(4)	BYW/ZNW:EKV:DE_/ZNW:EKV:HET/WKW:TGW:1EP VRZ VNW:AWZ:EKV:DE_ ZNW:EKV:DE_
+	   347:	 weer aan de slag
+	   127:	 weer voor de deur
+	   125:	 weer op de grond
+	   122:	 weer van de partij
+	   114:	 weer in de auto
+	-->
+	<rule id="NEW_348" name="-">
+        <pattern>
+			<marker>
+				<token>weer</token>
+			</marker>
+			<token postag="VRZ"><exception negate_pos="yes" postag="VRZ"/></token>
+			<token postag="VNW:AWZ:EKV:DE_"><exception negate_pos="yes" postag="VNW:AWZ:EKV:DE_"/></token>
+			<token postag="ZNW:EKV:DE_"><exception negate_pos="yes" postag="ZNW:EKV:DE_"/></token>
+			<token postag="SENT_END" regexp="yes">[.!?]</token>
+        </pattern>
+        <disambig action="remove" postag="ZNW:EKV:DE_|WKW:TGW:1EP"/>
+    </rule>
+
+	<!--
+	?	  7445	(4)	VGW/VRZ VNW:PER:3EP:EKV:BEZ ZNW:EKV:DE_ ITP:PNT/SENT_END
+	   394:	 met zijn hand.
+	   219:	 om zijn mond.
+	   172:	 met zijn tong.
+	   143:	 om zijn nek.
+	   109:	 om zijn hals.
+	    93:	 met zijn vrouw.
+	    84:	 met zijn vader.
+	-->
+	<rule id="NEW_349" name="-">
+        <pattern>
+			<marker>
+				<and>
+					<token postag="VGW"/>
+					<token postag="VRZ"/>
+				</and>
+			</marker>
+			<token postag="VNW:PER:3EP:EKV:BEZ"><exception negate_pos="yes" postag="VNW:PER:3EP:EKV:BEZ"/></token>
+			<token postag="ZNW:EKV:DE_"><exception negate_pos="yes" postag="ZNW:EKV:DE_"/></token>
+			<token postag="SENT_END" regexp="yes">[.!?]</token>
+        </pattern>
+        <disambig action="remove" postag="VGW"/>
+    </rule>
+
+	<!--
+	?	  7262	(4)	BYW/VGW BYW BYW ITP:PNT/SENT_END
+	   474:	 nu niet meer.
+	   302:	 dus ook niet.
+	   285:	 daar niet bij.
+	   282:	 dan ook niet.
+	   263:	 dus niet meer.
+	   251:	 dan eindelijk zover.
+	-->
+	<rule id="NEW_350" name="-">
+        <pattern>
+			<marker>
+				<and>
+					<token postag="VGW"/>
+					<token postag="BYW"/>
+				</and>
+			</marker>
+			<token postag="BYW"><exception negate_pos="yes" postag="BYW"/></token>
+			<token postag="BYW"><exception negate_pos="yes" postag="BYW"/></token>
+			<token postag="SENT_END" regexp="yes">[.!?]</token>
+        </pattern>
+        <disambig action="remove" postag="VGW"/>
+    </rule>
+
+	<!--
+	?	  7193	(4)	SENT_START WKW:TGW:1EP/VRZ VNW:AWZ:EKV:HET ZNW:EKV:HET
+	   387:	~ In het begin
+	   349:	~ In dit artikel
+	   293:	~ In dit geval
+	   185:	~ In het noorden
+	   153:	~ In het zuiden
+	   144:	~ In het voorjaar
+	   141:	~ In dit verband
+	-->
+	<rule id="NEW_351" name="-">
+        <pattern>
+			<token postag="SENT_START"/>
+			<marker>
+				<token postag="VRZ">in</token>
+			</marker>
+			<token postag="VNW:AWZ:EKV:HET"><exception negate_pos="yes" postag="VNW:AWZ:EKV:HET"/></token>
+			<token postag="ZNW:EKV:HET"><exception negate_pos="yes" postag="ZNW:EKV:HET"/></token>
+        </pattern>
+        <disambig action="filterall"/>
+    </rule>
+
+	<!--
+	?	  5162	(4)	WKW:VTD:ONV/WKW:VTD:VRB VRZ VNW:AWZ:EKV:DE_ ZNW:EKV:DE_
+	    58:	 opgenomen in de selectie
+	    41:	 getroffen door de coronacrisis
+	    31:	 aangehouden door de politie
+	    21:	 overgedragen aan de politie
+	    19:	 overgedragen aan de Stichting
+	    18:	 opgenomen in de voorselectie
+	    14:	 getroffen door de pandemie
+	-->
+	<rule id="NEW_352" name="-">
+        <pattern>
+			<marker>
+				<and>
+					<token postag="WKW:VTD:VRB"/>
+					<token postag="WKW:VTD:ONV"/>
+				</and>
+			</marker>
+			<token postag="VRZ"><exception negate_pos="yes" postag="VRZ"/></token>
+			<token postag="VNW:AWZ:EKV:DE"><exception negate_pos="yes" postag="VNW:AWZ:EKV:DE_"/></token>
+			<token postag="ZNW:EKV:DE_"><exception negate_pos="yes" postag="ZNW:EKV:DE_"/></token>
+        </pattern>
+        <disambig action="remove" postag="WKW:VTD:VRB"/>
+    </rule>
+
+	<!--
+	?	  4920	(4)	VGW/VRZ GET:TXT:EKV BNW:STL:ONV ZNW:EKV:HET
+	    54:	 tot een goed einde
+	    39:	 voor een groot deel
+	    34:	 voor een persoonlijk gesprek
+	    34:	 voor een goed gesprek
+	    32:	 voor een half jaar
+	    27:	 voor een persoonlijk advies
+	    25:	 voor een paar uur
+	-->
+	<rule id="NEW_353" name="-">
+        <pattern>
+			<marker>
+				<and>
+					<token postag="VRZ"/>
+					<token postag="VGW"/>
+				</and>
+			</marker>
+			<token postag="GET:TXT:EKV"><exception negate_pos="yes" postag="GET:TXT:EKV"/></token>
+			<token postag="BNW:STL:ONV"><exception negate_pos="yes" postag="BNW:STL:ONV"/></token>
+			<token postag="ZNW:EKV:HET"><exception negate_pos="yes" postag="ZNW:EKV:HET"/></token>
+        </pattern>
+        <disambig action="remove" postag="VGW"/>
+    </rule>
+
+  
+    <!-- Taggen van Engelse woorden -->
 	<rulegroup id="TAG_ENGLISH_WORDS" name="Add a tag to English words">
 		<rule>
 			<pattern>
@@ -6362,2312 +8669,5 @@
 			<disambig action="replace"><wd pos="_FOREIGN_ENGLISH"/></disambig>
 		</rule>
 	</rulegroup>
-=======
-	<!--
-	?	 14840	(2)	BYW/WKW:TGW:1EP ITP:PNT/SENT_END
-	 14839:	 maar.
-	-->
-	<rule id="NEW_245" name="-">
-        <pattern>
-			<marker>
-				<token postag="maar"/>
-			</marker>
-			<token postag="SENT_END" regexp="yes">[.!?]</token>
-		</pattern>
-        <disambig action="remove" postag="WKW:TGW:1EP"/>
-    </rule>
-
-	<!--
-	?	 14694	(3)	SENT_START VNW:PER:1EP:EKV:ACT WKW:TGW:1EP/ZNW:EKV:HET
-	  2767:	~ Ik werk
-	  2518:	~ Ik begin
-	  1449:	~ Ik gebruik
-	1271:	~ Ik stel
-	-->
-	<rule id="NEW_246" name="-">
-		<pattern>
-			<token postag="SENT_START"/>
-			<token>ik</token>
-			<marker>
-				<and>
-					<token postag="ZNW:EKV:HET"/>
-					<token postag="WKW:TGW:1EP"/>
-				</and>
-			</marker>
-		</pattern>
-		<disambig action="remove" postag="ZNW:EKV:HET"/>
-	</rule>
-
-	<!--
-	?	 14441	(2)	MEH:EKV/GET:ROM:MRV ITP:PNT/SENT_END
-	  9665:	 cm.
-	  2992:	 mm.
-	  1042:	 m.
-	-->
-	<rule id="NEW_247" name="-">
-        <pattern>
-			<marker>
-				<and>
-					<token postag="MEH:EKV"/>
-					<token postag="GET:ROM:MRV"/>
-				</and>
-			</marker>
-			<token postag="SENT_END">.</token>
-		</pattern>
-        <disambig action="remove" postag="GET:ROM:MRV"/>
-    </rule>
-
-	<!--
-	?	 14404	(3)	SENT_START VNW:PER:3EP:EKV:ACT/VNW:PER:3EP:MRV:ACT WKW:TGW:3EP
-	  5507:	~ Zij is
-	  2340:	~ Zij heeft
-	   337:	~ Zij wordt
-	-->
-	<rule id="NEW_248" name="-">
-		<pattern>
-			<token postag="SENT_START"/>
-			<marker>
-				<and>
-					<token postag="VNW:PER:3EP:EKV:ACT"/>
-					<token postag="VNW:PER:3EP:MRV:ACT"/>
-				</and>
-			</marker>
-			<token postag="WKW:TGW:3EP"><exception negate_pos="yes" postag="WKW:TGW:3EP"/></token>
-		</pattern>
-		<disambig action="remove" postag="VNW:PER:3EP:MRV:ACT"/>
-	</rule>
-
-	<!--
-	-	 14136	(3)	WKW:TGW:3EP WKW:VTD:ONV/WKW:VTD:VRB ITP:PNT/SENT_END
-	   656:	 is afgelopen.
-	   593:	 is gekomen.
-	   301:	 is aangebroken.
-	   257:	 is gestorven.
-	   248:	 is gebroken.
-	   242:	 is gebleven.
-	-->
-	<rule id="NEW_249" name="-">
-        <pattern>
-			<marker>
-				<token postag="WKW:TGW:3EP"><exception negate_pos="yes" postag="WKW:TGW:3EP"/></token>
-				<and>
-					<token postag="WKW:VTD:ONV"/>
-					<token postag="WKW:VTD:VRB"/>
-				</and>
-			</marker>
-			<token postag="SENT_END">.</token>
-		</pattern>
-        <disambig action="remove" postag="WKW:VTD:VRB"/>
-    </rule>
-
-	<!--
-	?	 14065	(3)	WKW:TGW:1EP/BNW:STL:ONV/BNW:STL:VRB ZNW:EKV:DE_ ITP:PNT/SENT_END
-	   525:	 eigen schuld.
-	   323:	 open haard.
-	   319:	 eigen verantwoordelijkheid.
-	   266:	 eigen kamer.
-	   250:	 open deur.
-	   221:	 eigen kracht.
-	   220:	 eigen manier.
-	   218:	 eigen rekening.
-	-->
-	<rule id="NEW_250" name="-">
-        <pattern>
-			<marker>
-				<and>
-					<token postag="WKW:TGW:1EP"/>
-					<token postag="BNW:STL:ONV"/>
-					<token postag="BNW:STL:VRB"/>
-				</and>
-			</marker>
-			<token postag="ZNW:EKV:DE_"><exception negate_pos="yes" postag="ZNW:EKV:DE_"/></token>
-			<token postag="SENT_END">.</token>
-		</pattern>
-        <disambig action="remove" postag="WKW:TGW:1EP|BNW:STL:ONV"/>
-    </rule>
-
-	<!--
-	?	 13729	(3)	SENT_START WKW:TGW:INF/VNW:PER:3EP:EKV:BEZ WKW:TGW:1EP/ZNW:EKV:DE_
-	  4677:	~ Zijn stem
-	  2291:	~ Zijn vader
-	  1709:	~ Zijn moeder
-	  1077:	~ Zijn hand
-	   671:	~ Zijn mond
-	   474:	~ Zijn glimlach
-	-->
-	<rule id="NEW_251" name="-">
-		<pattern>
-			<token postag="SENT_START"/>
-			<token postag="VNW:PER:3EP:EKV:BEZ">zijn</token>
-			<token postag="ZNW:EKV:DE_"/>
-		</pattern>
-		<disambig action="filterall"/>
-	</rule>
-
-	<!--
-	?	 13355	(3)	SENT_START VGW/ENM:PER:FST WKW:TGW:INF
-	  1985:	~ Dan gaan
-	  1483:	~ Dan kunnen
-	  1166:	~ Dan hebben
-	   911:	~ Dan komen
-	   730:	~ Dan moeten
-	   580:	~ Dan zullen
-	-->
-	<rule id="NEW_252" name="-">
-		<pattern>
-			<token postag="SENT_START"/>
-			<marker>
-				<token>dan</token>
-			</marker>
-			<token postag="WKW:TGW:INF"><exception negate_pos="yes" postag="WKW:TGW:INF"/></token>
-		</pattern>
-		<disambig action="remove" postag="ENM:PER:FST"/>
-	</rule>
-
-	<!--
-?	 13332	(3)	SENT_START VNW:PER:3EP:EKV:ACT WKW:VLT:1EP/WKW:VLT:GIJ
-	  4392:	~ Hij liet
-	  2792:	~ Hij dacht
-	  1211:	~ Hij mocht
-	   944:	~ Hij bracht
-	   919:	~ Hij zocht
-	-->
-	<rule id="NEW_253" name="-">
-        <pattern>
-			<token postag="SENT_START"/>
-			<token postag="VNW:PER:3EP:EKV:ACT"><exception negate_pos="yes" postag="VNW:PER:3EP:EKV:ACT"/></token>
-			<marker>
-				<and>
-					<token postag="WKW:VLT:1EP"/>
-					<token postag="WKW:VLT:GIJ"/>
-				</and>
-			</marker>
-		</pattern>
-        <disambig action="remove" postag="WKW:VLT:GIJ"/>
-    </rule>
-
-    <!--
-    ?	 13312	(3)	SENT_START WKW:TGW:1EP/ZNW:EKV:DE_ WKW:TGW:3EP
-	   257:	~ Moeder is
-	   220:	~ Vader is
-	   201:	~ Seks is
-	   189:	~ Pijn is
-	   170:	~ Service is
-	   161:	~ Kleur is
-	-->
-	<rule id="NEW_254" name="-">
-        <pattern>
-			<token postag="SENT_START"/>
-			<marker>
-				<and>
-					<token postag="WKW:TGW:1EP"/>
-					<token postag="ZNW:EKV:DE_"/>
-				</and>
-			</marker>
-			<token postag="WKW:TGW:3EP"><exception negate_pos="yes" postag="WKW:TGW:3EP"/></token>
-		</pattern>
-        <disambig action="remove" postag="WKW:TGW:1EP"/>
-    </rule>
-
-    <!--
-    ?	 13304	(4)	SENT_START BYW WKW:TGW:1EP VNW:PER:2EP:EKV:ACT/VNW:PER:2EP:EKV:BEZ/VNW:PER:2EP:EKV:PSF
-	  1182:	~ Daar heb je
-	   910:	~ Hier vind je
-	   905:	~ Daar kun je
-	   500:	~ Hier heb je
-	   445:	~ Hier kun je
-	   437:	~ Misschien heb je
-	   360:	~ Misschien kun je
-	   338:	~ Daar ben je
-	   318:	~ Daar word je
-	-->
-	<rule id="NEW_255" name="-">
-        <pattern>
-			<token postag="SENT_START"/>
-			<token postag="BYW"><exception negate_pos="yes" postag="BYW"/></token>
-			<token postag="WKW:TGW:1EP"><exception negate_pos="yes" postag="WKW:TGW:1EP"/></token>
-			<marker>
-				<token>je</token>
-			</marker>
-		</pattern>
-        <disambig action="remove" postag="VNW:PER:2EP:EKV:BEZ|VNW:PER:2EP:EKV:PSF"/>
-    </rule>
-
-    <!--
-    ?	 13270	(3)	SENT_START VNW:OND:MRV:HET/VNW:AWZ:EKV:HET WKW:TGW:1EP/ZNW:EKV:HET
-	   984:	~ Het antwoord
-	   864:	~ Het water
-	   761:	~ Het boek
-	   611:	~ Het verschil
-	   469:	~ Het werk
-	   417:	~ Het geld
-	   375:	~ Het onderzoek
-	-->
-	<rule id="NEW_256" name="-">
-        <pattern>
-			<token postag="SENT_START"/>
-			<marker>
-				<token regexp="yes">het|dit|dat</token>
-			</marker>
-			<and>
-				<token postag="WKW:TGW:1EP"/>
-				<token postag="ZNW:EKV:HET"/>
-			</and>
-		</pattern>
-		<disambig action="remove" postag="VNW:OND:MRV:HET"/>
-    </rule>
-
-    <!--
-    ?	 13035	(3)	VNW:AWZ:EKV:DE_ BNW:STL:ONV/ZNW:EKV:DE_ ITP:PNT/SENT_END
-	  2243:	 de dood.
-	  1464:	 de ander.
-	  1404:	 de bar.
-	  1200:	 de politiek.
-	   894:	 de week.
-	   734:	 de hel.
-	   650:	 de arm.
-	-->
-	<rule id="NEW_257" name="-">
-        <pattern>
-			<token>de</token>
-			<marker>
-				<and>
-					<token postag="BNW:STL:ONV"/>
-					<token postag="ZNW:EKV:DE_"/>
-				</and>
-			</marker>
-			<token postag="SENT_END" regexp="yes">[.!?]</token>
-		</pattern>
-        <disambig action="remove" postag="BNW:STL:ONV"/>
-    </rule>
-
-	<!--
-	?	 12974	(3)	SENT_START WKW:TGW:3EP VGW/VGW:EKV:HET/VNW:AWZ:EKV:HET/VNW:OND:EKV:HET
-	 10300:	~ Is dat
-	   243:	~ Gaat dat
-	   233:	~ Klinkt dat
-	   203:	~ Komt dat
-	   195:	~ Wordt dat
-	   194:	~ Klopt dat
-	   179:	~ Heeft dat
-	-->
-	<rule id="NEW_258" name="-">
-        <pattern>
-			<token postag="SENT_START"/>
-			<token postag="WKW:TGW:3EP"><exception negate_pos="yes" postag="WKW:TGW:3EP"/></token>
-			<marker>
-				<token regexp="yes">het|dit|dat</token>
-			</marker>
-		</pattern>
-		<disambig action="remove" postag="VGW|VGW:EKV:HET"/>
-    </rule>
-
-    <!--
-    ?	 12962	(5)	SENT_START TSW ITP:KMA VNW:OND:MRV:HET/VGW/VGW:EKV:HET/VNW:AWZ:EKV:HET/VNW:OND:EKV:HET WKW:TGW:3EP
-	  2400:	~ Ja, dat is
-	  1675:	~ Nee, dat is
-	  1037:	~ Nou, dat is
-	   406:	~ O, dat is
-	   341:	~ Tja, dat is
-	-->
-	<rule id="NEW_259" name="-">
-        <pattern>
-			<token postag="SENT_START"/>
-			<token postag="TSW"><exception negate_pos="yes" postag="TSW"/></token>
-			<token>,</token>
-			<marker>
-				<token regexp="yes">het|dit|dat</token>
-			</marker>
-			<token postag="WKW:TGW:3EP"><exception negate_pos="yes" postag="WKW:TGW:3EP"/></token>
-		</pattern>
-		<disambig action="remove" postag="VNW:OND:MRV:HET|VGW|VGW:EKV:HET|VNW:AWZ:EKV:HET"/>
-    </rule>
-
-    <!--
-    ?	 12794	(3)	SENT_START VNW:URT/BYW:GRD/TSW/VNW/VNW:OBP:EKV/VNW:VRG WKW:TGW:1EP
-	  2013:	~ Wat heb
-	  1240:	~ Wat doe
-	  1206:	~ Wat moet
-	  1083:	~ Wat ben
-	   965:	~ Wat vind
-	   787:	~ Wat kan
-	-->
-	<rule id="NEW_260" name="-">
-        <pattern>
-			<token postag="SENT_START"/>
-			<marker>
-				<token>wat</token>
-			</marker>
-			<token postag="WKW:TGW:1EP"><exception negate_pos="yes" postag="WKW:TGW:1EP"/></token>
-		</pattern>
-		<disambig action="remove" postag="BYW:GRD|TSW|VNW|VNW:OBP:EKV"/>
-    </rule>
-
-	<!--
-	?	 13958	(4)	GET:TXT:EKV ZNW:EKV/BNW:STL:VRB WKW:TGW:1EP/ZNW:EKV:DE_ ITP:PNT/SENT_END
-	  1103:	 een belangrijke rol.
-	   262:	 een oude man.
-	   123:	 een droge mond.
-	   114:	 een brede glimlach.
-	    83:	 een flinke slok.
-	    80:	 een harde klap.
-	    79:	 een gezellige boel.
-	-->
-	<rule id="NEW_261" name="-">
-        <pattern>
-			<token>een</token>
-			<marker>
-				<token postag_regexp="yes" postag="ZNW:EKV|BNW:STL:VRB"><exception negate_pos="yes" postag_regexp="yes" postag="ZNW:EKV|BNW:STL:VRB"/></token>
-				<token postag_regexp="yes" postag="WKW:TGW:1EP|ZNW:EKV:DE_"><exception negate_pos="yes" postag_regexp="yes" postag="WKW:TGW:1EP|ZNW:EKV:DE_"/></token>
-			</marker>
-			<token postag="SENT_END" regexp="yes">[.!?]</token>
-		</pattern>
-        <disambig action="remove" postag="ZNW:EKV|WKW:TGW:1EP"/>
-    </rule>
-
-	<!--
-	?	 13329	(3)	SENT_START VNW:AWZ:EKV:HET WKW:TGW:1EP/ZNW:EKV:HET
-	   984:	~ Het antwoord
-	   864:	~ Het water
-	   761:	~ Het boek
-	   611:	~ Het verschil
-	   469:	~ Het werk
-	   417:	~ Het geld
-	   375:	~ Het onderzoek
-	   361:	~ Het land
-	   299:	~ Het beeld
-	-->
-	<rule id="NEW_262" name="-">
-        <pattern>
-			<token postag="SENT_START"/>
-			<token postag="VNW:AWZ:EKV:HET"><exception negate_pos="yes" postag="VNW:AWZ:EKV:HET"/></token>
-			<marker>
-				<token postag_regexp="yes" postag="WKW:TGW:1EP|ZNW:EKV:HET"><exception negate_pos="yes" postag_regexp="yes" postag="WKW:TGW:1EP|ZNW:EKV:HET"/></token>
-			</marker>
-		</pattern>
-        <disambig action="remove" postag="WKW:TGW:1EP"/>
-    </rule>
-
-	<!--
-	?	 10807	(5)	SENT_START VNW:PER:1EP:EKV:ACT WKW:TGW:1EP VNW:OND:MRV:HET/VNW:OND:EKV:HET BYW
-	   643:	~ Ik vind het ook
-	   327:	~ Ik heb het ook
-	   273:	~ Ik heb het nog
-	   221:	~ Ik heb het nooit
-	   189:	~ Ik heb het hier
-	-->
-	<rule id="NEW_263" name="-">
-        <pattern>
-			<token postag="SENT_START"/>
-			<token>ik</token>
-			<token postag="WKW:TGW:1EP"><exception negate_pos="yes" postag="WKW:TGW:1EP"/></token>
-			<marker>
-				<and>
-					<token postag="VNW:OND:MRV:HET"/>
-					<token postag="VNW:OND:EKV:HET"/>
-				</and>
-			</marker>
-			<token postag="BYW"><exception negate_pos="yes" postag="BYW"/></token>
-		</pattern>
-        <disambig action="remove" postag="VNW:OND:MRV:HET"/>
-    </rule>
-
-	<!--
-	?	 10843	(4)	' WKW:VLT:1EP VNW:PER:3EP:EKV:ACT/VNW:PER:3EP:MRV:PSF ITP:PNT/SENT_END
-	  3677:	' zei ze.
-	  2613:	' vroeg ze.
-	  1061:	' riep ze.
-	   786:	' fluisterde ze.
-	   359:	' antwoordde ze.
-	-->
-	<rule id="NEW_264" name="-">
-        <pattern>
-			<token regexp="yes">['&quot;]</token>
-			<token postag="WKW:VLT:1EP"><exception negate_pos="yes" postag="WKW:VLT:1EP"/></token>
-			<marker>
-				<token>ze</token>
-			</marker>
-			<token postag="SENT_END" regexp="yes">[.!?]</token>
-		</pattern>
-        <disambig action="remove" postag="VNW:PER:3EP:MRV:PSF"/>
-    </rule>
-
-
-	<!--
-	?	 10677	(4)	SENT_START BYW WKW:VLT:1EP VNW:PER:3EP:EKV:ACT/VNW:PER:3EP:MRV:ACT/VNW:PER:3EP:MRV:PSF
-	   599:	~ Daar had ze
-	   465:	~ Misschien had ze
-	   209:	~ Daar kon ze
-	   187:	~ Misschien kon ze
-	   174:	~ Daar zou ze
-	   154:	~ Misschien zou ze
-	-->
-	<rule id="NEW_265" name="-">
-        <pattern>
-			<token postag="SENT_START"/>
-			<token postag="BYW"><exception negate_pos="yes" postag="BYW"/></token>
-			<token postag="WKW:VLT:1EP"><exception negate_pos="yes" postag="WKW:VLT:1EP"/></token>
-			<marker>
-				<token>ze</token>
-			</marker>
-		</pattern>
-        <disambig action="remove" postag="VNW:PER:3EP:MRV:PSF|VNW:PER:3EP:MRV:ACT"/>
-    </rule>
-
-
-	<!--
-?	 10614	(3)	ZNW:MRV:DE_ WKW:TGW:INF/ZNW:MRV:DE_ ITP:PNT/SENT_END
-	   161:	 minuten lopen.
-	   127:	 schouders hangen.
-	   106:	 prioriteiten stellen.
-	    89:	 schouders zakken.
-	    66:	 conclusies trekken.
-	-->
-	<rule id="NEW_266" name="-">
-        <pattern>
-			<token postag="ZNW:MRV:DE_"><exception negate_pos="yes" postag="ZNW:MRV:DE_"/></token>
-			<marker>
-				<and>
-					<token postag="WKW:TGW:INF"/>
-					<token postag="ZNW:MRV:DE_"/>
-				</and>
-			</marker>
-			<token postag="SENT_END" regexp="yes">[.!?]</token>
-		</pattern>
-        <disambig action="remove" postag="ZNW:MRV:DE_"/>
-    </rule>
-
-	<!--
-	?	 10309	(3)	VNW:PER:2EP:EKV:ACT/VNW:PER:2EP:EKV:BEZ/VNW:PER:2EP:EKV:PSF WKW:TGW:3EP ITP:PNT/SENT_END
-	  1370:	 je wilt.
-	   892:	 je denkt.
-	   616:	 je doet.
-	   509:	 je gaat.
-	   484:	 je zegt.
-	   461:	 je is.
-	-->
-	<rule id="NEW_267" name="-">
-        <pattern>
-			<marker>
-				<token>je</token>
-			</marker>
-			<token postag="WKW:TGW:3EP"><exception negate_pos="yes" postag="WKW:TGW:3EP"/></token>
-			<token postag="SENT_END" regexp="yes">[.!?]</token>
-		</pattern>
-        <disambig action="remove" postag="VNW:PER:2EP:EKV:PSF"/>
-    </rule>
-
-	<!--
-	?	 10208	(4)	SENT_START BYW WKW:TGW:3EP BYW/VGW
-	  2518:	~ Er is dus
-	   948:	~ Er is dan
-	   655:	~ Er is daar
-	   370:	~ Er wordt dan
-	   366:	~ Er wordt dus
-	   308:	~ Er moet dus
-	   212:	~ Daar is dus
-	   191:	~ Er ontstaat dan
-	   158:	~ Er zit dus
-	-->
-	<rule id="NEW_268" name="-">
-        <pattern>
-			<token postag="SENT_START"/>
-			<token postag="BYW"><exception negate_pos="yes" postag="BYW"/></token>
-			<token postag="WKW:TGW:3EP"><exception negate_pos="yes" postag="WKW:TGW:3EP"/></token>
-			<marker>
-				<and>
-					<token postag="BYW"/>
-					<token postag="VGW"/>
-				</and>
-			</marker>
-		</pattern>
-        <disambig action="remove" postag="VGW"/>
-    </rule>
-
-	<!--
-	?	 10147	(3)	WKW:TGW:3EP WKW:TGW:1EP/BNW:STL:ONV ITP:PNT/SENT_END
-	   745:	 is nodig.
-	   585:	 is ziek.
-	   333:	 is open.
-	   302:	 is vol.
-	   286:	 gaat open.
-	   278:	 is sterk.
-	   240:	 is lang.
-	   235:	 is heilig.
-	   194:	 is hard.
-	-->
-	<rule id="NEW_269" name="-">
-        <pattern>
-			<token postag="WKW:TGW:3EP"><exception negate_pos="yes" postag="WKW:TGW:3EP"/></token>
-			<marker>
-				<and>
-					<token postag="WKW:TGW:1EP"/>
-					<token postag="BNW:STL:ONV"/>
-				</and>
-			</marker>
-			<token postag="SENT_END" regexp="yes">[.!?]</token>
-		</pattern>
-        <disambig action="remove" postag="WKW:TGW:1EP"/>
-    </rule>
-
-	<!--
-	?	  9890	(4)	SENT_START VNW:OND:EKV:HET WKW:TGW:3EP WKW:TGW:1EP/WKW:TGW:3EP/BNW:STL:ONV/ZNW:EKV:DE_
-	  3007:	~ Het is echt
-	  2467:	~ Dat is echt
-	  1953:	~ Dit is echt
-	   228:	~ Het gaat echt
-	   201:	~ Het wordt echt
-	-->
-	<rule id="NEW_270" name="-">
-        <pattern>
-			<token postag="SENT_START"/>
-			<token postag="VNW:OND:EKV:HET"><exception negate_pos="yes" postag="VNW:OND:EKV:HET"/></token>
-			<token postag="WKW:TGW:3EP"><exception negate_pos="yes" postag="WKW:TGW:3EP"/></token>
-			<marker>
-				<and>
-					<token postag="WKW:TGW:1EP"/>
-					<token postag="WKW:TGW:3EP"/>
-					<token postag="BNW:STL:ONV"/>
-					<token postag="ZNW:EKV:DE_"/>
-				</and>
-			</marker>
-		</pattern>
-        <disambig action="remove" postag="WKW:TGW:1EP|WKW:TGW:3EP|ZNW:EKV:DE_"/>
-    </rule>
-
-	<!--
-	?	  9884	(3)	SENT_START BYW/TSW/VGW WKW:VLT:1EP
-	   990:	~ Nu had
-	   755:	~ Nu kon
-	   721:	~ Nu werd
-	   640:	~ Nu zou
-	-->
-	<rule id="NEW_271" name="-">
-        <pattern>
-			<token postag="SENT_START"/>
-			<marker>
-				<token>nu</token>
-			</marker>
-			<token postag="WKW:VLT:1EP"><exception negate_pos="yes" postag="WKW:VLT:1EP"/></token>
-		</pattern>
-        <disambig action="remove" postag="TSW|VGW"/>
-    </rule>
-
-	<!--
-	?	  9808	(3)	BYW/VGW BNW:STL:ONV ITP:PNT/SENT_END
-	   252:	 dus belangrijk.
-	   208:	 dan welkom.
-	   165:	 dus noodzakelijk.
-	   128:	 dus eigenlijk.
-	   122:	 dan noodzakelijk.
-	   108:	 dan logisch.
-	-->
-	<rule id="NEW_272" name="-">
-        <pattern>
-			<marker>
-				<and>
-					<token postag="BYW"/>
-					<token postag="VGW"/>
-				</and>
-			</marker>
-			<token postag="BNW:STL:ONV"><exception negate_pos="yes" postag="BNW:STL:ONV"/></token>
-			<token postag="SENT_END" regexp="yes">[.!?]</token>
-		</pattern>
-        <disambig action="remove" postag="VGW"/>
-    </rule>
-
-	<!--
-	?	  9769	(4)	SENT_START  ' ENM:PER:LST/TSW
-	8682:	~ 'Nee
-	-->
-	<rule id="NEW_273" name="-">
-        <pattern>
-			<token postag="SENT_START"/>
-			<marker>
-				<token>nu</token>
-			</marker>
-			<token postag="WKW:VLT:1EP"><exception negate_pos="yes" postag="WKW:VLT:1EP"/></token>
-		</pattern>
-        <disambig action="remove" postag="TSW|VGW"/>
-    </rule>
-
-	<!--
-	?	  9760	(3)	SENT_START VNW:URT/BYW:GRD/TSW/VNW/VNW:OBP:EKV/VNW:VRG WKW:VLT:1EP
-	  2416:	~ Wat zou
-	  1467:	~ Wat had
-	   858:	~ Wat deed
-	   758:	~ Wat kon
-	-->
-	<rule id="NEW_274" name="-">
-        <pattern>
-			<token postag="SENT_START"/>
-			<marker>
-				<token>wat</token>
-			</marker>
-			<token postag="WKW:VLT:1EP"><exception negate_pos="yes" postag="WKW:VLT:1EP"/></token>
-		</pattern>
-        <disambig action="remove" postag="VNW:URT|BYW:GRD|TSW|VNW|VNW:OBP:EKV"/>
-    </rule>
-
-	<!--
-	?	  9668	(4)	SENT_START BYW/TSW/VGW WKW:TGW:1EP VNW:PER:1EP:EKV:ACT
-	  1670:	~ Nu ben ik
-	  1334:	~ Nu heb ik
-	   784:	~ Nu moet ik
-	   656:	~ Nu kan ik
-	   595:	~ Nu wil ik
-	-->
-	<rule id="NEW_275" name="-">
-        <pattern>
-			<token postag="SENT_START"/>
-			<marker>
-				<token>nu</token>
-			</marker>
-			<token postag="WKW:TGW:1EP"><exception negate_pos="yes" postag="WKW:TGW:1EP"/></token>
-			<token>ik</token>
-		</pattern>
-        <disambig action="remove" postag="TSW|VGW"/>
-    </rule>
-
-	<!--
-	?	  9662	(2)	BYW/ZNW:EKV:DE_/WKW:TGW:1EP ITP:PNT/SENT_END
-	  9661:	 neer.
-	-->
-	<rule id="NEW_276" name="-">
-        <pattern>
-			<marker>
-				<token>neer</token>
-			</marker>
-			<token postag="SENT_END" regexp="yes">[.!?]</token>
-		</pattern>
-        <disambig action="remove" postag="ZNW:EKV:DE_|WKW:TGW:1EP"/>
-    </rule>
-
-	<!--
-	?	  9615	(2)	BYW/VNW:OBP/BNW:STL:ONV/BYW:GRD/WKW:TGW:1EP ITP:PNT/SENT_END
-	  9592:	 veel.
-	-->
-	<rule id="NEW_277" name="-">
-        <pattern>
-			<marker>
-				<token>veel</token>
-			</marker>
-			<token postag="SENT_END" regexp="yes">[.!?]</token>
-		</pattern>
-        <disambig action="remove" postag="BYW:GRD|WKW:TGW:1EP"/>
-    </rule>
-
-	<!--
-	?	  9596	(3)	SENT_START VNW:PER:3EP:EKV:ACT WKW:TGW:1EP/WKW:VLT:1EP
-	  3519:	~ Hij leek
-	  2045:	~ Hij boog
-	  1014:	~ Hij reed
-	   881:	~ Hij schoof
-	-->
-	<rule id="NEW_278" name="-">
-        <pattern>
-			<token postag="SENT_START"/>
-			<token postag="VNW:PER:3EP:EKV:ACT"><exception negate_pos="yes" postag="VNW:PER:3EP:EKV:ACT"/></token>
-			<marker>
-				<and>
-					<token postag="WKW:TGW:1EP"/>
-					<token postag="WKW:VLT:1EP"/>
-				</and>
-			</marker>
-			<token>ik</token>
-		</pattern>
-        <disambig action="remove" postag="WKW:TGW:1EP"/>
-    </rule>
-
-	<!--
-	?	  9501	(4)	SENT_START VNW:PER:1EP:EKV:ACT WKW:TGW:1EP WKW:TGW:1EP/ZNW:EKV:DE_/VNW:PER:1EP:EKV:BEZ
-	  1883:	~ Ik heb mijn
-	   691:	~ Ik wil mijn
-	   552:	~ Ik moet mijn
-	   390:	~ Ik zal mijn
-	   372:	~ Ik doe mijn
-	   317:	~ Ik ga mijn
-	-->
-	<rule id="NEW_279" name="-">
-        <pattern>
-			<token postag="SENT_START"/>
-			<token>ik</token>
-			<token postag="WKW:TGW:1EP"><exception negate_pos="yes" postag="WKW:TGW:1EP"/></token>
-			<marker>
-				<token>mijn</token>
-			</marker>
-		</pattern>
-        <disambig action="remove" postag="WKW:TGW:1EP|ZNW:EKV:DE_"/>
-    </rule>
-
-	<!--
-	?	  9496	(3)	SENT_START VNW:OND:MRV:HET/VNW:AWZ:EKV:HET/VNW:OND:EKV:HET WKW:TGW:1EP/WKW:TGW:3EP
-	  5371:	~ Het zal
-	  1640:	~ Dit zal
-	  1227:	~ Het mag
-	708:	~ Dit mag
-	-->
-	<rule id="NEW_280" name="-">
-        <pattern>
-			<token postag="SENT_START"/>
-			<marker>
-				<token>het</token>
-			</marker>
-			<and>
-				<token postag="WKW:TGW:1EP"/>
-				<token postag="WKW:TGW:3EP"/>
-			</and>
-		</pattern>
-        <disambig action="remove" postag="VNW:OND:MRV:HET|VNW:AWZ:EKV:HET"/>
-    </rule>
-
-
-	<!--
-	?	  9403	(3)	SENT_START VNW:PER:3EP:EKV:ACT WKW:VLT:1EP/WKW:VTD:VRB
-	   772:	~ Hij vertelde
-	   581:	~ Hij herkende
-	   320:	~ Hij gebruikte
-	   273:	~ Hij besefte
-	-->
-	<rule id="NEW_281" name="-">
-        <pattern>
-			<token postag="SENT_START"/>
-			<token postag="VNW:PER:3EP:EKV:ACT"><exception negate_pos="yes" postag="VNW:PER:3EP:EKV:ACT"/></token>
-			<marker>
-				<and>
-					<token postag="WKW:VLT:1EP"/>
-					<token postag="WKW:VTD:VRB"/>
-				</and>
-			</marker>
-		</pattern>
-        <disambig action="remove" postag="WKW:VTD:VRB"/>
-    </rule>
-
-	<!--
-?	  9403	(2)	BYW/VRZ ITP:VRT/SENT_END
-	  2998:	 over?
-	  2482:	 voor?
-	  1753:	 bij?
-	   869:	 binnen?
-	   596:	 achter?
-	-->
-	<rule id="NEW_282" name="-">
-        <pattern>
-			<marker>
-				<and>
-					<token postag="BYW"/>
-					<token postag="VRZ"/>
-				</and>
-			</marker>
-			<token postag="SENT_END" regexp="yes">[.!?]</token>
-		</pattern>
-        <disambig action="remove" postag="VRZ"/>
-    </rule>
-
-
-	<!--
-	?	  9340	(4)	SENT_START VNW:PER:1EP:MRV:ACT WKW:TGW:INF BYW/VGW
-	   552:	~ We hebben daar
-	   395:	~ We hebben dus
-	   393:	~ We spreken dan
-	   377:	~ We zijn dus
-	-->
-	<rule id="NEW_283" name="-">
-        <pattern>
-			<token postag="SENT_START"/>
-			<token postag="VNW:PER:1EP:MRV:ACT"><exception negate_pos="yes" postag="VNW:PER:1EP:MRV:ACT"/></token>
-			<token postag="WKW:TGW:INF"><exception negate_pos="yes" postag="WKW:TGW:INF"/></token>
-			<marker>
-				<and>
-					<token postag="BYW"/>
-					<token postag="VGW"/>
-				</and>
-			</marker>
-		</pattern>
-        <disambig action="remove" postag="VGW"/>
-    </rule>
-
-	<!--
-	?	  9332	(3)	ITP:KMA ENM:LOC:PTS/ENM:PER:FST ITP:PNT/SENT_END
-	   232:	, Paul.
-	   139:	, Max.
-	   129:	, Emma.
-	   117:	, Anna.
-	-->
-	<rule id="NEW_284" name="-">
-        <pattern>
-			<token>,</token>
-			<marker>
-				<and>
-					<token postag="ENM:LOC:PTS"/>
-					<token postag="ENM:PER:FST"/>
-				</and>
-			</marker>
-			<token postag="SENT_END" regexp="yes">[.!?]</token>
-		</pattern>
-        <disambig action="remove" postag="ENM:LOC:PTS"/>
-    </rule>
-
-	<!--
-?	 12141	(3)	SENT_START VNW:OND:EKV:HET WKW:TGW:1EP/WKW:TGW:3EP/ZNW:EKV:DE_
-	  5312:	~ Het moet
-	  2673:	~ Het spijt
-	  2280:	~ Het zit
-	  1256:	~ Het kost
-	-->
-	<rule id="NEW_285" name="-">
-        <pattern>
-			<token postag="SENT_START"/>
-			<token postag="VNW:OND:EKV:HET"><exception negate_pos="yes" postag="VNW:OND:EKV:HET"/></token>
-			<marker>
-				<and>
-					<token postag="WKW:TGW:1EP"/>
-					<token postag="WKW:TGW:3EP"/>
-					<token postag="ZNW:EKV:DE_"/>
-				</and>
-			</marker>
-		</pattern>
-        <disambig action="remove" postag="ZNW:EKV:DE_"/>
-    </rule>
-
-	<!--
-	?	 10868	(3)	SENT_START VNW:PER:3EP:EKV:ACT/VNW:PER:3EP:EKV:PSF ZNW:EKV:DE_/WKW:TGW:3EP
-	  9889:	~ U bent
-	-->
-	<rule id="NEW_286" name="-">
-        <pattern>
-			<token postag="VNW:PER:3EP:EKV:ACT">u</token>
-			<token postag="WKW:TGW:3EP">bent</token>
-		</pattern>
-        <disambig action="filterall"/>
-    </rule>
-
-	<!--
-	?	 25842	(3)	SENT_START ENM:PER:FST/ZNW:EKV:DE_ WKW:VLT:1EP
-	   246:	~ Peter keek
-	   228:	~ Richard keek
-	   214:	~ Bob keek
-	   156:	~ God had
-	   138:	~ Mike keek
-	   129:	~ Sara keek
-	-->
-	<rule id="NEW_287" name="-">
-        <pattern>
-			<token postag="SENT_START"/>
-			<marker>
-				<and>
-					<token postag="ENM:PER:FST"/>
-					<token postag="ZNW:EKV:DE_"/>
-				</and>
-			</marker>
-			<token postag="WKW:VLT:1EP"><exception negate_pos="yes" postag="WKW:VLT:1EP"/></token>
-		</pattern>
-        <disambig action="remove" postag="ZNW:EKV:DE_"/>
-    </rule>
-
-	<!--
-	?	 18134	(3)	SENT_START ENM:PER:FST/ZNW:EKV:DE_ WKW:TGW:3EP
-	  1382:	~ God is
-	   594:	~ God heeft
-	   278:	~ Peter is
-	   158:	~ Islam is
-	   147:	~ Sinterklaas is
-	   134:	~ Peter heeft
-	-->
-	<rule id="NEW_288" name="-">
-        <pattern>
-			<token postag="SENT_START"/>
-			<marker>
-				<and>
-					<token postag="ENM:PER:FST"/>
-					<token postag="ZNW:EKV:DE_"/>
-				</and>
-			</marker>
-			<token postag="WKW:TGW:3EP"><exception negate_pos="yes" postag="WKW:TGW:3EP"/></token>
-		</pattern>
-        <disambig action="remove" postag="ZNW:EKV:DE_"/>
-    </rule>
-
-	<!--
-	?	 26686	(2)	SENT_START ENM:PER:LST:VAN/VNW:OND:EKV:DE_
-	 26686:	~ Die
-	-->
-	<rule id="NEW_289" name="-">
-        <pattern>
-			<token negate="yes">van</token>
-			<marker>
-				<token postag="ENM:PER:LST:VAN"/>
-			</marker>
-		</pattern>
-        <disambig action="remove" postag="ENM:PER:LST:VAN"/>
-    </rule>
-
-	<!--
-	?	 20213	(3)	SENT_START BYW:VRG/BNW:STL:ONV/VGW/ZNW:EKV:DE_ WKW:TGW:3EP
-	 10352:	~ Waar is
-	  2130:	~ Waar komt
-	  1233:	~ Waar blijft
-	  1196:	~ Waar gaat
-	   903:	~ Waar ligt
-	-->
-	<rule id="NEW_290" name="-">
-        <pattern>
-			<token postag="SENT_START"/>
-			<marker>
-				<token>waar</token>
-			</marker>
-			<token postag="WKW:TGW:3EP"><exception negate_pos="yes" postag="WKW:TGW:3EP"/></token>
-		</pattern>
-        <disambig action="remove" postag="VGW|ZNW:EKV:DE_"/>
-    </rule>
-
-	<!--
-	?	 10171	(3)	VGW/VRZ WKW:TGW:INF ITP:PNT/SENT_END
-	  1828:	 om lachen.
-	   301:	 met praten.
-	   242:	 tot nadenken.
-	   236:	 met huilen.
-	-->
-	<rule id="NEW_291" name="-">
-        <pattern>
-			<marker>
-				<and>
-					<token postag="VGW"/>
-					<token postag="VRZ"/>
-				</and>
-			</marker>
-			<token postag="WKW:TGW:INF"><exception negate_pos="yes" postag="WKW:TGW:INF"/></token>
-			<token postag="SENT_END" regexp="yes">[.!?]</token>
-		</pattern>
-        <disambig action="remove" postag="VGW"/>
-    </rule>
-
-	<!--
-	?	 10000	(3)	BYW/ZNW:EKV:DE_/ZNW:EKV:HET/WKW:TGW:1EP BYW ITP:PNT/SENT_END
-	  3520:	 weer terug.
-	   705:	 weer zover.
-	   607:	 weer over.
-	   539:	 weer af.
-	   377:	 weer bij.
-	   355:	 weer binnen.
-	-->
-	<rule id="NEW_292" name="-">
-        <pattern>
-			<marker>
-				<token>weer</token>
-			</marker>
-			<token postag="BYW"><exception negate_pos="yes" postag="BYW"/></token>
-			<token postag="SENT_END" regexp="yes">[.!?]</token>
-		</pattern>
-        <disambig action="remove" postag="ZNW:EKV:DE_|WKW:TGW:1EP"/>
-    </rule>
-
-	<!--
-	?	  9984	(3)	BYW/VRZ ZNW:MRV:DE_ ITP:PNT/SENT_END
-	   249:	 bij kinderen.
-	   135:	 bij mensen.
-	   117:	 over mensen.
-	   101:	 bij vrienden.
-	    92:	 bij vrouwen.
-	-->
-	<rule id="NEW_293" name="-">
-        <pattern>
-			<marker>
-				<and>
-					<token postag="BYW"/>
-					<token postag="VRZ"/>
-				</and>
-			</marker>
-			<token postag="ZNW:MRV:DE_"><exception negate_pos="yes" postag="ZNW:MRV:DE_"/></token>
-			<token postag="SENT_END" regexp="yes">[.!?]</token>
-		</pattern>
-        <disambig action="remove" postag="BYW"/>
-    </rule>
-
-	<!--
-	?	 11673	(3)	SENT_START VNW:OND:EKV:DE_/VNW:OND:MRV:DE_/VGW:EKV:DE_/VGW:MRV:DE_/VNW:AWZ:EKV:DE_/VNW:AWZ:MRV:DE_ WKW:VLT:1EP
-	  1958:	~ Die had
-	  1068:	~ Die zou
-	   645:	~ Die werd
-	   578:	~ Die kwam
-	   562:	~ Die kon
-	   404:	~ Die ging
-	   402:	~ Die vond
-	   282:	~ Die zag
-	-->
-	<rule id="NEW_294" name="-">
-        <pattern>
-			<token postag="SENT_START"/>
-			<marker>
-				<token>die</token>
-			</marker>
-			<token postag="WKW:VLT:1EP"><exception negate_pos="yes" postag="WKW:VLT:1EP"/></token>
-		</pattern>
-        <disambig action="remove" postag="VNW:OND:MRV:DE_|VGW:EKV:DE_|VGW:MRV:DE_|VNW:AWZ:EKV:DE_|VNW:AWZ:MRV:DE_"/>
-    </rule>
-
-	<!--
-	?	  9614	(3)	SENT_START BYW/VGW WKW:TGW:1EP/ZNW:EKV:DE_/WKW:VLT:1EP
-	  5529:	~ Daar was
-	  3658:	~ Toen was
-	-->
-	<rule id="NEW_295" name="-">
-        <pattern>
-			<token postag="SENT_START"/>
-			<token postag="BYW"><exception negate_pos="yes" postag="BYW"/></token>
-			<marker>
-				<token>was</token>
-			</marker>
-		</pattern>
-        <disambig action="remove" postag="ZNW:EKV:DE_"/>
-    </rule>
-
-	<!--
-	?	  9602	(2)	BYW/VNW:OBP/BNW:STL:ONV ITP:PNT/SENT_END
-	  9592:	 veel.
-	-->
-	<rule id="NEW_296" name="-">
-        <pattern>
-			<marker>
-				<token>veel</token>
-			</marker>
-			<token postag="SENT_END" regexp="yes">[.!?]</token>
-		</pattern>
-        <disambig action="remove" postag="VNW:OBP"/>
-    </rule>
-
-	<!--
-	?	  9356	(3)	SENT_START ENM:PER:FST/ZNW:EKV WKW:VLT:1EP
-	   295:	~ Jack keek
-	   167:	~ Nick keek
-	   101:	~ Jack had
-	    76:	~ Roos keek
-	    66:	~ Kelly keek
-	-->
-	<rule id="NEW_297" name="-">
-        <pattern>
-			<token postag="SENT_START"/>
-			<marker>
-				<and>
-					<token postag="ENM:PER:FST"/>
-					<token postag="ZNW:EKV"/>
-				</and>
-			</marker>
-			<token postag="WKW:VLT:1EP"><exception negate_pos="yes" postag="WKW:VLT:1EP"/></token>
-		</pattern>
-        <disambig action="remove" postag="ZNW:EKV"/>
-    </rule>
-
-	<!--
-	?	  9261	(3)	SENT_START VNW:AWZ:EKV:DE_ BNW:STL:ONV/ZNW:EKV:DE_
-	  1453:	~ De ander
-	  1321:	~ De dood
-	   668:	~ De politiek
-	   591:	~ De druk
-	   408:	~ De wond
-	   394:	~ De generaal
-	   321:	~ De week
-	-->
-	<rule id="NEW_298" name="-">
-        <pattern>
-			<token postag="SENT_START"/>
-			<token postag="VNW:AWZ:EKV:DE_"><exception negate_pos="yes" postag="VNW:AWZ:EKV:DE_"/></token>
-			<marker>
-				<and>
-					<token postag="BNW:STL:ONV"/>
-					<token postag="ZNW:EKV:DE_"/>
-				</and>
-			</marker>
-		</pattern>
-        <disambig action="remove" postag="BNW:STL:ONV"/>
-    </rule>
-
-	<!--
-	?	  9205	(3)	ZNW:EKV/BNW:OVR:VRB ZNW:EKV:DE_ ITP:PNT/SENT_END
-	   409:	 beste vriend.
-	   291:	 laatste tijd.
-	   264:	 beste oplossing.
-	   250:	 beste vriendin.
-	   215:	 hoogste klasse.
-	-->
-	<rule id="NEW_299" name="-">
-        <pattern>
-			<marker>
-				<and>
-					<token postag="ZNW:EKV"/>
-					<token postag="BNW:OVR:VRB"/>
-				</and>
-			</marker>
-			<token postag="ZNW:EKV:DE_"><exception negate_pos="yes" postag="ZNW:EKV:DE_"/></token>
-			<token postag="SENT_END" regexp="yes">[.!?]</token>
-		</pattern>
-        <disambig action="remove" postag="ZNW:EKV"/>
-    </rule>
-
-	<!--
-	?	  9173	(3)	SENT_START VNW:PER:3EP:EKV:ACT/VNW:PER:3EP:MRV:ACT/VNW:PER:3EP:MRV:PSF ZNW:EKV:DE_/WKW:VLT:1EP
-	  3574:	~ Ze stond
-	   924:	~ Ze drukte
-	   617:	~ Ze greep
-	   559:	~ Ze schonk
-	   529:	~ Ze sprong
-	   502:	~ Ze kneep
-	   481:	~ Ze streek
-	-->
-	<rule id="NEW_300" name="-">
-        <pattern>
-			<token postag="SENT_START"/>
-			<token postag="VNW:PER:3EP:EKV:ACT">ze</token>
-			<token postag="WKW:VLT:1EP"/>
-		</pattern>
-        <disambig action="filterall"/>
-    </rule>
-
-	<!--
-	?	  9115	(3)	BYW/VNW:OBP/BNW:STL:ONV/BYW:GRD/WKW:TGW:1EP ZNW:MRV:DE_ ITP:PNT/SENT_END
-	   509:	 veel mensen.
-	   333:	 veel mogelijkheden.
-	   250:	 veel voordelen.
-	   133:	 veel problemen.
-	   113:	 veel vrienden.
-	-->
-	<rule id="NEW_301" name="-">
-        <pattern>
-			<marker>
-				<token>veel</token>
-			</marker>
-			<token postag="ZNW:MRV:DE_"><exception negate_pos="yes" postag="ZNW:MRV:DE_"/></token>
-			<token postag="SENT_END" regexp="yes">[.!?]</token>
-		</pattern>
-        <disambig action="remove" postag="BYW|BYW:GRD|WKW:TGW:1EP"/>
-    </rule>
-
-	<!--
-	?	  9045	(3)	WKW:TGW:1EP/ZNW:EKV:HET WKW:TGW:INF ITP:PNT/SENT_END
-	   433:	 werk gaan.
-	   384:	 antwoord geven.
-	   337:	 geval zijn.
-	   336:	 geld verdienen.
-	   300:	 afscheid nemen.
-	   280:	 werk doen.
-	-->
-	<rule id="NEW_302" name="-">
-        <pattern>
-			<marker>
-				<and>
-					<token postag="WKW:TGW:1EP"/>
-					<token postag="ZNW:EKV:HET"/>
-				</and>
-			</marker>
-			<token postag="WKW:TGW:INF"><exception negate_pos="yes" postag="WKW:TGW:INF"/></token>
-			<token postag="SENT_END" regexp="yes">[.!?]</token>
-		</pattern>
-        <disambig action="remove" postag="WKW:TGW:1EP"/>
-    </rule>
-
-	<!--
-	?	  9034	(3)	SENT_START WKW:TGW:1EP WKW:TGW:1EP/VNW:PER:2EP:EKV:ACT
-	  2104:	~ Ben jij
-	  1498:	~ Heb jij
-	   905:	~ Wil jij
-	   334:	~ Ga jij
-	   328:	~ Kun jij
-	   222:	~ Maar jij
-		182:	~ Hou jij
-	-->
-	<rule id="NEW_303" name="-">
-        <pattern>
-			<token postag="SENT_START"/>
-			<token postag="WKW:TGW:1EP"><exception negate_pos="yes" postag="WKW:TGW:1EP"/></token>
-			<marker>
-				<token postag="VNW:PER:2EP:EKV:ACT">jij</token>
-			</marker>
-		</pattern>
-        <disambig action="filterall"/>
-    </rule>
-
-	<!--
-?	  9044	(3)	ZNW:EKV:HET WKW:VTD:ONV/WKW:VTD:VRB ITP:PNT/SENT_END
-	   184:	 uur geslapen.
-	   149:	 woord gehouden.
-	    94:	 veld geslagen.
-	    89:	 alarm geslagen.
-	-->
-	<rule id="NEW_304" name="-">
-        <pattern>
-			<token postag="ZNW:EKV:HET"><exception negate_pos="yes" postag="ZNW:EKV:HET"/></token>
-			<marker>
-				<and>
-					<token postag="WKW:VTD:ONV"/>
-					<token postag="WKW:VTD:VRB"/>
-				</and>
-			</marker>
-			<token postag="SENT_END" regexp="yes">[.!?]</token>
-		</pattern>
-        <disambig action="remove" postag="WKW:VTD:VRB"/>
-    </rule>
-
-	<!--
-	?	  8951	(4)	SENT_START VNW:PER:1EP:EKV:ACT WKW:TGW:1EP TSW/WKW:TGW:1EP/BYW/ZNW:EKV
-	  1345:	~ Ik heb wel
-	   931:	~ Ik ben wel
-	   649:	~ Ik kan wel
-	   493:	~ Ik wil wel
-	   471:	~ Ik ga wel
-	   432:	~ Ik zal wel
-	-->
-	<rule id="NEW_305" name="-">
-        <pattern>
-			<token postag="SENT_START"/>
-			<token>ik</token>
-			<token postag="WKW:TGW:1EP"><exception negate_pos="yes" postag="WKW:TGW:1EP"/></token>
-			<marker>
-				<token postag="BYW">wel</token>
-			</marker>
-		</pattern>
-        <disambig action="filterall"/>
-    </rule>
-
-	<!--
-	?	  8932	(4)	SENT_START VNW:PER:3EP:EKV:ACT WKW:TGW:3EP BYW/VGW
-	   426:	~ Hij is daar
-	   402:	~ Hij is dus
-	   388:	~ Hij is dan
-	   272:	~ U krijgt dan
-	   269:	~ Hij heeft daar
-	-->
-	<rule id="NEW_306" name="-">
-        <pattern>
-			<token postag="SENT_START"/>
-			<token postag="VNW:PER:3EP:EKV:ACT"><exception negate_pos="yes" postag="VNW:PER:3EP:EKV:ACT"/></token>
-			<token postag="WKW:TGW:3EP"><exception negate_pos="yes" postag="WKW:TGW:3EP"/></token>
-			<marker>
-				<token postag="BYW">dan</token>
-			</marker>
-		</pattern>
-        <disambig action="filterall"/>
-    </rule>
-
-	<!--
-	?	  8692	(3)	BYW BYW/VNW:OBP/ZNW:EKV:HET/WKW:TGW:1EP ITP:PNT/SENT_END
-	  4387:	 niet meer.
-	  1377:	 nog meer.
-	   997:	 nooit meer.
-	   346:	 er meer.
-	-->
-	<rule id="NEW_307" name="-">
-        <pattern>
-			<token postag="BYW"><exception negate_pos="yes" postag="BYW"/></token>
-			<marker>
-				<token postag="BYW">meer</token>
-			</marker>
-			<token postag="SENT_END" regexp="yes">[.!?]</token>
-		</pattern>
-        <disambig action="filterall"/>
-    </rule>
-
-	<!--
-	?	  8686	(3)	SENT_START BYW:GRD/TYD:DAG/BYW/TSW/VGW BNW:STL:ONV
-	   502:	~ Zo simpel
-	   475:	~ Zo ver
-	   405:	~ Zo erg
-	   393:	~ Zo mooi
-	   278:	~ Zo groot
-	   238:	~ Zo moeilijk
-	   219:	~ Zo makkelijk
-	   175:	~ Zo gemakkelijk
-	-->
-	<rule id="NEW_308" name="-">
-        <pattern>
-			<token postag="SENT_START"/>
-			<marker>
-				<token postag="BYW:GRD">zo</token>
-			</marker>
-			<token postag="BNW:STL:ONV"><exception negate_pos="yes" postag="BNW:STL:ONV"/></token>
-		</pattern>
-        <disambig action="filterall"/>
-    </rule>
-
-	<!--
-	-	  8651	(3)	BNW:STL:ONV WKW:TGW:1EP/WKW:TGW:3EP/BYW/VNW:OBP ITP:PNT/SENT_END
-	  1795:	 gewoon niet.
-	  1455:	 natuurlijk niet.
-	   962:	 eigenlijk niet.
-	   616:	 absoluut niet.
-	-->
-	<rule id="NEW_309" name="-">
-        <pattern>
-			<token postag="BNW:STL:ONV"><exception negate_pos="yes" postag="BNW:STL:ONV"/></token>
-			<marker>
-				<token postag="BYW">niet</token>
-			</marker>
-			<token postag="SENT_END" regexp="yes">[.!?]</token>
-		</pattern>
-        <disambig action="filterall"/>
-    </rule>
-
-	<!--
-	?	  9722	(3)	SENT_START VNW:PER:3EP:EKV:ACT BNW:STL:VRB/WKW:VLT:1EP
-	  8384:	~ Hij wilde
-	   363:	~ Hij bestudeerde
-	   209:	~ Hij vertrouwde
-	-->
-	<rule id="NEW_310" name="-">
-        <pattern>
-			<token postag="SENT_START"/>
-			<token postag="VNW:PER:3EP:EKV:ACT"><exception negate_pos="yes" postag="VNW:PER:3EP:EKV:ACT"/></token>
-			<marker>
-				<and>
-					<token postag="BNW:STL:VRB"/>
-					<token postag="WKW:VLT:1EP"/>
-				</and>
-			</marker>
-		</pattern>
-        <disambig action="filterall"/>
-    </rule>
-
-	<!--
-	?	  9094	(3)
-	  2415:	~ Je zou
-	  2028:	~ Je had
-	  1050:	~ Je kon
-	   810:	~ Je zei
-	   331:	~ Je zag
-	   197:	~ Je werd
-	-->
-	<rule id="NEW_311" name="-">
-        <pattern>
-			<token postag="SENT_START"/>
-			<marker>
-				<token postag="VNW:PER:2EP:EKV:ACT">je</token>
-			</marker>
-			<token postag="WKW:VLT:1EP"><exception negate_pos="yes" postag="WKW:VLT:1EP"/></token>
-		</pattern>
-        <disambig action="filterall"/>
-    </rule>
-
-	<!--
-?	  8637	(3)	SENT_START WKW:TGW:1EP/ZNW:EKV:DE_ VNW:PER:2EP:EKV:ACT/VNW:PER:2EP:EKV:BEZ/VNW:PER:2EP:EKV:PSF
-	  3341:	~ Dank je
-	  1196:	~ Kom je
-	   641:	~ Krijg je
-	   325:	~ Snap je
-	-->
-	<rule id="NEW_312" name="-">
-        <pattern>
-			<token postag="SENT_START"/>
-			<token postag="WKW:TGW:1EP">je</token>
-			<token postag="VNW:PER:2EP:EKV:ACT">je</token>
-		</pattern>
-        <disambig action="filterall"/>
-    </rule>
-
-	<!--
-	?	  8631	(3)	ZNW:EKV:HET BNW:STL:ONV/WKW:VTD:ONV ITP:PNT/SENT_END
-	   272:	 jaar getrouwd.
-	   206:	 verslag gestemd.
-	   112:	 slot gedaan.
-	    88:	 ziekenhuis gelegen.
-	    77:	 begin gemaakt.
-	-->
-	<rule id="NEW_313" name="-">
-        <pattern>
-			<token postag="ZNW:EKV:HET"><exception negate_pos="yes" postag="ZNW:EKV:HET"/></token>
-			<marker>
-				<and>
-					<token postag="WKW:VTD:ONV"/>
-					<token postag="BNW:STL:ONV"/>
-				</and>
-			</marker>
-			<token postag="SENT_END" regexp="yes">[.!?]</token>
-		</pattern>
-        <disambig action="remove" postag="BNW:STL:ONV"/>
-    </rule>
-
-	<!--
-	?	  8617	(4)	SENT_START VNW:PER:1EP:EKV:ACT WKW:TGW:1EP ZNW:EKV/WKW:TGW:1EP/VNW:PER:3EP:EKV:BEZ/VNW:PER:3EP:EKV:PSF
-	  2603:	~ Ik heb haar
-	   653:	~ Ik wil haar
-	-->
-	<rule id="NEW_314" name="-">
-        <pattern>
-			<token postag="SENT_START"/>
-			<token>ik</token>
-			<token postag="WKW:TGW:1EP"><exception negate_pos="yes" postag="WKW:TGW:1EP"/></token>
-			<marker>
-				<token>haar</token>
-			</marker>
-		</pattern>
-        <disambig action="remove" postag="WKW:TGW:1EP"/>
-    </rule>
-
-	<!--
-	?	  8597	(3)	SENT_START VNW:OND:MRV:HET/VGW/VGW:EKV:HET/VNW:AWZ:EKV:HET/VNW:OND:EKV:HET WKW:TGW:1EP/WKW:TGW:3EP
-	  5630:	~ Dat zal
-	  2493:	~ Dat mag
-	-->
-	<rule id="NEW_315" name="-">
-        <pattern>
-			<token postag="SENT_START"/>
-			<marker>
-				<token postag="VNW:OND:EKV:HET">dat</token>
-			</marker>
-			<token postag_regexp="yes" postag="WKW:TGW:1EP|WKW:TGW:3EP"><exception negate_pos="yes" postag_regexp="yes" postag="WKW:TGW:1EP|WKW:TGW:3EP"/></token>
-		</pattern>
-        <disambig action="filterall"/>
-    </rule>
-
-	<!--
-	?	  8575	(4)	SENT_START VGW BYW/VGW WKW:VLT:1EP
-	   641:	~ En toen kwam
-	   312:	~ En toen werd
-	   310:	~ En toen ging
-	   280:	~ En toen begon
-	-->
-	<rule id="NEW_316" name="-">
-        <pattern>
-			<token postag="SENT_START"/>
-			<token postag="VGW"><exception negate_pos="yes" postag="VGW"/></token>
-			<marker>
-				<token postag="BYW"/>
-				<token postag="VGW"/>
-			</marker>
-			<token postag="WKW:VLT:1EP"><exception negate_pos="yes" postag="WKW:VLT:1EP"/></token>
-		</pattern>
-        <disambig action="remove" postag="VGW"/>
-    </rule>
-
-	<!--
-	?	  8516	(3)	SENT_START BYW:GRD/TYD:DAG/BYW/TSW/VGW WKW:VLT:1EP
-	   911:	~ Zo ging
-	   813:	~ Zo werd
-	   622:	~ Zo had
-	   617:	~ Zo zou
-	   499:	~ Zo ontstond
-	-->
-	<rule id="NEW_317" name="-">
-        <pattern>
-			<token postag="SENT_START"/>
-			<marker>
-				<token postag="BYW">zo</token>
-			</marker>
-			<token postag="WKW:VLT:1EP"><exception negate_pos="yes" postag="WKW:VLT:1EP"/></token>
-		</pattern>
-        <disambig action="filterall"/>
-    </rule>
-
-	<!--
-	?	 24607	(4)	SENT_START VNW:PER:3EP:EKV:ACT WKW:VLT:1EP ZNW:EKV/WKW:TGW:1EP/VNW:PER:3EP:EKV:BEZ/VNW:PER:3EP:EKV:PSF
-	  1624:	~ Hij keek haar
-	  1483:	~ Hij had haar
-	   867:	~ Hij gaf haar
-	   671:	~ Hij pakte haar
-	-->
-	<rule id="NEW_318" name="-">
-        <pattern>
-			<token postag="SENT_START"/>
-			<token postag_regexp="yes" postag="VNW:PER:3EP:EKV:ACT|ENM:PER:FST|ENM:PER:LST"/>
-			<token postag="WKW:VLT:1EP"><exception negate_pos="yes" postag="WKW:VLT:1EP"/></token>
-			<marker>
-				<token>haar</token>
-			</marker>
-		</pattern>
-        <disambig action="remove" postag="WKW:TGW:1EP"/>
-    </rule>
-
-	<!--
-	?	 16941	(4)	SENT_START VNW:AWZ:EKV:HET ZNW:EKV:HET WKW:TGW:1EP/ZNW:EKV:DE_/WKW:VLT:1EP
-	   570:	~ Het resultaat was
-	   489:	~ Het huis was
-	   367:	~ Het water was
-	   316:	~ Het antwoord was
-	   234:	~ Het probleem was
-	-->
-	<rule id="NEW_319" name="-">
-        <pattern>
-			<token postag="SENT_START"/>
-			<token postag="VNW:AWZ:EKV:HET"><exception negate_pos="yes" postag="VNW:AWZ:EKV:HET"/></token>
-			<token postag="ZNW:EKV:HET"><exception negate_pos="yes" postag="ZNW:EKV:HET"/></token>
-			<marker>
-				<token>was</token>
-			</marker>
-		</pattern>
-        <disambig action="remove" postag="ZNW:EKV:DE_"/>
-    </rule>
-
-	<!--
-
-?	 16282	(4)	SENT_START VNW:PER:1EP:EKV:ACT WKW:TGW:1EP VNW:PER:2EP:EKV:ACT/VNW:PER:2EP:EKV:BEZ/VNW:PER:2EP:EKV:PSF
-	  2362:	~ Ik heb je
-	  2056:	~ Ik zal je
-	  1389:	~ Ik wil je
-	  1219:	~ Ik kan je
-	   753:	~ Ik zie je
-	-->
-	<rule id="NEW_320" name="-">
-        <pattern>
-			<token postag="SENT_START"/>
-			<token>ik</token>
-			<token postag="WKW:TGW:1EP"><exception negate_pos="yes" postag="WKW:TGW:1EP"/></token>
-			<marker>
-				<token>je</token>
-			</marker>
-		</pattern>
-        <disambig action="remove" postag="VNW:PER:2EP:EKV:ACT"/>
-    </rule>
-
-	<!--
-	?	 12772	(4)	SENT_START ENM:PER:FST WKW:VLT:1EP WKW:TGW:INF/VNW:PER:3EP:EKV:BEZ
-	    22:	~ Sam stak zijn
-	    22:	~ Tom stak zijn
-	    22:	~ Jack stak zijn
-	    21:	~ Tom trok zijn
-	    21:	~ Tom deed zijn
-	    18:	~ Logan stak zijn
-	    17:	~ Will stak zijn
-	-->
-	<rule id="NEW_321" name="-">
-        <pattern>
-			<token postag="SENT_START"/>
-			<token postag_regexp="yes" postag="VNW:PER:3EP:EKV:ACT|ENM:PER:FST|ENM:PER:LST"/>
-			<token postag="WKW:VLT:1EP"><exception negate_pos="yes" postag="WKW:VLT:1EP"/></token>
-			<marker>
-				<token>zijn</token>
-			</marker>
-		</pattern>
-        <disambig action="remove" postag="WKW:TGW:INF"/>
-    </rule>
-
-	<!--
-	?	 12472	(4)	SENT_START VNW:URT/VNW/VNW:VRG WKW:TGW:3EP BYW
-	  4283:	~ Wat is er
-	  1852:	~ Wat gebeurt er
-	   840:	~ Wat rijmt er
-	   739:	~ Wat is nu
-	-->
-	<rule id="NEW_322" name="-">
-        <pattern>
-			<token postag="SENT_START"/>
-			<marker>
-				<token>wat</token>
-			</marker>
-			<token postag="WKW:VLT:3EP"><exception negate_pos="yes" postag="WKW:VLT:3EP"/></token>
-			<token postag="BYW"><exception negate_pos="yes" postag="BYW"/></token>
-		</pattern>
-        <disambig action="remove" postag="VNW:URT|VNW"/>
-    </rule>
-
-	<!--
-	?	 12166	(4)	VNW:AWZ:EKV:DE_ ZNW:EKV:DE_ WKW:VTD:ONV/WKW:VTD:VRB ITP:PNT/SENT_END
-	   187:	 de hand gelopen.
-	   127:	 de krant gelezen.
-	   107:	 de vlucht geslagen.
-	    99:	 de verbinding verbroken.
-	-->
-	<rule id="NEW_323" name="-">
-        <pattern>
-			<token postag="VNW:AWZ:EKV:DE_"><exception negate_pos="yes" postag="VNW:AWZ:EKV:DE_"/></token>
-			<token postag="ZNW:EKV:DE_"><exception negate_pos="yes" postag="ZNW:EKV:DE_"/></token>
-			<marker>
-				<and>
-					<token postag="WKW:VTD:ONV"/>
-					<token postag="WKW:VTD:VRB"/>
-				</and>
-			</marker>
-			<token postag="SENT_END" regexp="yes">[.!?]</token>
-		</pattern>
-        <disambig action="remove" postag="WKW:VTD:VRB"/>
-    </rule>
-
-	<!--
-	?	 11825	(4)	VGW/VRZ BNW:STL:VRB ZNW:MRV:DE_ ITP:PNT/SENT_END
-	   138:	 met volle teugen.
-	    63:	 met andere woorden.
-	    62:	 met lange mouwen.
-	    59:	 met kleine kinderen.
-	    55:	 met andere mensen.
-	-->
-	<rule id="NEW_324" name="-">
-        <pattern>
-			<marker>
-				<and>
-					<token postag="VGW"/>
-					<token postag="VRZ"/>
-				</and>
-			</marker>
-			<token postag="BNW:STL:VRB"><exception negate_pos="yes" postag="BNW:STL:VRB"/></token>
-			<token postag="ZNW:MRV:DE_"><exception negate_pos="yes" postag="ZNW:MRV:DE_"/></token>
-			<token postag="SENT_END" regexp="yes">[.!?]</token>
-		</pattern>
-        <disambig action="remove" postag="VGW"/>
-    </rule>
-
-	<!--
-	?	 11567	(5)	SENT_START VNW:AWZ:EKV:DE_ ZNW:EKV:DE_ WKW:TGW:3EP BYW/VGW
-	    63:	~ De vraag is dan
-	    37:	~ De vraag is dus
-	    36:	~ De minister heeft daar
-	    27:	~ De zaak is dus
-	    25:	~ De keuze is dus
-	-->
-	<rule id="NEW_325" name="-">
-        <pattern>
-			<token postag="SENT_START"/>
-			<token postag="VNW:AWZ:EKV:DE_"><exception negate_pos="yes" postag="VNW:AWZ:EKV:DE_"/></token>
-			<token postag="ZNW:EKV:DE_"><exception negate_pos="yes" postag="ZNW:EKV:DE_"/></token>
-			<token postag="WKW:TGW:3EP"><exception negate_pos="yes" postag="WKW:TGW:3EP"/></token>
-			<marker>
-				<and>
-					<token postag="VGW"/>
-					<token postag="BYW"/>
-				</and>
-			</marker>
-		</pattern>
-        <disambig action="remove" postag="VGW"/>
-    </rule>
-
-	<!--
-	?	 11288	(4)	VGW/VRZ GET:TXT:EKV ZNW:EKV:DE_ ITP:PNT/SENT_END
-	   208:	 voor een afspraak.
-	    86:	 voor een vrouw.
-	    81:	 tot een glimlach.
-	    70:	 voor een update.
-	-->
-	<rule id="NEW_326" name="-">
-        <pattern>
-			<marker>
-				<and>
-					<token postag="VGW"/>
-					<token postag="VRZ"/>
-				</and>
-			</marker>
-			<token postag="GET:TXT:EKV"><exception negate_pos="yes" postag="GET:TXT:EKV"/></token>
-			<token postag="ZNW:EKV:DE_"><exception negate_pos="yes" postag="ZNW:EKV:DE_"/></token>
-			<token postag="SENT_END" regexp="yes">[.!?]</token>
-		</pattern>
-        <disambig action="remove" postag="VGW"/>
-    </rule>
-
-	<!--
-	?	 10973	(4)	SENT_START VGW BYW/VGW WKW:TGW:3EP
-	  1624:	~ En dan is
-	   830:	~ En daar is
-	   578:	~ Maar daar is
-	   476:	~ En dan wordt
-	   433:	~ En dan komt
-	-->
-	<rule id="NEW_327" name="-">
-        <pattern>
-			<token postag="SENT_START"/>
-			<token postag="VGW"><exception negate_pos="yes" postag="VGW"/></token>
-			<marker>
-				<and>
-					<token postag="VGW"/>
-					<token postag="BYW"/>
-				</and>
-			</marker>
-			<token postag="WKW:TGW:3EP"><exception negate_pos="yes" postag="WKW:TGW:3EP"/></token>
-		</pattern>
-        <disambig action="remove" postag="VGW"/>
-    </rule>
-
-	<!--
-	?	  9110	(4)	BYW/VRZ BNW:STL:VRB ZNW:MRV:DE_ ITP:PNT/SENT_END
-	    76:	 voor kleine kinderen.
-	    55:	 voor jonge kinderen.
-	    52:	 voor grote uitdagingen.
-	    38:	 over coronagerelateerde sterfgevallen.
-	    37:	 voor nieuwe ideeën.
-	    37:	 voor andere zaken.
-	    33:	 voor andere mensen.
-	    27:	 voor nieuwe uitdagingen.
-		27:	 bij jonge kinderen.
-	-->
-	<rule id="NEW_328" name="-">
-        <pattern>
-			<marker>
-				<and>
-					<token postag="BYW"/>
-					<token postag="VRZ"/>
-				</and>
-			</marker>
-			<token postag="BNW:STL:VRB"><exception negate_pos="yes" postag="BNW:STL:VRB"/></token>
-			<token postag="ZNW:MRV:DE_"><exception negate_pos="yes" postag="ZNW:MRV:DE_"/></token>
-			<token postag="SENT_END" regexp="yes">[.!?]</token>
-		</pattern>
-        <disambig action="remove" postag="VGW"/>
-    </rule>
-
-	<!--
-	==
-?	  8575	(4)	SENT_START VGW BYW/VGW WKW:VLT:1EP
-	   641:	~ En toen kwam
-	   312:	~ En toen werd
-	   310:	~ En toen ging
-	   280:	~ En toen begon
-	   208:	~ En toen zag
-		196:	~ Maar daar had-->
-
-	<rule id="NEW_329" name="-">
-        <pattern>
-			<token postag="SENT_START"/>
-			<token regexp="yes">en|of</token>
-			<marker>
-				<token postag="BYW">toen</token>
-			</marker>
-			<token postag="WKW:VLT:1EP"><exception negate_pos="yes" postag="WKW:VLT:1EP"/></token>
-        </pattern>
-        <disambig action="filterall"/>
-    </rule>
-
-	<!--
-	?	  8308	(4)	SENT_START BNW:STL:ONV WKW:TGW:3EP VNW:OND:MRV:HET/VNW:AWZ:EKV:HET/VNW:OND:EKV:HET
-	   651:	~ Eigenlijk is het
-	   571:	~ Natuurlijk is het
-	   427:	~ Gelukkig is het
-	   207:	~ Tegenwoordig is het
-	   202:	~ Waarschijnlijk is het
-	-->
-	<rule id="NEW_330" name="-">
-        <pattern>
-			<token postag="SENT_START"/>
-			<token postag="BNW:STL:ONV"><exception negate_pos="yes" postag="BNW:STL:ONV"/></token>
-			<token postag="WKW:TGW:3EP"><exception negate_pos="yes" postag="WKW:TGW:3EP"/></token>
-			<token regexp="yes">en|of</token>
-			<marker>
-				<and>
-					<token postag="VNW:OND:MRV:HET"/>
-					<token postag="VNW:AWZ:EKV:HET"/>
-					<token postag="VNW:OND:EKV:HET"/>
-				</and>
-			</marker>
-        </pattern>
-        <disambig action="remove" postag="VNW:OND:MRV:HET"/>
-    </rule>
-
-	<!--
-	?	  8241	(5)	VGW/VRZ VNW:AWZ:EKV:DE_ BNW:STL:VRB ZNW:EKV:DE_ ITP:PNT/SENT_END
-	   119:	 voor de lange termijn.
-	   108:	 voor de hele familie.
-	    41:	 voor de goede samenwerking.
-	    39:	 voor de goede zaak.
-	    38:	 voor de hele wereld.
-	-->
-	<rule id="NEW_331" name="-">
-        <pattern>
-			<marker>
-				<and>
-					<token postag="VGW"/>
-					<token postag="VRZ"/>
-				</and>
-			</marker>
-			<token postag="VNW:AWZ:EKV:DE_"><exception negate_pos="yes" postag="VNW:AWZ:EKV:DE_"/></token>
-			<token postag="BNW:STL:VRB"><exception negate_pos="yes" postag="BNW:STL:VRB"/></token>
-			<token postag="ZNW:EKV:DE_"><exception negate_pos="yes" postag="ZNW:EKV:DE_"/></token>
-			<token postag="SENT_END" regexp="yes">[.!?]</token>
-        </pattern>
-        <disambig action="remove" postag="VGW"/>
-    </rule>
-
-	<!--
-	(4222)	SENT_START ENM:PER:FST WKW:VLT:1EP BNW:STL:ONV/WKW:VTD:ONV ITP:PNT/SENT_END
-   Ian keek vermoeid.
-   Saul keek bezorgd.
-   Suzy keek bezorgd.
-   Lena keek bezorgd.
-	-->
-	<!--
-	(3218)	SENT_START ENM:PER:FST WKW:VLT:1EP BNW:STL:ONV/WKW:ODW:ONV ITP:PNT/SENT_END
-   Grace was laaiend.
-   Maud keek woedend.
-   Glenn keek woedend.
-   Aurian was woedend.
-   Grace werd laaiend.
-	-->
-	<!--
-	(3147)	SENT_START ENM:PER:FST/ENM:PER:LST:NIX WKW:VLT:1EP ITP:PNT/SENT_END
-   Marshall aarzelde.
-   Ally zuchtte.
-   Rania huiverde.
-   Rania zweeg.
-   Ally aarzelde.
-   Rania zuchtte.
-	-->
-	<rule id="FULL_332" name="-">
-        <pattern>
-			<token postag="SENT_START"/>
-			<token postag_regexp="yes" postag="ENM:PER.*"><exception negate_pos="yes" postag_regexp="yes" postag="ENM:PER.*"/></token>
-			<token postag="WKW:VLT:1EP"><exception negate_pos="yes" postag="WKW:VLT:1EP"/></token>
-			<marker>
-				<and>
-					<token postag="BNW:STL:ONV"/>
-					<token postag_regexp="yes" postag="WKW:VTD:ONV|WKW:ODW:ONV"/>
-				</and>
-			</marker>
-			<token postag="SENT_END" regexp="yes">[.!?]</token>
-        </pattern>
-        <disambig action="remove" postag="BNW:STL:ONV"/>
-    </rule>
-
-	<!--
-	(2225)	SENT_START VNW:OND:EKV:HET WKW:TGW:3EP GET:TXT:EKV BNW:STL:VRB WKW:TGW:1EP/ZNW:EKV:DE_ ITP:PNT/SENT_END
-   Dat is een hele les.
-   Het is een hele rij.
-   Het is een enge man.
-   Dat is een hele rij.
-   Het is een hele klim.
-   Dat is een goede les.
-	-->
-	<rule id="FULL_333" name="-">
-        <pattern>
-			<token postag="SENT_START"/>
-			<token postag="VNW:OND:EKV:HET"><exception negate_pos="yes" postag="VNW:OND:EKV:HET"/></token>
-			<token postag="WKW:TGW:3EP"><exception negate_pos="yes" postag="WKW:TGW:3EP"/></token>
-			<token postag="GET:TXT:EKV"><exception negate_pos="yes" postag="GET:TXT:EKV"/></token>
-			<token postag="BNW:STL:VRB"><exception negate_pos="yes" postag="BNW:STL:VRB"/></token>
-			<marker>
-				<and>
-					<token postag="WKW:TGW:1EP"/>
-					<token postag="ZNW:EKV:DE_"/>
-				</and>
-			</marker>
-			<token postag="SENT_END" regexp="yes">[.!?]</token>
-        </pattern>
-        <disambig action="remove" postag="WKW:TGW:1EP"/>
-    </rule>
-
-	<!--
-	?	  8219	(5)	SENT_START VNW:AWZ:EKV:DE_ ZNW:EKV:DE_ WKW:TGW:3EP BNW:STL:ONV/WKW:VTD:ONV
-	   109:	~ De foto is gemaakt
-	    96:	~ De kerk is gebouwd
-	    85:	~ De woning is gebouwd
-	    35:	~ De vogel is gemiddeld
-	    31:	~ De kerk is gewijd
-	-->
-	<rule id="NEW_334" name="-">
-        <pattern>
-			<token postag="SENT_START"/>
-			<token postag="VNW:AWZ:EKV:DE_"><exception negate_pos="yes" postag="VNW:AWZ:EKV:DE_"/></token>
-			<token postag="ZNW:EKV:DE_"><exception negate_pos="yes" postag="ZNW:EKV:DE_"/></token>
-			<token postag="WKW:TGW:3EP"><exception negate_pos="yes" postag="WKW:TGW:3EP"/></token>
-			<marker>
-				<and>
-					<token postag="BNW:STL:ONV"/>
-					<token postag="WKW:VTD:ONV"/>
-				</and>
-			</marker>
-        </pattern>
-        <disambig action="remove" postag="BNW:STL:ONV"/>
-    </rule>
-
-	<!--
-	?	  8195	(4)	SENT_START VNW:PER:1EP:EKV:ACT WKW:TGW:1EP/WKW:VLT:1EP WKW:TGW:1EP/WKW:TGW:3EP/BYW/VNW:OBP
-	  6772:	~ Ik weet niet
-	  1368:	~ Ik was niet
-	-->
-	<rule id="NEW_335" name="-">
-        <pattern>
-			<token postag="SENT_START"/>
-			<token>ik</token>
-			<token postag="WKW:TGW:3EP"><exception negate_pos="yes" postag="WKW:TGW:3EP"/></token>
-			<token postag_regexp="yes" postag="WKW:TGW:1EP|WKW:VLT:1EP"><exception negate_pos="yes" postag_regexp="yes" postag="WKW:TGW:1EP|WKW:VLT:1EP"/></token>
-			<marker>
-				<token>niet</token>
-			</marker>
-        </pattern>
-        <disambig action="remove" postag="WKW:TGW:1EP|WKW:TGW:3EP|VNW:OBP"/>
-    </rule>
-
-	<!--
-	?	 10569	(4)	VGW/VRZ GET:ARA:002:MRV ITP:PNT GET:ARA:002:MRV
-	   487:	 tot 17.00
-	   400:	 om 20.00
-	   331:	 om 19.30
-	-->
-	<rule id="NEW_336" name="-">
-        <pattern>
-			<token postag="VRZ"/>
-			<token postag="GET:ARA:002:MRV"><exception negate_pos="yes" postag="GET:ARA:002:MRV"/></token>
-			<token spacebefore="no" postag="ITP:PNT"><exception negate_pos="yes" postag="ITP:PNT"/></token>
-			<token spacebefore="no" postag="GET:ARA:002:MRV"><exception negate_pos="yes" postag="GET:ARA:002:MRV"/></token>
-        </pattern>
-        <disambig action="filterall"/>
-    </rule>
-
-	<!--
-?	  9850	(6)	VNW:OND:MRV:HET/VNW:AWZ:EKV:HET/VNW:OND:EKV:HET ENM:ORG  States ZNW:EKV:DE_ ZNW:EKV:HET
-	  9850:	 het United States Census Bureau
-	-->
-	<rule id="NEW_337" name="-">
-        <pattern>
-			<marker>
-				<token>het</token>
-			</marker>
-			<token case_sensitive="yes">United</token>
-			<token case_sensitive="yes">States</token>
-			<token case_sensitive="yes">Census</token>
-			<token case_sensitive="yes">Bureau</token>
-        </pattern>
-        <disambig action="remove" postag="VNW:OND:MRV:HET|VNW:OND:EKV:HET"/>
-    </rule>
-
-	<!--
-	?	  8080	(4)	SENT_START VNW:PER:1EP:EKV:ACT WKW:TGW:1EP VNW:PER:3EP:EKV:ACT/VNW:PER:3EP:EKV:PSF
-	  1118:	~ Ik zal u
-	   841:	~ Ik heb u
-	   703:	~ Ik kan u
-	   676:	~ Ik wil u
-	   578:	~ Ik dank u
-		431:	~ Ik wens u
-		282:	~ Ik moet u
-	-->
-
-	<rule id="NEW_338" name="-">
-        <pattern>
-			<token postag="SENT_START"/>
-			<token>ik</token>
-			<token postag="WKW:TGW:1EP"><exception negate_pos="yes" postag="WKW:TGW:1EP"/></token>
-			<marker>
-				<token>u</token>
-			</marker>
-        </pattern>
-        <disambig action="remove" postag="VNW:PER:3EP:EKV:PSF"/>
-    </rule>
-
-	<!--
-	?	  7966	(4)	VGW/VRZ GET:TXT:EKV ZNW:EKV:HET ITP:PNT/SENT_END
-	   168:	 voor een gesprek.
-	   152:	 voor een raadsel.
-	   152:	 met een probleem.
-	   146:	 met een verhaal.
-	   107:	 voor een dilemma.
-	    86:	 voor een kennismakingsgesprek.
-	-->
-	<rule id="NEW_339" name="-">
-        <pattern>
-			<marker>
-				<and>
-					<token postag="VGW"/>
-					<token postag="VRZ"/>
-				</and>
-			</marker>
-			<token postag="GET:TXT:EKV"><exception negate_pos="yes" postag="GET:TXT:EKV"/></token>
-			<token postag="ZNW:EKV:HET"><exception negate_pos="yes" postag="ZNW:EKV:HET"/></token>
-			<token postag="SENT_END" regexp="yes">[.!?]</token>
-        </pattern>
-        <disambig action="remove" postag="VGW"/>
-    </rule>
-
-	<!--
-	?	  7938	(4)	SENT_START BYW WKW:TGW:3EP VNW:PER:3EP:EKV:ACT/VNW:PER:3EP:MRV:ACT/VNW:PER:3EP:MRV:PSF
-	   576:	~ Misschien is ze
-	   459:	~ Daar is ze
-	   440:	~ Nu is ze
-	   372:	~ Daar heeft ze
-	   361:	~ Misschien heeft ze
-	   184:	~ Nu heeft ze
-	-->
-	<rule id="NEW_340" name="-">
-        <pattern>
-			<token postag="SENT_START"/>
-			<token postag="BYW"><exception negate_pos="yes" postag="BYW"/></token>
-			<token postag="WKW:TGW:3EP"><exception negate_pos="yes" postag="WKW:TGW:3EP"/></token>
-			<marker>
-				<token>ze</token>
-			</marker>
-        </pattern>
-        <disambig action="remove" postag="VNW:PER:3EP:MRV:ACT|VNW:PER:3EP:MRV:PSF"/>
-    </rule>
-
-	<!--
-	?	  7870	(4)	SENT_START VNW:PER:3EP:EKV:ACT WKW:VLT:1EP BYW/VGW
-	   750:	~ Hij was toen
-	   363:	~ Hij was daar
-	   338:	~ Hij was dus
-	   319:	~ Ze was toen
-	   274:	~ Hij had daar
-	   161:	~ Hij was nu
-	   160:	~ Ze was dus
-	   151:	~ Hij had dus
-	-->
-	<rule id="NEW_341" name="-">
-        <pattern>
-			<token postag="SENT_START"/>
-			<token postag="VNW:PER:3EP:EKV:ACT"><exception negate_pos="yes" postag="VNW:PER:3EP:EKV:ACT"/></token>
-			<token postag="WKW:VLT:1EP"><exception negate_pos="yes" postag="WKW:VLT:1EP"/></token>
-			<marker>
-				<and>
-					<token postag="VGW"/>
-					<token postag="BYW"/>
-				</and>
-			</marker>
-        </pattern>
-        <disambig action="remove" postag="VGW"/>
-    </rule>
-
-	<!--
-	?	  7796	(4)	BYW BYW/VNW:OBP/ZNW:EKV:HET WKW:TGW:INF ITP:PNT/SENT_END
-	   441:	 niet meer zien.
-	   316:	 niet meer doen.
-	   286:	 nooit meer zien.
-	   199:	 niet meer zijn.
-	   189:	 niet meer herinneren.
-	   175:	 niet meer gebeuren.
-	   152:	 niet meer zitten.
-	-->
-	<rule id="NEW_342" name="-">
-        <pattern>
-			<token postag="BYW"><exception negate_pos="yes" postag="BYW"/></token>
-			<marker>
-				<token>meer</token>
-			</marker>
-			<token postag="WKW:TGW:INF"><exception negate_pos="yes" postag="WKW:TGW:INF"/></token>
-			<token postag="SENT_END" regexp="yes">[.!?]</token>
-        </pattern>
-        <disambig action="remove" postag="ZNW:EKV:HET"/>
-    </rule>
-
-	<!--
-	?	  7765	(4)	SENT_START BYW WKW:TGW:3EP VNW:PER:3EP:EKV:ACT/VNW:PER:3EP:EKV:PSF
-	  1113:	~ Hier vindt u
-	   475:	~ Hier kunt u
-	   308:	~ Daar kunt u
-	   307:	~ Ook kunt u
-	   239:	~ Misschien kunt u
-	   179:	~ Daar hebt u
-	   163:	~ Misschien hebt u
-	-->
-	<rule id="NEW_343" name="-">
-        <pattern>
-			<token postag="SENT_START"/>
-			<token postag="BYW"><exception negate_pos="yes" postag="BYW"/></token>
-			<token postag="WKW:TGW:3EP"><exception negate_pos="yes" postag="WKW:TGW:3EP"/></token>
-			<marker>
-				<token>u</token>
-			</marker>
-        </pattern>
-        <disambig action="remove" postag="VNW:PER:3EP:EKV:PSF"/>
-    </rule>
-
-	<!--
-	?	  7175	(4)	ZNW:EKV:HET ZNW:EKV:HET/WKW:VTD:ONV VRZ GET:ARA:003:MRV
-	    25:	 Bureau geschat op 107
-	-->
-	<rule id="NEW_344" name="-">
-        <pattern>
-			<token postag="WKW:VTD:ONV">geschat</token>
-			<token postag="VRZ">op</token>
-        </pattern>
-        <disambig action="filterall"/>
-    </rule>
-
-	<!--
-?	  7624	(4)	BYW WKW:TGW:INF/ZNW:MRV:DE_ WKW:TGW:INF ITP:PNT/SENT_END
-	   285:	 niet moeten doen.
-	   180:	 niet kunnen doen.
-	   157:	 niet kunnen vinden.
-	   126:	 ook moeten doen.
-	   101:	 niet moeten zijn.
-	-->
-	<rule id="NEW_345" name="-">
-        <pattern>
-			<token postag="BYW"><exception negate_pos="yes" postag="BYW"/></token>
-			<marker>
-				<and>
-					<token postag="WKW:TGW:INF"/>
-					<token postag="ZNW:MRV:DE_"/>
-				</and>
-			</marker>
-			<token postag="WKW:TGW:INF"><exception negate_pos="yes" postag="WKW:TGW:INF"/></token>
-			<token postag="SENT_END" regexp="yes">[.!?]</token>
-        </pattern>
-        <disambig action="remove" postag="ZNW:MRV:DE_"/>
-    </rule>
-
-	<!--
-	?	  7572	(4)	BNW:STL:ONV/VRZ VNW:AWZ:MRV:DE_ ZNW:MRV:DE_ ITP:PNT/SENT_END
-	   257:	 naar de mogelijkheden.
-	   250:	 naar de anderen.
-	   195:	 naar de foto's.
-	   155:	 naar de jongen.
-	   131:	 naar de haven.
-	   119:	 naar de kinderen.
-	-->
-	<rule id="NEW_346" name="-">
-        <pattern>
-			<marker>
-				<token postag="VRZ">naar</token>
-			</marker>
-			<token postag="VNW:AWZ:MRV:DE_"><exception negate_pos="yes" postag="VNW:AWZ:MRV:DE_"/></token>
-			<token postag="ZNW:MRV:DE_"><exception negate_pos="yes" postag="ZNW:MRV:DE_"/></token>
-			<token postag="SENT_END" regexp="yes">[.!?]</token>
-        </pattern>
-        <disambig action="filterall"/>
-    </rule>
-
-	<!--
-	?	  7557	(4)	WKW:TGW:1EP/WKW:TGW:3EP/VRZ VRZ WKW:TGW:INF ITP:PNT/SENT_END
-	  1264:	 uit te leggen.
-	   414:	 uit te zoeken.
-	   275:	 uit te gaan.
-	   258:	 uit te voeren.
-	   246:	 uit te komen.
-	   240:	 uit te kijken.
-	   222:	 uit te barsten.
-	-->
-	<rule id="NEW_347" name="-">
-        <pattern>
-			<marker>
-				<token postag="VRZ"/>
-			</marker>
-			<token>te</token>
-			<token postag="WKW:TGW:INF"><exception negate_pos="yes" postag="WKW:TGW:INF"/></token>
-			<token postag="SENT_END" regexp="yes">[.!?]</token>
-        </pattern>
-        <disambig action="filterall"/>
-    </rule>
-
-	<!--
-	?	  7472	(4)	BYW/ZNW:EKV:DE_/ZNW:EKV:HET/WKW:TGW:1EP VRZ VNW:AWZ:EKV:DE_ ZNW:EKV:DE_
-	   347:	 weer aan de slag
-	   127:	 weer voor de deur
-	   125:	 weer op de grond
-	   122:	 weer van de partij
-	   114:	 weer in de auto
-	-->
-	<rule id="NEW_348" name="-">
-        <pattern>
-			<marker>
-				<token>weer</token>
-			</marker>
-			<token postag="VRZ"><exception negate_pos="yes" postag="VRZ"/></token>
-			<token postag="VNW:AWZ:EKV:DE_"><exception negate_pos="yes" postag="VNW:AWZ:EKV:DE_"/></token>
-			<token postag="ZNW:EKV:DE_"><exception negate_pos="yes" postag="ZNW:EKV:DE_"/></token>
-			<token postag="SENT_END" regexp="yes">[.!?]</token>
-        </pattern>
-        <disambig action="remove" postag="ZNW:EKV:DE_|WKW:TGW:1EP"/>
-    </rule>
-
-	<!--
-	?	  7445	(4)	VGW/VRZ VNW:PER:3EP:EKV:BEZ ZNW:EKV:DE_ ITP:PNT/SENT_END
-	   394:	 met zijn hand.
-	   219:	 om zijn mond.
-	   172:	 met zijn tong.
-	   143:	 om zijn nek.
-	   109:	 om zijn hals.
-	    93:	 met zijn vrouw.
-	    84:	 met zijn vader.
-	-->
-	<rule id="NEW_349" name="-">
-        <pattern>
-			<marker>
-				<and>
-					<token postag="VGW"/>
-					<token postag="VRZ"/>
-				</and>
-			</marker>
-			<token postag="VNW:PER:3EP:EKV:BEZ"><exception negate_pos="yes" postag="VNW:PER:3EP:EKV:BEZ"/></token>
-			<token postag="ZNW:EKV:DE_"><exception negate_pos="yes" postag="ZNW:EKV:DE_"/></token>
-			<token postag="SENT_END" regexp="yes">[.!?]</token>
-        </pattern>
-        <disambig action="remove" postag="VGW"/>
-    </rule>
-
-	<!--
-	?	  7262	(4)	BYW/VGW BYW BYW ITP:PNT/SENT_END
-	   474:	 nu niet meer.
-	   302:	 dus ook niet.
-	   285:	 daar niet bij.
-	   282:	 dan ook niet.
-	   263:	 dus niet meer.
-	   251:	 dan eindelijk zover.
-	-->
-	<rule id="NEW_350" name="-">
-        <pattern>
-			<marker>
-				<and>
-					<token postag="VGW"/>
-					<token postag="BYW"/>
-				</and>
-			</marker>
-			<token postag="BYW"><exception negate_pos="yes" postag="BYW"/></token>
-			<token postag="BYW"><exception negate_pos="yes" postag="BYW"/></token>
-			<token postag="SENT_END" regexp="yes">[.!?]</token>
-        </pattern>
-        <disambig action="remove" postag="VGW"/>
-    </rule>
-
-	<!--
-	?	  7193	(4)	SENT_START WKW:TGW:1EP/VRZ VNW:AWZ:EKV:HET ZNW:EKV:HET
-	   387:	~ In het begin
-	   349:	~ In dit artikel
-	   293:	~ In dit geval
-	   185:	~ In het noorden
-	   153:	~ In het zuiden
-	   144:	~ In het voorjaar
-	   141:	~ In dit verband
-	-->
-	<rule id="NEW_351" name="-">
-        <pattern>
-			<token postag="SENT_START"/>
-			<marker>
-				<token postag="VRZ">in</token>
-			</marker>
-			<token postag="VNW:AWZ:EKV:HET"><exception negate_pos="yes" postag="VNW:AWZ:EKV:HET"/></token>
-			<token postag="ZNW:EKV:HET"><exception negate_pos="yes" postag="ZNW:EKV:HET"/></token>
-        </pattern>
-        <disambig action="filterall"/>
-    </rule>
-
-	<!--
-	?	  5162	(4)	WKW:VTD:ONV/WKW:VTD:VRB VRZ VNW:AWZ:EKV:DE_ ZNW:EKV:DE_
-	    58:	 opgenomen in de selectie
-	    41:	 getroffen door de coronacrisis
-	    31:	 aangehouden door de politie
-	    21:	 overgedragen aan de politie
-	    19:	 overgedragen aan de Stichting
-	    18:	 opgenomen in de voorselectie
-	    14:	 getroffen door de pandemie
-	-->
-	<rule id="NEW_352" name="-">
-        <pattern>
-			<marker>
-				<and>
-					<token postag="WKW:VTD:VRB"/>
-					<token postag="WKW:VTD:ONV"/>
-				</and>
-			</marker>
-			<token postag="VRZ"><exception negate_pos="yes" postag="VRZ"/></token>
-			<token postag="VNW:AWZ:EKV:DE"><exception negate_pos="yes" postag="VNW:AWZ:EKV:DE_"/></token>
-			<token postag="ZNW:EKV:DE_"><exception negate_pos="yes" postag="ZNW:EKV:DE_"/></token>
-        </pattern>
-        <disambig action="remove" postag="WKW:VTD:VRB"/>
-    </rule>
-
-	<!--
-	?	  4920	(4)	VGW/VRZ GET:TXT:EKV BNW:STL:ONV ZNW:EKV:HET
-	    54:	 tot een goed einde
-	    39:	 voor een groot deel
-	    34:	 voor een persoonlijk gesprek
-	    34:	 voor een goed gesprek
-	    32:	 voor een half jaar
-	    27:	 voor een persoonlijk advies
-	    25:	 voor een paar uur
-	-->
-	<rule id="NEW_353" name="-">
-        <pattern>
-			<marker>
-				<and>
-					<token postag="VRZ"/>
-					<token postag="VGW"/>
-				</and>
-			</marker>
-			<token postag="GET:TXT:EKV"><exception negate_pos="yes" postag="GET:TXT:EKV"/></token>
-			<token postag="BNW:STL:ONV"><exception negate_pos="yes" postag="BNW:STL:ONV"/></token>
-			<token postag="ZNW:EKV:HET"><exception negate_pos="yes" postag="ZNW:EKV:HET"/></token>
-        </pattern>
-        <disambig action="remove" postag="VGW"/>
-    </rule>
->>>>>>> a236f4ba
 
 </rules>