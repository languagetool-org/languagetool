<<<<<<< HEAD
# Words that extend the spell checker. See ignore.txt for words that should be
# completely ignored (i.e. not used to create suggestions).
# LET OP! De bedoeling is alleen woorden op te nemen die voldoen aan de regels van de Taalunie.
# liefst controleren aan de hand van de technische handleiding spelling, of woordenlijst.org.
# Neem geen zeldzame woorden op die ook gemakkelijk een fout kunnen zijn van een veel voorkomend woord.
# Eigennamen zijn woorden die buiten de normen van de eisen van de Taalunie vallen. 
# In geval van aardrijkskundige namen is wel de lijst van de Taalunie van toepassing.
# In geval van eigennamen controleren hoe de firma de naam zelf schrijft (donorprincipe), niet uitgaan van het beeldmerk (tekst op logo).
# Geen woordgroepen of afkortingen opnemen, anders met een # ervoor; die moeten anders worden verwerkt!
#
#Beter dan dit alles is het doorgeven van een gemist woord aan languagetool@taaltik.nl
#
km²
m²
m³
chr.
gr
Th.
v.Chr.
mej.
onder-
geref.
midden-
#CRM
uit-
Stb.
gem.
# d'r
#too short for WordListValidatorTest,java. Will affect other languages.
ed.
Fontys
Pokémon
VTM
eet-
zon-
Discovery
Petersburg
Lowlands
MacBook
P&O
PayPal
HDMI
SQL
Aboutaleb
Batman
Bonn
Bretagne
COA
Cannes
Claude
Dexia
GeenStijl
GmbH
Harvard
Leipzig
Manhattan
Melbourne
Miami
Netflix
OESO
Oxford
Paradiso
Philadelphia
Pius
Sevilla
Sumatra
Tele2
Toronto
V&D
Vancouver
Versailles
West-Java
Wiske
higgsboson
higssbosonen
spinneruil
spinneruilen
=======
# Words that extend the spell checker. See ignore.txt for words that should be
# completely ignored (i.e. not used to create suggestions).
# LET OP! De bedoeling is alleen woorden op te nemen die voldoen aan de regels van de Taalunie.
# liefst controleren aan de hand van de technische handleiding spelling, of woordenlijst.org.
# Neem geen zeldzame woorden op die ook gemakkelijk een fout kunnen zijn van een veel voorkomend woord.
# Eigennamen zijn woorden die buiten de normen van de eisen van de Taalunie vallen. 
# In geval van aardrijkskundige namen is wel de lijst van de Taalunie van toepassing.
# In geval van eigennamen controleren hoe de firma de naam zelf schrijft (donorprincipe), niet uitgaan van het beeldmerk (tekst op logo).
# Geen woordgroepen of afkortingen opnemen, anders met een # ervoor; die moeten anders worden verwerkt!
#
#Beter dan dit alles is het doorgeven van een gemist woord aan languagetool@taaltik.nl
#
#CRM
# d'r
#too short for WordListValidatorTest,java. Will affect other languages.
Duitsland
>>>>>>> 6f6ff3b4
<|MERGE_RESOLUTION|>--- conflicted
+++ resolved
@@ -1,82 +1,3 @@
-<<<<<<< HEAD
-# Words that extend the spell checker. See ignore.txt for words that should be
-# completely ignored (i.e. not used to create suggestions).
-# LET OP! De bedoeling is alleen woorden op te nemen die voldoen aan de regels van de Taalunie.
-# liefst controleren aan de hand van de technische handleiding spelling, of woordenlijst.org.
-# Neem geen zeldzame woorden op die ook gemakkelijk een fout kunnen zijn van een veel voorkomend woord.
-# Eigennamen zijn woorden die buiten de normen van de eisen van de Taalunie vallen. 
-# In geval van aardrijkskundige namen is wel de lijst van de Taalunie van toepassing.
-# In geval van eigennamen controleren hoe de firma de naam zelf schrijft (donorprincipe), niet uitgaan van het beeldmerk (tekst op logo).
-# Geen woordgroepen of afkortingen opnemen, anders met een # ervoor; die moeten anders worden verwerkt!
-#
-#Beter dan dit alles is het doorgeven van een gemist woord aan languagetool@taaltik.nl
-#
-km²
-m²
-m³
-chr.
-gr
-Th.
-v.Chr.
-mej.
-onder-
-geref.
-midden-
-#CRM
-uit-
-Stb.
-gem.
-# d'r
-#too short for WordListValidatorTest,java. Will affect other languages.
-ed.
-Fontys
-Pokémon
-VTM
-eet-
-zon-
-Discovery
-Petersburg
-Lowlands
-MacBook
-P&O
-PayPal
-HDMI
-SQL
-Aboutaleb
-Batman
-Bonn
-Bretagne
-COA
-Cannes
-Claude
-Dexia
-GeenStijl
-GmbH
-Harvard
-Leipzig
-Manhattan
-Melbourne
-Miami
-Netflix
-OESO
-Oxford
-Paradiso
-Philadelphia
-Pius
-Sevilla
-Sumatra
-Tele2
-Toronto
-V&D
-Vancouver
-Versailles
-West-Java
-Wiske
-higgsboson
-higssbosonen
-spinneruil
-spinneruilen
-=======
 # Words that extend the spell checker. See ignore.txt for words that should be
 # completely ignored (i.e. not used to create suggestions).
 # LET OP! De bedoeling is alleen woorden op te nemen die voldoen aan de regels van de Taalunie.
@@ -92,5 +13,4 @@
 #CRM
 # d'r
 #too short for WordListValidatorTest,java. Will affect other languages.
-Duitsland
->>>>>>> 6f6ff3b4
+Duitsland