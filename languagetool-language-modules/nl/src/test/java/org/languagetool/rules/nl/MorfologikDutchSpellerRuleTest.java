/* LanguageTool, a natural language style checker 
 * Copyright (C) 2014 Daniel Naber (http://www.danielnaber.de)
 * 
 * This library is free software; you can redistribute it and/or
 * modify it under the terms of the GNU Lesser General Public
 * License as published by the Free Software Foundation; either
 * version 2.1 of the License, or (at your option) any later version.
 *
 * This library is distributed in the hope that it will be useful,
 * but WITHOUT ANY WARRANTY; without even the implied warranty of
 * MERCHANTABILITY or FITNESS FOR A PARTICULAR PURPOSE.  See the GNU
 * Lesser General Public License for more details.
 *
 * You should have received a copy of the GNU Lesser General Public
 * License along with this library; if not, write to the Free Software
 * Foundation, Inc., 51 Franklin St, Fifth Floor, Boston, MA  02110-1301
 * USA
 */
package org.languagetool.rules.nl;

import static org.hamcrest.CoreMatchers.is;
import static org.hamcrest.MatcherAssert.assertThat;
import static org.junit.Assert.assertEquals;

import java.io.IOException;

import org.junit.Test;
import org.languagetool.JLanguageTool;
import org.languagetool.TestTools;
import org.languagetool.language.Dutch;
import org.languagetool.rules.RuleMatch;

public class MorfologikDutchSpellerRuleTest {

  @Test
  public void testSpeller() throws IOException {
    Dutch language = new Dutch();
    MorfologikDutchSpellerRule rule = new MorfologikDutchSpellerRule(TestTools.getEnglishMessages(), language, null);
    JLanguageTool lt = new JLanguageTool(language);

    assertEquals(0, rule.match(lt.getAnalyzedSentence("Amsterdam")).length);
    assertEquals(0, rule.match(lt.getAnalyzedSentence("ipv")).length); // in ignore.txt
    assertEquals(0, rule.match(lt.getAnalyzedSentence("voorzover")).length); // in ignore.txt

    assertEquals(1, rule.match(lt.getAnalyzedSentence("FoobarWrongxx")).length); // camel case is not ignored
    assertEquals(1, rule.match(lt.getAnalyzedSentence("foobarwrong")).length);

    assertEquals(0, rule.match(lt.getAnalyzedSentence("kómen")).length);
    assertEquals(0, rule.match(lt.getAnalyzedSentence("háár")).length);
    assertEquals(0, rule.match(lt.getAnalyzedSentence("kán")).length);
    assertEquals(0, rule.match(lt.getAnalyzedSentence("ín")).length);

    assertEquals(0, rule.match(lt.getAnalyzedSentence("géén")).length);

    assertEquals(0, rule.match(lt.getAnalyzedSentence("déúr")).length);
    assertEquals(1, rule.match(lt.getAnalyzedSentence("déur")).length);
    assertEquals(0, rule.match(lt.getAnalyzedSentence("deur-knop")).length);
<<<<<<< HEAD

    assertEquals(0, rule.match(lt.getAnalyzedSentence("Hartelijke groet en hopelijk tot ziens!")).length);
    
=======
    //unknown followed by EN, should be accepted as it's not in EN dict
    assertEquals(1, rule.match(lt.getAnalyzedSentence("Deze duifkuiker was vlak onder de oever aan het jagen.")).length);
    // unknown followed by EN, should get detected as it's in disambig entity
    assertEquals(0, rule.match(lt.getAnalyzedSentence("Ik vond het indubitably preposterous, wat vond jij ervan?")).length);

>>>>>>> 16413ec7
    RuleMatch[] matches1 = rule.match(lt.getAnalyzedSentence("thailan."));
    assertThat(matches1.length, is(1));
    assertThat(matches1[0].getSuggestedReplacements().get(0), is("Thailand"));
    assertThat(matches1[0].getSuggestedReplacements().size(), is(1));
    assertThat(matches1[0].getFromPos(), is(0));
    assertThat(matches1[0].getToPos(), is(7));

  }
}<|MERGE_RESOLUTION|>--- conflicted
+++ resolved
@@ -55,17 +55,14 @@
     assertEquals(0, rule.match(lt.getAnalyzedSentence("déúr")).length);
     assertEquals(1, rule.match(lt.getAnalyzedSentence("déur")).length);
     assertEquals(0, rule.match(lt.getAnalyzedSentence("deur-knop")).length);
-<<<<<<< HEAD
 
     assertEquals(0, rule.match(lt.getAnalyzedSentence("Hartelijke groet en hopelijk tot ziens!")).length);
     
-=======
     //unknown followed by EN, should be accepted as it's not in EN dict
     assertEquals(1, rule.match(lt.getAnalyzedSentence("Deze duifkuiker was vlak onder de oever aan het jagen.")).length);
     // unknown followed by EN, should get detected as it's in disambig entity
     assertEquals(0, rule.match(lt.getAnalyzedSentence("Ik vond het indubitably preposterous, wat vond jij ervan?")).length);
 
->>>>>>> 16413ec7
     RuleMatch[] matches1 = rule.match(lt.getAnalyzedSentence("thailan."));
     assertThat(matches1.length, is(1));
     assertThat(matches1[0].getSuggestedReplacements().get(0), is("Thailand"));
