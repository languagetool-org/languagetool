--- conflicted
+++ resolved
@@ -268,16 +268,13 @@
       case "CACOPHONY":                 return -1500;
       case "UNKNOWN_WORD":              return -2000;
     }
-<<<<<<< HEAD
+
     if (id.startsWith("AI_PT_HYDRA_LEO")) { // prefer more specific rules (also speller)
       if (id.startsWith("AI_PT_HYDRA_LEO_MISSING_COMMA")) {
         return -51; // prefer comma style rules.
       }
       return -51;
     }
-    return 0;
-=======
     return super.getPriorityForId(id);
->>>>>>> a1f14ebe
   }
 }