<<<<<<< HEAD
<?xml version="1.0" encoding="UTF-8"?>
<?xml-stylesheet type="text/xsl" href="../../../../../../../../../languagetool-core/src/main/resources/org/languagetool/rules/print.xsl" title="Pretty print" ?>
<?xml-stylesheet type="text/css" href="../../../../../../../../../languagetool-core/src/main/resources/org/languagetool/rules/rules.css" title="Easy editing stylesheet" ?>

    <!--
 Portuguese (Portugal - prereform + postreform) - Grammar and Typo Rules for LanguageTool.
 Copyright © 2016-2017 Tiago F. Santos (tiagofsantos81@sapo.pt)

 This library is free software; you can redistribute it and/or
 modify it under the terms of the GNU Lesser General Public
 License as published by the Free Software Foundation; either
 version 2.1 of the License, or (at your option) any later version.

 This library is distributed in the hope that it will be useful,
 but WITHOUT ANY WARRANTY; without even the implied warranty of
 MERCHANTABILITY or FITNESS FOR A PARTICULAR PURPOSE. See the GNU
 Lesser General Public License for more details.

 You should have received a copy of the GNU Lesser General Public
 License along with this library; if not, write to the Free Software
 Foundation, Inc., 51 Franklin St, Fifth Floor, Boston, MA 02110-1301, USA

-->
  <!DOCTYPE rules [
    <!ENTITY meses_ano_abrev "jan|fev|mar|abr|mai|jun|jul|ago|set|out|nov|dez">
    <!ENTITY meses_ano "janeiro|fevereiro|março|abril|maio|junho|julho|agosto|setembro|outubro|novembro|dezembro">
    <!ENTITY dias_semana_abrev "seg|ter|qua|qui|sex|sáb|dom">
    <!ENTITY dias_semana "segunda|terça|quarta|quinta|sexta|sábado|domingo">

    <!ENTITY contracoes_MS "ao|do|dum|dele|deste|desse|daquele|disto|disso|daquilo|doutro|no|num|nele|nesse|neste|naquele|nisto|nisso|naquilo|noutro|pelo|algum|mo|to|lho">
    <!ENTITY contracoes_FS "à|da|duma|dela|desta|dessa|daquela|doutra|na|numa|nela|nessa|nesta|naquela|noutra|pela|alguma|ma|ta|lha">
    <!ENTITY contracoes_MP "aos|dos|duns|deles|destes|desses|daqueles|doutros|nos|nuns|neles|nesses|nestes|naqueles|noutros|pelos|alguns|mos|tos|lhos">
    <!ENTITY contracoes_FP "às|das|dumas|delas|destas|dessas|daquelas|doutras|nas|numas|nelas|nessas|nestas|naquelas|noutras|pelas|algumas|mas|tas|lhas">

    <!ENTITY hifen "[-‑]">

    <!ENTITY pronomes_retos "eu|tu|el[ea]s?|nós|vós">
    <!ENTITY pronomes_nao_ambiguos "ma|me|mo|mos|ta|te|to|tas|tes|tos|lha|lhe|lho|lhas|lhes|lhos|vos">
    <!ENTITY pronomes_ambiguos "[ao]s?|mas|nos|se">
    <!ENTITY art_detecao_paronimos "(d|n|pel)?(outr)?[ao]s?|de|em|(alg|d|n)?(um(a|as)?|uns)">

    <!ENTITY verbos_auxiliares_part_passado "ser|estar|ter|haver|ficar">

    <!ENTITY pontos_cardeais "norte|sul|este|oeste|ocidente|oriente|nascente|poente|nordeste|sudeste|noroeste|sudoeste">
    <!ENTITY numero_por_extenso_CP "três|quatro|cinco|seis|sete|oito|nove|dez|onze|doze|treze|catorze|quinze|dez[ae]sseis|dez[ae]ssete|dezoito|dezanove|vinte|trinta|quarenta|cinquenta|sessenta|setenta|oitenta|noventa|cem|mil">
    <!ENTITY numero_por_extenso_MS "um|(mi|bi|tri|quadri)lh?ião">
    <!ENTITY numero_por_extenso_FS "uma|dezena">
    <!ENTITY numero_por_extenso_MP "uns|dois|centos?|(duzent|trezent|quatrocent|quinhent|seiscent|setecent|oitocent|novecent)os|(mi|bi|tri|quadri)lh?i?ões">
    <!ENTITY numero_por_extenso_FP "umas|duas|dezenas|dúzias|centenas|(duzent|trezent|quatrocent|quinhent|seiscent|setecent|oitocent|novecent)as">

    <!ENTITY abreviaturas "(?:c(?:[bjpx]|o(?:[bqt]|n(?:s(?:e(?:[cq]|lh?)|t(?:el|r)?|uet)?|c(?:r(?:et)?|ess|l)?|f(?:e(?:it|d)|ls?)?|t(?:emp|ab|r)?|q(?:uil)?|d(?:ic)?|j(?:ug)?|hec|g)|m(?:b(?:in(?:at)?|ust)?|p(?:[lt]|a?r)?|e(?:nd|rc)|unic|dor|te)|r(?:[pv]|r(?:u(?:pt?|t)|esp)?|eogr?|ogr?)|s(?:m(?:o(?:gr?|l))?|ec)?|p(?:ul(?:at)?)?|l(?:omb|et|s)?|ord|gn)|a(?:[çbdfv]|t(?:a(?:rin|cr|l)|ó(?:pt?|l)|eg)?|l(?:[çd]|v(?:in)?|cogr?|igr?)|r(?:[dnpr]|t(?:ogr)?)|n(?:a(?:liz|d)|t)?|p(?:i[tx]|ac|t)?|us?|st)|i(?:[dgv]|n(?:[gz]|e[gm]|ol)?|r(?:urg|c)?|t(?:ol|t)?|en[ct]?|bern|ênc|cl)|r(?:i(?:m(?:inol)?|pt(?:og)?|st)|on(?:o[lm]|ôn)|esc|ust|éd|ôn)?|e(?:n(?:tr?|og)|r(?:âm|v)|lt?|s?t)?|h(?:a(?:nc(?:el)?|p)|i[ln]|ul)?|l(?:(?:ás?|a)s|i(?:ch|m)|ín)|u(?:l(?:in|t)?|t(?:el)?|rt)|(?:ál|ír)?c|(?:él|ya)t|ô[nv]|ênt?|óds?|fr?|vs?|âm|tv)|p(?:[fmp]|r(?:o(?:[cdmx]|v(?:[çb]|(?:in)?c|enç?|av)?|t(?:(?:es|é)t|o[cz])?|s(?:(?:té)?t|ôn|c)|p(?:ag|os|r)?|n(?:[úo]n)?|f(?:is?s)?|bl)|e(?:[ftv]|s(?:[ct]|id)?|c(?:ed|is)?|d(?:ic)?|p(?:os)?)|i(?:nc(?:ip)?|m(?:it)?|v)|á[ct]|ót)?|a(?:r(?:a(?:[gn]|ens|ib)|n(?:as)?|t(?:ic)?|ág|ôn|l)|l(?:eo(?:[bz]|nt(?:ol)?|gr?)|s)|t(?:r(?:[ôo]n)?|ol)|s(?:s[mrt]?|t)|ulist|g?g|q)?|e(?:[cjlq]|r(?:s(?:pect(?:iv)?)?|n(?:amb)?|f(?:um)?|ífr?|uv)|t(?:r(?:o(?:[lq]|gr?))?)?|d(?:iat|ag|ol|r)?|s[cqs]?|nt?)|o(?:s(?:(?:ses)?s|it)|l(?:í[ct]|in)?|t(?:am)?|[ér]t|pul|v)|s(?:i(?:c(?:o(?:(?:fis)?l|pat|gn)|an)?|q(?:uiat)?)|eud)|i(?:rot(?:[ée]c)?|s(?:ci)?c|auien|n[tx]|zz)|l(?:a(?:nej|t)|eb)?|u(?:b(?:lic)?|lv|g)|á(?:g[gs]?|tr)|g(?:to)?|[íd]l|t[os]|érs?|úbl?|ça?)|e(?:s(?:t(?:r(?:a(?:t(?:ég)?|ng)|ut)?|a(?:(?:tís)?t|d)|e(?:nogr?|reogr)|i[lm]|ét|on|ud)|p(?:e(?:c(?:i(?:alm|f)|t(?:rogr)?|íf)?|(?:leo)?l|t)|ir(?:it)?|ort)?|c(?:o(?:lást|c)|ult?|and|r)?|l(?:[ao]v)?|gr|ot|q)|x(?:p(?:l(?:o[rs]|et)?|er(?:im)?|ort|r)?|c(?:l(?:am)?|urs)|t(?:ens|rat)?|érc|ag|e)|n(?:[fgsx]|t(?:om(?:ol)?)?|c(?:[íi]cl)?|erg(?:ét)?|doc)|m(?:b(?:r(?:iol)?|al)?|p(?:r(?:és)?|ír)?|igr|ol)|t(?:n(?:o(?:l(?:og)?|gr?))?|i(?:m(?:ol)?|óp)|ol)|l(?:etr(?:o(?:[lmt]|din)|ôn)?|étr|ipt)|u(?:f(?:[êe]m|o[nr]|ôn)?|r)|c(?:l(?:es)?|o[ln]|d)|q(?:u(?:i[tv]|at))?|p(?:igr?|íst)|d(?:if|uc)?|fem|gíp|rud)|m(?:a(?:[jp]|r(?:[cgx]|(?:ti)?n|r(?:oq)?|inh?|anh|ít)|l(?:[gh]|a(?:c(?:ol)?|b))|g(?:n(?:[ei]t)?)?|t(?:ogros|ad|er)?|q(?:uinof)?|d(?:eir)?|i(?:úsc)?|ç(?:on)?|omet|nuf|sc)|e(?:t(?:a(?:f(?:ór|is)?|l(?:og|ur))|r(?:if|ol)?|á[ft]|eor|on)?|c(?:an(?:ogr)?|ân)?|r(?:c(?:ad)?|id)?|d(?:(?:ie)?v)?|m(?:or?)?|x(?:ic)?|ns)|i(?:c(?:ro(?:[glm]|fot|sc)|ol)|n(?:[gh]|úsc|er)|t(?:ôn|ol)?|st)|o(?:n(?:t(?:anh)?|ogr?)?|r(?:alid|f)|(?:çam)?b|e?d|ag|v)|u(?:seol|lt|n)|é(?:tr|d)|í(?:st|n)|á[qx]|Min|ús|ct|k)|t(?:e(?:r(?:m(?:o(?:d(?:inâm)?|m)|in(?:ol)?)?|a(?:p(?:êut)?|t(?:ol)?)|r(?:it)?)|c(?:n(?:o(?:gr?|l)|a)?|el|go|t)?|l(?:e(?:[fv]|c(?:om)?|gr?)|égr)?|mp(?:er)?|o[ls]|atr?|ô?n|st?)|r(?:a(?:ns(?:m(?:ont)?|(?:ob)?j|it|p)|b(?:alh)?|d(?:ic)?|t)|i(?:[btv]|m(?:est)?|g(?:on)?)|áf|op)?|o(?:p(?:o(?:[ln]|gr?)|ôn)|x(?:iol)?|rp|sc|n)|a(?:[bm]|(?:xi|r)d|ur(?:om)?|quigr|ng?|il)|i(?:p(?:o(?:gr|l))?|b(?:et)?|nt|r)|u(?:r(?:ism|c)?|n(?:is)?|p)|é(?:cn?|rm)|(?:êx|í)t|á[bt]|âm|óp|ôn|v)|s(?:[fgs]|i(?:d(?:er(?:o(?:téc|gr))?)?|m(?:b(?:[óo]l)?|pl)|n(?:[gt]|[ôo]n|éd)?|g(?:n(?:if)?|il)|l(?:v(?:ic)?|og)|s?t|b)|e(?:[lx]|r(?:[gv]|(?:ic)?ic|r(?:alh)?)|m(?:i(?:[cnt]|ol)|(?:ân|í)t)|p(?:tent)?|(?:ten)?t|c[rt]?|gs?|nt?|q?q)|u(?:b(?:j(?:unt)?|afls?|ord|var|st)|p(?:er[fl]|r[fls]|l)?|e?c|f?f|rr|j)|o(?:c(?:iol)?|v(?:iét)?|st|n)|a(?:[bcn]|p(?:at)?|gr|ls)|ân(?:s(?:cr)?)?|í(?:[lr]|mb|nt)|c(?:[hr]|ul)?|r(?:t?a)?|t(?:ac|o)|érv?|p?p|át|ól)|i(?:n(?:t(?:e(?:r(?:j(?:et)?|n(?:ac)?|r(?:og)?|amn)|gr|ns)|r(?:ans)?|j)?|d(?:o(?:ch|st|n)|i(?:an|v)|u(?:st|m)|e[ft]|úst)?|f(?:in(?:it)?|ant?|orm|er|l)?|v(?:e(?:st(?:ig)?|nç)|ariav)?|s(?:(?:ti)?t|cr|ep)?|c(?:oat|óg|s)?|gl?|us)|m(?:p(?:e(?:r(?:at|f)?|ss)|r(?:o[pr]|es)?|ort)?|i(?:gr|t))|r(?:r(?:eg)?|[ôo]n|a[nq]|l)|c(?:ono(?:gr?|l)|t)|lu(?:s(?:ion|tr)|m)|t(?:al(?:ian)?|ál)?|d(?:(?:ol)?ol|iot)|s(?:l(?:am)?|r)|b(?:ér|id)|[ou]g|at|gr)|f(?:[fgt]|o(?:[gsv]|t(?:o(?:an(?:ál)?|gr|m))?|r(?:m(?:ul)?|rag|t)|l(?:[hs]|cl?)?|n(?:ét|ol))?|i(?:s(?:[cl]|io(?:cr?|l)|pat)|to(?:ssoc|gr?|pat)|l(?:at|ol)?|g(?:ur|d)?|nl?)|r(?:a(?:(?:c?|n)c|g)|e(?:[gq]|nol)|ut(?:íf)?|ânc|ig)?|e(?:[mv]|r(?:r(?:ad|ov))?|n(?:[ôo]m)?|u?d|it)|a(?:rm(?:ac(?:ol)?)?|scs?|l?c|uv|m)|l(?:u(?:m(?:in)?|v)|oric|am|s)?|u(?:t(?:e?b|ur)?|lv|nd)|(?:s?|í)s|(?:ór)?m|áb)|d(?:e(?:[dv]|c(?:r(?:esc)?|l(?:in)?|or)?|s(?:e(?:mb|n)|cr?|in|us|p)?|m(?:o(?:nstr|cr?|gr?))?|p(?:r(?:ec)?|to?|s)?|f(?:in(?:it)?|ect)?|r(?:iv|m)|t(?:erm)?|ns)|i(?:[fr]|s(?:[cs]|fem|tr)|al(?:[ée]t)?|n(?:[âa]m)?|pl(?:om)?|d(?:át)?|m(?:in)?|[áo]?c)|o(?:g(?:m(?:át)?)?|c(?:um|s)?|m[íi]n)|a(?:[dt]|sim)|u(?:alid|r)|ra[mv]?|ó[lr]|pto|z)|h(?:i(?:p(?:o(?:(?:té)?t|c(?:or)?|l)|not(?:er)?|(?:ia|ó)t|érb|ál)|dr(?:o(?:[dm]|gr?|s?t)|ául)?|s(?:t(?:ol)?|p)|b(?:r(?:id)?)?|er(?:ôn)?|gr?|nd)|e(?:r(?:p(?:et(?:o(?:gr|l))?|ét)?|áld?|b)?|ort(?:ôn)?|lm(?:in)?|b[dr]|t)|o(?:m(?:o(?:[fn]|gr?)|eop|ôn)?|rt(?:ic)?|tent|nd?)|a(?:g(?:io(?:gr?|l))?|plol|st|b)|í(?:br?|p)|úng)|b(?:i(?:o(?:g(?:e(?:o(?:gr?)?|n)|ên|r)|t(?:ip(?:ol)?)?|q(?:uím)?|(?:di)?m|fís|l)|bl(?:i(?:o(?:[fl]|t(?:ec)?|gr?)|ôn))?|r(?:rel|m)|tr(?:ans)?|m(?:en)?|spd?|z)|o(?:l(?:iv)?|r[dgr]|êm|mb|t)|a(?:(?:lís)?t|ct(?:er)?|sq)|r(?:om(?:at)?|i[gt]|as|et)?|u(?:r(?:oc|l)|d)|e(?:ir|ng|rb)|á(?:lt|rb)|[bt]l|íbl?|úlg|m)|r(?:e(?:l(?:a(?:t(?:iv)?|ç)|ig|oj)?|s(?:t(?:r(?:it)?)?|ult)?|g(?:i(?:on|m)|ress)?|p(?:[aeo]rt|úb)?|c(?:ípr?|ip)?|t(?:rosp|ór)?|f(?:orm|l)?|d(?:uç)?|alid|vers|m)|a(?:dio(?:t(?:e[cr]|écn?)?|d(?:if)?|gr?|at|l)|c(?:ion)?|ll)|o(?:[dt]|mn)|u(?:[br]|ss)|i[bt]|úst|ád|g)|l(?:[blr]|i(?:[bg]|t(?:u(?:rg?|an)|o(?:gr?|l)|er(?:at)?)?|n(?:g(?:uíst)?)?|m(?:it)?|vr?)|a(?:t(?:oar|it)?|b(?:ora?t)?|p(?:id)?|n[çc]|u?d|ct|rg)|u(?:[gv]|(?:si)?t|n[df]|dol)|o(?:[cq]|g(?:íst)?|mb|ng)|e(?:g(?:isl)?|i?t|x)|í(?:ng|q)|égs?|tda|âm|óg)|g(?:e(?:o(?:[dln]|m(?:orf?)?|f(?:ís)?|g[nr]?)|n(?:eal|ét|ov)?|rm?|ôn)|r(?:a(?:f(?:o(?:sc|l))?|v)|oenl?|áf|d)?|l(?:ipto(?:[lt]|gr?)|o(?:tol|ss)|ót)|a(?:[rtv]|l(?:ic|v)?|[éu]l|sc)|u(?:at(?:em)?|in|tt|z)|in(?:ec(?:ol)?|ást)?|n(?:om)?|ó?t|ên|ír|ov)|o(?:r(?:t(?:o(?:gr(?:áf)?|p))?|n(?:it(?:ol)?)?|g(?:aniz)?|ig(?:i?n)?|d(?:in)?|ogr?|ôn|at)?|b(?:s(?:(?:te)?t|ol)?|ed|r)?|n(?:om(?:(?:ás|a)t)?|eol|ç)|f(?:t(?:alm)?|id)|c(?:ult?|ean|id)|u(?:r(?:iv)?|t)|p(?:tat|os|p)?|torr(?:in)?|dont|lig|str|z)|v(?:[bcl]|e(?:r(?:[bn]|s(?:if)?|os?s)|n(?:at|ez|d)?|l(?:oc)?|t(?:er)?|ct|g)|i(?:[gz]|t(?:ic|r)?|n(?:ic)?|dr?|ol)|o(?:[cgx]|l(?:[ls]|at)?)?|a(?:dm?|sc)|ul[cg])|n(?:o(?:[mv]|r(?:m(?:at)?|ueg)?|b(?:il)?|tic)|e(?:[gp]|o(?:guin|log|zel)|ut?r|erl)|a(?:[cpvz]|t(?:ur)?)|u(?:mism?|cl|tr)|i(?:cara)?g|áu[at]?|órd|úm)|a(?:[çagv]|d(?:[jm]|v(?:ers)?|it)|b(?:r(?:ev)?|s)|p(?:ass|rox)?|nt(?:on|r)?|r(?:ts?|om)|(?:tô)?m|lt|ss|ux)|u(?:n(?:i(?:[df]|v(?:ers)?))?|r(?:b(?:an)?|ol|ug)|t(?:ili[dt]|ópi|op)|cr(?:aí?n)?|lt|mb)|q(?:u(?:a(?:(?:n(?:ti)?|r)t|lif)?|i(?:nz(?:en)?|rom|mb)?|í(?:ch|m)?|est)|l)|j(?:u(?:[dln]|r(?:ispr?)?|st)|a(?:[mnpv]|rd(?:in)?)|o(?:[cg]|alh|rn)|es)|S(?:r(?:t?a|e)s|ubdiác|[ón]r|arg|áb)|z(?:o(?:o(?:t(?:[ée]c)?|l))?|end)|x(?:e(?:rogr?|nof)|i(?:log|n))|E(?:(?:mpree)?nd|XM[ªº]|xa|E)|I(?:l(?:mos?)?|nsc)|(?:Cato|Be)l|A(?:dmin|tt)|é(?:cl|tn)|R(?:esp|d)|T(?:rav|T)|í(?:nd|t)|D(?:rs|D)|Hares|Mrs?|ópt|Ltd|Jr|Pe|ca)">

    <!ENTITY operadores_matematicos "[-x\.·\*\/\^\|~¬±×÷ϐϑϒϕϰϱϴϵ϶؆؇‖′″‴⁀⁄⁒⁺⁻⁼⁽⁾₊₋₌₍₎∀∁∂∃∄∅∆∇∈∉∊∋∌∍∎∏∐∑−∓∔∕∖∗∘∙√∛∜∝∞∟∠∡∢∣∤∥∦∧∨∩∪∫∬∭∮∯∰∱∲∳∴∵∶∷∸∹∺∻∼∽∾∿≀≁≂≃≄≅≆≇≈≉≊≋≌≍≎≏≐≑≒≓≔≕≖≗≘≙≚≛≜≝≞≟≠≡≢≣≤≥≦≧≨≩≪≫≬≭≮≯≰≱≲≳≴≵≶≷≸≹≺≻≼≽≾≿⊀⊁⊂⊃⊄⊅⊆⊇⊈⊉⊊⊋⊌⊍⊎⊏⊐⊑⊒⊓⊔⊕⊖⊗⊘⊙⊚⊛⊜⊝⊞⊟⊠⊡⊢⊣⊤⊥⊦⊧⊨⊩⊪⊫⊬⊭⊮⊯⊰⊱⊲⊳⊴⊵⊶⊷⊸⊹⊺⊻⊼⊽⊾⊿⋀⋁⋂⋃⋄⋅⋆⋇⋈⋉⋊⋋⋌⋍⋎⋏⋐⋑⋒⋓⋔⋕⋖⋗⋘⋙⋚⋛⋜⋝⋞⋟⋠⋡⋢⋣⋤⋥⋦⋧⋨⋩⋪⋫⋬⋭⋮⋯⋰⋱⋲⋳⋴⋵⋶⋷⋸⋹⋺⋻⋼⋽⋾⋿]|\=|\+">
    <!ENTITY alfabeto_grego "[ΑαΝνΒβΞξΓγΟοΔδΠπΕεΡρΖζΣσςΗηΤτΘθΥυΙιΦφΚκΧχΛλΨψΜμΩω]">
    <!ENTITY unidades_de_medida "(?:(?:[khdcmnµfYZEPTGM]|da)?(?:[gmlsJNWCVSFTHΩ]|Hz|cd|lm|mol|Pa|Wb|rad|sr|lx|Bq|Gy|Sv|kat|Np|eV)(?:⁻)?[23¹²³]?|º[CFK]|cv|k?cal|mmHg|atm|bpm|ton|kWh|GWa|MWd|MWh|mAh|min)">
]>

<rules lang="pt" xsi:noNamespaceSchemaLocation="../../../../../../../../../languagetool-core/src/main/resources/org/languagetool/resource/disambiguation.xsd" xmlns:xsi="http://www.w3.org/2001/XMLSchema-instance" xmlns:xs="http://www.w3.org/2001/XMLSchema">

    <!-- Unification rules retrieved from galician grammar.xml - START-->
  <unification feature="number">
    <equivalence type="singular">
          <token postag="(?:[NZ]..|[ADP]...|V....)S.+" postag_regexp="yes"/>
    </equivalence>
    <equivalence type="plural">
          <token postag="(?:[NZ]..|[ADP]...|V....)P.+" postag_regexp="yes"/>
    </equivalence>
  </unification>

  <unification feature="gender">
    <equivalence type="masc">
          <token postag="(?:[NZ].|[ADP]..|V.....)[MC].+" postag_regexp="yes"/>
    </equivalence>
    <equivalence type="fem">
          <token postag="(?:[NZ].|[ADP]..|V.....)[FC].+" postag_regexp="yes"/>
    </equivalence>
  </unification>

  <unification feature="person">
    <equivalence type="first">
          <token postag="(?:V...|PP)1.+" postag_regexp="yes"/>
    </equivalence>
    <equivalence type="second">
          <token postag="(?:V...|PP)2.+" postag_regexp="yes"/>
    </equivalence>
    <equivalence type="third">
          <token postag="(?:V...|PP)3.+" postag_regexp="yes"/>
    </equivalence>
  </unification>
    <!-- Unification rules retrieved from galician grammar.xml - END  -->

    <!--rule id="WORKAROUND_MISSING_ADVERBS_POS" name="Fix missing POS in adverbes">
    < Created by Tiago F. Santos, Portuguese rule, 2017-07-24>
      <pattern>
          <token regexp="yes" postag='I|RG' postag_regexp='yes'>.*mente$</token>
      </pattern>
      <disambig action="add"><wd pos="RM"/></disambig>
      <example inputform="francamente[Francamente/I]" outputform="francamente[Francamente/I,francamente/RM]" type="ambiguous">Falou <marker>francamente</marker> em soluções.</example>
    </rule  -->

    <!--		multiwords.txt related			-->
    <!-- 	Workaround retrieved from Catalan grammar.xml	>
  <rulegroup id="WORKAROUND_SENTENCE_TOKENIZATION" name="Fix problems with sentence tokenization">
    <rule>
      <pattern>
          <token regexp="yes">[A-Z]</token>
        <marker>
          <token spacebefore="no">.</token>
        </marker>
          <token spacebefore="yes" postag="[VADSC].*" postag_regexp="yes" regexp="yes">\p{Lu}.*
            <exception postag="NP.*" postag_regexp="yes"/></token>
      </pattern>
      <disambig action="add"><wd pos="SENT_START"/></disambig>
    </rule>
    <rule>
      <pattern>
          <token regexp="yes">[A-Z]</token>
        <marker>
          <token spacebefore="no">.</token>
        </marker>
          <token spacebefore="yes" postag="[VADSC].*" postag_regexp="yes" regexp="yes">\p{Lu}.*
            <exception postag="NP.*" postag_regexp="yes"/></token>
      </pattern>
      <disambig action="add"><wd pos="SENT_END"/></disambig>
    </rule>
  </rulegroup-->

  <rulegroup id="NOMES_PROPRIOS_MULTIWORD" name="Nomes proprios em multiwords">
    <!-- 	Rulegroup retrieved from Catalan grammar.xml	-->
    <rule id="NOMEPROPRIO2PALAVRAS_FILTRA_MS" name="Nome proprio 2 palavras - MS">
      <pattern>
          <token postag="&lt;NPMS.+&gt;" postag_regexp="yes"/>
          <token postag="&lt;/NP.+&gt;" postag_regexp="yes"/>
      </pattern>
      <disambig action="replace"><wd pos="NPMS000_"/><wd pos="NPMS000_"/></disambig>
    </rule>
    <rule id="NOMEPROPRIO2PALAVRAS_FILTRA_MP" name="Nome proprio 2 palavras - MP">
      <pattern>
          <token postag="&lt;NPMP.+&gt;" postag_regexp="yes"/>
          <token postag="&lt;/NP.+&gt;" postag_regexp="yes"/>
      </pattern>
      <disambig action="replace"><wd pos="NPMP000_"/><wd pos="NPMP000_"/></disambig>
    </rule>
    <rule id="NOMEPROPRIO2PALAVRAS_FILTRA_FS" name="Nome proprio 2 palavras - FS">
      <pattern>
          <token postag="&lt;NPFS.+&gt;" postag_regexp="yes"/>
          <token postag="&lt;/NP.+&gt;" postag_regexp="yes"/>
      </pattern>
      <disambig action="replace"><wd pos="NPFS000_"/><wd pos="NPFS000_"/></disambig>
    </rule>
    <rule id="NOMEPROPRIO2PALAVRAS_FILTRA_FP" name="Nome proprio 2 palavras - FP">
      <pattern>
          <token postag="&lt;NPFP.+&gt;" postag_regexp="yes"/>
          <token postag="&lt;/NP.+&gt;" postag_regexp="yes"/>
      </pattern>
      <disambig action="replace"><wd pos="NPFP000_"/><wd pos="NPFP000_"/></disambig>
    </rule>
    <rule id="NOMEPROPRIO2PALAVRAS_FILTRA_CN" name="Nome proprio 2 palavras - CN">
      <pattern>
          <token postag="&lt;NPCN.+&gt;" postag_regexp="yes"/>
          <token postag="&lt;/NPCN.+&gt;" postag_regexp="yes"/>
      </pattern>
      <disambig action="replace"><wd pos="NPCN000_"/><wd pos="NPCN000_"/></disambig>
    </rule>
    <rule id="NOMEPROPRIO3PALAVRAS" name="Nome proprio 3 palavras">
      <pattern>
          <token postag="&lt;NP.+&gt;" postag_regexp="yes"/>
          <token/>
          <token postag="&lt;/NP.+&gt;" postag_regexp="yes"/>
      </pattern>
      <disambig action="add"><wd pos="NP00000_"/><wd lemma="NP" pos="NP00000_"/><wd pos="NP00000_"/></disambig>
    </rule>
    <rule id="NOMEPROPRIO4PALAVRAS" name="Nome proprio 4 palavras">
      <pattern>
          <token postag="&lt;NP.+&gt;" postag_regexp="yes"/>
          <token/>
          <token/>
          <token postag="&lt;/NP.+&gt;" postag_regexp="yes"/>
      </pattern>
      <disambig action="add"><wd pos="NP00000_"/><wd lemma="NP" pos="NP00000_"/><wd lemma="NP" pos="NP00000_"/><wd pos="NP00000_"/></disambig>
    </rule>
    <rule id="NOMEPROPRIO3PALAVRAS_FILTRA" name="Nome proprio 3 palavras">
      <pattern>
          <token postag="&lt;NP.+&gt;" postag_regexp="yes"/>
          <token postag="NP00000"/>
          <token postag="&lt;/NP.+&gt;" postag_regexp="yes"/>
      </pattern>
      <disambig action="replace"><wd pos="NP00000_"/><wd pos="NP00000_"/><wd pos="NP00000_"/></disambig>
    </rule>
    <rule id="NOMEPROPRIO4PALAVRAS-FILTRA" name="Nome proprio 4 palavras">
      <pattern>
          <token postag="&lt;NP.+&gt;" postag_regexp="yes"/>
          <token postag="NP00000"/>
          <token postag="NP00000"/>
          <token postag="&lt;/NP.+&gt;" postag_regexp="yes"/>
      </pattern>
      <disambig action="replace"><wd pos="NP00000_"/><wd pos="NP00000_"/><wd pos="NP00000_"/><wd pos="NP00000_"/></disambig>
    </rule>
  </rulegroup>
  <rulegroup id="NOME_COMÚM_MULTIWORD" name="Nomes comuns em multiwords">
    <!-- 	Rulegroup based on Catalan grammar.xml	-->
    <rule id="NOMECOMUM2PALAVRAS" name="Nome comúm 2 palavras">
      <pattern>
        <marker>
          <token postag="&lt;NCFS000&gt;"/>
          <token postag="&lt;/NCFS000&gt;"/>
        </marker>
      </pattern>
      <disambig action="replace"><wd pos="NCFS000_"/><wd pos="AQ0FS0_"/></disambig>
    </rule>
    <rule>
      <pattern>
        <marker>
          <token postag="&lt;NCMS000&gt;"/>
          <token postag="&lt;/NCMS000&gt;"/>
        </marker>
      </pattern>
      <disambig action="replace"><wd pos="NCMS000_"/><wd pos="AQ0MS0_"/></disambig>
    </rule>
    <rule>
      <pattern>
        <marker>
          <token postag="&lt;NCFP000&gt;"/>
          <token postag="&lt;/NCFP000&gt;"/>
        </marker>
      </pattern>
      <disambig action="replace"><wd pos="NCFP000_"/><wd pos="AQ0FP0_"/></disambig>
    </rule>
    <rule>
      <pattern>
        <marker>
          <token postag="&lt;NCMP000&gt;"/>
          <token postag="&lt;/NCMP000&gt;"/>
        </marker>
      </pattern>
      <disambig action="replace"><wd pos="NCMP000_"/><wd pos="AQ0MP0_"/></disambig>
    </rule>
    <rule>
      <pattern>
        <marker>
          <token postag="&lt;NCMN000&gt;"/>
          <token postag="&lt;/NCMN000&gt;"/>
        </marker>
      </pattern>
      <disambig action="replace"><wd pos="NCMN000_"/><wd pos="AQ0MN0_"/></disambig>
    </rule>
    <rule>
      <pattern>
        <marker>
          <token postag="&lt;NCMN000&gt;"/>
          <token/>
          <token postag="&lt;/NCMN000&gt;"/>
        </marker>
      </pattern>
      <disambig action="replace"><wd pos="NCMN000_"/><wd pos="AQ0MN0_"/><wd pos="AQ0MN0_"/></disambig>
    </rule>
    <rule>
      <pattern>
        <marker>
          <token postag="&lt;RN&gt;"/>
          <token postag="&lt;/RN&gt;"/>
        </marker>
      </pattern>
      <disambig action="replace"><wd pos="RN"/><wd pos="RN"/></disambig>
    </rule>
    <rule>
      <pattern>
        <marker>
          <token postag="&lt;RN&gt;"/>
          <token/>
          <token postag="&lt;/RN&gt;"/>
        </marker>
      </pattern>
      <disambig action="replace"><wd pos="RN"/><wd pos="RN"/><wd pos="RN"/></disambig>
    </rule>
    <rule>
      <pattern>
          <token postag="&lt;RN&gt;"/>
          <token/>
          <token/>
          <token postag="&lt;/RN&gt;"/>
      </pattern>
      <disambig action="replace"><wd pos="RN"/><wd pos="RN"/><wd pos="RN"/><wd pos="RN"/></disambig>
    </rule>
    <rule>
      <pattern>
        <marker>
          <token postag="&lt;RG&gt;"/>
          <token postag="&lt;/RG&gt;"/>
        </marker>
      </pattern>
      <disambig action="replace"><wd pos="RG"/><wd pos="RG"/></disambig>
    </rule>
    <rule>
      <pattern>
        <marker>
          <token postag="&lt;RG_&gt;"/>
          <token postag="&lt;/RG_&gt;"/>
        </marker>
      </pattern>
      <disambig action="replace"><wd pos="RG_"/><wd pos="RG_"/></disambig>
    </rule>
    <rule>
      <pattern>
        <marker>
          <token postag="&lt;RG&gt;"/>
          <token/>
          <token postag="&lt;/RG&gt;"/>
        </marker>
      </pattern>
      <disambig action="replace"><wd pos="RG"/><wd pos="RG"/><wd pos="RG"/></disambig>
    </rule>
    <rule>
      <pattern>
        <marker>
          <token postag="&lt;RG_&gt;"/>
          <token/>
          <token postag="&lt;/RG_&gt;"/>
        </marker>
      </pattern>
      <disambig action="replace"><wd pos="RG_"/><wd pos="RG_"/><wd pos="RG_"/></disambig>
    </rule>
    <rule>
      <pattern>
          <token postag="&lt;RG&gt;"/>
          <token/>
          <token/>
          <token postag="&lt;/RG&gt;"/>
      </pattern>
      <disambig action="replace"><wd pos="RG"/><wd pos="RG"/><wd pos="RG"/><wd pos="RG"/></disambig>
    </rule>
    <rule>
      <pattern>
          <token postag="&lt;RG_&gt;"/>
          <token/>
          <token/>
          <token postag="&lt;/RG_&gt;"/>
      </pattern>
      <disambig action="replace"><wd pos="RG_"/><wd pos="RG_"/><wd pos="RG_"/><wd pos="RG_"/></disambig>
    </rule>
    <rule>
      <pattern>
        <marker>
          <token postag="&lt;SP000&gt;"/>
          <token postag="&lt;/SP000&gt;"/>
        </marker>
      </pattern>
      <disambig action="replace"><wd pos="SP000"/><wd pos="SP000"/></disambig>
    </rule>
    <rule>
      <pattern>
        <marker>
          <token postag="&lt;SP000&gt;"/>
          <token/>
          <token postag="&lt;/SP000&gt;"/>
        </marker>
      </pattern>
      <disambig action="replace"><wd pos="SP000"/><wd pos="SP000"/><wd pos="SP000"/></disambig>
    </rule>
    <rule>
      <pattern>
          <token postag="&lt;SP000&gt;"/>
          <token/>
          <token/>
          <token postag="&lt;/SP000&gt;"/>
      </pattern>
      <disambig action="replace"><wd pos="SP000"/><wd pos="SP000"/><wd pos="SP000"/><wd pos="SP000"/></disambig>
    </rule>
    <rule>
      <pattern>
        <marker>
          <token postag="&lt;CS&gt;"/>
          <token postag="&lt;/CS&gt;"/>
        </marker>
      </pattern>
      <disambig action="replace"><wd pos="CS"/><wd pos="CS"/></disambig>
    </rule>
    <rule>
      <pattern>
        <marker>
          <token postag="&lt;CS&gt;"/>
          <token/>
          <token postag="&lt;/CS&gt;"/>
        </marker>
      </pattern>
      <disambig action="replace"><wd pos="CS"/><wd pos="CS"/><wd pos="CS"/></disambig>
    </rule>
    <rule>
      <pattern>
          <token postag="&lt;CS&gt;"/>
          <token/>
          <token/>
          <token postag="&lt;/CS&gt;"/>
      </pattern>
      <disambig action="replace"><wd pos="CS"/><wd pos="CS"/><wd pos="CS"/><wd pos="CS"/></disambig>
    </rule>
    <rule>
      <pattern>
          <token postag="&lt;I&gt;"/>
          <token postag="&lt;/I&gt;"/>
      </pattern>
      <disambig action="add"><wd pos="I"/><wd pos="I"/></disambig>
    </rule>
    <rule>
      <pattern>
          <token postag="&lt;I&gt;"/>
          <token/>
          <token postag="&lt;/I&gt;"/>
      </pattern>
      <disambig action="add"><wd pos="I"/><wd pos="I"/><wd pos="I"/></disambig>
    </rule>
    <rule>
      <pattern>
          <token postag="&lt;I&gt;"/>
          <token/>
          <token/>
          <token postag="&lt;/I&gt;"/>
      </pattern>
      <disambig action="add"><wd pos="I"/><wd pos="I"/><wd pos="I"/><wd pos="I"/></disambig>
    </rule>
    <rule>
      <pattern>
        <marker>
          <token postag="&lt;(_GN_|L_).*" postag_regexp="yes"/>
          <token postag="&lt;/(_GN_|L_).*" postag_regexp="yes"/>
        </marker>
      </pattern>
      <disambig action="replace"><wd pos="_GN_"/><wd pos="_GN_"/></disambig>
    </rule>
    <rule>
      <pattern>
        <marker>
          <token postag="&lt;(_GN_|L_).*" postag_regexp="yes"/>
          <token/>
          <token postag="&lt;/(_GN_|L_).*" postag_regexp="yes"/>
        </marker>
      </pattern>
      <disambig action="replace"><wd pos="_GN_"/><wd pos="_GN_"/><wd pos="_GN_"/></disambig>
    </rule>
    <rule>
      <pattern>
          <token postag="&lt;(_GN_|L_).*" postag_regexp="yes"/>
        <marker>
          <token/>
        </marker>
          <token postag="&lt;/(_GN_|L_).*" postag_regexp="yes"/>
      </pattern>
      <disambig action="replace"><wd pos="_GN_"/></disambig>
    </rule>
  </rulegroup>
    <rule id="INTERJECTION" name="Interjeição">
      <pattern>
        <marker>
          <token postag="I"/>
          <token postag="I"/>
        </marker>
          <token regexp="yes">[.,;:!?…]</token>
      </pattern>
      <disambig action="replace"><wd pos="I"/><wd pos="I"/></disambig>
    </rule>
  <rulegroup id="VAN_GOGH" name="Van Gogh">
    <!-- 	Rulegroup retrieved from Catalan grammar.xml	-->
    <rule>
      <pattern>
        <marker>
          <token>van</token>
        </marker>
          <token regexp="yes">(?-i)Aartsen|Agt|Allen|Asperen|Baaren|Basten|Beethoven|Beinum|Belin|Bommel|Bree|Buren|Campen|Dam|Delden|der|Dijk|Dine|Dong|Dyck|Egmond|Eyck|Gaal|Goethem|Gogh|Halen|Hauwe|Hemel|Immersel|Kempen|Lier|Maldere|Marwijk|Mill|Morrison|Nieuwkerk|Nistelrooy|Otterloo|Persie|Petegem|Ragin|Rensburg|Rompuy|Schalkwyk|Someren|Vaart|Val|Valen|Van|Vliet|Vlijmen|Wassenaer</token>
      </pattern>
      <disambig action="replace"><wd pos="NPCNSP0_"/></disambig>
    </rule>
    <rule>
      <pattern>
          <token regexp="yes">\p{Lu}.+</token>
        <marker>
          <token>van</token>
        </marker>
          <token regexp="yes">\p{Lu}.+</token>
      </pattern>
      <disambig action="replace"><wd pos="NPCNSP0_"/></disambig>
    </rule>
    <rule>
      <pattern>
          <token regexp="yes">\p{Lu}.+</token>
        <marker>
          <token>van</token>
        </marker>
          <token regexp="yes">den|der</token>
          <token regexp="yes">\p{Lu}.+</token>
      </pattern>
      <disambig action="replace"><wd pos="NPCNSP0_"/></disambig>
    </rule>
  </rulegroup>
    <rule id="DA_VINCI" name="Da Vinci">
    <!-- 		Rule retrieved from Catalan grammar.xml		-->
      <pattern>
        <marker>
          <token>da</token>
        </marker>
          <token regexp="yes">(?-i)Cividale|Morte|Costa|Lingua|Língua|Gagliano|Palestrina|Perugia|Silva|Cunha|Gama|Viadana|Vinci</token>
      </pattern>
      <disambig action="replace"><wd pos="NPCNSP0_"/></disambig>
    </rule>
  <rulegroup id="NP_BRANDS" name="Brands and Trademarks">
    <rule>
      <pattern>
        <marker>
          <token regexp="yes">\w+[™®]$</token>
        </marker>
      </pattern>
      <filter class="org.languagetool.rules.pt.NoDisambiguationPortuguesePartialPosTagFilter"
             args="no:1 regexp:(\w+)[™®] postag_regexp:NP.+"/><!-- The filter is case-sensitive -->
      <disambig action="replace"><wd pos="NPCN000_"/></disambig>
    </rule>
    <rule>
      <pattern>
          <token/>
          <token regexp="yes">[™®]</token>
      </pattern>
      <disambig action="replace"><wd pos="NPCN000_"/><wd pos="NPCN000_"/></disambig>
    </rule>
  </rulegroup>

    <rule id="QUEM_VERBO" name="quem + verbo">
    <!-- Created by Tiago F. Santos, Portuguese rule, 2018-07-08  -->
      <pattern>
          <token>quem</token>
        <marker>
        <and>
          <token postag="N.+" postag_regexp="yes"/>
          <token postag="V.+" postag_regexp="yes"/>
        </and>
        </marker>
      </pattern>
      <disambig action="filter" postag="V.+"/>
    </rule>

    <rule id="SPS_SI" name="Preposição + Si">
    <!-- Si : Pronoun or Musical note				-->
    <!-- Created by Tiago F. Santos, Portuguese rule, 2016-11-19  -->
      <pattern>
          <token postag="SP.+" postag_regexp="yes"/>
        <marker>
          <token>si</token>
        </marker>
      </pattern>
      <disambig action="filter" postag="PP.+"/>
    </rule>

    <rule id="PP_D_V" name="Pronome + Pronome + Verbo">
    <!-- Created by Tiago F. Santos, Portuguese rule, 2017-07-15  -->
      <pattern>
          <token regexp='yes'>&pronomes_retos;</token>
        <marker>
          <token regexp='yes'>[nv]?[ao]s?</token>
        </marker>
          <token postag="V.+" postag_regexp="yes"/>
      </pattern>
      <disambig action="filter" postag="PP.+"/>
    </rule>

  <rulegroup id="PAST_PARTICIPLE" name="Filtrar particípio passado">
    <!-- Created by Tiago F. Santos, Portuguese rule, 2017-08-02  -->
    <rule>
      <pattern>
          <token inflected='yes' regexp='yes'>&verbos_auxiliares_part_passado;</token>
          <token postag='R.+' postag_regexp="yes" min='0' max='4'>
            <exception negate_pos='yes' postag='R.+' postag_regexp="yes"/></token>
        <marker>
          <token postag="V.P.+" postag_regexp="yes"/>
        </marker>
      </pattern>
      <disambig action="filter" postag="V.P.+"/>
      <example inputform="cometido[cometer/VMP00SM,cometido/AQ0MS0]" outputform="cometido[cometer/VMP00SM]" type="ambiguous">Todos tinham <marker>cometido</marker> graves erros.</example>
      <example inputform="desrespeitado[desrespeitado/AQ0MS0,desrespeitar/VMP00SM]" outputform="desrespeitado[desrespeitar/VMP00SM]" type="ambiguous">Ela tinha <marker>desrespeitado</marker> todos com a sua infantilidade.</example>
    <!--example inputform="comprado[comprado/AQ0MS0,comprar/VMP00SM]" outputform="comprado[comprar/VMP00SM]" type="ambiguous">Tenho ao longo dos anos <marker>comprado</marker> livros.</example--> <!-- XXX testrules does not account for multiwords, but it is working -->
    </rule>
    <rule>
      <pattern>
          <token inflected='yes' regexp='yes'>&verbos_auxiliares_part_passado;</token>
          <token spacebefore='no' regexp='yes'>&hifen;</token>
          <token spacebefore='no' regexp='yes'>&pronomes_nao_ambiguos;|&pronomes_ambiguos;</token>
          <token postag='R.+' postag_regexp="yes" min='0' max='4'>
            <exception negate_pos='yes' postag='R.+' postag_regexp="yes"/></token>
        <marker>
          <token postag="V.P.+" postag_regexp="yes"/>
        </marker>
      </pattern>
      <disambig action="filter" postag="V.P.+"/>
      <example inputform="recordado[recordado/AQ0MS0,recordar/VMP00SM]" outputform="recordado[recordar/VMP00SM]" type="ambiguous">Todos tinham-se <marker>recordado</marker> do sucedido.</example>
    </rule>
  </rulegroup>

  <rulegroup id="FUTURO_PERIFRASICO" name="Filtrar futuro perifrásico">
    <!-- Created by Tiago F. Santos, Portuguese rule, 2017-09-25  -->
    <rule>
      <pattern>
          <token inflected='yes' regexp='yes'>ir|vir|poder</token>
          <token postag='R.+' postag_regexp="yes" min='0' max='4'>
            <exception negate_pos='yes' postag='R.+' postag_regexp="yes"/></token>
        <marker>
          <token postag="VMN0000"/>
        </marker>
      </pattern>
      <disambig action="filter" postag="VMN0000"/>
      <example inputform="haver[haver/NCMS000,haver/VMN0000,haver/VMN01S0,haver/VMN03S0]" outputform="haver[haver/VMN0000]" type="ambiguous">Não vai <marker>haver</marker> votação.</example>
    </rule>
    <rule>
      <pattern>
          <token inflected='yes' regexp='yes'>ir|vir|poder</token>
          <token spacebefore='no' regexp='yes'>&hifen;</token>
          <token spacebefore='no' regexp='yes'>&pronomes_nao_ambiguos;|&pronomes_ambiguos;</token>
          <token postag='R.+' postag_regexp="yes" min='0' max='4'>
            <exception negate_pos='yes' postag='R.+' postag_regexp="yes"/></token>
        <marker>
          <token postag="VMN0000"/>
        </marker>
      </pattern>
      <disambig action="filter" postag="VMN0000"/>
    </rule>
  </rulegroup>

  <rulegroup id="SER_NOUN" name="'ser' como substantivo">
    <!-- Localized from Catalan by Tiago F. Santos, 2017-05-16  -->
    <rule>
      <pattern>
        <marker>
          <token postag="N.*" postag_regexp="yes" regexp="yes">ser|seres</token>
        </marker>
          <token regexp="yes">humanos?|vivos?</token>
      </pattern>
      <disambig action="filter" postag="N.*"/>
    </rule>
    <rule>
      <pattern>
        <marker>
          <token postag="D..MS." postag_regexp="yes">
            <exception>o</exception></token>
          <token postag="NCMS000">ser</token>
        </marker>
      </pattern>
      <disambig action="filterall"/>
    </rule>
    <rule>
      <pattern>
        <marker>
          <token postag="D..MP." postag_regexp="yes"/>
          <token postag="NCMP000">seres</token>
        </marker>
      </pattern>
      <disambig action="filterall"/>
    </rule>
    <rule>
      <pattern>
        <marker>
          <token postag="V.+" postag_regexp="yes" regexp="yes">ser|seres</token>
        </marker>
          <token>-</token>
          <token postag_regexp="yes" postag="&pronomes_nao_ambiguos;|se"/>
      </pattern>
      <disambig action="filter" postag="V.+"/>
    </rule>
    <rule>
      <pattern>
          <token postag_regexp="yes" postag="&pronomes_nao_ambiguos;|se"/>
        <marker>
          <token postag="V.+" postag_regexp="yes" regexp="yes">ser|seres</token>
        </marker>
      </pattern>
      <disambig action="filter" postag="V.+"/>
    </rule>
  </rulegroup>

    <rule id="NAO_ADVERB" name="Não como advérbio">
    <!-- Created by Tiago F. Santos, Portuguese rule, 2017-07-28  -->
      <pattern>
        <marker>
          <token>não</token>
        </marker>
          <token postag_regexp='yes' postag='(R|V).+'/>
      </pattern>
      <disambig action="filter" postag="R.+"/>
    </rule>

    <rule id="ADVERB_VERB_SINGULAR" name="Advérbio Verbo/nome Nome Singular">
    <!-- Created by Tiago F. Santos, Portuguese rule, 2017-09-27  	-->
      <pattern>
          <token postag="R.+" postag_regexp='yes'/>
        <marker>
        <and>
          <token postag="V.+" postag_regexp='yes'/>
          <token postag="(N|A.)..P.+" postag_regexp='yes'/>
        </and>
        </marker>
          <token postag="(N|A.)..S.+" postag_regexp='yes'>
            <exception negate_pos='yes' postag="(N|A.)..S.+" postag_regexp='yes'/></token>
      </pattern>
      <disambig action="filter" postag="V.+"/>
    </rule>

    <rule id="CERTO" name="Estar + Certo">
    <!-- Created by Tiago F. Santos, Portuguese rule, 2017-11-30  -->
      <pattern>
          <token inflected='yes'>estar</token>
        <marker>
          <token regexp='yes'>cert[ao]s?</token>
        </marker>
      </pattern>
      <disambig action="filter" postag="A.+"/>
    </rule>

  <rulegroup id="CERCA_DE" name="'cerca de'">
    <!-- Created by Tiago F. Santos, Portuguese rule, 2018-07-18  -->
    <rule>
      <pattern>
        <marker>
          <token>cerca</token>
        </marker>
          <token>de
            <exception scope='next' postag_regexp='yes' postag='NC.+'/></token>
      </pattern>
      <disambig action="replace" postag="RG"/>
    </rule>
    <rule>
      <pattern>
        <marker>
          <token regexp='yes'>cercas?</token>
        </marker>
          <token>de</token>
          <token postag_regexp='yes' postag='NC.+'/>
      </pattern>
      <disambig action="filter" postag="N.+"/>
    </rule>
    <rule>
      <pattern>
          <token regexp='yes'>cercas?</token>
          <token>de</token>
        <marker>
          <token postag_regexp='yes' postag='NC.+'/>
        </marker>
      </pattern>
      <disambig action="filter" postag="N.+"/>
    </rule>
  </rulegroup>

  <rulegroup id="TAL_ADVERB" name="Locuções adverbiais com 'tal'">
    <!-- Created by Tiago F. Santos, Portuguese rule, 2016-11-19  -->
    <rule>
      <pattern>
          <token>tal</token>
      </pattern>
      <disambig action="remove" postag="RG"/>
    </rule>
    <rule>
      <pattern>
        <marker>
          <token>tal</token>
        </marker>
          <token min='0'>e</token>
          <token regexp="yes">como|qual</token>
      </pattern>
      <disambig action="replace" postag="RG"/>
    </rule>
    <rule>
      <pattern>
          <token>como</token>
        <marker>
          <token>tal</token>
        </marker>
      </pattern>
      <disambig action="replace" postag="RG"/>
    </rule>
    <rule>
      <pattern>
          <token>não</token>
          <token>há</token>
        <marker>
          <token>tal</token>
        </marker>
      </pattern>
      <disambig action="replace" postag="RG"/>
    </rule>
  </rulegroup>

  <rulegroup id="DE_FORMA_ADJECTIVE" name="De forma + adjectivo">
    <!-- Created by Tiago F. Santos, Portuguese rule, 2017-10-04  -->
    <rule>
      <pattern>
          <token>de</token>
          <token>forma</token>
          <token postag="A..[CF]S.+" postag_regexp="yes"/>
      </pattern>
      <disambig action="replace"><wd pos="RG"/><wd pos="RG"/><wd pos="RG"/></disambig>
    </rule>
    <rule>
      <pattern>
          <token>de</token>
          <token regexp='yes'>jeito|modo</token>
          <token postag="A..[CM]S.+" postag_regexp="yes"/>
      </pattern>
      <disambig action="replace"><wd pos="RG"/><wd pos="RG"/><wd pos="RG"/></disambig>
    </rule>
  </rulegroup>

    <!-- D_R_N : Det + Advérbio + Nome				-->
    <!-- 		l18n from Spanish disambiguation.xml by Tiago F. Santos		-->
    <rule id="D_R_N" name="Det + Adv + Nom">
      <pattern>
          <token postag="D.+" postag_regexp="yes"/>
        <marker>
          <token postag="R.*" postag_regexp="yes"/>
        </marker>
          <token postag="N.+" postag_regexp="yes">
            <exception>são</exception>
            <exception postag="(C|SP).*" postag_regexp="yes"/></token>
      </pattern>
      <disambig action="filter" postag="R.*"/>
    </rule>

    <!-- DDN : Determinante possesivo + Determinante indefinido + Nome -->
    <!-- 		l18n from Spanish disambiguation.xml by Tiago F. Santos		-->
    <rule id="DDN_U" name="Det + Nom + Adj">
      <pattern>
        <marker>
          <unify>
            <feature id="gender"/>
            <feature id="number"/>
          <token postag="D.+" postag_regexp="yes"/>
          <token postag="D.+" postag_regexp="yes"/>
          <token postag="N.+" postag_regexp="yes"/>
          </unify>
        </marker>
      </pattern>
      <disambig action="unify"/>
    </rule>

    <!-- DNA : Det + Nome + adjetivo-->
    <!-- 		l18n from Spanish disambiguation.xml by Tiago F. Santos		-->
    <rule id="DNA" name="Det + Nom + Adj">
      <pattern>
        <marker>
          <unify>
            <feature id="gender"/>
            <feature id="number"/>
          <token postag="D.+" postag_regexp="yes"/>
          <token postag="N.+" postag_regexp="yes"/>
          <token postag="A.+" postag_regexp="yes">
            <exception regexp='yes'>[sv]ão</exception></token>
          </unify>
        </marker>
      </pattern>
      <disambig action="unify"/>
      <example inputform="uma[um/DI0FS0,um/NCFS000,um/PI0FS000]" outputform="uma[um/DI0FS0]" type="ambiguous">É <marker>uma</marker> ocasião romântica.</example>
      <example type="untouched">É uma romântica ocasião.</example>
    </rule>

    <!-- DAN : Determinante + Adjetivo + Nome-->
    <!-- 		l18n from Spanish disambiguation.xml by Tiago F. Santos		-->
    <rule id="DAN" name="Det + Adj + Nom">
      <pattern>
        <marker>
          <unify>
            <feature id="gender"/>
            <feature id="number"/>
          <token postag="D.+" postag_regexp="yes"/>
          <token postag="A.+" postag_regexp="yes"/>
          <token postag="N.+" postag_regexp="yes">
            <exception postag="[DC].+" postag_regexp="yes"/>
            <exception regexp="yes">de|são</exception></token>
          </unify>
        </marker>
      </pattern>
      <disambig action="unify"/>
      <example inputform="uma[um/DI0FS0,um/NCFS000,um/PI0FS000]" outputform="uma[um/DI0FS0]" type="ambiguous">É <marker>uma</marker> romântica ocasião.</example>
      <example type="untouched">É uma ocasião romântica.</example>
    </rule>

    <!-- NSN : Nom + Nom/Prep + Nom/Adj = prep -->
    <!-- 		l18n from Spanish disambiguation.xml by Tiago F. Santos		-->
    <rule id="NSN" name="Nom + Nom/Prep + Nom/Adj">
      <pattern>
          <token postag="N.+" postag_regexp="yes">
            <exception postag="RN|CS" postag_regexp="yes"/></token>
        <marker>
          <token postag="SP.+" postag_regexp="yes"/>
        </marker>
          <token postag="[NA].+" postag_regexp="yes"/>
      </pattern>
      <disambig action="filter" postag="S.+"/>
    </rule>

    <!-- ANA : Adj + Nom/Adj + Adj = Nom -->
    <!-- 		l18n from Spanish disambiguation.xml by Tiago F. Santos		-->
    <rule id="ANA" name="Adj + Nom/Adj + Adj">
      <pattern>
          <token postag="A.+" postag_regexp="yes">
            <exception postag="N.+" postag_regexp="yes"/></token>
        <marker>
        <and>
          <token postag="N.+" postag_regexp="yes">
            <exception postag="V.+" postag_regexp="yes"/></token>
          <token postag="A.+" postag_regexp="yes"/>
        </and>
        </marker>
          <token postag="A.+" postag_regexp="yes">
            <exception postag="N.+" postag_regexp="yes"/></token>
      </pattern>
      <disambig action="filter" postag="N.+"/>
    </rule>

  <rulegroup id="AV" name="Det + Ver/Nom">
    <!-- Created by Tiago F. Santos, Portuguese rule  	-->
    <rule>
      <pattern>
          <token regexp="yes">&art_detecao_paronimos;
            <exception>nos</exception></token>
        <marker>
        <and>
          <token postag="N.+" postag_regexp="yes">
            <exception regexp='yes'>cercas?</exception></token>
          <token postag="V.+" postag_regexp="yes">
            <exception postag="VMN0000"/></token>
        </and>
        </marker>
      </pattern>
      <disambig action="remove" postag="V.+"/>
      <!--example type="ambiguous" inputform="cerca[cerca/NCFS000,cerca/RG,cercar/VMIP3S0,cercar/VMM02S0]" outputform="cerca[cerca/NCFS000,cerca/RG]">Dos <marker>cerca</marker> de 416 mil soldados que serviram, cerca de 60 mil...</example--><!-- XXX disambiguated by more specific CERCA_DE -->
      <example type="ambiguous" inputform="carpinteiro[carpinteirar/VMIP1S0,carpinteiro/NCMS000]" outputform="carpinteiro[carpinteiro/NCMS000]">O <marker>carpinteiro</marker> serra-te isso à medida.</example>
      <example type="untouched">Muitos destes “senhores dos mares” correm sérios riscos de deixarem de o <marker>ser</marker>.</example>
    </rule>
    <rule>
      <pattern>
          <token regexp="yes">&art_detecao_paronimos;
            <exception regexp='yes'>[ao]s?|nos</exception></token>
        <marker>
        <and>
          <token postag="N.+" postag_regexp="yes"/>
          <token postag="VMN0000"/>
        </and>
        </marker>
      </pattern>
      <disambig action="remove" postag="V.+"/>
      <example type="ambiguous" inputform="jantar[jantar/NCMS000,jantar/VMN0000,jantar/VMSF1S0,jantar/VMSF3S0]" outputform="jantar[jantar/NCMS000]">Um <marker>jantar</marker> à lareira parece-me bem.</example>
    </rule>
  </rulegroup>

    <!-- Verbo + Preposição: p.ex. 'a' como preposição depois do verbo	-->
    <!-- Created by Tiago F. Santos, Portuguese rule, 2016-11-15  	-->
    <!-- https://pt.wikipedia.org/wiki/A_(preposi%C3%A7%C3%A3o)		-->
  <rulegroup id="A_PREPOSIÇÂO" name="Verbo + a (preposição)">
    <rule>
      <pattern>
        <marker>
          <token>a</token>
        </marker>
          <token postag="[RZ].+" postag_regexp="yes"/>
      </pattern>
      <disambig action="filter" postag="S.+"/>
    </rule>
    <rule>
      <pattern>
        <marker>
          <token>a</token>
        </marker>
          <token regexp='yes'>mim|ti|si|[nv]ós|el[ae]s?|cavalo|convite|domícilio|fim|par|poucos?|muitos?|princípio|tempo|favor|exemplo|rigor|sério|título</token>
      </pattern>
      <disambig action="filter" postag="S.+"/>
    </rule>
    <rule>
      <pattern>
        <marker>
          <token>a</token>
        </marker>
          <token regexp='yes'>longo|sangue|todo</token>
          <token regexp='yes'>prazo|frio|custo</token>
      </pattern>
      <disambig action="filter" postag="S.+"/>
    </rule>
    <rule><!-- TODO too agressive. try disabling this rule in a day without many changes and see regression results -->
      <pattern>
          <token postag="V.+" postag_regexp="yes">
            <exception>para</exception></token>
          <token min='0' postag='R.' postag_regexp='yes'/>
        <marker>
          <token>a</token>
        </marker>
      </pattern>
      <disambig action="filter" postag="S.+"/>
    </rule>
    <rule>
      <pattern>
          <token regexp='yes'>restrit[ao]s?|próximo</token>
        <marker>
          <token>a</token>
        </marker>
      </pattern>
      <disambig action="filter" postag="S.+"/>
    </rule>
    <rule>
      <pattern>
          <token inflected='yes'>ser</token>
          <token postag='A.+' postag_regexp='yes'/>
        <marker>
          <token>a</token>
        </marker>
      </pattern>
      <disambig action="filter" postag="S.+"/>
    </rule>
  </rulegroup>

    <!--P_V Quando está a frente de um verbo, trata-se de um pronome-->
    <!-- 		l18n from Spanish disambiguation.xml by Tiago F. Santos		-->
    <rule id="P_V" name="Pronome + Verbo">
      <pattern>
        <marker>
        <and>
          <token postag="D.+" postag_regexp="yes"/>
          <token postag="[PN].+" postag_regexp="yes"/>
        </and>
        </marker>
          <token postag="V.+" postag_regexp="yes">
            <exception negate_pos='yes' postag="V.+" postag_regexp="yes"/></token>
      </pattern>
      <disambig action="filter" postag="P.+|N.+"/>
      <example type="untouched">Muito obrigada por esta viagem maravilhosa.</example>
      <example type="untouched">Escreva seu endereço aqui.</example>
      <example type="untouched">Durante seu reinado, os Durrani consolidaram em uma só nação.</example>
    </rule>

    <rule id="S_V" name="Preposição + Verbo">
    <!-- 		Created by Tiago F. Santos, 2017-07-15		-->
      <pattern>
          <token postag="SPS00" postag_regexp="no">
            <exception postag="SP.+" postag_regexp="yes" negate_pos='yes'/></token>
        <marker>
        <and>
          <token postag="V.+" postag_regexp="yes"/>
          <token postag="N.+" postag_regexp="yes"/>
        </and>
        </marker>
      </pattern>
      <disambig action="remove" postag="V.+"/>
      <example inputform="impacto[impactar/VMIP1S0,impacto/AQ0MS0,impacto/NCMS000]" outputform="impacto[impacto/AQ0MS0,impacto/NCMS000]" type="ambiguous">É uma obra com <marker>impacto</marker> ecológico relevante.</example>
      <example type="untouched">Ele não o fez de bom grado, mas era necessário.</example>
    </rule>

    <rule id="PARA_WORKAROUND" name="Para">
      <pattern>
          <token>
            <exception regexp="yes">el[ea]|carro</exception></token>
        <marker>
          <token>para</token>
        </marker>
          <token>
            <exception>em</exception></token>
      </pattern>
      <disambig action='remove' postag="V.+"/>
    </rule>

    <!--rule id="SD_V" name="Contração + Verbo"
        XXX Made redundant by AV rule improvements. Remove after 3.9 release -->
    <!-- 		Created by Tiago F. Santos, 2017-07-15		>
      <pattern>
          <token regexp='yes'>&art_detecao_paronimos;
            <exception>nos</exception></token>
        <marker>
        <and>
          <token postag="V.+" postag_regexp="yes"/>
          <token postag="N.+" postag_regexp="yes"/>
        </and>
        </marker>
      </pattern>
      <disambig action="remove" postag="V.+"/>
      <example inputform="impacto[impactar/VMIP1S0,impacto/AQ0MS0,impacto/NCMS000]" outputform="impacto[impacto/AQ0MS0,impacto/NCMS000]" type="ambiguous">Pelo <marker>impacto</marker> ecológico que tem, é relevante.</example>
      <example type="untouched">Ele não o fez de bom grado, mas era necessário.</example>
    </rule-->

    <!-- D_N Quando está diante de um nome, trata-se de um determinante.-->
    <!-- 		l18n from Spanish disambiguation.xml by Tiago F. Santos		-->
    <rule id="D_N" name="Artigo + Nome">
      <pattern>
        <marker>
          <token postag="D.+" postag_regexp="yes">
            <exception postag="R.*" postag_regexp="yes"/></token>
        </marker>
          <token postag="[PNA].*" postag_regexp="yes">
            <exception postag="V.+" postag_regexp="yes"/></token>
      </pattern>
      <disambig action="filter" postag="D.+"/>
    </rule>

    <!-- P_N Possesivo + nome -->
    <!-- 		l18n from Spanish disambiguation.xml by Tiago F. Santos		-->
    <rule id="PN" name="Pos + Nom ">
      <pattern>
        <marker>
          <unify>
            <feature id="gender"/>
            <feature id="number"/>
          <token postag="DP.+" postag_regexp="yes"/>
          <token postag="N.+" postag_regexp="yes">
            <exception postag="C.|S.*|R.*" postag_regexp="yes"/></token>
          </unify>
        </marker>
      </pattern>
      <disambig action="unify"/>
    <!--Example: seu irmão-->
    </rule>

    <rule id="PREPOSITION_SE" name="'Se' como preposição">
    <!-- Created by Tiago F. Santos, Portuguese rule, 2017-08-28  	-->
      <pattern>
          <token regexp="yes">&hifen;</token>
        <marker>
          <token postag_regexp='yes' postag="P.+"  spacebefore='no'/>
        </marker>
      </pattern>
      <disambig action="filter" postag="P.+"/>
      <example inputform="se[se/CS,se/PP3CN000]" outputform="se[se/PP3CN000]" type="ambiguous">Testa-<marker>se</marker>.</example>
      <example inputform="o[o/DA0MS0,o/PD0MS000,o/PP3MSA00]" outputform="o[o/PD0MS000,o/PP3MSA00]" type="ambiguous">Testa-<marker>o</marker>.</example>
    </rule>

    <rule id="PREPOSICIONAL_PHRASES" name="Expressões prepositivas">
    <!-- Created by Tiago F. Santos, Portuguese rule, 2017-09-06  	-->
      <pattern>
        <marker>
          <token regexp='yes'>face|frente|graças|quanto|referente|relativamente|rumo</token><!-- XXX do not add devido. needs agreement -->
        </marker>
          <token regexp='yes'>[aà]o?s?</token>
      </pattern>
      <disambig action="replace"><wd pos="SP000"/></disambig>
    </rule>

    <rule id="MESMO" name="Mesmo">
    <!-- Created by Tiago F. Santos, Portuguese rule, 2017-09-27  	-->
      <pattern>
          <token postag_regexp='yes' postag="[DP].+"/><!-- TODO add S.+ after proper splitting -->
        <marker>
          <token>mesmo</token>
        </marker>
      </pattern>
      <disambig action="remove"><wd pos="RG"/></disambig>
    </rule>

    <rule id="TANTO_COMO" name="Tanto ... como ...">
    <!-- Created by Tiago F. Santos, Portuguese rule, 2017-11-15  	-->
      <pattern>
        <marker>
          <token regexp="yes">tão|tanto</token>
        </marker>
          <token max='2'/>
          <token>como</token>
      </pattern>
      <disambig action="replace" postag="RG"/>
    </rule>

    <rule id="COR_DE_XXXX" name="Cores como adjetivo">
    <!-- Created by Tiago F. Santos, Portuguese rule, 2017-11-18  	-->
      <pattern>
          <token postag="N.+" postag_regexp='yes'/>
        <marker>
          <token>cor</token>
          <token>de</token>
          <token regexp='yes'>c(?:afé|hocolate)|laranja|rosa|tijolo|vinho</token>
        </marker>
      </pattern>
      <disambig action="replace"><wd pos="AQ0CN0"/><wd pos="AQ0CN0"/><wd pos="AQ0CN0"/></disambig>
    </rule>

    <rule id="ALIMENTAR_EXPECTATIVAS" name="Expectativas">
    <!-- Created by Tiago F. Santos, Portuguese rule, 2017-09-27  	-->
      <pattern>
        <marker>
        <and>
          <token postag="V.+" postag_regexp='yes'/>
          <token postag="[AN].+" postag_regexp='yes'/>
        </and>
        </marker>
          <token regexp='yes' min='0'>as?</token>
          <token regexp='yes'>expec?tativas?</token>
      </pattern>
      <disambig action="filter" postag="V.+"/>
    </rule>

    <rule id='PHONETIC_INFINITIVE_FIX' name='correção de infinitivo fonético'>
    <!-- Created by Tiago F. Santos, Portuguese rule, 2016-XX-XX  	-->
      <pattern>
          <token postag="VMN0000" regexp='yes'>.+[^r]$</token>
      </pattern>
      <disambig action="remove" postag="V.N.+"/>
    </rule>

    <rule id="PUNCT" name="Pontuação">
    <!-- 		l18n from Spanish disambiguation.xml by Tiago F. Santos		-->
      <pattern>
          <token regexp="yes">[.,;:!?…()\[\]&#8209;&#8210;&#8211;&#8212;&#8213;«»”“‘’\-]|[\*×∗·\+\/÷:=]</token>
      </pattern>
      <disambig action="add"><wd pos="_PUNCT"/></disambig>
    </rule>
        <rule id="TRES_PONTOS" name="Reticencias">
    <!-- 		l18n from Catalan disambiguation.xml by Tiago F. Santos		-->
            <pattern>
                <token>.</token>
                <token>.</token>
                <token>.</token>
            </pattern>
            <disambig action="add"><wd pos="_TRESPONTOS"/><wd pos="_TRESPONTOS"/><wd pos="_TRESPONTOS"/></disambig>
        </rule>

  <rulegroup id="QUOT" name="Quotation marks">
    <!-- 		l18n from English disambiguation.xml by Tiago F. Santos		-->
    <rule>
      <pattern>
          <token postag="SENT_START"/>
        <marker>
          <token>&quot;</token>
        </marker>
      </pattern>
      <disambig postag="``"/>
      <example type="untouched">Examplo 'a'</example>
      <example type="untouched">Examplo &quot;a</example>
      <example type="ambiguous" inputform="&quot;[&quot;/'',&quot;/``]" outputform="&quot;[&quot;/``]"><marker>&quot;</marker>Um teste.</example>
    </rule>
    <rule>
      <pattern>
          <token>
            <exception regexp="yes">\p{Ps}</exception></token>
        <marker>
        <and>
          <token postag="``" spacebefore="no">&quot;</token>
          <token postag="''" spacebefore="no">&quot;</token>
        </and>
        </marker>
      </pattern>
      <disambig postag="''"/>
      <example type="untouched">Examplo 'a'</example>
      <example type="untouched">Examplo &quot;a</example>
      <example type="untouched">Examplo (&quot;a</example>
      <example type="ambiguous" inputform="&quot;[&quot;/'',&quot;/``]" outputform="&quot;[&quot;/'']">Um &quot;teste<marker>&quot;</marker>.</example>
    </rule>
    <rule>
      <pattern>
        <marker>
        <and>
          <token postag="''" spacebefore="yes">&quot;</token>
          <token postag="``" spacebefore="yes">&quot;</token>
        </and>
        </marker>
      </pattern>
      <disambig postag="``"/>
      <example type="untouched">Examplo 'a'</example>
      <example type="untouched">Examplo a&quot;</example>
      <example type="ambiguous" inputform="&quot;[&quot;/'',&quot;/``]" outputform="&quot;[&quot;/``]">Um <marker>&quot;</marker>teste&quot;.</example>
    </rule>
    <rule>
      <pattern>
          <token regexp="yes">\p{Ps}</token>
        <marker>
        <and>
          <token postag="``" spacebefore="no">&quot;</token>
          <token postag="''" spacebefore="no">&quot;</token>
        </and>
        </marker>
      </pattern>
      <disambig postag="``"/>
      <example type="untouched">Examplo 'a'</example>
      <example type="untouched">Examplo &quot;a</example>
      <example type="untouched">Examplo a&quot;</example>
      <example type="ambiguous" inputform="&quot;[&quot;/'',&quot;/``]" outputform="&quot;[&quot;/``]">Um (<marker>&quot;</marker>teste&quot;.</example>
    </rule>
  </rulegroup>

  <rulegroup id="VERBOS_COMPOSTOS" name="Verbos compostos">
    <!-- Created by Tiago F. Santos, Portuguese rule, 2018-07-08  	-->
    <rule>
      <pattern>
          <token inflected='yes'>levar</token>
          <token>a</token>
        <marker>
          <token>cabo</token>
        </marker>
      </pattern>
      <disambig action="replace" postag="RG"/>
    </rule>
    <rule>
      <pattern>
        <marker>
          <token inflected='yes'>levar</token>
        </marker>
          <token>a</token>
          <token>cabo</token>
      </pattern>
      <disambig action="filter" postag="V.+"/>
    </rule>
  </rulegroup>

    <rule id="DEVE_SER" name="Deve + Infinitivo">
    <!-- Created by Tiago F. Santos, Portuguese rule, 2018-07-08  	-->
      <pattern>
        <marker>
          <token inflected='yes'>dever</token>
        </marker>
          <token postag="VMN0000"/>
      </pattern>
      <disambig action="filter" postag="V.+"/>
    </rule>

  <rulegroup id="PERIFRASES" name="Perífrases de infinitivo">
    <rule>
    <!-- Created by Tiago F. Santos, Portuguese rule, 2018-07-04  	-->
      <pattern>
          <token inflected='yes'>ir</token>
          <token regexp='yes'>tod[ao]s</token>
        <marker>
          <token postag="VMN0000"/>
        </marker>
      </pattern>
      <disambig action="filter" postag="VMN0000"/>
    </rule>
    <!-- 		l18n from Galician disambiguation.xml by Tiago F. Santos		-->
    <rule>
      <pattern>
          <token inflected="yes" regexp="yes">haver|ter</token>
          <token>que</token>
        <marker>
          <token postag="VMN0000">
            <exception negate_pos="yes" postag="V.+" postag_regexp="yes"/></token>
        </marker>
      </pattern>
      <disambig postag="VMN0000"/>
    </rule>
    <rule>
      <pattern>
          <token inflected="yes" regexp="yes">estar|andar|levar|continuar|seguir|ser|colocar|começar|pegar|vir|chegar|voltar|tornar|romper|pôr</token>
          <token>a</token>
        <marker>
          <token postag="VMN0000">
            <exception negate_pos="yes" postag="V.+" postag_regexp="yes"/></token>
        </marker>
      </pattern>
      <disambig postag="VMN0000"/>
    </rule>
    <rule>
      <pattern>
          <token inflected="yes" regexp="yes">dever|haver|deixar|parar|acabar|rematar|terminar|vir|ter</token>
          <token>de</token>
        <marker>
          <token postag="VMN0000">
            <exception negate_pos="yes" postag="V.+" postag_regexp="yes"/></token>
        </marker>
      </pattern>
      <disambig postag="VMN0000"/>
    </rule>
    <rule>
      <pattern>
          <token inflected="yes">acabar</token>
          <token>por</token>
        <marker>
          <token postag="VMN0000">
            <exception negate_pos="yes" postag="V.+" postag_regexp="yes"/></token>
        </marker>
      </pattern>
      <disambig postag="VMN0000"/>
    </rule>
    <rule>
      <pattern>
          <token inflected="yes">estar</token>
          <token>para</token>
        <marker>
          <token postag="VMN0000">
            <exception negate_pos="yes" postag="V.+" postag_regexp="yes"/></token>
        </marker>
      </pattern>
      <disambig postag="VMN0000"/>
    </rule>
    <rule>
      <pattern>
          <token inflected="yes">dar</token>
          <token>em</token>
        <marker>
          <token postag="VMN0000">
            <exception negate_pos="yes" postag="V.+" postag_regexp="yes"/></token>
        </marker>
      </pattern>
      <disambig postag="VMN0000"/>
    </rule>
    <rule>
      <pattern>
          <token inflected="yes" regexp="yes">querer|ir|dever|haver|poder|voltar|adoptar|adotar|acostumar</token>
        <marker>
          <token postag="VMN0000">
            <exception negate_pos="yes" postag="V.+" postag_regexp="yes"/></token>
        </marker>
      </pattern>
      <disambig postag="VMN0000"/>
    </rule>
  </rulegroup>

    <rule id="VOGAIS" name="[^o|letra] e[subst|conj] (e[subst])">
    <!-- 		l18n from Galician disambiguation.xml by Tiago F. Santos		-->
      <pattern>
          <token>
            <exception regexp="yes">os?|letras?|voga(l|is)</exception></token>
        <marker>
          <token regexp="yes">[aeo]</token>
        </marker>
      </pattern>

      <disambig action="remove"><wd pos="NCMS000"/></disambig>
    </rule>

  <rulegroup  id="NUMBER_OF_TIMES" name="Número de vezes">
    <!-- Created by Tiago F. Santos, Portuguese rule, 2016-11-15  	-->
    <rule>
      <pattern>
          <token>uma</token>
          <token>vez</token>
      </pattern>
      <disambig action="replace"><wd pos="RG"/><wd pos="RG"/></disambig>
    </rule>
    <rule>
      <pattern>
          <token regexp="yes">muitas|tantas|duas|&numero_por_extenso_CP;</token>
          <token>vezes</token>
      </pattern>
      <disambig action="replace"><wd pos="RG"/><wd pos="RG"/></disambig>
    </rule>
  </rulegroup>

  <rulegroup  id="NUMBER" name="Number">
    <!-- Created by Tiago F. Santos, Portuguese rule, 2016-11-15  	-->
    <rule>
      <pattern>
          <token regexp="yes">[1234567890]+</token>
      </pattern>
      <disambig postag="Z0CN0"/>
    </rule>
    <rule>
      <pattern>
          <token regexp="yes">[1234567890][1234567890., ]+[1234567890]</token>
      </pattern>
      <disambig postag="Z0CN0"/>
    </rule>
    <rule>
      <pattern>
          <token regexp="yes">&numero_por_extenso_CP;</token>
      </pattern>
      <disambig action="add"><wd pos="Z0CP0"/></disambig>
    </rule>
    <rule>
      <pattern>
          <token regexp="yes">&numero_por_extenso_MP;
            <exception>uns</exception></token>
      </pattern>
      <disambig action="add"><wd pos="Z0MP0"/></disambig>
    </rule>
    <rule>
      <pattern>
          <token regexp="yes">&numero_por_extenso_FP;
            <exception>umas</exception></token>
      </pattern>
      <disambig action="add"><wd pos="Z0FP0"/></disambig>
    </rule>
    <rule>
      <pattern>
          <token regexp="yes">&numero_por_extenso_MS;</token>
      </pattern>
      <disambig action="add"><wd pos="Z0MS0"/></disambig>
    </rule>
    <rule>
      <pattern>
          <token regexp="yes">&numero_por_extenso_FS;</token>
      </pattern>
      <disambig action="add"><wd pos="Z0FS0"/></disambig>
    </rule>
    <rule>
      <pattern>
          <token postag_regexp="yes" postag='Z0M[SPN]0'>
            <exception regexp='yes'>\d+</exception></token>
          <token postag_regexp="yes" postag='Z0[MC][SPN]0'/>
      </pattern>
      <disambig action="replace"><wd pos="Z0MP0"/><wd pos="Z0MP0"/></disambig>
    </rule>
    <rule>
      <pattern>
          <token postag_regexp="yes" postag='Z0[CM][SPN]0'>
            <exception regexp='yes'>\d+</exception></token>
          <token postag_regexp="yes" postag='Z0M[SPN]0'/>
      </pattern>
      <disambig action="replace"><wd pos="Z0MP0"/><wd pos="Z0MP0"/></disambig>
    </rule>
    <rule>
      <pattern>
          <token postag_regexp="yes" postag='Z0F[SPN]0'>
            <exception regexp='yes'>\d+</exception></token>
          <token postag_regexp="yes" postag='Z0[CF][SPN]0'/>
      </pattern>
      <disambig action="replace"><wd pos="Z0FP0"/><wd pos="Z0FP0"/></disambig>
    </rule>
    <rule>
      <pattern>
          <token postag_regexp="yes" postag='Z0[CF][SPN]0'>
            <exception regexp='yes'>\d+</exception></token>
          <token postag_regexp="yes" postag='Z0F[SPN]0'/>
      </pattern>
      <disambig action="replace"><wd pos="Z0FP0"/><wd pos="Z0FP0"/></disambig>
    </rule>
    <rule>
      <pattern>
          <token postag_regexp="yes" postag='Z0M[SPN]0'>
            <exception regexp='yes'>\d+</exception></token>
          <token regexp='yes'>e|-</token>
          <token postag_regexp="yes" postag='Z0[MC][SPN]0'/>
      </pattern>
      <disambig action="replace"><wd pos="Z0MP0"/><wd pos="Z0MP0"/><wd pos="Z0MP0"/></disambig>
    </rule>
    <rule>
      <pattern>
          <token postag_regexp="yes" postag='Z0[CM][SPN]0'>
            <exception regexp='yes'>\d+</exception></token>
          <token regexp='yes'>e|-</token>
          <token postag_regexp="yes" postag='Z0M[SPN]0'/>
      </pattern>
      <disambig action="replace"><wd pos="Z0MP0"/><wd pos="Z0MP0"/><wd pos="Z0MP0"/></disambig>
    </rule>
    <rule>
      <pattern>
          <token postag_regexp="yes" postag='Z0F[SPN]0'>
            <exception regexp='yes'>\d+</exception></token>
          <token regexp='yes'>e|-</token>
          <token postag_regexp="yes" postag='Z0[CF][SPN]0'/>
      </pattern>
      <disambig action="replace"><wd pos="Z0FP0"/><wd pos="Z0FP0"/><wd pos="Z0FP0"/></disambig>
    </rule>
    <rule>
      <pattern>
          <token postag_regexp="yes" postag='Z0[CF][SPN]0'>
            <exception regexp='yes'>\d+</exception></token>
          <token regexp='yes'>e|-</token>
          <token postag_regexp="yes" postag='Z0F[SPN]0'/>
      </pattern>
      <disambig action="replace"><wd pos="Z0FP0"/><wd pos="Z0FP0"/><wd pos="Z0FP0"/></disambig>
    </rule>
  </rulegroup>

    <rule id="A_RANGE" name="Range">
    <!-- Created by Tiago F. Santos, Portuguese rule, 2016-11-15  	-->
      <pattern>
          <token postag_regexp="yes" postag='Z.+'/>
        <marker>
          <token>a</token>
        </marker>
          <token postag_regexp="yes" postag='Z.+'/>
      </pattern>
      <disambig postag="SP000"/>
    </rule>

  <rulegroup id="ROMAN_NUMBER" name="Roman number">
    <!-- 		l18n from french and catalan disambiguation.xml by Tiago F. Santos		-->
    <rule>
      <pattern>
          <token regexp="yes" case_sensitive="yes">(?=[MDCLXVI])M*(C[MD]|D?C*)(X[CL]|L?X*)(I[XV]|V?I*)</token>
      </pattern>
      <disambig postag="ZRCN0"/>
    </rule>
    <rule>
      <pattern case_sensitive="yes">
        <marker>
          <token regexp="yes">(?=.)M{0,4}(CM|CD|D?C{0,3})(XC|XL|L?X{0,3})(IX|IV|V?I{0,3})</token>
        </marker>
      </pattern>
      <disambig action="add"><wd pos="AO0CN0"/></disambig>
    </rule>
    <rule>
      <pattern case_sensitive="yes">
        <marker>
          <token regexp="yes" spacebefore="yes">(?=.)m{0,4}(cm|cd|d?c{0,3})(xc|xl|l?x{0,3})(ix|i{0,3}|iv|v|viii?)
            <exception>li</exception></token>
        </marker>
      </pattern>
      <disambig action="add"><wd pos="AO0CN0"/></disambig>
    </rule>
    <rule>
      <pattern case_sensitive="yes">
          <token postag="SENT_START"/>
        <marker>
          <token regexp="yes">(?=.)m{0,4}(cm|cd|d?c{0,3})(xc|xl|l?x{0,3})(ix|i{0,3}|iv|v|viii?)</token>
        </marker>
      </pattern>
      <disambig action="add"><wd pos="AO0CN0"/></disambig>
    </rule>
    <rule>
      <pattern case_sensitive="yes">
          <token>-</token>
        <marker>
          <token regexp="yes">(?=.)m{0,4}(cm|cd|d?c{0,3})(xc|xl|l?x{0,3})(ix|i{0,3}|iv|v|viii?)</token>
        </marker>
      </pattern>
      <disambig action="add"><wd pos="AO0CN0"/></disambig>
    </rule>
    <rule>
      <pattern case_sensitive="yes">
          <token>-</token>
        <marker>
          <token regexp="yes">[ⅠⅡⅢⅣⅤⅥⅦⅧⅨⅩⅪⅫⅬⅭⅮⅯ]+</token>
        </marker>
      </pattern>
      <disambig action="add"><wd pos="AO0CN0"/></disambig>
    </rule>
  </rulegroup>

  <rulegroup id="PERCENTAGES" name="Percentagens">
    <!-- Created by Tiago F. Santos, Portuguese rule, 2016-11-15  	-->
    <rule>
      <pattern>
          <token regexp="yes">[\d,. ]+[&#37;&#8240;&#8241;]
            <exception regexp='yes'>1[&#37;&#8240;&#8241;]</exception></token>
      </pattern>
      <disambig action="replace"><wd pos="NCMP000"/></disambig>
    </rule>
    <rule>
      <pattern>
          <token regexp="yes">1 ?[&#37;&#8240;&#8241;]</token>
      </pattern>
      <disambig action="replace"><wd pos="NCMC000"/></disambig>
    </rule>
  </rulegroup>

  <rulegroup id="DEGREES" name="Graus">
    <!-- Created by Tiago F. Santos, Portuguese rule  	-->
    <rule>
      <pattern>
          <token regexp="yes">1[º°′″‴][CFKNSEWO]?
            <exception>1º</exception></token>
      </pattern>
      <disambig action="replace"><wd pos="NCMS000"/></disambig>
    </rule>
    <rule>
      <pattern>
          <token regexp="yes">[\d,. ]+[º°′″‴][CFKNSEWO]?
            <exception regexp='yes'>1[º°′″‴].?</exception>
            <exception regexp='yes'>\d+º</exception></token>
      </pattern>
      <disambig action="replace"><wd pos="NCMP000"/></disambig>
    </rule>
    <rule>
      <pattern>
          <token regexp="yes">[º°][CFKNSEWO]</token>
      </pattern>
      <disambig action="replace"><wd pos="NCMN000"/></disambig>
    </rule>
    <rule>
      <pattern>
          <token regexp="yes">[\d,. ]*[º°′″‴][CFKNSEWO]</token>
      </pattern>
      <disambig action="ignore_spelling"/>
    </rule>
  </rulegroup>

  <rulegroup id="ORDINALS" name="Ordinais">
    <!-- Created by Tiago F. Santos, Portuguese rule 	-->
    <rule>
      <pattern>
          <token regexp='yes'>\d+[\.&#57347;]?[oº]</token>
      </pattern>
      <disambig action="replace"><wd pos="NCMS000"/></disambig>
    </rule>
    <rule>
      <pattern>
          <token regexp="yes">\d+[\.&#57347;]?[oº][sˢ]</token>
      </pattern>
      <disambig action="replace"><wd pos="NCMP000"/></disambig>
    </rule>
    <rule>
      <pattern>
          <token regexp='yes'>\d+[\.&#57347;]?ª</token>
      </pattern>
      <disambig action="replace"><wd pos="NCFS000"/></disambig>
    </rule>
    <rule>
      <pattern>
          <token regexp="yes">\d+[\.&#57347;]?[aª][sˢ]</token>
      </pattern>
      <disambig action="replace"><wd pos="NCFP000"/></disambig>
    </rule>
  </rulegroup>

  <rulegroup id="HOURS" name="Horas">
    <rule>
      <pattern>
          <token regexp='yes'>0?1h(\d{2}m)?(\d{2})?s?</token>
      </pattern>
      <disambig action="replace"><wd pos="NCFS000"/></disambig>
    </rule>
    <rule>
      <pattern>
          <token regexp='yes'>\d{1,2}h(\d{2}m)?(\d{2})?s?
            <exception regexp='yes'>0?1h(\d{2}m)?(\d{2})?s?</exception></token>
      </pattern>
      <disambig action="replace"><wd pos="NCFP000"/></disambig>
    </rule>
    <rule>
      <pattern>
          <token regexp='yes'>0?1\:(\d{2}\:)?(\d{2})?h?</token>
      </pattern>
      <disambig action="replace"><wd pos="NCFS000"/></disambig>
    </rule>
    <rule>
      <pattern>
          <token regexp='yes'>\d{1,2}\:(\d{2}\:)?(\d{2})?h?
            <exception regexp='yes'>0?1\:(\d{2}\:)?(\d{2})?h?</exception></token>
      </pattern>
      <disambig action="replace"><wd pos="NCFP000"/></disambig>
    </rule>
  </rulegroup>

  <rulegroup id="FOREIGN_PROPER_NAMES" name="Nomes estrangeiros">
    <!-- Created by Tiago F. Santos, Portuguese rule, 2017-09-18  	-->
    <rule>
      <pattern case_sensitive='yes'>
          <token>La</token>
          <token postag='UNKNOWN' regexp='yes'>\p{Lu}.+</token>
      </pattern>
      <disambig action="replace"><wd pos="NPFS000"/><wd pos="NPFS000"/></disambig>
    </rule>
    <rule>
      <pattern case_sensitive='yes'>
          <token>Las</token>
          <token postag='UNKNOWN' regexp='yes'>\p{Lu}.+</token>
      </pattern>
      <disambig action="replace"><wd pos="NPFP000"/><wd pos="NPFP000"/></disambig>
    </rule>
    <rule>
      <pattern case_sensitive='yes'>
          <token>L</token><!-- XXX Le is also FP in Italian, but it is less common in Portuguese texts -->
          <token regexp='yes'>['’]</token>
          <token postag='UNKNOWN' regexp='yes'>\p{Lu}.+</token>
      </pattern>
      <disambig action="replace"><wd pos="NPMS000"/><wd pos="NPMS000"/><wd pos="NPMS000"/></disambig>
    </rule>
    <rule>
      <pattern case_sensitive='yes'>
          <token regexp='yes'>[AEI]l|Le</token><!-- XXX Le is also FP in Italian, but it is less common in Portuguese texts -->
          <token postag='UNKNOWN' regexp='yes'>\p{Lu}.+</token>
      </pattern>
      <disambig action="replace"><wd pos="NPMS000"/><wd pos="NPMS000"/></disambig>
    </rule>
    <rule>
      <pattern case_sensitive='yes'>
          <token regexp='yes'>Els|Los|Gli</token>
          <token postag='UNKNOWN' regexp='yes'>\p{Lu}.+</token>
      </pattern>
      <disambig action="replace"><wd pos="NPMP000"/><wd pos="NPMP000"/></disambig>
    </rule>
    <rule>
      <pattern case_sensitive='yes'>
          <token>Les</token>
          <token postag='UNKNOWN' regexp='yes'>\p{Lu}.+</token>
      </pattern>
      <disambig action="replace"><wd pos="NPCP000"/><wd pos="NPCP000"/></disambig>
    </rule>
  </rulegroup>

    <!-- XXX Ignore Spelling Rules XXX -->
    <rule id="EN_VOGUE" name="En vogue">
      <pattern>
          <token>en</token>
          <token regexp="yes">vogue|gros|masse|passant|détail</token>
      </pattern>
      <disambig action="ignore_spelling"/>
    </rule>
    <rule id="COTE_DAZUR" name="Côte d'Azur">
      <pattern>
          <token>Côte</token>
          <token>d</token>
          <token regexp="yes">['’]</token>
          <token>Azur</token>
      </pattern>
      <disambig action="ignore_spelling"/>
    </rule>
    <rule id="LOS_ANGELES" name="Los Angeles">
      <pattern>
          <token>Los</token>
          <token regexp="yes">Alamos|Angeles</token>
      </pattern>
      <disambig action="immunize"/>
    </rule>
    <rule id="LAS_VEGAS" name="Las Vegas">
      <pattern case_sensitive="yes">
          <token>Las</token>
          <token>Vegas</token>
      </pattern>
      <disambig action="immunize"/>
    </rule>
    <rule id="VALLEYS" name="Valleys">
      <pattern case_sensitive="yes">
          <token regexp="yes">Death|Silicon</token>
          <token>Valley</token>
      </pattern>
      <disambig action="ignore_spelling"/>
    </rule>
    <rule id="OAK_RIDGE" name="Oak Ridge">
      <pattern case_sensitive="yes">
          <token>Oak</token>
          <token>Ridge</token>
      </pattern>
      <disambig action="immunize"/>
    </rule>
    <rule id="MISE_EN_SCENE" name="Mise en scène">
      <pattern>
          <token>Mise</token>
          <token>en</token>
          <token>scène</token>
      </pattern>
      <disambig action="immunize"/>
    </rule>
    <rule id="RHYTHM_AND_BLUES" name="Rhythm and Blues">
      <pattern>
          <token>Rhythm</token>
          <token>and</token>
          <token>Blues</token>
      </pattern>
      <disambig action="ignore_spelling"/>
    </rule>
    <rule id="ROCK_AND_ROLL" name="Rock and Roll">
      <pattern>
          <token>Rock</token>
          <token>and</token>
          <token>Roll</token>
      </pattern>
      <disambig action="ignore_spelling"/>
    </rule>
    <rule id="ALEXIUS_MEINONG" name="Alexius Meinong">
      <pattern>
          <token>Alexius</token>
          <token regexp="yes">Meinongs?</token>
      </pattern>
      <disambig action="ignore_spelling"/>
    </rule>
    <rule id="ALFRED_NOBEL" name="Alfred Nobel">
      <pattern>
          <token>Alfred</token>
          <token>Nobel</token>
      </pattern>
      <disambig action="ignore_spelling"/>
    </rule>
    <rule id="ADDIS_ABEBA" name="Addis Abeba">
      <pattern>
          <token>Addis</token>
          <token>Abeba</token>
      </pattern>
      <disambig action="ignore_spelling"/>
    </rule>
    <rule id="LA_PAZ" name="La Paz">
      <pattern>
          <token>La</token>
          <token>Paz</token>
      </pattern>
      <disambig action="ignore_spelling"/>
    </rule>
    <rule id="SANTO_DOMINGO" name="Santo Domingo">
      <pattern>
          <token>Santo</token>
          <token>Domingo</token>
      </pattern>
      <disambig action="ignore_spelling"/>
    </rule>
    <rule id="LE_HAVRE" name="Le Havre/Le Mans">
      <pattern>
          <token>Le</token>
          <token regexp='yes'>Havre|Mans</token>
      </pattern>
      <disambig action="ignore_spelling"/>
    </rule>
    <rule id="PHNOM_PENH" name="Phnom Penh">
      <pattern>
          <token>Phnom</token>
          <token>Penh</token>
      </pattern>
      <disambig action="ignore_spelling"/>
    </rule>
    <rule id="OPEN_SOURCE" name="Open Source">
      <pattern>
          <token>Open</token>
          <token>Source</token>
      </pattern>
      <disambig action="ignore_spelling"/>
    </rule>
    <rule id="OPEN_SOURCE_SOFTWARE" name="Open-Source-Software">
      <pattern>
          <token>Open-Source-Software</token>
      </pattern>
      <disambig action="ignore_spelling"/>
    </rule>
    <rule id="JUNGLE_WORLD" name="Jungle World">
      <pattern>
          <token>Jungle</token>
          <token>World</token>
      </pattern>
      <disambig action="ignore_spelling"/>
    </rule>
    <rule id="STONES" name="Rolling Stones">
      <pattern>
          <token>Rolling</token>
          <token regexp='yes'>Stones?</token>
      </pattern>
      <disambig action="ignore_spelling"/>
    </rule>
    <rule id="A_LA_CARTE" name="À la carte">
      <pattern>
          <token>à</token>
          <token>la</token>
          <token>carte</token>
      </pattern>
      <disambig action="ignore_spelling"/>
    </rule>
    <rule id="BIG_BEN" name="Big Ben">
      <pattern>
          <token>Big</token>
          <token regexp="yes">Ben|Data|Bang</token>
      </pattern>
      <disambig action="ignore_spelling"/>
    </rule>
    <rule id="PEU_A_PEU" name="Peu à peu">
      <pattern>
          <token>peu</token>
          <token>à</token>
          <token>peu</token>
      </pattern>
      <disambig action="ignore_spelling"/>
    </rule>
    <rule id="AVANT_LA_LETTRE" name="Avant la lettre">
      <pattern>
          <token>avant</token>
          <token>la</token>
          <token>lettre</token>
      </pattern>
      <disambig action="ignore_spelling"/>
    </rule>
    <rule id="COQ_AU_VIN" name="Coq au Vin">
      <pattern>
          <token>Coq</token>
          <token>au</token>
          <token>Vin</token>
      </pattern>
      <disambig action="ignore_spelling"/>
    </rule>
    <rule id="AIR_FORCE" name="Air Force">
      <pattern>
          <token>Air</token>
          <token>Force</token>
      </pattern>
      <disambig action="ignore_spelling"/>
    </rule>
    <rule id="CUI_BONO" name="Cui bono">
      <pattern>
          <token>Cui</token>
          <token>Bono</token>
      </pattern>
      <disambig action="ignore_spelling"/>
    </rule>
    <rule id="MEMENTO_MORI" name="Memento mori">
      <pattern>
          <token>Memento</token>
          <token>mori</token>
      </pattern>
      <disambig action="ignore_spelling"/>
    </rule>
    <rule id="SALVA_VERITATE" name="Salva veritate">
      <pattern>
          <token>salva</token>
          <token>veritate</token>
      </pattern>
      <disambig action="ignore_spelling"/>
    </rule>
    <rule id="PERSONA_NON_GRATA" name="Persona non grata">
      <pattern>
          <token>Persona</token>
          <token min="0">non</token>
          <token regexp="yes">(in)?grata</token>
      </pattern>
      <disambig action="ignore_spelling"/>
    </rule>
    <rule id="ENFANT_TERRIBLE" name="Enfant terrible">
      <pattern>
          <token>Enfant</token>
          <token>terrible</token>
      </pattern>
      <disambig action="ignore_spelling"/>
    </rule>
    <rule id="FAIR_PLAY" name="Fair Play">
      <pattern case_sensitive="yes">
          <token>Fair</token>
          <token>Play</token>
      </pattern>
      <disambig action="ignore_spelling"/>
    </rule>
    <rule id="UNIVERSITY_OF" name="University of">
      <pattern case_sensitive="yes">
          <token>University</token>
          <token>of</token>
      </pattern>
      <disambig action="ignore_spelling"/>
    </rule>
    <rule id="YAD_VASHEM" name="Yad Vashem">
      <pattern>
          <token>Yad</token>
          <token>Vashem</token>
      </pattern>
      <disambig action="ignore_spelling"/>
    </rule>
    <rule id="EL_NINO" name="El Niño">
      <pattern>
          <token>El</token>
          <token>Niño</token>
      </pattern>
      <disambig action="ignore_spelling"/>
    </rule>
    <rule id="IN_MEDIAS_RES" name="In medias res">
      <pattern>
          <token>in</token>
          <token>medias</token>
          <token>res</token>
      </pattern>
      <disambig action="ignore_spelling"/>
    </rule>
    <rule id="FACULTAS_DOCENDI" name="Facultas Docendi">
      <pattern>
          <token>Facultas</token>
          <token>Docendi</token>
      </pattern>
      <disambig action="ignore_spelling"/>
    </rule>
    <rule id="VENIA_LEGENDI" name="Venia Legendi">
      <pattern>
          <token>Venia</token>
          <token>Legendi</token>
      </pattern>
      <disambig action="ignore_spelling"/>
    </rule>
    <rule id="GRAND_CANYON" name="Grand Canyon">
      <pattern>
          <token>Grand</token>
          <token regexp='yes'>Canyon|Prix|Slam</token>
      </pattern>
      <disambig action="ignore_spelling"/>
    </rule>
    <rule id="HORRIBILE_DICTU" name="Horribile dictu">
      <pattern>
          <token>horribile</token>
          <token>dictu</token>
      </pattern>
      <disambig action="ignore_spelling"/>
    </rule>
    <rule id="DIABETES_MELLITUS" name="Diabetes mellitus">
      <pattern>
          <token>Diabetes</token>
          <token regexp="yes">mellitus|renalis|insipidus</token>
      </pattern>
      <disambig action="ignore_spelling"/>
    </rule>
    <rule id="O_BLITZ" name="O Blitz">
      <pattern>
          <token regexp="yes">[dn]?o</token>
          <token regexp="yes">Blitz|Donner</token>
          <token min='0'>Kebab</token>
      </pattern>
      <disambig action="ignore_spelling"/>
    </rule>
    <rule id="WALL_STREET" name="Wall Street">
      <pattern>
          <token regexp="yes">Wall|Downing|Baker</token>
          <token>Street</token>
      </pattern>
      <disambig action="ignore_spelling"/>
    </rule>
    <rule id="FIFTH_AVENUE" name="Fifth Avenue">
      <pattern>
          <token>Fifth</token>
          <token>Avenue</token>
      </pattern>
      <disambig action="ignore_spelling"/>
    </rule>
    <rule id="PER_SE" name="Per se">
      <pattern>
          <token>per</token>
          <token regexp="yes">capita|procura|rectum|saldo|se</token>
      </pattern>
      <disambig action="ignore_spelling"/>
    </rule>
    <rule id="POUR_LE_MERITE" name="Pour le Mérite">
      <pattern>
          <token>Pour</token>
          <token>le</token>
          <token>Mérite</token>
      </pattern>
      <disambig action="ignore_spelling"/>
    </rule>
    <rule id="SUI_GENERIS" name="Sui">
      <pattern>
          <token>sui</token>
          <token>generis</token>
      </pattern>
      <disambig action="ignore_spelling"/>
    </rule>
    <rule id="PACTA_SUNT_SERVANDA" name="Pacta">
      <pattern>
          <token>pacta</token>
          <token>sunt</token>
          <token>servanda</token>
      </pattern>
      <disambig action="ignore_spelling"/>
    </rule>
    <rule id="VIRTUAL_REALITY" name="Virtual">
      <pattern>
          <token>Virtual</token>
          <token regexp="yes">Reality|Environments?</token>
      </pattern>
      <disambig action="ignore_spelling"/>
    </rule>
    <rule id="GUELEN" name="Fethullah Gülen">
      <pattern>
          <token>Fethullah</token>
          <token regexp='yes'>Gülens?</token>
      </pattern>
      <disambig action="ignore_spelling"/>
    </rule>
    <rule id="ERDOGAN" name="Recep Tayyip Erdoğan">
      <pattern>
          <token>Recep</token>
          <token>Tayyip</token>
          <token regexp='yes'>Erdoğans?</token>
      </pattern>
      <disambig action="ignore_spelling"/>
    </rule>
    <rule id="HILLARY_CLINTON" name="Hillary Clinton">
      <pattern>
          <token regexp='yes'>Hillary|Bill</token>
          <token regexp='yes'>Clintons?</token>
      </pattern>
      <disambig action="ignore_spelling"/>
    </rule>
    <rule id="ABU_DHABI" name="Abu">
      <pattern>
          <token>Abu</token>
          <token>Dhabi</token>
      </pattern>
      <disambig action="ignore_spelling"/>
    </rule>
    <rule id="ROCKY_MOUNTAINS" name="Rocky Mountains">
      <pattern>
          <token>Rocky</token>
          <token>Mountains</token>
      </pattern>
      <disambig action="ignore_spelling"/>
    </rule>
    <rule id="CORDON_BLEU" name="Cordon bleu">
      <pattern>
          <token>Cordon</token>
          <token>bleu</token>
      </pattern>
      <disambig action="ignore_spelling"/>
    </rule>
    <rule id="JOUR_FIXE" name="Jour fixe">
      <pattern>
          <token regexp="yes">Blanc|Jour|Idée</token>
          <token>fixe</token>
      </pattern>
      <disambig action="ignore_spelling"/>
    </rule>
    <rule id="PEARL_HARBOR" name="Pearl Harbor">
      <pattern>
          <token>Pearl</token>
          <token>Harbor</token>
      </pattern>
      <disambig action="ignore_spelling"/>
    </rule>
    <rule id="ISLE_OF_MAN" name="Isle of Man">
      <pattern>
          <token>Isle</token>
          <token>of</token>
          <token regexp="yes">Man|Wight|Arran|Mull</token>
      </pattern>
      <disambig action="ignore_spelling"/>
    </rule>
    <rule id="HUMAN_RIGHTS_WATCH" name="Human Rights Watch">
      <pattern>
          <token>Human</token>
          <token>Rights</token>
          <token>Watch</token>
      </pattern>
      <disambig action="ignore_spelling"/>
    </rule>
    <rule id="PATER_FAMILIAS" name="Pater familias">
      <pattern>
          <token>pater</token>
          <token>familias</token>
      </pattern>
      <disambig action="ignore_spelling"/>
    </rule>
    <rule id="CON_CARNE" name="Con Carne">
      <pattern case_sensitive="yes">
          <token>con</token>
          <token>Carne</token>
      </pattern>
      <disambig action="ignore_spelling"/>
    </rule>
    <rule id="SCOTLAND_YARD" name="Scotland Yard">
      <pattern case_sensitive="yes">
          <token>Scotland</token>
          <token>Yard</token>
      </pattern>
      <disambig action="ignore_spelling"/>
    </rule>
    <rule id="BUCKINGHAM_PALACE" name="Buckingham Palace">
      <pattern>
          <token>Palácio</token>
          <token>de</token>
          <token>Buckingham</token>
      </pattern>
      <disambig action="ignore_spelling"/>
    </rule>
    <rule id="PARKS" name="Parks">
      <pattern case_sensitive="yes">
          <token regexp="yes">Central|Hyde</token>
          <token>Park</token>
      </pattern>
      <disambig action="ignore_spelling"/>
    </rule>
    <rule id="TERRA_INCOGNITA" name="Terra incognita">
      <pattern>
          <token>Terra</token>
          <token>incognita</token>
      </pattern>
      <disambig action="ignore_spelling"/>
    </rule>
    <rule id="NON_SEQUITUR" name="Non sequitur">
      <pattern>
          <token>non</token>
          <token>sequitur</token>
      </pattern>
      <disambig action="ignore_spelling"/>
    </rule>
    <rule id="REDUCTIO_AD_ABSURDUM" name="Reductio ad absurdum">
      <pattern>
          <token>reductio</token>
          <token>ad</token>
          <token>absurdum</token>
      </pattern>
      <disambig action="ignore_spelling"/>
    </rule>
    <rule id="TERTIUM_NON_DATUR" name="Tertium non datur">
      <pattern>
          <token>Tertium</token>
          <token>non</token>
          <token>datur</token>
      </pattern>
      <disambig action="ignore_spelling"/>
    </rule>
    <rule id="EX_NIHILO" name="Ex nihilo">
      <pattern>
          <token>ex</token>
          <token>nihilo</token>
      </pattern>
      <disambig action="ignore_spelling"/>
    </rule>
    <rule id="SUUM_CUIQUE" name="Suum cuique">
      <pattern>
          <token>suum</token>
          <token>cuique</token>
      </pattern>
      <disambig action="ignore_spelling"/>
    </rule>
    <rule id="URBI_ORBI" name="Urbi et orbi">
      <pattern>
          <token>Urbi</token>
          <token>et</token>
          <token>orbi</token>
      </pattern>
      <disambig action="ignore_spelling"/>
    </rule>
    <rule id="SPIRITUS_RECTOR" name="Spiritus Rector">
      <pattern>
          <token>Spiritus</token>
          <token>Rector</token>
      </pattern>
      <disambig action="ignore_spelling"/>
    </rule>
    <rule id="VINO_VERITAS" name="In vino veritas">
      <pattern>
          <token>in</token>
          <token>vino</token>
          <token>veritas</token>
      </pattern>
      <disambig action="ignore_spelling"/>
    </rule>
    <rule id="VENIA_VERBO" name="Sit venia verbo">
      <pattern>
          <token>sit</token>
          <token>venia</token>
          <token>verbo</token>
      </pattern>
      <disambig action="ignore_spelling"/>
    </rule>
    <rule id="SEX_CITY" name="Sex and the City">
      <pattern>
          <token>Sex</token>
          <token>and</token>
          <token>the</token>
          <token>City</token>
      </pattern>
      <disambig action="ignore_spelling"/>
    </rule>
    <rule id="BREAKING_BAD" name="Breaking Bad">
      <pattern>
          <token>Breaking</token>
          <token>Bad</token>
      </pattern>
      <disambig action="ignore_spelling"/>
    </rule>
    <rule id="VISUAL_STUDIO" name="Visual Studio/Basic">
      <pattern case_sensitive="yes">
          <token>Visual</token>
          <token regexp="yes">Studio|Basic</token>
      </pattern>
      <disambig action="ignore_spelling"/>
    </rule>
    <rule id="GOOGLE_MAPS" name="Google Maps">
      <pattern case_sensitive="yes">
          <token>Google</token>
          <token regexp="yes">Ad|Alerts|Analytics|APIs|App|Apps|Art|Attribution|Authenticator|Bookmarks|Business|Calendar|Charts|Checkout|Classroom|Cloud|Compute|Contacts|Cultural|Current|Data|Developers|Docs|Drive|Fit|Flights|Fonts|for|Fusion|Get|Groups|Home|Maps|Mobile|Moderator|My|Ngram|One|Opinion|Photos|Play|Plugin|Primer|Public|Questions|Schemer|Scholar|Search|Search‎|Shopping|Sites|Spaces|Store|Street|Surveys|Sync|Tez|Translate|Translator|URL|Videos|Wallet|Website|WiFi</token>
      </pattern>
      <disambig action="ignore_spelling"/>
    </rule>
    <rule id="Ampersands" name="AMPERSANDS">
      <pattern>
          <token regexp='yes'>C&amp;A|I&amp;D|S&amp;P</token>
      </pattern>
      <disambig action="ignore_spelling"/>
    </rule>
    <rule id="LOW_COST" name="Low cost">
      <pattern>
          <token>low</token>
          <token regexp="yes" spacebefore='no' min='0'>&hifen;</token>
          <token regexp="yes">costs?</token>
      </pattern>
      <disambig action="ignore_spelling"/>
    </rule>
    <rule id="T-SHIRT" name="T-shirts">
      <pattern>
          <token>t</token>
          <token regexp="yes" spacebefore='no'>&hifen;</token>
          <token regexp="yes" spacebefore='no'>shirts?</token>
      </pattern>
      <disambig action="ignore_spelling"/>
    </rule>
    <rule id="STAND-UP_COMEDY" name="Stand-up comedy">
      <pattern>
          <token>stand</token>
          <token regexp="yes" spacebefore='no'>&hifen;</token>
          <token spacebefore='no'>up</token>
          <token regexp="yes">comed(y|ies)</token>
      </pattern>
      <disambig action="ignore_spelling"/>
    </rule>

  <rulegroup id='LOOSE_UPPERCASES' name='Maiúsculas soltas'>
    <!-- Created by Tiago F. Santos, Portuguese rule, 2017-10-10  	-->
    <rule> 
      <pattern>
          <token regexp='yes'>(categoria|escalão|grupo|turma|vitamina)s?</token>
          <token case_sensitive='yes' regexp='yes'>\p{Lu}</token>
      </pattern>
      <disambig action="ignore_spelling"/>
    </rule>
    <rule id='SIZES' name='Tamanhos de roupa'>
      <pattern>
          <token regexp='yes'>tamanhos?</token>
          <token case_sensitive='yes' regexp='yes'>X{0,2}[SLM]|GG?|PP?</token>
      </pattern>
      <disambig action="ignore_spelling"/>
    </rule>
  </rulegroup>

    <rule id='WORDS_WITH_NUMBERS' name='Palavras com números'>
    <!-- Created by Tiago F. Santos, Portuguese rule, 2017-10-10  	-->    
    <!-- XXX TV dimensions|3D|networks|4Chan|G20|G7|hypothesis|intel CPUs|P2P|number of rooms|highways -->
      <pattern>
          <token case_sensitive='yes' regexp='yes'>[248]K|[2345][DG]|4Chan|G(20|7)|H[₁₂₃₄₅₆₇₈₉₀]|i[357]|P2P|T[1234560]|(?:A|EN|IC)\d{1,3}</token>
      </pattern>
      <disambig action="ignore_spelling"/>
    </rule>

  <rulegroup id="SPELLING_IGNORE_RULE" name="Ignore spellings rule">
    <!-- Created by Tiago F. Santos, Portuguese rule, 2017-06-XX  	-->
    <rule>
      <pattern>
        <marker>
          <token postag_regexp="yes" postag=".+_"/>
        </marker>
      </pattern>
      <disambig action="ignore_spelling"/>
    </rule>
    <rule>
      <pattern>
        <marker>
          <token postag_regexp="yes" postag="I"/>
        </marker>
          <token regexp='yes'>[\!\?]</token>
      </pattern>
      <disambig action="ignore_spelling"/>
    </rule>
    <rule>
      <pattern>
        <marker>
          <token postag_regexp="yes" postag="I"/>
        </marker>
          <token postag_regexp="yes" postag="I"/>
      </pattern>
      <disambig action="ignore_spelling"/>
    </rule>
    <rule>
      <pattern>
        <marker>
          <token case_sensitive="yes" regexp="yes">\p{Lu}</token>
        </marker>
          <token spacebefore='no'>.</token>
      </pattern>
      <disambig action="ignore_spelling"/>
    </rule>
    <rule><!-- apostrophes -->
      <pattern>
        <marker>
          <token regexp="yes">[dn]</token>
          <token spacebefore='no' regexp="yes">['’‘]</token>
        </marker>
          <token spacebefore='no' regexp="yes">[^bcdfghjklmnpqrstvwxyz]\w+</token>
      </pattern>
      <disambig action="ignore_spelling"/>
    </rule>
    <rule><!-- separators -->
      <pattern>
          <token>-</token>
          <token>-</token>
          <token>-</token>
      </pattern>
      <disambig action="ignore_spelling"/>
    </rule>
    <rule>
      <pattern>
          <token regexp='yes'>\d+.[ºª][sˢ]?</token>
      </pattern>
      <disambig action="ignore_spelling"/>
    </rule>
    <rule><!-- loose letters used in some time formats -->
      <pattern>
          <token regexp='yes'>\d{1,2}h(\d{2}m)?(\d{2})?s?</token>
      </pattern>
      <disambig action="ignore_spelling"/>
    </rule>
    <rule> <!-- variable in formulas -->
      <pattern>
          <token regexp='yes'>\w|&alfabeto_grego;</token><!-- XXX here μ is ok. it can't be micro -->
          <token regexp='yes'>&operadores_matematicos;</token>
      </pattern>
      <disambig action="ignore_spelling"/>
    </rule>
    <rule><!-- variable in formulas -->
      <pattern>
          <token regexp='yes'>&operadores_matematicos;</token>
          <token regexp='yes'>\w|&alfabeto_grego;
            <exception>μ</exception></token><!-- XXX don't add μ - possible confusion with loose micro -->
      </pattern>
      <disambig action="ignore_spelling"/>
    </rule>
    <rule><!-- variable in formulas -->
      <pattern>
          <token postag_regexp='yes' postag='Z.+'/>
        <marker>
          <token regexp='yes'>\w|&alfabeto_grego;
            <exception>μ</exception></token><!-- XXX don't add μ - possible confusion with loose micro -->
        </marker>
      </pattern>
      <disambig action="ignore_spelling"/>
    </rule>
    <rule><!-- ignore abbreviations -->
      <pattern>
        <marker>
          <token regexp='yes'>&abreviaturas;</token>
        </marker>
          <token spacebefore='no'>.</token>
      </pattern>
      <disambig action="ignore_spelling"/>
    </rule>
    <rule><!-- ignore abbreviations -->
      <pattern>
          <token>n</token>
          <token spacebefore='no'>.</token>
          <token spacebefore='no' regexp='yes'>[ºª]ˢ?</token>
      </pattern>
      <disambig action="ignore_spelling"/>
    </rule>
    <rule>
    <!-- Based on English disambiguation.xml -->
      <pattern case_sensitive="yes">
          <token regexp="yes">\/|[\.·\/]|[\d\., ]*\d+</token>
          <token regexp="yes">&unidades_de_medida;</token>
      </pattern>
      <disambig action="ignore_spelling"/>
    </rule>
    <rule>
      <pattern case_sensitive="yes">
          <token regexp="yes">\d[\d ]*[\.,]?\d*(&unidades_de_medida;)</token>
      </pattern>
      <disambig action="ignore_spelling"/>
    </rule>
  </rulegroup>

</rules>
=======
<?xml version="1.0" encoding="UTF-8"?>
<?xml-stylesheet type="text/xsl" href="../../../../../../../../../languagetool-core/src/main/resources/org/languagetool/rules/print.xsl" title="Pretty print" ?>
<?xml-stylesheet type="text/css" href="../../../../../../../../../languagetool-core/src/main/resources/org/languagetool/rules/rules.css" title="Easy editing stylesheet" ?>

    <!--
 Portuguese (Portugal - prereform + postreform) - Grammar and Typo Rules for LanguageTool.
 Copyright © 2016-2017 Tiago F. Santos (tiagofsantos81@sapo.pt)

 This library is free software; you can redistribute it and/or
 modify it under the terms of the GNU Lesser General Public
 License as published by the Free Software Foundation; either
 version 2.1 of the License, or (at your option) any later version.

 This library is distributed in the hope that it will be useful,
 but WITHOUT ANY WARRANTY; without even the implied warranty of
 MERCHANTABILITY or FITNESS FOR A PARTICULAR PURPOSE. See the GNU
 Lesser General Public License for more details.

 You should have received a copy of the GNU Lesser General Public
 License along with this library; if not, write to the Free Software
 Foundation, Inc., 51 Franklin St, Fifth Floor, Boston, MA 02110-1301, USA

-->
  <!DOCTYPE rules [
    <!ENTITY meses_ano_abrev "jan|fev|mar|abr|mai|jun|jul|ago|set|out|nov|dez">
    <!ENTITY meses_ano "janeiro|fevereiro|março|abril|maio|junho|julho|agosto|setembro|outubro|novembro|dezembro">
    <!ENTITY dias_semana_abrev "seg|ter|qua|qui|sex|sáb|dom">
    <!ENTITY dias_semana "segunda|terça|quarta|quinta|sexta|sábado|domingo">

    <!ENTITY contracoes_MS "ao|do|dum|dele|deste|desse|daquele|disto|disso|daquilo|doutro|no|num|nele|nesse|neste|naquele|nisto|nisso|naquilo|noutro|pelo|algum|mo|to|lho">
    <!ENTITY contracoes_FS "à|da|duma|dela|desta|dessa|daquela|doutra|na|numa|nela|nessa|nesta|naquela|noutra|pela|alguma|ma|ta|lha">
    <!ENTITY contracoes_MP "aos|dos|duns|deles|destes|desses|daqueles|doutros|nos|nuns|neles|nesses|nestes|naqueles|noutros|pelos|alguns|mos|tos|lhos">
    <!ENTITY contracoes_FP "às|das|dumas|delas|destas|dessas|daquelas|doutras|nas|numas|nelas|nessas|nestas|naquelas|noutras|pelas|algumas|mas|tas|lhas">

    <!ENTITY hifen "[-‑]">

    <!ENTITY pronomes_retos "eu|tu|el[ea]s?|nós|vós">
    <!ENTITY pronomes_nao_ambiguos "ma|me|mo|mos|ta|te|to|tas|tes|tos|lha|lhe|lho|lhas|lhes|lhos|vos">
    <!ENTITY pronomes_ambiguos "[ao]s?|mas|nos|se">
    <!ENTITY art_detecao_paronimos "(d|n|pel)?(outr)?[ao]s?|de|em|(alg|d|n)?(um(a|as)?|uns)">

    <!ENTITY verbos_auxiliares_part_passado "ser|estar|ter|haver|ficar">

    <!ENTITY pontos_cardeais "norte|sul|este|oeste|ocidente|oriente|nascente|poente|nordeste|sudeste|noroeste|sudoeste">
    <!ENTITY numero_por_extenso_CP "três|quatro|cinco|seis|sete|oito|nove|dez|onze|doze|treze|catorze|quinze|dez[ae]sseis|dez[ae]ssete|dezoito|dezanove|vinte|trinta|quarenta|cinquenta|sessenta|setenta|oitenta|noventa|cem|mil">
    <!ENTITY numero_por_extenso_MS "um|(mi|bi|tri|quadri)lh?ião">
    <!ENTITY numero_por_extenso_FS "uma|dezena">
    <!ENTITY numero_por_extenso_MP "uns|dois|centos?|(duzent|trezent|quatrocent|quinhent|seiscent|setecent|oitocent|novecent)os|(mi|bi|tri|quadri)lh?i?ões">
    <!ENTITY numero_por_extenso_FP "umas|duas|dezenas|dúzias|centenas|(duzent|trezent|quatrocent|quinhent|seiscent|setecent|oitocent|novecent)as">

    <!ENTITY abreviaturas "(?:c(?:[bjpx]|o(?:[bqt]|n(?:s(?:e(?:[cq]|lh?)|t(?:el|r)?|uet)?|c(?:r(?:et)?|ess|l)?|f(?:e(?:it|d)|ls?)?|t(?:emp|ab|r)?|q(?:uil)?|d(?:ic)?|j(?:ug)?|hec|g)|m(?:b(?:in(?:at)?|ust)?|p(?:[lt]|a?r)?|e(?:nd|rc)|unic|dor|te)|r(?:[pv]|r(?:u(?:pt?|t)|esp)?|eogr?|ogr?)|s(?:m(?:o(?:gr?|l))?|ec)?|p(?:ul(?:at)?)?|l(?:omb|et|s)?|ord|gn)|a(?:[çbdfv]|t(?:a(?:rin|cr|l)|ó(?:pt?|l)|eg)?|l(?:[çd]|v(?:in)?|cogr?|igr?)|r(?:[dnpr]|t(?:ogr)?)|n(?:a(?:liz|d)|t)?|p(?:i[tx]|ac|t)?|us?|st)|i(?:[dgv]|n(?:[gz]|e[gm]|ol)?|r(?:urg|c)?|t(?:ol|t)?|en[ct]?|bern|ênc|cl)|r(?:i(?:m(?:inol)?|pt(?:og)?|st)|on(?:o[lm]|ôn)|esc|ust|éd|ôn)?|e(?:n(?:tr?|og)|r(?:âm|v)|lt?|s?t)?|h(?:a(?:nc(?:el)?|p)|i[ln]|ul)?|l(?:(?:ás?|a)s|i(?:ch|m)|ín)|u(?:l(?:in|t)?|t(?:el)?|rt)|(?:ál|ír)?c|(?:él|ya)t|ô[nv]|ênt?|óds?|fr?|vs?|âm|tv)|p(?:[fmp]|r(?:o(?:[cdmx]|v(?:[çb]|(?:in)?c|enç?|av)?|t(?:(?:es|é)t|o[cz])?|s(?:(?:té)?t|ôn|c)|p(?:ag|os|r)?|n(?:[úo]n)?|f(?:is?s)?|bl)|e(?:[ftv]|s(?:[ct]|id)?|c(?:ed|is)?|d(?:ic)?|p(?:os)?)|i(?:nc(?:ip)?|m(?:it)?|v)|á[ct]|ót)?|a(?:r(?:a(?:[gn]|ens|ib)|n(?:as)?|t(?:ic)?|ág|ôn|l)|l(?:eo(?:[bz]|nt(?:ol)?|gr?)|s)|t(?:r(?:[ôo]n)?|ol)|s(?:s[mrt]?|t)|ulist|g?g|q)?|e(?:[cjlq]|r(?:s(?:pect(?:iv)?)?|n(?:amb)?|f(?:um)?|ífr?|uv)|t(?:r(?:o(?:[lq]|gr?))?)?|d(?:iat|ag|ol|r)?|s[cqs]?|nt?)|o(?:s(?:(?:ses)?s|it)|l(?:í[ct]|in)?|t(?:am)?|[ér]t|pul|v)|s(?:i(?:c(?:o(?:(?:fis)?l|pat|gn)|an)?|q(?:uiat)?)|eud)|i(?:rot(?:[ée]c)?|s(?:ci)?c|auien|n[tx]|zz)|l(?:a(?:nej|t)|eb)?|u(?:b(?:lic)?|lv|g)|á(?:g[gs]?|tr)|g(?:to)?|[íd]l|t[os]|érs?|úbl?|ça?)|e(?:s(?:t(?:r(?:a(?:t(?:ég)?|ng)|ut)?|a(?:(?:tís)?t|d)|e(?:nogr?|reogr)|i[lm]|ét|on|ud)|p(?:e(?:c(?:i(?:alm|f)|t(?:rogr)?|íf)?|(?:leo)?l|t)|ir(?:it)?|ort)?|c(?:o(?:lást|c)|ult?|and|r)?|l(?:[ao]v)?|gr|ot|q)|x(?:p(?:l(?:o[rs]|et)?|er(?:im)?|ort|r)?|c(?:l(?:am)?|urs)|t(?:ens|rat)?|érc|ag|e)|n(?:[fgsx]|t(?:om(?:ol)?)?|c(?:[íi]cl)?|erg(?:ét)?|doc)|m(?:b(?:r(?:iol)?|al)?|p(?:r(?:és)?|ír)?|igr|ol)|t(?:n(?:o(?:l(?:og)?|gr?))?|i(?:m(?:ol)?|óp)|ol)|l(?:etr(?:o(?:[lmt]|din)|ôn)?|étr|ipt)|u(?:f(?:[êe]m|o[nr]|ôn)?|r)|c(?:l(?:es)?|o[ln]|d)|q(?:u(?:i[tv]|at))?|p(?:igr?|íst)|d(?:if|uc)?|fem|gíp|rud)|m(?:a(?:[jp]|r(?:[cgx]|(?:ti)?n|r(?:oq)?|inh?|anh|ít)|l(?:[gh]|a(?:c(?:ol)?|b))|g(?:n(?:[ei]t)?)?|t(?:ogros|ad|er)?|q(?:uinof)?|d(?:eir)?|i(?:úsc)?|ç(?:on)?|omet|nuf|sc)|e(?:t(?:a(?:f(?:ór|is)?|l(?:og|ur))|r(?:if|ol)?|á[ft]|eor|on)?|c(?:an(?:ogr)?|ân)?|r(?:c(?:ad)?|id)?|d(?:(?:ie)?v)?|m(?:or?)?|x(?:ic)?|ns)|i(?:c(?:ro(?:[glm]|fot|sc)|ol)|n(?:[gh]|úsc|er)|t(?:ôn|ol)?|st)|o(?:n(?:t(?:anh)?|ogr?)?|r(?:alid|f)|(?:çam)?b|e?d|ag|v)|u(?:seol|lt|n)|é(?:tr|d)|í(?:st|n)|á[qx]|Min|ús|ct|k)|t(?:e(?:r(?:m(?:o(?:d(?:inâm)?|m)|in(?:ol)?)?|a(?:p(?:êut)?|t(?:ol)?)|r(?:it)?)|c(?:n(?:o(?:gr?|l)|a)?|el|go|t)?|l(?:e(?:[fv]|c(?:om)?|gr?)|égr)?|mp(?:er)?|o[ls]|atr?|ô?n|st?)|r(?:a(?:ns(?:m(?:ont)?|(?:ob)?j|it|p)|b(?:alh)?|d(?:ic)?|t)|i(?:[btv]|m(?:est)?|g(?:on)?)|áf|op)?|o(?:p(?:o(?:[ln]|gr?)|ôn)|x(?:iol)?|rp|sc|n)|a(?:[bm]|(?:xi|r)d|ur(?:om)?|quigr|ng?|il)|i(?:p(?:o(?:gr|l))?|b(?:et)?|nt|r)|u(?:r(?:ism|c)?|n(?:is)?|p)|é(?:cn?|rm)|(?:êx|í)t|á[bt]|âm|óp|ôn|v)|s(?:[fgs]|i(?:d(?:er(?:o(?:téc|gr))?)?|m(?:b(?:[óo]l)?|pl)|n(?:[gt]|[ôo]n|éd)?|g(?:n(?:if)?|il)|l(?:v(?:ic)?|og)|s?t|b)|e(?:[lx]|r(?:[gv]|(?:ic)?ic|r(?:alh)?)|m(?:i(?:[cnt]|ol)|(?:ân|í)t)|p(?:tent)?|(?:ten)?t|c[rt]?|gs?|nt?|q?q)|u(?:b(?:j(?:unt)?|afls?|ord|var|st)|p(?:er[fl]|r[fls]|l)?|e?c|f?f|rr|j)|o(?:c(?:iol)?|v(?:iét)?|st|n)|a(?:[bcn]|p(?:at)?|gr|ls)|ân(?:s(?:cr)?)?|í(?:[lr]|mb|nt)|c(?:[hr]|ul)?|r(?:t?a)?|t(?:ac|o)|érv?|p?p|át|ól)|i(?:n(?:t(?:e(?:r(?:j(?:et)?|n(?:ac)?|r(?:og)?|amn)|gr|ns)|r(?:ans)?|j)?|d(?:o(?:ch|st|n)|i(?:an|v)|u(?:st|m)|e[ft]|úst)?|f(?:in(?:it)?|ant?|orm|er|l)?|v(?:e(?:st(?:ig)?|nç)|ariav)?|s(?:(?:ti)?t|cr|ep)?|c(?:oat|óg|s)?|gl?|us)|m(?:p(?:e(?:r(?:at|f)?|ss)|r(?:o[pr]|es)?|ort)?|i(?:gr|t))|r(?:r(?:eg)?|[ôo]n|a[nq]|l)|c(?:ono(?:gr?|l)|t)|lu(?:s(?:ion|tr)|m)|t(?:al(?:ian)?|ál)?|d(?:(?:ol)?ol|iot)|s(?:l(?:am)?|r)|b(?:ér|id)|[ou]g|at|gr)|f(?:[fgt]|o(?:[gsv]|t(?:o(?:an(?:ál)?|gr|m))?|r(?:m(?:ul)?|rag|t)|l(?:[hs]|cl?)?|n(?:ét|ol))?|i(?:s(?:[cl]|io(?:cr?|l)|pat)|to(?:ssoc|gr?|pat)|l(?:at|ol)?|g(?:ur|d)?|nl?)|r(?:a(?:(?:c?|n)c|g)|e(?:[gq]|nol)|ut(?:íf)?|ânc|ig)?|e(?:[mv]|r(?:r(?:ad|ov))?|n(?:[ôo]m)?|u?d|it)|a(?:rm(?:ac(?:ol)?)?|scs?|l?c|uv|m)|l(?:u(?:m(?:in)?|v)|oric|am|s)?|u(?:t(?:e?b|ur)?|lv|nd)|(?:s?|í)s|(?:ór)?m|áb)|d(?:e(?:[dv]|c(?:r(?:esc)?|l(?:in)?|or)?|s(?:e(?:mb|n)|cr?|in|us|p)?|m(?:o(?:nstr|cr?|gr?))?|p(?:r(?:ec)?|to?|s)?|f(?:in(?:it)?|ect)?|r(?:iv|m)|t(?:erm)?|ns)|i(?:[fr]|s(?:[cs]|fem|tr)|al(?:[ée]t)?|n(?:[âa]m)?|pl(?:om)?|d(?:át)?|m(?:in)?|[áo]?c)|o(?:g(?:m(?:át)?)?|c(?:um|s)?|m[íi]n)|a(?:[dt]|sim)|u(?:alid|r)|ra[mv]?|ó[lr]|pto|z)|h(?:i(?:p(?:o(?:(?:té)?t|c(?:or)?|l)|not(?:er)?|(?:ia|ó)t|érb|ál)|dr(?:o(?:[dm]|gr?|s?t)|ául)?|s(?:t(?:ol)?|p)|b(?:r(?:id)?)?|er(?:ôn)?|gr?|nd)|e(?:r(?:p(?:et(?:o(?:gr|l))?|ét)?|áld?|b)?|ort(?:ôn)?|lm(?:in)?|b[dr]|t)|o(?:m(?:o(?:[fn]|gr?)|eop|ôn)?|rt(?:ic)?|tent|nd?)|a(?:g(?:io(?:gr?|l))?|plol|st|b)|í(?:br?|p)|úng)|b(?:i(?:o(?:g(?:e(?:o(?:gr?)?|n)|ên|r)|t(?:ip(?:ol)?)?|q(?:uím)?|(?:di)?m|fís|l)|bl(?:i(?:o(?:[fl]|t(?:ec)?|gr?)|ôn))?|r(?:rel|m)|tr(?:ans)?|m(?:en)?|spd?|z)|o(?:l(?:iv)?|r[dgr]|êm|mb|t)|a(?:(?:lís)?t|ct(?:er)?|sq)|r(?:om(?:at)?|i[gt]|as|et)?|u(?:r(?:oc|l)|d)|e(?:ir|ng|rb)|á(?:lt|rb)|[bt]l|íbl?|úlg|m)|r(?:e(?:l(?:a(?:t(?:iv)?|ç)|ig|oj)?|s(?:t(?:r(?:it)?)?|ult)?|g(?:i(?:on|m)|ress)?|p(?:[aeo]rt|úb)?|c(?:ípr?|ip)?|t(?:rosp|ór)?|f(?:orm|l)?|d(?:uç)?|alid|vers|m)|a(?:dio(?:t(?:e[cr]|écn?)?|d(?:if)?|gr?|at|l)|c(?:ion)?|ll)|o(?:[dt]|mn)|u(?:[br]|ss)|i[bt]|úst|ád|g)|l(?:[blr]|i(?:[bg]|t(?:u(?:rg?|an)|o(?:gr?|l)|er(?:at)?)?|n(?:g(?:uíst)?)?|m(?:it)?|vr?)|a(?:t(?:oar|it)?|b(?:ora?t)?|p(?:id)?|n[çc]|u?d|ct|rg)|u(?:[gv]|(?:si)?t|n[df]|dol)|o(?:[cq]|g(?:íst)?|mb|ng)|e(?:g(?:isl)?|i?t|x)|í(?:ng|q)|égs?|tda|âm|óg)|g(?:e(?:o(?:[dln]|m(?:orf?)?|f(?:ís)?|g[nr]?)|n(?:eal|ét|ov)?|rm?|ôn)|r(?:a(?:f(?:o(?:sc|l))?|v)|oenl?|áf|d)?|l(?:ipto(?:[lt]|gr?)|o(?:tol|ss)|ót)|a(?:[rtv]|l(?:ic|v)?|[éu]l|sc)|u(?:at(?:em)?|in|tt|z)|in(?:ec(?:ol)?|ást)?|n(?:om)?|ó?t|ên|ír|ov)|o(?:r(?:t(?:o(?:gr(?:áf)?|p))?|n(?:it(?:ol)?)?|g(?:aniz)?|ig(?:i?n)?|d(?:in)?|ogr?|ôn|at)?|b(?:s(?:(?:te)?t|ol)?|ed|r)?|n(?:om(?:(?:ás|a)t)?|eol|ç)|f(?:t(?:alm)?|id)|c(?:ult?|ean|id)|u(?:r(?:iv)?|t)|p(?:tat|os|p)?|torr(?:in)?|dont|lig|str|z)|v(?:[bcl]|e(?:r(?:[bn]|s(?:if)?|os?s)|n(?:at|ez|d)?|l(?:oc)?|t(?:er)?|ct|g)|i(?:[gz]|t(?:ic|r)?|n(?:ic)?|dr?|ol)|o(?:[cgx]|l(?:[ls]|at)?)?|a(?:dm?|sc)|ul[cg])|n(?:o(?:[mv]|r(?:m(?:at)?|ueg)?|b(?:il)?|tic)|e(?:[gp]|o(?:guin|log|zel)|ut?r|erl)|a(?:[cpvz]|t(?:ur)?)|u(?:mism?|cl|tr)|i(?:cara)?g|áu[at]?|órd|úm)|a(?:[çagv]|d(?:[jm]|v(?:ers)?|it)|b(?:r(?:ev)?|s)|p(?:ass|rox)?|nt(?:on|r)?|r(?:ts?|om)|(?:tô)?m|lt|ss|ux)|u(?:n(?:i(?:[df]|v(?:ers)?))?|r(?:b(?:an)?|ol|ug)|t(?:ili[dt]|ópi|op)|cr(?:aí?n)?|lt|mb)|q(?:u(?:a(?:(?:n(?:ti)?|r)t|lif)?|i(?:nz(?:en)?|rom|mb)?|í(?:ch|m)?|est)|l)|j(?:u(?:[dln]|r(?:ispr?)?|st)|a(?:[mnpv]|rd(?:in)?)|o(?:[cg]|alh|rn)|es)|S(?:r(?:t?a|e)s|ubdiác|[ón]r|arg|áb)|z(?:o(?:o(?:t(?:[ée]c)?|l))?|end)|x(?:e(?:rogr?|nof)|i(?:log|n))|E(?:(?:mpree)?nd|XM[ªº]|xa|E)|I(?:l(?:mos?)?|nsc)|(?:Cato|Be)l|A(?:dmin|tt)|é(?:cl|tn)|R(?:esp|d)|T(?:rav|T)|í(?:nd|t)|D(?:rs|D)|Hares|Mrs?|ópt|Ltd|Jr|Pe|ca)">

    <!ENTITY operadores_matematicos "[-x\.·\*\/\^\|~¬±×÷ϐϑϒϕϰϱϴϵ϶؆؇‖′″‴⁀⁄⁒⁺⁻⁼⁽⁾₊₋₌₍₎∀∁∂∃∄∅∆∇∈∉∊∋∌∍∎∏∐∑−∓∔∕∖∗∘∙√∛∜∝∞∟∠∡∢∣∤∥∦∧∨∩∪∫∬∭∮∯∰∱∲∳∴∵∶∷∸∹∺∻∼∽∾∿≀≁≂≃≄≅≆≇≈≉≊≋≌≍≎≏≐≑≒≓≔≕≖≗≘≙≚≛≜≝≞≟≠≡≢≣≤≥≦≧≨≩≪≫≬≭≮≯≰≱≲≳≴≵≶≷≸≹≺≻≼≽≾≿⊀⊁⊂⊃⊄⊅⊆⊇⊈⊉⊊⊋⊌⊍⊎⊏⊐⊑⊒⊓⊔⊕⊖⊗⊘⊙⊚⊛⊜⊝⊞⊟⊠⊡⊢⊣⊤⊥⊦⊧⊨⊩⊪⊫⊬⊭⊮⊯⊰⊱⊲⊳⊴⊵⊶⊷⊸⊹⊺⊻⊼⊽⊾⊿⋀⋁⋂⋃⋄⋅⋆⋇⋈⋉⋊⋋⋌⋍⋎⋏⋐⋑⋒⋓⋔⋕⋖⋗⋘⋙⋚⋛⋜⋝⋞⋟⋠⋡⋢⋣⋤⋥⋦⋧⋨⋩⋪⋫⋬⋭⋮⋯⋰⋱⋲⋳⋴⋵⋶⋷⋸⋹⋺⋻⋼⋽⋾⋿]|\=|\+">
    <!ENTITY alfabeto_grego "[ΑαΝνΒβΞξΓγΟοΔδΠπΕεΡρΖζΣσςΗηΤτΘθΥυΙιΦφΚκΧχΛλΨψΜμΩω]">
    <!ENTITY unidades_de_medida "(?:(?:[khdcmnµfYZEPTGM]|da)?(?:[gmlsJNWCVSFTHΩ]|Hz|cd|lm|mol|Pa|Wb|rad|sr|lx|Bq|Gy|Sv|kat|Np|eV)(?:⁻)?[23¹²³]?|º[CFK]|cv|k?cal|mmHg|atm|bpm|ton|kWh|GWa|MWd|MWh|mAh|min)">

    <!ENTITY extensoes_de_ficheiros "aspx?|avi|bak|bat|bmp|cab|cfg|cgi|com|css|csv|dat|db|dbf|dll|docx?|eps|exe|flv|gif|html?|ibooks|ico|ini|jar|jpe?g|js|jsp|lnk|md|mdb|mid|mov|mp3|mp4|mpa|mpg|o[dt][tspfg]|pdf|php|pl|png|pps|pptx?|ps|psd|py|rss|sh|sql|svg|sys|tar|tif|tiff|tmp|txt|wav|wma|xhtml|xlsx?|xsl|xml|zipx?|7z">
    <!ENTITY dominios_internet "(?:cat|ae|ar|asia|at|au|be|bid|biz|br|ca|cc|cf|ch|cl|club|cn|co|com|cz|de|dk|edu|es|eu|fi|fr|ga|gdn|gov|gq|gr|hk|hu|id|ie|il|in|info|int|io|ir|it|jp|kiwi|kr|kz|life|link|loan|lt|me|men|mil|ml|mobi|mx|my|name|net|nl|no|nu|nz|online|org|party|pl|pro|pt|pw|racing|ro|ru|se|sg|shop|site|sk|space|store|su|tech|tk|top|tr|trade|tv|tw|ua|uk|us|vip|vn|wang|website|win|ws|xin|xyz|za)"><!-- the 100 most used + cat -->
]>

<rules lang="pt" xsi:noNamespaceSchemaLocation="../../../../../../../../../languagetool-core/src/main/resources/org/languagetool/resource/disambiguation.xsd" xmlns:xsi="http://www.w3.org/2001/XMLSchema-instance" xmlns:xs="http://www.w3.org/2001/XMLSchema">

    <!-- Unification rules retrieved from galician grammar.xml - START-->
  <unification feature="number">
    <equivalence type="singular">
          <token postag="(?:[NZ]..|[ADP]...|V....)S.+" postag_regexp="yes"/>
    </equivalence>
    <equivalence type="plural">
          <token postag="(?:[NZ]..|[ADP]...|V....)P.+" postag_regexp="yes"/>
    </equivalence>
  </unification>

  <unification feature="gender">
    <equivalence type="masc">
          <token postag="(?:[NZ].|[ADP]..|V.....)[MC].+" postag_regexp="yes"/>
    </equivalence>
    <equivalence type="fem">
          <token postag="(?:[NZ].|[ADP]..|V.....)[FC].+" postag_regexp="yes"/>
    </equivalence>
  </unification>

  <unification feature="person">
    <equivalence type="first">
          <token postag="(?:V...|PP)1.+" postag_regexp="yes"/>
    </equivalence>
    <equivalence type="second">
          <token postag="(?:V...|PP)2.+" postag_regexp="yes"/>
    </equivalence>
    <equivalence type="third">
          <token postag="(?:V...|PP)3.+" postag_regexp="yes"/>
    </equivalence>
  </unification>
    <!-- Unification rules retrieved from galician grammar.xml - END  -->

    <!--rule id="WORKAROUND_MISSING_ADVERBS_POS" name="Fix missing POS in adverbes">
    < Created by Tiago F. Santos, Portuguese rule, 2017-07-24>
      <pattern>
          <token regexp="yes" postag='I|RG' postag_regexp='yes'>.*mente$</token>
      </pattern>
      <disambig action="add"><wd pos="RM"/></disambig>
      <example inputform="francamente[Francamente/I]" outputform="francamente[Francamente/I,francamente/RM]" type="ambiguous">Falou <marker>francamente</marker> em soluções.</example>
    </rule  -->

    <!--		multiwords.txt related			-->
    <!-- 	Workaround retrieved from Catalan grammar.xml	>
  <rulegroup id="WORKAROUND_SENTENCE_TOKENIZATION" name="Fix problems with sentence tokenization">
    <rule>
      <pattern>
          <token regexp="yes">[A-Z]</token>
        <marker>
          <token spacebefore="no">.</token>
        </marker>
          <token spacebefore="yes" postag="[VADSC].*" postag_regexp="yes" regexp="yes">\p{Lu}.*
            <exception postag="NP.*" postag_regexp="yes"/></token>
      </pattern>
      <disambig action="add"><wd pos="SENT_START"/></disambig>
    </rule>
    <rule>
      <pattern>
          <token regexp="yes">[A-Z]</token>
        <marker>
          <token spacebefore="no">.</token>
        </marker>
          <token spacebefore="yes" postag="[VADSC].*" postag_regexp="yes" regexp="yes">\p{Lu}.*
            <exception postag="NP.*" postag_regexp="yes"/></token>
      </pattern>
      <disambig action="add"><wd pos="SENT_END"/></disambig>
    </rule>
  </rulegroup-->

  <rulegroup id="NOMES_PROPRIOS_MULTIWORD" name="Nomes proprios em multiwords">
    <!-- 	Rulegroup retrieved from Catalan grammar.xml	-->
    <rule id="NOMEPROPRIO2PALAVRAS_FILTRA_MS" name="Nome proprio 2 palavras - MS">
      <pattern>
          <token postag="&lt;NPMS.+&gt;" postag_regexp="yes"/>
          <token postag="&lt;/NP.+&gt;" postag_regexp="yes"/>
      </pattern>
      <disambig action="replace"><wd pos="NPMS000_"/><wd pos="NPMS000_"/></disambig>
    </rule>
    <rule id="NOMEPROPRIO2PALAVRAS_FILTRA_MP" name="Nome proprio 2 palavras - MP">
      <pattern>
          <token postag="&lt;NPMP.+&gt;" postag_regexp="yes"/>
          <token postag="&lt;/NP.+&gt;" postag_regexp="yes"/>
      </pattern>
      <disambig action="replace"><wd pos="NPMP000_"/><wd pos="NPMP000_"/></disambig>
    </rule>
    <rule id="NOMEPROPRIO2PALAVRAS_FILTRA_FS" name="Nome proprio 2 palavras - FS">
      <pattern>
          <token postag="&lt;NPFS.+&gt;" postag_regexp="yes"/>
          <token postag="&lt;/NP.+&gt;" postag_regexp="yes"/>
      </pattern>
      <disambig action="replace"><wd pos="NPFS000_"/><wd pos="NPFS000_"/></disambig>
    </rule>
    <rule id="NOMEPROPRIO2PALAVRAS_FILTRA_FP" name="Nome proprio 2 palavras - FP">
      <pattern>
          <token postag="&lt;NPFP.+&gt;" postag_regexp="yes"/>
          <token postag="&lt;/NP.+&gt;" postag_regexp="yes"/>
      </pattern>
      <disambig action="replace"><wd pos="NPFP000_"/><wd pos="NPFP000_"/></disambig>
    </rule>
    <rule id="NOMEPROPRIO2PALAVRAS_FILTRA_CN" name="Nome proprio 2 palavras - CN">
      <pattern>
          <token postag="&lt;NPCN.+&gt;" postag_regexp="yes"/>
          <token postag="&lt;/NPCN.+&gt;" postag_regexp="yes"/>
      </pattern>
      <disambig action="replace"><wd pos="NPCN000_"/><wd pos="NPCN000_"/></disambig>
    </rule>
    <rule id="NOMEPROPRIO3PALAVRAS" name="Nome proprio 3 palavras">
      <pattern>
          <token postag="&lt;NP.+&gt;" postag_regexp="yes"/>
          <token/>
          <token postag="&lt;/NP.+&gt;" postag_regexp="yes"/>
      </pattern>
      <disambig action="add"><wd pos="NP00000_"/><wd lemma="NP" pos="NP00000_"/><wd pos="NP00000_"/></disambig>
    </rule>
    <rule id="NOMEPROPRIO4PALAVRAS" name="Nome proprio 4 palavras">
      <pattern>
          <token postag="&lt;NP.+&gt;" postag_regexp="yes"/>
          <token/>
          <token/>
          <token postag="&lt;/NP.+&gt;" postag_regexp="yes"/>
      </pattern>
      <disambig action="add"><wd pos="NP00000_"/><wd lemma="NP" pos="NP00000_"/><wd lemma="NP" pos="NP00000_"/><wd pos="NP00000_"/></disambig>
    </rule>
    <rule id="NOMEPROPRIO3PALAVRAS_FILTRA" name="Nome proprio 3 palavras">
      <pattern>
          <token postag="&lt;NP.+&gt;" postag_regexp="yes"/>
          <token postag="NP00000"/>
          <token postag="&lt;/NP.+&gt;" postag_regexp="yes"/>
      </pattern>
      <disambig action="replace"><wd pos="NP00000_"/><wd pos="NP00000_"/><wd pos="NP00000_"/></disambig>
    </rule>
    <rule id="NOMEPROPRIO4PALAVRAS-FILTRA" name="Nome proprio 4 palavras">
      <pattern>
          <token postag="&lt;NP.+&gt;" postag_regexp="yes"/>
          <token postag="NP00000"/>
          <token postag="NP00000"/>
          <token postag="&lt;/NP.+&gt;" postag_regexp="yes"/>
      </pattern>
      <disambig action="replace"><wd pos="NP00000_"/><wd pos="NP00000_"/><wd pos="NP00000_"/><wd pos="NP00000_"/></disambig>
    </rule>
  </rulegroup>
  <rulegroup id="NOME_COMÚM_MULTIWORD" name="Nomes comuns em multiwords">
    <!-- 	Rulegroup based on Catalan grammar.xml	-->
    <rule id="NOMECOMUM2PALAVRAS" name="Nome comúm 2 palavras">
      <pattern>
        <marker>
          <token postag="&lt;NCFS000&gt;"/>
          <token postag="&lt;/NCFS000&gt;"/>
        </marker>
      </pattern>
      <disambig action="replace"><wd pos="NCFS000_"/><wd pos="AQ0FS0_"/></disambig>
    </rule>
    <rule>
      <pattern>
        <marker>
          <token postag="&lt;NCMS000&gt;"/>
          <token postag="&lt;/NCMS000&gt;"/>
        </marker>
      </pattern>
      <disambig action="replace"><wd pos="NCMS000_"/><wd pos="AQ0MS0_"/></disambig>
    </rule>
    <rule>
      <pattern>
        <marker>
          <token postag="&lt;NCFP000&gt;"/>
          <token postag="&lt;/NCFP000&gt;"/>
        </marker>
      </pattern>
      <disambig action="replace"><wd pos="NCFP000_"/><wd pos="AQ0FP0_"/></disambig>
    </rule>
    <rule>
      <pattern>
        <marker>
          <token postag="&lt;NCMP000&gt;"/>
          <token postag="&lt;/NCMP000&gt;"/>
        </marker>
      </pattern>
      <disambig action="replace"><wd pos="NCMP000_"/><wd pos="AQ0MP0_"/></disambig>
    </rule>
    <rule>
      <pattern>
        <marker>
          <token postag="&lt;NCMN000&gt;"/>
          <token postag="&lt;/NCMN000&gt;"/>
        </marker>
      </pattern>
      <disambig action="replace"><wd pos="NCMN000_"/><wd pos="AQ0MN0_"/></disambig>
    </rule>
    <rule>
      <pattern>
        <marker>
          <token postag="&lt;NCMN000&gt;"/>
          <token/>
          <token postag="&lt;/NCMN000&gt;"/>
        </marker>
      </pattern>
      <disambig action="replace"><wd pos="NCMN000_"/><wd pos="AQ0MN0_"/><wd pos="AQ0MN0_"/></disambig>
    </rule>
    <rule>
      <pattern>
        <marker>
          <token postag="&lt;RN&gt;"/>
          <token postag="&lt;/RN&gt;"/>
        </marker>
      </pattern>
      <disambig action="replace"><wd pos="RN"/><wd pos="RN"/></disambig>
    </rule>
    <rule>
      <pattern>
        <marker>
          <token postag="&lt;RN&gt;"/>
          <token/>
          <token postag="&lt;/RN&gt;"/>
        </marker>
      </pattern>
      <disambig action="replace"><wd pos="RN"/><wd pos="RN"/><wd pos="RN"/></disambig>
    </rule>
    <rule>
      <pattern>
          <token postag="&lt;RN&gt;"/>
          <token/>
          <token/>
          <token postag="&lt;/RN&gt;"/>
      </pattern>
      <disambig action="replace"><wd pos="RN"/><wd pos="RN"/><wd pos="RN"/><wd pos="RN"/></disambig>
    </rule>
    <rule>
      <pattern>
        <marker>
          <token postag="&lt;RG&gt;"/>
          <token postag="&lt;/RG&gt;"/>
        </marker>
      </pattern>
      <disambig action="replace"><wd pos="RG"/><wd pos="RG"/></disambig>
    </rule>
    <rule>
      <pattern>
        <marker>
          <token postag="&lt;RG_&gt;"/>
          <token postag="&lt;/RG_&gt;"/>
        </marker>
      </pattern>
      <disambig action="replace"><wd pos="RG_"/><wd pos="RG_"/></disambig>
    </rule>
    <rule>
      <pattern>
        <marker>
          <token postag="&lt;RG&gt;"/>
          <token/>
          <token postag="&lt;/RG&gt;"/>
        </marker>
      </pattern>
      <disambig action="replace"><wd pos="RG"/><wd pos="RG"/><wd pos="RG"/></disambig>
    </rule>
    <rule>
      <pattern>
        <marker>
          <token postag="&lt;RG_&gt;"/>
          <token/>
          <token postag="&lt;/RG_&gt;"/>
        </marker>
      </pattern>
      <disambig action="replace"><wd pos="RG_"/><wd pos="RG_"/><wd pos="RG_"/></disambig>
    </rule>
    <rule>
      <pattern>
          <token postag="&lt;RG&gt;"/>
          <token/>
          <token/>
          <token postag="&lt;/RG&gt;"/>
      </pattern>
      <disambig action="replace"><wd pos="RG"/><wd pos="RG"/><wd pos="RG"/><wd pos="RG"/></disambig>
    </rule>
    <rule>
      <pattern>
          <token postag="&lt;RG_&gt;"/>
          <token/>
          <token/>
          <token postag="&lt;/RG_&gt;"/>
      </pattern>
      <disambig action="replace"><wd pos="RG_"/><wd pos="RG_"/><wd pos="RG_"/><wd pos="RG_"/></disambig>
    </rule>
    <rule>
      <pattern>
        <marker>
          <token postag="&lt;SP000&gt;"/>
          <token postag="&lt;/SP000&gt;"/>
        </marker>
      </pattern>
      <disambig action="replace"><wd pos="SP000"/><wd pos="SP000"/></disambig>
    </rule>
    <rule>
      <pattern>
        <marker>
          <token postag="&lt;SP000&gt;"/>
          <token/>
          <token postag="&lt;/SP000&gt;"/>
        </marker>
      </pattern>
      <disambig action="replace"><wd pos="SP000"/><wd pos="SP000"/><wd pos="SP000"/></disambig>
    </rule>
    <rule>
      <pattern>
          <token postag="&lt;SP000&gt;"/>
          <token/>
          <token/>
          <token postag="&lt;/SP000&gt;"/>
      </pattern>
      <disambig action="replace"><wd pos="SP000"/><wd pos="SP000"/><wd pos="SP000"/><wd pos="SP000"/></disambig>
    </rule>
    <rule>
      <pattern>
        <marker>
          <token postag="&lt;CS&gt;"/>
          <token postag="&lt;/CS&gt;"/>
        </marker>
      </pattern>
      <disambig action="replace"><wd pos="CS"/><wd pos="CS"/></disambig>
    </rule>
    <rule>
      <pattern>
        <marker>
          <token postag="&lt;CS&gt;"/>
          <token/>
          <token postag="&lt;/CS&gt;"/>
        </marker>
      </pattern>
      <disambig action="replace"><wd pos="CS"/><wd pos="CS"/><wd pos="CS"/></disambig>
    </rule>
    <rule>
      <pattern>
          <token postag="&lt;CS&gt;"/>
          <token/>
          <token/>
          <token postag="&lt;/CS&gt;"/>
      </pattern>
      <disambig action="replace"><wd pos="CS"/><wd pos="CS"/><wd pos="CS"/><wd pos="CS"/></disambig>
    </rule>
    <rule>
      <pattern>
          <token postag="&lt;I&gt;"/>
          <token postag="&lt;/I&gt;"/>
      </pattern>
      <disambig action="add"><wd pos="I"/><wd pos="I"/></disambig>
    </rule>
    <rule>
      <pattern>
          <token postag="&lt;I&gt;"/>
          <token/>
          <token postag="&lt;/I&gt;"/>
      </pattern>
      <disambig action="add"><wd pos="I"/><wd pos="I"/><wd pos="I"/></disambig>
    </rule>
    <rule>
      <pattern>
          <token postag="&lt;I&gt;"/>
          <token/>
          <token/>
          <token postag="&lt;/I&gt;"/>
      </pattern>
      <disambig action="add"><wd pos="I"/><wd pos="I"/><wd pos="I"/><wd pos="I"/></disambig>
    </rule>
    <rule>
      <pattern>
        <marker>
          <token postag="&lt;(_GN_|L_).*" postag_regexp="yes"/>
          <token postag="&lt;/(_GN_|L_).*" postag_regexp="yes"/>
        </marker>
      </pattern>
      <disambig action="replace"><wd pos="_GN_"/><wd pos="_GN_"/></disambig>
    </rule>
    <rule>
      <pattern>
        <marker>
          <token postag="&lt;(_GN_|L_).*" postag_regexp="yes"/>
          <token/>
          <token postag="&lt;/(_GN_|L_).*" postag_regexp="yes"/>
        </marker>
      </pattern>
      <disambig action="replace"><wd pos="_GN_"/><wd pos="_GN_"/><wd pos="_GN_"/></disambig>
    </rule>
    <rule>
      <pattern>
          <token postag="&lt;(_GN_|L_).*" postag_regexp="yes"/>
        <marker>
          <token/>
        </marker>
          <token postag="&lt;/(_GN_|L_).*" postag_regexp="yes"/>
      </pattern>
      <disambig action="replace"><wd pos="_GN_"/></disambig>
    </rule>
  </rulegroup>
    <rule id="INTERJECTION" name="Interjeição">
      <pattern>
        <marker>
          <token postag="I"/>
          <token postag="I"/>
        </marker>
          <token regexp="yes">[.,;:!?…]</token>
      </pattern>
      <disambig action="replace"><wd pos="I"/><wd pos="I"/></disambig>
    </rule>
  <rulegroup id="VAN_GOGH" name="Van Gogh">
    <!-- 	Rulegroup retrieved from Catalan grammar.xml	-->
    <rule>
      <pattern>
        <marker>
          <token>van</token>
        </marker>
          <token regexp="yes">(?-i)Aartsen|Agt|Allen|Asperen|Baaren|Basten|Beethoven|Beinum|Belin|Bommel|Bree|Buren|Campen|Dam|Delden|der|Dijk|Dine|Dong|Dyck|Egmond|Eyck|Gaal|Goethem|Gogh|Halen|Hauwe|Hemel|Immersel|Kempen|Lier|Maldere|Marwijk|Mill|Morrison|Nieuwkerk|Nistelrooy|Otterloo|Persie|Petegem|Ragin|Rensburg|Rompuy|Schalkwyk|Someren|Vaart|Val|Valen|Van|Vliet|Vlijmen|Wassenaer</token>
      </pattern>
      <disambig action="replace"><wd pos="NPCNSP0_"/></disambig>
    </rule>
    <rule>
      <pattern>
          <token regexp="yes">\p{Lu}.+</token>
        <marker>
          <token>van</token>
        </marker>
          <token regexp="yes">\p{Lu}.+</token>
      </pattern>
      <disambig action="replace"><wd pos="NPCNSP0_"/></disambig>
    </rule>
    <rule>
      <pattern>
          <token regexp="yes">\p{Lu}.+</token>
        <marker>
          <token>van</token>
        </marker>
          <token regexp="yes">den|der</token>
          <token regexp="yes">\p{Lu}.+</token>
      </pattern>
      <disambig action="replace"><wd pos="NPCNSP0_"/></disambig>
    </rule>
  </rulegroup>
    <rule id="DA_VINCI" name="Da Vinci">
    <!-- 		Rule retrieved from Catalan grammar.xml		-->
      <pattern>
        <marker>
          <token>da</token>
        </marker>
          <token regexp="yes">(?-i)Cividale|Morte|Costa|Lingua|Língua|Gagliano|Palestrina|Perugia|Silva|Cunha|Gama|Viadana|Vinci</token>
      </pattern>
      <disambig action="replace"><wd pos="NPCNSP0_"/></disambig>
    </rule>
  <rulegroup id="NP_BRANDS" name="Brands and Trademarks">
    <rule>
      <pattern>
        <marker>
          <token regexp="yes">\w+[™®]$</token>
        </marker>
      </pattern>
      <filter class="org.languagetool.rules.pt.NoDisambiguationPortuguesePartialPosTagFilter"
             args="no:1 regexp:(\w+)[™®] postag_regexp:NP.+"/><!-- The filter is case-sensitive -->
      <disambig action="replace"><wd pos="NPCN000_"/></disambig>
    </rule>
    <rule>
      <pattern>
          <token/>
          <token regexp="yes">[™®]</token>
      </pattern>
      <disambig action="replace"><wd pos="NPCN000_"/><wd pos="NPCN000_"/></disambig>
    </rule>
  </rulegroup>

    <rule id="QUEM_VERBO" name="quem + verbo">
    <!-- Created by Tiago F. Santos, Portuguese rule, 2018-07-08  -->
      <pattern>
          <token>quem</token>
        <marker>
        <and>
          <token postag="N.+" postag_regexp="yes"/>
          <token postag="V.+" postag_regexp="yes"/>
        </and>
        </marker>
      </pattern>
      <disambig action="filter" postag="V.+"/>
    </rule>

    <rule id="SPS_SI" name="Preposição + Si">
    <!-- Si : Pronoun or Musical note				-->
    <!-- Created by Tiago F. Santos, Portuguese rule, 2016-11-19  -->
      <pattern>
          <token postag="SP.+" postag_regexp="yes"/>
        <marker>
          <token>si</token>
        </marker>
      </pattern>
      <disambig action="filter" postag="PP.+"/>
    </rule>

    <rule id="PP_D_V" name="Pronome + Pronome + Verbo">
    <!-- Created by Tiago F. Santos, Portuguese rule, 2017-07-15  -->
      <pattern>
          <token regexp='yes'>&pronomes_retos;</token>
        <marker>
          <token regexp='yes'>[nv]?[ao]s?</token>
        </marker>
          <token postag="V.+" postag_regexp="yes"/>
      </pattern>
      <disambig action="filter" postag="PP.+"/>
    </rule>

  <rulegroup id="PAST_PARTICIPLE" name="Filtrar particípio passado">
    <!-- Created by Tiago F. Santos, Portuguese rule, 2017-08-02  -->
    <rule>
      <pattern>
          <token inflected='yes' regexp='yes'>&verbos_auxiliares_part_passado;</token>
          <token postag='R.+' postag_regexp="yes" min='0' max='4'>
            <exception negate_pos='yes' postag='R.+' postag_regexp="yes"/></token>
        <marker>
          <token postag="V.P.+" postag_regexp="yes"/>
        </marker>
      </pattern>
      <disambig action="filter" postag="V.P.+"/>
      <example inputform="cometido[cometer/VMP00SM,cometido/AQ0MS0]" outputform="cometido[cometer/VMP00SM]" type="ambiguous">Todos tinham <marker>cometido</marker> graves erros.</example>
      <example inputform="desrespeitado[desrespeitado/AQ0MS0,desrespeitar/VMP00SM]" outputform="desrespeitado[desrespeitar/VMP00SM]" type="ambiguous">Ela tinha <marker>desrespeitado</marker> todos com a sua infantilidade.</example>
    <!--example inputform="comprado[comprado/AQ0MS0,comprar/VMP00SM]" outputform="comprado[comprar/VMP00SM]" type="ambiguous">Tenho ao longo dos anos <marker>comprado</marker> livros.</example--> <!-- XXX testrules does not account for multiwords, but it is working -->
    </rule>
    <rule>
      <pattern>
          <token inflected='yes' regexp='yes'>&verbos_auxiliares_part_passado;</token>
          <token spacebefore='no' regexp='yes'>&hifen;</token>
          <token spacebefore='no' regexp='yes'>&pronomes_nao_ambiguos;|&pronomes_ambiguos;</token>
          <token postag='R.+' postag_regexp="yes" min='0' max='4'>
            <exception negate_pos='yes' postag='R.+' postag_regexp="yes"/></token>
        <marker>
          <token postag="V.P.+" postag_regexp="yes"/>
        </marker>
      </pattern>
      <disambig action="filter" postag="V.P.+"/>
      <example inputform="recordado[recordado/AQ0MS0,recordar/VMP00SM]" outputform="recordado[recordar/VMP00SM]" type="ambiguous">Todos tinham-se <marker>recordado</marker> do sucedido.</example>
    </rule>
  </rulegroup>

  <rulegroup id="FUTURO_PERIFRASICO" name="Filtrar futuro perifrásico">
    <!-- Created by Tiago F. Santos, Portuguese rule, 2017-09-25  -->
    <rule>
      <pattern>
          <token inflected='yes' regexp='yes'>ir|vir|poder</token>
          <token postag='R.+' postag_regexp="yes" min='0' max='4'>
            <exception negate_pos='yes' postag='R.+' postag_regexp="yes"/></token>
        <marker>
          <token postag="VMN0000"/>
        </marker>
      </pattern>
      <disambig action="filter" postag="VMN0000"/>
      <example inputform="haver[haver/NCMS000,haver/VMN0000,haver/VMN01S0,haver/VMN03S0]" outputform="haver[haver/VMN0000]" type="ambiguous">Não vai <marker>haver</marker> votação.</example>
    </rule>
    <rule>
      <pattern>
          <token inflected='yes' regexp='yes'>ir|vir|poder</token>
          <token spacebefore='no' regexp='yes'>&hifen;</token>
          <token spacebefore='no' regexp='yes'>&pronomes_nao_ambiguos;|&pronomes_ambiguos;</token>
          <token postag='R.+' postag_regexp="yes" min='0' max='4'>
            <exception negate_pos='yes' postag='R.+' postag_regexp="yes"/></token>
        <marker>
          <token postag="VMN0000"/>
        </marker>
      </pattern>
      <disambig action="filter" postag="VMN0000"/>
    </rule>
  </rulegroup>

  <rulegroup id="SER_NOUN" name="'ser' como substantivo">
    <!-- Localized from Catalan by Tiago F. Santos, 2017-05-16  -->
    <rule>
      <pattern>
        <marker>
          <token postag="N.*" postag_regexp="yes" regexp="yes">ser|seres</token>
        </marker>
          <token regexp="yes">humanos?|vivos?</token>
      </pattern>
      <disambig action="filter" postag="N.*"/>
    </rule>
    <rule>
      <pattern>
        <marker>
          <token postag="D..MS." postag_regexp="yes">
            <exception>o</exception></token>
          <token postag="NCMS000">ser</token>
        </marker>
      </pattern>
      <disambig action="filterall"/>
    </rule>
    <rule>
      <pattern>
        <marker>
          <token postag="D..MP." postag_regexp="yes"/>
          <token postag="NCMP000">seres</token>
        </marker>
      </pattern>
      <disambig action="filterall"/>
    </rule>
    <rule>
      <pattern>
        <marker>
          <token postag="V.+" postag_regexp="yes" regexp="yes">ser|seres</token>
        </marker>
          <token>-</token>
          <token postag_regexp="yes" postag="&pronomes_nao_ambiguos;|se"/>
      </pattern>
      <disambig action="filter" postag="V.+"/>
    </rule>
    <rule>
      <pattern>
          <token postag_regexp="yes" postag="&pronomes_nao_ambiguos;|se"/>
        <marker>
          <token postag="V.+" postag_regexp="yes" regexp="yes">ser|seres</token>
        </marker>
      </pattern>
      <disambig action="filter" postag="V.+"/>
    </rule>
  </rulegroup>

    <rule id="NAO_ADVERB" name="Não como advérbio">
    <!-- Created by Tiago F. Santos, Portuguese rule, 2017-07-28  -->
      <pattern>
        <marker>
          <token>não</token>
        </marker>
          <token postag_regexp='yes' postag='(R|V).+'/>
      </pattern>
      <disambig action="filter" postag="R.+"/>
    </rule>

    <rule id="ADVERB_VERB_SINGULAR" name="Advérbio Verbo/nome Nome Singular">
    <!-- Created by Tiago F. Santos, Portuguese rule, 2017-09-27  	-->
      <pattern>
          <token postag="R.+" postag_regexp='yes'/>
        <marker>
        <and>
          <token postag="V.+" postag_regexp='yes'/>
          <token postag="(N|A.)..P.+" postag_regexp='yes'/>
        </and>
        </marker>
          <token postag="(N|A.)..S.+" postag_regexp='yes'>
            <exception negate_pos='yes' postag="(N|A.)..S.+" postag_regexp='yes'/></token>
      </pattern>
      <disambig action="filter" postag="V.+"/>
    </rule>

    <rule id="CERTO" name="Estar + Certo">
    <!-- Created by Tiago F. Santos, Portuguese rule, 2017-11-30  -->
      <pattern>
          <token inflected='yes'>estar</token>
        <marker>
          <token regexp='yes'>cert[ao]s?</token>
        </marker>
      </pattern>
      <disambig action="filter" postag="A.+"/>
    </rule>

  <rulegroup id="CERCA_DE" name="'cerca de'">
    <!-- Created by Tiago F. Santos, Portuguese rule, 2018-07-18  -->
    <rule>
      <pattern>
        <marker>
          <token>cerca</token>
        </marker>
          <token>de
            <exception scope='next' postag_regexp='yes' postag='NC.+'/></token>
      </pattern>
      <disambig action="replace" postag="RG"/>
    </rule>
    <rule>
      <pattern>
        <marker>
          <token regexp='yes'>cercas?</token>
        </marker>
          <token>de</token>
          <token postag_regexp='yes' postag='NC.+'/>
      </pattern>
      <disambig action="filter" postag="N.+"/>
    </rule>
    <rule>
      <pattern>
          <token regexp='yes'>cercas?</token>
          <token>de</token>
        <marker>
          <token postag_regexp='yes' postag='NC.+'/>
        </marker>
      </pattern>
      <disambig action="filter" postag="N.+"/>
    </rule>
  </rulegroup>

  <rulegroup id="TAL_ADVERB" name="Locuções adverbiais com 'tal'">
    <!-- Created by Tiago F. Santos, Portuguese rule, 2016-11-19  -->
    <rule>
      <pattern>
          <token>tal</token>
      </pattern>
      <disambig action="remove" postag="RG"/>
    </rule>
    <rule>
      <pattern>
        <marker>
          <token>tal</token>
        </marker>
          <token min='0'>e</token>
          <token regexp="yes">como|qual</token>
      </pattern>
      <disambig action="replace" postag="RG"/>
    </rule>
    <rule>
      <pattern>
          <token>como</token>
        <marker>
          <token>tal</token>
        </marker>
      </pattern>
      <disambig action="replace" postag="RG"/>
    </rule>
    <rule>
      <pattern>
          <token>não</token>
          <token>há</token>
        <marker>
          <token>tal</token>
        </marker>
      </pattern>
      <disambig action="replace" postag="RG"/>
    </rule>
  </rulegroup>

  <rulegroup id="DE_FORMA_ADJECTIVE" name="De forma + adjectivo">
    <!-- Created by Tiago F. Santos, Portuguese rule, 2017-10-04  -->
    <rule>
      <pattern>
          <token>de</token>
          <token>forma</token>
          <token postag="A..[CF]S.+" postag_regexp="yes"/>
      </pattern>
      <disambig action="replace"><wd pos="RG"/><wd pos="RG"/><wd pos="RG"/></disambig>
    </rule>
    <rule>
      <pattern>
          <token>de</token>
          <token regexp='yes'>jeito|modo</token>
          <token postag="A..[CM]S.+" postag_regexp="yes"/>
      </pattern>
      <disambig action="replace"><wd pos="RG"/><wd pos="RG"/><wd pos="RG"/></disambig>
    </rule>
  </rulegroup>

    <!-- D_R_N : Det + Advérbio + Nome				-->
    <!-- 		l18n from Spanish disambiguation.xml by Tiago F. Santos		-->
    <rule id="D_R_N" name="Det + Adv + Nom">
      <pattern>
          <token postag="D.+" postag_regexp="yes"/>
        <marker>
          <token postag="R.*" postag_regexp="yes"/>
        </marker>
          <token postag="N.+" postag_regexp="yes">
            <exception>são</exception>
            <exception postag="(C|SP).*" postag_regexp="yes"/></token>
      </pattern>
      <disambig action="filter" postag="R.*"/>
    </rule>

    <!-- DDN : Determinante possesivo + Determinante indefinido + Nome -->
    <!-- 		l18n from Spanish disambiguation.xml by Tiago F. Santos		-->
    <rule id="DDN_U" name="Det + Nom + Adj">
      <pattern>
        <marker>
          <unify>
            <feature id="gender"/>
            <feature id="number"/>
          <token postag="D.+" postag_regexp="yes"/>
          <token postag="D.+" postag_regexp="yes"/>
          <token postag="N.+" postag_regexp="yes"/>
          </unify>
        </marker>
      </pattern>
      <disambig action="unify"/>
    </rule>

    <!-- DNA : Det + Nome + adjetivo-->
    <!-- 		l18n from Spanish disambiguation.xml by Tiago F. Santos		-->
    <rule id="DNA" name="Det + Nom + Adj">
      <pattern>
        <marker>
          <unify>
            <feature id="gender"/>
            <feature id="number"/>
          <token postag="D.+" postag_regexp="yes"/>
          <token postag="N.+" postag_regexp="yes"/>
          <token postag="A.+" postag_regexp="yes">
            <exception regexp='yes'>[sv]ão</exception></token>
          </unify>
        </marker>
      </pattern>
      <disambig action="unify"/>
      <example inputform="uma[um/DI0FS0,um/NCFS000,um/PI0FS000]" outputform="uma[um/DI0FS0]" type="ambiguous">É <marker>uma</marker> ocasião romântica.</example>
      <example type="untouched">É uma romântica ocasião.</example>
    </rule>

    <!-- DAN : Determinante + Adjetivo + Nome-->
    <!-- 		l18n from Spanish disambiguation.xml by Tiago F. Santos		-->
    <rule id="DAN" name="Det + Adj + Nom">
      <pattern>
        <marker>
          <unify>
            <feature id="gender"/>
            <feature id="number"/>
          <token postag="D.+" postag_regexp="yes"/>
          <token postag="A.+" postag_regexp="yes"/>
          <token postag="N.+" postag_regexp="yes">
            <exception postag="[DC].+" postag_regexp="yes"/>
            <exception regexp="yes">de|são</exception></token>
          </unify>
        </marker>
      </pattern>
      <disambig action="unify"/>
      <example inputform="uma[um/DI0FS0,um/NCFS000,um/PI0FS000]" outputform="uma[um/DI0FS0]" type="ambiguous">É <marker>uma</marker> romântica ocasião.</example>
      <example type="untouched">É uma ocasião romântica.</example>
    </rule>

    <!-- NSN : Nom + Nom/Prep + Nom/Adj = prep -->
    <!-- 		l18n from Spanish disambiguation.xml by Tiago F. Santos		-->
    <rule id="NSN" name="Nom + Nom/Prep + Nom/Adj">
      <pattern>
          <token postag="N.+" postag_regexp="yes">
            <exception postag="RN|CS" postag_regexp="yes"/></token>
        <marker>
          <token postag="SP.+" postag_regexp="yes"/>
        </marker>
          <token postag="[NA].+" postag_regexp="yes"/>
      </pattern>
      <disambig action="filter" postag="S.+"/>
    </rule>

    <!-- ANA : Adj + Nom/Adj + Adj = Nom -->
    <!-- 		l18n from Spanish disambiguation.xml by Tiago F. Santos		-->
    <rule id="ANA" name="Adj + Nom/Adj + Adj">
      <pattern>
          <token postag="A.+" postag_regexp="yes">
            <exception postag="N.+" postag_regexp="yes"/></token>
        <marker>
        <and>
          <token postag="N.+" postag_regexp="yes">
            <exception postag="V.+" postag_regexp="yes"/></token>
          <token postag="A.+" postag_regexp="yes"/>
        </and>
        </marker>
          <token postag="A.+" postag_regexp="yes">
            <exception postag="N.+" postag_regexp="yes"/></token>
      </pattern>
      <disambig action="filter" postag="N.+"/>
    </rule>

  <rulegroup id="AV" name="Det + Ver/Nom">
    <!-- Created by Tiago F. Santos, Portuguese rule  	-->
    <rule>
      <pattern>
          <token regexp="yes">&art_detecao_paronimos;
            <exception>nos</exception></token>
        <marker>
        <and>
          <token postag="N.+" postag_regexp="yes">
            <exception regexp='yes'>cercas?</exception></token>
          <token postag="V.+" postag_regexp="yes">
            <exception postag="VMN0000"/></token>
        </and>
        </marker>
      </pattern>
      <disambig action="remove" postag="V.+"/>
    <!--example type="ambiguous" inputform="cerca[cerca/NCFS000,cerca/RG,cercar/VMIP3S0,cercar/VMM02S0]" outputform="cerca[cerca/NCFS000,cerca/RG]">Dos <marker>cerca</marker> de 416 mil soldados que serviram, cerca de 60 mil...</example--><!-- XXX disambiguated by more specific CERCA_DE -->
      <example type="ambiguous" inputform="carpinteiro[carpinteirar/VMIP1S0,carpinteiro/NCMS000]" outputform="carpinteiro[carpinteiro/NCMS000]">O <marker>carpinteiro</marker> serra-te isso à medida.</example>
      <example type="untouched">Muitos destes “senhores dos mares” correm sérios riscos de deixarem de o <marker>ser</marker>.</example>
    </rule>
    <rule>
      <pattern>
          <token regexp="yes">&art_detecao_paronimos;
            <exception regexp='yes'>[ao]s?|nos</exception></token>
        <marker>
        <and>
          <token postag="N.+" postag_regexp="yes"/>
          <token postag="VMN0000"/>
        </and>
        </marker>
      </pattern>
      <disambig action="remove" postag="V.+"/>
      <example type="ambiguous" inputform="jantar[jantar/NCMS000,jantar/VMN0000,jantar/VMSF1S0,jantar/VMSF3S0]" outputform="jantar[jantar/NCMS000]">Um <marker>jantar</marker> à lareira parece-me bem.</example>
    </rule>
  </rulegroup>

    <!-- Verbo + Preposição: p.ex. 'a' como preposição depois do verbo	-->
    <!-- Created by Tiago F. Santos, Portuguese rule, 2016-11-15  	-->
    <!-- https://pt.wikipedia.org/wiki/A_(preposi%C3%A7%C3%A3o)		-->
  <rulegroup id="A_PREPOSIÇÂO" name="Verbo + a (preposição)">
    <rule>
      <pattern>
        <marker>
          <token>a</token>
        </marker>
          <token postag="[RZ].+" postag_regexp="yes"/>
      </pattern>
      <disambig action="filter" postag="S.+"/>
    </rule>
    <rule>
      <pattern>
        <marker>
          <token>a</token>
        </marker>
          <token regexp='yes'>mim|ti|si|[nv]ós|el[ae]s?|cavalo|convite|domícilio|fim|par|poucos?|muitos?|princípio|tempo|favor|exemplo|rigor|sério|título</token>
      </pattern>
      <disambig action="filter" postag="S.+"/>
    </rule>
    <rule>
      <pattern>
        <marker>
          <token>a</token>
        </marker>
          <token regexp='yes'>longo|sangue|todo</token>
          <token regexp='yes'>prazo|frio|custo</token>
      </pattern>
      <disambig action="filter" postag="S.+"/>
    </rule>
    <rule><!-- TODO too agressive. try disabling this rule in a day without many changes and see regression results -->
      <pattern>
          <token postag="V.+" postag_regexp="yes">
            <exception>para</exception></token>
          <token min='0' postag='R.' postag_regexp='yes'/>
        <marker>
          <token>a</token>
        </marker>
      </pattern>
      <disambig action="filter" postag="S.+"/>
    </rule>
    <rule>
      <pattern>
          <token regexp='yes'>restrit[ao]s?|próximo</token>
        <marker>
          <token>a</token>
        </marker>
      </pattern>
      <disambig action="filter" postag="S.+"/>
    </rule>
    <rule>
      <pattern>
          <token inflected='yes'>ser</token>
          <token postag='A.+' postag_regexp='yes'/>
        <marker>
          <token>a</token>
        </marker>
      </pattern>
      <disambig action="filter" postag="S.+"/>
    </rule>
  </rulegroup>

    <!--P_V Quando está a frente de um verbo, trata-se de um pronome-->
    <!-- 		l18n from Spanish disambiguation.xml by Tiago F. Santos		-->
    <rule id="P_V" name="Pronome + Verbo">
      <pattern>
        <marker>
        <and>
          <token postag="D.+" postag_regexp="yes"/>
          <token postag="[PN].+" postag_regexp="yes"/>
        </and>
        </marker>
          <token postag="V.+" postag_regexp="yes">
            <exception negate_pos='yes' postag="V.+" postag_regexp="yes"/></token>
      </pattern>
      <disambig action="filter" postag="P.+|N.+"/>
      <example type="untouched">Muito obrigada por esta viagem maravilhosa.</example>
      <example type="untouched">Escreva seu endereço aqui.</example>
      <example type="untouched">Durante seu reinado, os Durrani consolidaram em uma só nação.</example>
    </rule>

    <rule id="S_V" name="Preposição + Verbo">
    <!-- 		Created by Tiago F. Santos, 2017-07-15		-->
      <pattern>
          <token postag="SPS00" postag_regexp="no">
            <exception postag="SP.+" postag_regexp="yes" negate_pos='yes'/></token>
        <marker>
        <and>
          <token postag="V.+" postag_regexp="yes"/>
          <token postag="N.+" postag_regexp="yes"/>
        </and>
        </marker>
      </pattern>
      <disambig action="remove" postag="V.+"/>
      <example inputform="impacto[impactar/VMIP1S0,impacto/AQ0MS0,impacto/NCMS000]" outputform="impacto[impacto/AQ0MS0,impacto/NCMS000]" type="ambiguous">É uma obra com <marker>impacto</marker> ecológico relevante.</example>
      <example type="untouched">Ele não o fez de bom grado, mas era necessário.</example>
    </rule>

    <rule id="PARA_WORKAROUND" name="Para">
      <pattern>
          <token>
            <exception regexp="yes">el[ea]|carro</exception></token>
        <marker>
          <token>para</token>
        </marker>
          <token>
            <exception>em</exception></token>
      </pattern>
      <disambig action='remove' postag="V.+"/>
    </rule>

    <!--rule id="SD_V" name="Contração + Verbo"
        XXX Made redundant by AV rule improvements. Remove after 3.9 release -->
    <!-- 		Created by Tiago F. Santos, 2017-07-15		>
      <pattern>
          <token regexp='yes'>&art_detecao_paronimos;
            <exception>nos</exception></token>
        <marker>
        <and>
          <token postag="V.+" postag_regexp="yes"/>
          <token postag="N.+" postag_regexp="yes"/>
        </and>
        </marker>
      </pattern>
      <disambig action="remove" postag="V.+"/>
      <example inputform="impacto[impactar/VMIP1S0,impacto/AQ0MS0,impacto/NCMS000]" outputform="impacto[impacto/AQ0MS0,impacto/NCMS000]" type="ambiguous">Pelo <marker>impacto</marker> ecológico que tem, é relevante.</example>
      <example type="untouched">Ele não o fez de bom grado, mas era necessário.</example>
    </rule-->

    <!-- D_N Quando está diante de um nome, trata-se de um determinante.-->
    <!-- 		l18n from Spanish disambiguation.xml by Tiago F. Santos		-->
    <rule id="D_N" name="Artigo + Nome">
      <pattern>
        <marker>
          <token postag="D.+" postag_regexp="yes">
            <exception postag="R.*" postag_regexp="yes"/></token>
        </marker>
          <token postag="[PNA].*" postag_regexp="yes">
            <exception postag="V.+" postag_regexp="yes"/></token>
      </pattern>
      <disambig action="filter" postag="D.+"/>
    </rule>

    <!-- P_N Possesivo + nome -->
    <!-- 		l18n from Spanish disambiguation.xml by Tiago F. Santos		-->
    <rule id="PN" name="Pos + Nom ">
      <pattern>
        <marker>
          <unify>
            <feature id="gender"/>
            <feature id="number"/>
          <token postag="DP.+" postag_regexp="yes"/>
          <token postag="N.+" postag_regexp="yes">
            <exception postag="C.|S.*|R.*" postag_regexp="yes"/></token>
          </unify>
        </marker>
      </pattern>
      <disambig action="unify"/>
    <!--Example: seu irmão-->
    </rule>

    <rule id="PREPOSITION_SE" name="'Se' como preposição">
    <!-- Created by Tiago F. Santos, Portuguese rule, 2017-08-28  	-->
      <pattern>
          <token regexp="yes">&hifen;</token>
        <marker>
          <token postag_regexp='yes' postag="P.+"  spacebefore='no'/>
        </marker>
      </pattern>
      <disambig action="filter" postag="P.+"/>
      <example inputform="se[se/CS,se/PP3CN000]" outputform="se[se/PP3CN000]" type="ambiguous">Testa-<marker>se</marker>.</example>
      <example inputform="o[o/DA0MS0,o/PD0MS000,o/PP3MSA00]" outputform="o[o/PD0MS000,o/PP3MSA00]" type="ambiguous">Testa-<marker>o</marker>.</example>
    </rule>

    <rule id="PREPOSICIONAL_PHRASES" name="Expressões prepositivas">
    <!-- Created by Tiago F. Santos, Portuguese rule, 2017-09-06  	-->
      <pattern>
        <marker>
          <token regexp='yes'>face|frente|graças|quanto|referente|relativamente|rumo</token><!-- XXX do not add devido. needs agreement -->
        </marker>
          <token regexp='yes'>[aà]o?s?</token>
      </pattern>
      <disambig action="replace"><wd pos="SP000"/></disambig>
    </rule>

    <rule id="MESMO" name="Mesmo">
    <!-- Created by Tiago F. Santos, Portuguese rule, 2017-09-27  	-->
      <pattern>
          <token postag_regexp='yes' postag="[DP].+"/><!-- TODO add S.+ after proper splitting -->
        <marker>
          <token>mesmo</token>
        </marker>
      </pattern>
      <disambig action="remove"><wd pos="RG"/></disambig>
    </rule>

    <rule id="TANTO_COMO" name="Tanto ... como ...">
    <!-- Created by Tiago F. Santos, Portuguese rule, 2017-11-15  	-->
      <pattern>
        <marker>
          <token regexp="yes">tão|tanto</token>
        </marker>
          <token max='2'/>
          <token>como</token>
      </pattern>
      <disambig action="replace" postag="RG"/>
    </rule>

    <rule id="COR_DE_XXXX" name="Cores como adjetivo">
    <!-- Created by Tiago F. Santos, Portuguese rule, 2017-11-18  	-->
      <pattern>
          <token postag="N.+" postag_regexp='yes'/>
        <marker>
          <token>cor</token>
          <token>de</token>
          <token regexp='yes'>c(?:afé|hocolate)|laranja|rosa|tijolo|vinho</token>
        </marker>
      </pattern>
      <disambig action="replace"><wd pos="AQ0CN0"/><wd pos="AQ0CN0"/><wd pos="AQ0CN0"/></disambig>
    </rule>

    <rule id="ALIMENTAR_EXPECTATIVAS" name="Expectativas">
    <!-- Created by Tiago F. Santos, Portuguese rule, 2017-09-27  	-->
      <pattern>
        <marker>
        <and>
          <token postag="V.+" postag_regexp='yes'/>
          <token postag="[AN].+" postag_regexp='yes'/>
        </and>
        </marker>
          <token regexp='yes' min='0'>as?</token>
          <token regexp='yes'>expec?tativas?</token>
      </pattern>
      <disambig action="filter" postag="V.+"/>
    </rule>

    <rule id='PHONETIC_INFINITIVE_FIX' name='correção de infinitivo fonético'>
    <!-- Created by Tiago F. Santos, Portuguese rule, 2016-XX-XX  	-->
      <pattern>
          <token postag="VMN0000" regexp='yes'>.+[^r]$</token>
      </pattern>
      <disambig action="remove" postag="V.N.+"/>
    </rule>

    <rule id="PUNCT" name="Pontuação">
    <!-- 		l18n from Spanish disambiguation.xml by Tiago F. Santos		-->
      <pattern>
          <token regexp="yes">[.,;:!?…()\[\]&#8209;&#8210;&#8211;&#8212;&#8213;«»”“‘’\-]|[\*×∗·\+\/÷:=]</token>
      </pattern>
      <disambig action="add"><wd pos="_PUNCT"/></disambig>
    </rule>
    <rule id="TRES_PONTOS" name="Reticencias">
    <!-- 		l18n from Catalan disambiguation.xml by Tiago F. Santos		-->
      <pattern>
          <token>.</token>
          <token>.</token>
          <token>.</token>
      </pattern>
      <disambig action="add"><wd pos="_TRESPONTOS"/><wd pos="_TRESPONTOS"/><wd pos="_TRESPONTOS"/></disambig>
    </rule>

  <rulegroup id="QUOT" name="Quotation marks">
    <!-- 		l18n from English disambiguation.xml by Tiago F. Santos		-->
    <rule>
      <pattern>
          <token postag="SENT_START"/>
        <marker>
          <token>&quot;</token>
        </marker>
      </pattern>
      <disambig postag="``"/>
      <example type="untouched">Examplo 'a'</example>
      <example type="untouched">Examplo &quot;a</example>
      <example type="ambiguous" inputform="&quot;[&quot;/'',&quot;/``]" outputform="&quot;[&quot;/``]"><marker>&quot;</marker>Um teste.</example>
    </rule>
    <rule>
      <pattern>
          <token>
            <exception regexp="yes">\p{Ps}</exception></token>
        <marker>
        <and>
          <token postag="``" spacebefore="no">&quot;</token>
          <token postag="''" spacebefore="no">&quot;</token>
        </and>
        </marker>
      </pattern>
      <disambig postag="''"/>
      <example type="untouched">Examplo 'a'</example>
      <example type="untouched">Examplo &quot;a</example>
      <example type="untouched">Examplo (&quot;a</example>
      <example type="ambiguous" inputform="&quot;[&quot;/'',&quot;/``]" outputform="&quot;[&quot;/'']">Um &quot;teste<marker>&quot;</marker>.</example>
    </rule>
    <rule>
      <pattern>
        <marker>
        <and>
          <token postag="''" spacebefore="yes">&quot;</token>
          <token postag="``" spacebefore="yes">&quot;</token>
        </and>
        </marker>
      </pattern>
      <disambig postag="``"/>
      <example type="untouched">Examplo 'a'</example>
      <example type="untouched">Examplo a&quot;</example>
      <example type="ambiguous" inputform="&quot;[&quot;/'',&quot;/``]" outputform="&quot;[&quot;/``]">Um <marker>&quot;</marker>teste&quot;.</example>
    </rule>
    <rule>
      <pattern>
          <token regexp="yes">\p{Ps}</token>
        <marker>
        <and>
          <token postag="``" spacebefore="no">&quot;</token>
          <token postag="''" spacebefore="no">&quot;</token>
        </and>
        </marker>
      </pattern>
      <disambig postag="``"/>
      <example type="untouched">Examplo 'a'</example>
      <example type="untouched">Examplo &quot;a</example>
      <example type="untouched">Examplo a&quot;</example>
      <example type="ambiguous" inputform="&quot;[&quot;/'',&quot;/``]" outputform="&quot;[&quot;/``]">Um (<marker>&quot;</marker>teste&quot;.</example>
    </rule>
  </rulegroup>

  <rulegroup id="VERBOS_COMPOSTOS" name="Verbos compostos">
    <!-- Created by Tiago F. Santos, Portuguese rule, 2018-07-08  	-->
    <rule>
      <pattern>
          <token inflected='yes'>levar</token>
          <token>a</token>
        <marker>
          <token>cabo</token>
        </marker>
      </pattern>
      <disambig action="replace" postag="RG"/>
    </rule>
    <rule>
      <pattern>
        <marker>
          <token inflected='yes'>levar</token>
        </marker>
          <token>a</token>
          <token>cabo</token>
      </pattern>
      <disambig action="filter" postag="V.+"/>
    </rule>
  </rulegroup>

    <rule id="DEVE_SER" name="Deve + Infinitivo">
    <!-- Created by Tiago F. Santos, Portuguese rule, 2018-07-08  	-->
      <pattern>
        <marker>
          <token inflected='yes'>dever</token>
        </marker>
          <token postag="VMN0000"/>
      </pattern>
      <disambig action="filter" postag="V.+"/>
    </rule>

  <rulegroup id="PERIFRASES" name="Perífrases de infinitivo">
    <rule>
    <!-- Created by Tiago F. Santos, Portuguese rule, 2018-07-04  	-->
      <pattern>
          <token inflected='yes'>ir</token>
          <token regexp='yes'>tod[ao]s</token>
        <marker>
          <token postag="VMN0000"/>
        </marker>
      </pattern>
      <disambig action="filter" postag="VMN0000"/>
    </rule>
    <!-- 		l18n from Galician disambiguation.xml by Tiago F. Santos		-->
    <rule>
      <pattern>
          <token inflected="yes" regexp="yes">haver|ter</token>
          <token>que</token>
        <marker>
          <token postag="VMN0000">
            <exception negate_pos="yes" postag="V.+" postag_regexp="yes"/></token>
        </marker>
      </pattern>
      <disambig postag="VMN0000"/>
    </rule>
    <rule>
      <pattern>
          <token inflected="yes" regexp="yes">estar|andar|levar|continuar|seguir|ser|colocar|começar|pegar|vir|chegar|voltar|tornar|romper|pôr</token>
          <token>a</token>
        <marker>
          <token postag="VMN0000">
            <exception negate_pos="yes" postag="V.+" postag_regexp="yes"/></token>
        </marker>
      </pattern>
      <disambig postag="VMN0000"/>
    </rule>
    <rule>
      <pattern>
          <token inflected="yes" regexp="yes">dever|haver|deixar|parar|acabar|rematar|terminar|vir|ter</token>
          <token>de</token>
        <marker>
          <token postag="VMN0000">
            <exception negate_pos="yes" postag="V.+" postag_regexp="yes"/></token>
        </marker>
      </pattern>
      <disambig postag="VMN0000"/>
    </rule>
    <rule>
      <pattern>
          <token inflected="yes">acabar</token>
          <token>por</token>
        <marker>
          <token postag="VMN0000">
            <exception negate_pos="yes" postag="V.+" postag_regexp="yes"/></token>
        </marker>
      </pattern>
      <disambig postag="VMN0000"/>
    </rule>
    <rule>
      <pattern>
          <token inflected="yes">estar</token>
          <token>para</token>
        <marker>
          <token postag="VMN0000">
            <exception negate_pos="yes" postag="V.+" postag_regexp="yes"/></token>
        </marker>
      </pattern>
      <disambig postag="VMN0000"/>
    </rule>
    <rule>
      <pattern>
          <token inflected="yes">dar</token>
          <token>em</token>
        <marker>
          <token postag="VMN0000">
            <exception negate_pos="yes" postag="V.+" postag_regexp="yes"/></token>
        </marker>
      </pattern>
      <disambig postag="VMN0000"/>
    </rule>
    <rule>
      <pattern>
          <token inflected="yes" regexp="yes">querer|ir|dever|haver|poder|voltar|adoptar|adotar|acostumar</token>
        <marker>
          <token postag="VMN0000">
            <exception negate_pos="yes" postag="V.+" postag_regexp="yes"/></token>
        </marker>
      </pattern>
      <disambig postag="VMN0000"/>
    </rule>
  </rulegroup>

    <rule id="VOGAIS" name="[^o|letra] e[subst|conj] (e[subst])">
    <!-- 		l18n from Galician disambiguation.xml by Tiago F. Santos		-->
      <pattern>
          <token>
            <exception regexp="yes">os?|letras?|voga(l|is)</exception></token>
        <marker>
          <token regexp="yes">[aeo]</token>
        </marker>
      </pattern>

      <disambig action="remove"><wd pos="NCMS000"/></disambig>
    </rule>

  <rulegroup  id="NUMBER_OF_TIMES" name="Número de vezes">
    <!-- Created by Tiago F. Santos, Portuguese rule, 2016-11-15  	-->
    <rule>
      <pattern>
          <token>uma</token>
          <token>vez</token>
      </pattern>
      <disambig action="replace"><wd pos="RG"/><wd pos="RG"/></disambig>
    </rule>
    <rule>
      <pattern>
          <token regexp="yes">muitas|tantas|duas|&numero_por_extenso_CP;</token>
          <token>vezes</token>
      </pattern>
      <disambig action="replace"><wd pos="RG"/><wd pos="RG"/></disambig>
    </rule>
  </rulegroup>

  <rulegroup  id="NUMBER" name="Number">
    <!-- Created by Tiago F. Santos, Portuguese rule, 2016-11-15  	-->
    <rule>
      <pattern>
          <token regexp="yes">[1234567890]+</token>
      </pattern>
      <disambig postag="Z0CN0"/>
    </rule>
    <rule>
      <pattern>
          <token regexp="yes">[1234567890][1234567890., ]+[1234567890]</token>
      </pattern>
      <disambig postag="Z0CN0"/>
    </rule>
    <rule>
      <pattern>
          <token regexp="yes">&numero_por_extenso_CP;</token>
      </pattern>
      <disambig action="add"><wd pos="Z0CP0"/></disambig>
    </rule>
    <rule>
      <pattern>
          <token regexp="yes">&numero_por_extenso_MP;
            <exception>uns</exception></token>
      </pattern>
      <disambig action="add"><wd pos="Z0MP0"/></disambig>
    </rule>
    <rule>
      <pattern>
          <token regexp="yes">&numero_por_extenso_FP;
            <exception>umas</exception></token>
      </pattern>
      <disambig action="add"><wd pos="Z0FP0"/></disambig>
    </rule>
    <rule>
      <pattern>
          <token regexp="yes">&numero_por_extenso_MS;</token>
      </pattern>
      <disambig action="add"><wd pos="Z0MS0"/></disambig>
    </rule>
    <rule>
      <pattern>
          <token regexp="yes">&numero_por_extenso_FS;</token>
      </pattern>
      <disambig action="add"><wd pos="Z0FS0"/></disambig>
    </rule>
    <rule>
      <pattern>
          <token postag_regexp="yes" postag='Z0M[SPN]0'>
            <exception regexp='yes'>\d+</exception></token>
          <token postag_regexp="yes" postag='Z0[MC][SPN]0'/>
      </pattern>
      <disambig action="replace"><wd pos="Z0MP0"/><wd pos="Z0MP0"/></disambig>
    </rule>
    <rule>
      <pattern>
          <token postag_regexp="yes" postag='Z0[CM][SPN]0'>
            <exception regexp='yes'>\d+</exception></token>
          <token postag_regexp="yes" postag='Z0M[SPN]0'/>
      </pattern>
      <disambig action="replace"><wd pos="Z0MP0"/><wd pos="Z0MP0"/></disambig>
    </rule>
    <rule>
      <pattern>
          <token postag_regexp="yes" postag='Z0F[SPN]0'>
            <exception regexp='yes'>\d+</exception></token>
          <token postag_regexp="yes" postag='Z0[CF][SPN]0'/>
      </pattern>
      <disambig action="replace"><wd pos="Z0FP0"/><wd pos="Z0FP0"/></disambig>
    </rule>
    <rule>
      <pattern>
          <token postag_regexp="yes" postag='Z0[CF][SPN]0'>
            <exception regexp='yes'>\d+</exception></token>
          <token postag_regexp="yes" postag='Z0F[SPN]0'/>
      </pattern>
      <disambig action="replace"><wd pos="Z0FP0"/><wd pos="Z0FP0"/></disambig>
    </rule>
    <rule>
      <pattern>
          <token postag_regexp="yes" postag='Z0M[SPN]0'>
            <exception regexp='yes'>\d+</exception></token>
          <token regexp='yes'>e|-</token>
          <token postag_regexp="yes" postag='Z0[MC][SPN]0'/>
      </pattern>
      <disambig action="replace"><wd pos="Z0MP0"/><wd pos="Z0MP0"/><wd pos="Z0MP0"/></disambig>
    </rule>
    <rule>
      <pattern>
          <token postag_regexp="yes" postag='Z0[CM][SPN]0'>
            <exception regexp='yes'>\d+</exception></token>
          <token regexp='yes'>e|-</token>
          <token postag_regexp="yes" postag='Z0M[SPN]0'/>
      </pattern>
      <disambig action="replace"><wd pos="Z0MP0"/><wd pos="Z0MP0"/><wd pos="Z0MP0"/></disambig>
    </rule>
    <rule>
      <pattern>
          <token postag_regexp="yes" postag='Z0F[SPN]0'>
            <exception regexp='yes'>\d+</exception></token>
          <token regexp='yes'>e|-</token>
          <token postag_regexp="yes" postag='Z0[CF][SPN]0'/>
      </pattern>
      <disambig action="replace"><wd pos="Z0FP0"/><wd pos="Z0FP0"/><wd pos="Z0FP0"/></disambig>
    </rule>
    <rule>
      <pattern>
          <token postag_regexp="yes" postag='Z0[CF][SPN]0'>
            <exception regexp='yes'>\d+</exception></token>
          <token regexp='yes'>e|-</token>
          <token postag_regexp="yes" postag='Z0F[SPN]0'/>
      </pattern>
      <disambig action="replace"><wd pos="Z0FP0"/><wd pos="Z0FP0"/><wd pos="Z0FP0"/></disambig>
    </rule>
  </rulegroup>

    <rule id="A_RANGE" name="Range">
    <!-- Created by Tiago F. Santos, Portuguese rule, 2016-11-15  	-->
      <pattern>
          <token postag_regexp="yes" postag='Z.+'/>
        <marker>
          <token>a</token>
        </marker>
          <token postag_regexp="yes" postag='Z.+'/>
      </pattern>
      <disambig postag="SP000"/>
    </rule>

  <rulegroup id="ROMAN_NUMBER" name="Roman number">
    <!-- 		l18n from french and catalan disambiguation.xml by Tiago F. Santos		-->
    <rule>
      <pattern>
          <token regexp="yes" case_sensitive="yes">(?=[MDCLXVI])M*(C[MD]|D?C*)(X[CL]|L?X*)(I[XV]|V?I*)</token>
      </pattern>
      <disambig postag="ZRCN0"/>
    </rule>
    <rule>
      <pattern case_sensitive="yes">
        <marker>
          <token regexp="yes">(?=.)M{0,4}(CM|CD|D?C{0,3})(XC|XL|L?X{0,3})(IX|IV|V?I{0,3})</token>
        </marker>
      </pattern>
      <disambig action="add"><wd pos="AO0CN0"/></disambig>
    </rule>
    <rule>
      <pattern case_sensitive="yes">
        <marker>
          <token regexp="yes" spacebefore="yes">(?=.)m{0,4}(cm|cd|d?c{0,3})(xc|xl|l?x{0,3})(ix|i{0,3}|iv|v|viii?)
            <exception>li</exception></token>
        </marker>
      </pattern>
      <disambig action="add"><wd pos="AO0CN0"/></disambig>
    </rule>
    <rule>
      <pattern case_sensitive="yes">
          <token postag="SENT_START"/>
        <marker>
          <token regexp="yes">(?=.)m{0,4}(cm|cd|d?c{0,3})(xc|xl|l?x{0,3})(ix|i{0,3}|iv|v|viii?)</token>
        </marker>
      </pattern>
      <disambig action="add"><wd pos="AO0CN0"/></disambig>
    </rule>
    <rule>
      <pattern case_sensitive="yes">
          <token>-</token>
        <marker>
          <token regexp="yes">(?=.)m{0,4}(cm|cd|d?c{0,3})(xc|xl|l?x{0,3})(ix|i{0,3}|iv|v|viii?)</token>
        </marker>
      </pattern>
      <disambig action="add"><wd pos="AO0CN0"/></disambig>
    </rule>
    <rule>
      <pattern case_sensitive="yes">
          <token>-</token>
        <marker>
          <token regexp="yes">[ⅠⅡⅢⅣⅤⅥⅦⅧⅨⅩⅪⅫⅬⅭⅮⅯ]+</token>
        </marker>
      </pattern>
      <disambig action="add"><wd pos="AO0CN0"/></disambig>
    </rule>
  </rulegroup>

  <rulegroup id="PERCENTAGES" name="Percentagens">
    <!-- Created by Tiago F. Santos, Portuguese rule, 2016-11-15  	-->
    <rule>
      <pattern>
          <token regexp="yes">[\d,. ]+[&#37;&#8240;&#8241;]
            <exception regexp='yes'>1[&#37;&#8240;&#8241;]</exception></token>
      </pattern>
      <disambig action="replace"><wd pos="NCMP000"/></disambig>
    </rule>
    <rule>
      <pattern>
          <token regexp="yes">1 ?[&#37;&#8240;&#8241;]</token>
      </pattern>
      <disambig action="replace"><wd pos="NCMC000"/></disambig>
    </rule>
  </rulegroup>

  <rulegroup id="DEGREES" name="Graus">
    <!-- Created by Tiago F. Santos, Portuguese rule  	-->
    <rule>
      <pattern>
          <token regexp="yes">1[º°′″‴][CFKNSEWO]?
            <exception>1º</exception></token>
      </pattern>
      <disambig action="replace"><wd pos="NCMS000"/></disambig>
    </rule>
    <rule>
      <pattern>
          <token regexp="yes">[\d,. ]+[º°′″‴][CFKNSEWO]?
            <exception regexp='yes'>1[º°′″‴].?</exception>
            <exception regexp='yes'>\d+º</exception></token>
      </pattern>
      <disambig action="replace"><wd pos="NCMP000"/></disambig>
    </rule>
    <rule>
      <pattern>
          <token regexp="yes">[º°][CFKNSEWO]</token>
      </pattern>
      <disambig action="replace"><wd pos="NCMN000"/></disambig>
    </rule>
    <rule>
      <pattern>
          <token regexp="yes">[\d,. ]*[º°′″‴][CFKNSEWO]</token>
      </pattern>
      <disambig action="ignore_spelling"/>
    </rule>
  </rulegroup>

  <rulegroup id="ORDINALS" name="Ordinais">
    <!-- Created by Tiago F. Santos, Portuguese rule 	-->
    <rule>
      <pattern>
          <token regexp='yes'>\d+[\.&#57347;]?[oº]</token>
      </pattern>
      <disambig action="replace"><wd pos="NCMS000"/></disambig>
    </rule>
    <rule>
      <pattern>
          <token regexp="yes">\d+[\.&#57347;]?[oº][sˢ]</token>
      </pattern>
      <disambig action="replace"><wd pos="NCMP000"/></disambig>
    </rule>
    <rule>
      <pattern>
          <token regexp='yes'>\d+[\.&#57347;]?ª</token>
      </pattern>
      <disambig action="replace"><wd pos="NCFS000"/></disambig>
    </rule>
    <rule>
      <pattern>
          <token regexp="yes">\d+[\.&#57347;]?[aª][sˢ]</token>
      </pattern>
      <disambig action="replace"><wd pos="NCFP000"/></disambig>
    </rule>
  </rulegroup>

  <rulegroup id="HOURS" name="Horas">
    <rule>
      <pattern>
          <token regexp='yes'>0?1h(\d{2}m)?(\d{2})?s?</token>
      </pattern>
      <disambig action="replace"><wd pos="NCFS000"/></disambig>
    </rule>
    <rule>
      <pattern>
          <token regexp='yes'>\d{1,2}h(\d{2}m)?(\d{2})?s?
            <exception regexp='yes'>0?1h(\d{2}m)?(\d{2})?s?</exception></token>
      </pattern>
      <disambig action="replace"><wd pos="NCFP000"/></disambig>
    </rule>
    <rule>
      <pattern>
          <token regexp='yes'>0?1\:(\d{2}\:)?(\d{2})?h?</token>
      </pattern>
      <disambig action="replace"><wd pos="NCFS000"/></disambig>
    </rule>
    <rule>
      <pattern>
          <token regexp='yes'>\d{1,2}\:(\d{2}\:)?(\d{2})?h?
            <exception regexp='yes'>0?1\:(\d{2}\:)?(\d{2})?h?</exception></token>
      </pattern>
      <disambig action="replace"><wd pos="NCFP000"/></disambig>
    </rule>
  </rulegroup>

  <rulegroup id="FOREIGN_PROPER_NAMES" name="Nomes estrangeiros">
    <!-- Created by Tiago F. Santos, Portuguese rule, 2017-09-18  	-->
    <rule>
      <pattern case_sensitive='yes'>
          <token>La</token>
          <token postag='UNKNOWN' regexp='yes'>\p{Lu}.+</token>
      </pattern>
      <disambig action="replace"><wd pos="NPFS000"/><wd pos="NPFS000"/></disambig>
    </rule>
    <rule>
      <pattern case_sensitive='yes'>
          <token>Las</token>
          <token postag='UNKNOWN' regexp='yes'>\p{Lu}.+</token>
      </pattern>
      <disambig action="replace"><wd pos="NPFP000"/><wd pos="NPFP000"/></disambig>
    </rule>
    <rule>
      <pattern case_sensitive='yes'>
          <token>L</token><!-- XXX Le is also FP in Italian, but it is less common in Portuguese texts -->
          <token regexp='yes'>['’]</token>
          <token postag='UNKNOWN' regexp='yes'>\p{Lu}.+</token>
      </pattern>
      <disambig action="replace"><wd pos="NPMS000"/><wd pos="NPMS000"/><wd pos="NPMS000"/></disambig>
    </rule>
    <rule>
      <pattern case_sensitive='yes'>
          <token regexp='yes'>[AEI]l|Le</token><!-- XXX Le is also FP in Italian, but it is less common in Portuguese texts -->
          <token postag='UNKNOWN' regexp='yes'>\p{Lu}.+</token>
      </pattern>
      <disambig action="replace"><wd pos="NPMS000"/><wd pos="NPMS000"/></disambig>
    </rule>
    <rule>
      <pattern case_sensitive='yes'>
          <token regexp='yes'>Els|Los|Gli</token>
          <token postag='UNKNOWN' regexp='yes'>\p{Lu}.+</token>
      </pattern>
      <disambig action="replace"><wd pos="NPMP000"/><wd pos="NPMP000"/></disambig>
    </rule>
    <rule>
      <pattern case_sensitive='yes'>
          <token>Les</token>
          <token postag='UNKNOWN' regexp='yes'>\p{Lu}.+</token>
      </pattern>
      <disambig action="replace"><wd pos="NPCP000"/><wd pos="NPCP000"/></disambig>
    </rule>
  </rulegroup>

    <!-- XXX Ignore Spelling Rules XXX -->
    <rule id="EN_VOGUE" name="En vogue">
      <pattern>
          <token>en</token>
          <token regexp="yes">vogue|gros|masse|passant|détail</token>
      </pattern>
      <disambig action="ignore_spelling"/>
    </rule>
    <rule id="COTE_DAZUR" name="Côte d'Azur">
      <pattern>
          <token>Côte</token>
          <token>d</token>
          <token regexp="yes">['’]</token>
          <token>Azur</token>
      </pattern>
      <disambig action="ignore_spelling"/>
    </rule>
    <rule id="LOS_ANGELES" name="Los Angeles">
      <pattern>
          <token>Los</token>
          <token regexp="yes">Alamos|Angeles</token>
      </pattern>
      <disambig action="immunize"/>
    </rule>
    <rule id="LAS_VEGAS" name="Las Vegas">
      <pattern case_sensitive="yes">
          <token>Las</token>
          <token>Vegas</token>
      </pattern>
      <disambig action="immunize"/>
    </rule>
    <rule id="VALLEYS" name="Valleys">
      <pattern case_sensitive="yes">
          <token regexp="yes">Death|Silicon</token>
          <token>Valley</token>
      </pattern>
      <disambig action="ignore_spelling"/>
    </rule>
    <rule id="OAK_RIDGE" name="Oak Ridge">
      <pattern case_sensitive="yes">
          <token>Oak</token>
          <token>Ridge</token>
      </pattern>
      <disambig action="immunize"/>
    </rule>
    <rule id="MISE_EN_SCENE" name="Mise en scène">
      <pattern>
          <token>Mise</token>
          <token>en</token>
          <token>scène</token>
      </pattern>
      <disambig action="immunize"/>
    </rule>
    <rule id="RHYTHM_AND_BLUES" name="Rhythm and Blues">
      <pattern>
          <token>Rhythm</token>
          <token>and</token>
          <token>Blues</token>
      </pattern>
      <disambig action="ignore_spelling"/>
    </rule>
    <rule id="ROCK_AND_ROLL" name="Rock and Roll">
      <pattern>
          <token>Rock</token>
          <token>and</token>
          <token>Roll</token>
      </pattern>
      <disambig action="ignore_spelling"/>
    </rule>
    <rule id="ALEXIUS_MEINONG" name="Alexius Meinong">
      <pattern>
          <token>Alexius</token>
          <token regexp="yes">Meinongs?</token>
      </pattern>
      <disambig action="ignore_spelling"/>
    </rule>
    <rule id="ALFRED_NOBEL" name="Alfred Nobel">
      <pattern>
          <token>Alfred</token>
          <token>Nobel</token>
      </pattern>
      <disambig action="ignore_spelling"/>
    </rule>
    <rule id="ADDIS_ABEBA" name="Addis Abeba">
      <pattern>
          <token>Addis</token>
          <token>Abeba</token>
      </pattern>
      <disambig action="ignore_spelling"/>
    </rule>
    <rule id="LA_PAZ" name="La Paz">
      <pattern>
          <token>La</token>
          <token>Paz</token>
      </pattern>
      <disambig action="ignore_spelling"/>
    </rule>
    <rule id="SANTO_DOMINGO" name="Santo Domingo">
      <pattern>
          <token>Santo</token>
          <token>Domingo</token>
      </pattern>
      <disambig action="ignore_spelling"/>
    </rule>
    <rule id="LE_HAVRE" name="Le Havre/Le Mans">
      <pattern>
          <token>Le</token>
          <token regexp='yes'>Havre|Mans</token>
      </pattern>
      <disambig action="ignore_spelling"/>
    </rule>
    <rule id="PHNOM_PENH" name="Phnom Penh">
      <pattern>
          <token>Phnom</token>
          <token>Penh</token>
      </pattern>
      <disambig action="ignore_spelling"/>
    </rule>
    <rule id="OPEN_SOURCE" name="Open Source">
      <pattern>
          <token>Open</token>
          <token>Source</token>
      </pattern>
      <disambig action="ignore_spelling"/>
    </rule>
    <rule id="OPEN_SOURCE_SOFTWARE" name="Open-Source-Software">
      <pattern>
          <token>Open-Source-Software</token>
      </pattern>
      <disambig action="ignore_spelling"/>
    </rule>
    <rule id="JUNGLE_WORLD" name="Jungle World">
      <pattern>
          <token>Jungle</token>
          <token>World</token>
      </pattern>
      <disambig action="ignore_spelling"/>
    </rule>
    <rule id="STONES" name="Rolling Stones">
      <pattern>
          <token>Rolling</token>
          <token regexp='yes'>Stones?</token>
      </pattern>
      <disambig action="ignore_spelling"/>
    </rule>
    <rule id="A_LA_CARTE" name="À la carte">
      <pattern>
          <token>à</token>
          <token>la</token>
          <token>carte</token>
      </pattern>
      <disambig action="ignore_spelling"/>
    </rule>
    <rule id="BIG_BEN" name="Big Ben">
      <pattern>
          <token>Big</token>
          <token regexp="yes">Ben|Data|Bang</token>
      </pattern>
      <disambig action="ignore_spelling"/>
    </rule>
    <rule id="PEU_A_PEU" name="Peu à peu">
      <pattern>
          <token>peu</token>
          <token>à</token>
          <token>peu</token>
      </pattern>
      <disambig action="ignore_spelling"/>
    </rule>
    <rule id="AVANT_LA_LETTRE" name="Avant la lettre">
      <pattern>
          <token>avant</token>
          <token>la</token>
          <token>lettre</token>
      </pattern>
      <disambig action="ignore_spelling"/>
    </rule>
    <rule id="COQ_AU_VIN" name="Coq au Vin">
      <pattern>
          <token>Coq</token>
          <token>au</token>
          <token>Vin</token>
      </pattern>
      <disambig action="ignore_spelling"/>
    </rule>
    <rule id="AIR_FORCE" name="Air Force">
      <pattern>
          <token>Air</token>
          <token>Force</token>
      </pattern>
      <disambig action="ignore_spelling"/>
    </rule>
    <rule id="CUI_BONO" name="Cui bono">
      <pattern>
          <token>Cui</token>
          <token>Bono</token>
      </pattern>
      <disambig action="ignore_spelling"/>
    </rule>
    <rule id="MEMENTO_MORI" name="Memento mori">
      <pattern>
          <token>Memento</token>
          <token>mori</token>
      </pattern>
      <disambig action="ignore_spelling"/>
    </rule>
    <rule id="SALVA_VERITATE" name="Salva veritate">
      <pattern>
          <token>salva</token>
          <token>veritate</token>
      </pattern>
      <disambig action="ignore_spelling"/>
    </rule>
    <rule id="PERSONA_NON_GRATA" name="Persona non grata">
      <pattern>
          <token>Persona</token>
          <token min="0">non</token>
          <token regexp="yes">(in)?grata</token>
      </pattern>
      <disambig action="ignore_spelling"/>
    </rule>
    <rule id="ENFANT_TERRIBLE" name="Enfant terrible">
      <pattern>
          <token>Enfant</token>
          <token>terrible</token>
      </pattern>
      <disambig action="ignore_spelling"/>
    </rule>
    <rule id="FAIR_PLAY" name="Fair Play">
      <pattern case_sensitive="yes">
          <token>Fair</token>
          <token>Play</token>
      </pattern>
      <disambig action="ignore_spelling"/>
    </rule>
    <rule id="UNIVERSITY_OF" name="University of">
      <pattern case_sensitive="yes">
          <token>University</token>
          <token>of</token>
      </pattern>
      <disambig action="ignore_spelling"/>
    </rule>
    <rule id="YAD_VASHEM" name="Yad Vashem">
      <pattern>
          <token>Yad</token>
          <token>Vashem</token>
      </pattern>
      <disambig action="ignore_spelling"/>
    </rule>
    <rule id="EL_NINO" name="El Niño">
      <pattern>
          <token>El</token>
          <token>Niño</token>
      </pattern>
      <disambig action="ignore_spelling"/>
    </rule>
    <rule id="IN_MEDIAS_RES" name="In medias res">
      <pattern>
          <token>in</token>
          <token>medias</token>
          <token>res</token>
      </pattern>
      <disambig action="ignore_spelling"/>
    </rule>
    <rule id="FACULTAS_DOCENDI" name="Facultas Docendi">
      <pattern>
          <token>Facultas</token>
          <token>Docendi</token>
      </pattern>
      <disambig action="ignore_spelling"/>
    </rule>
    <rule id="VENIA_LEGENDI" name="Venia Legendi">
      <pattern>
          <token>Venia</token>
          <token>Legendi</token>
      </pattern>
      <disambig action="ignore_spelling"/>
    </rule>
    <rule id="GRAND_CANYON" name="Grand Canyon">
      <pattern>
          <token>Grand</token>
          <token regexp='yes'>Canyon|Prix|Slam</token>
      </pattern>
      <disambig action="ignore_spelling"/>
    </rule>
    <rule id="HORRIBILE_DICTU" name="Horribile dictu">
      <pattern>
          <token>horribile</token>
          <token>dictu</token>
      </pattern>
      <disambig action="ignore_spelling"/>
    </rule>
    <rule id="DIABETES_MELLITUS" name="Diabetes mellitus">
      <pattern>
          <token>Diabetes</token>
          <token regexp="yes">mellitus|renalis|insipidus</token>
      </pattern>
      <disambig action="ignore_spelling"/>
    </rule>
    <rule id="O_BLITZ" name="O Blitz">
      <pattern>
          <token regexp="yes">[dn]?o</token>
          <token regexp="yes">Blitz|Donner</token>
          <token min='0'>Kebab</token>
      </pattern>
      <disambig action="ignore_spelling"/>
    </rule>
    <rule id="WALL_STREET" name="Wall Street">
      <pattern>
          <token regexp="yes">Wall|Downing|Baker</token>
          <token>Street</token>
      </pattern>
      <disambig action="ignore_spelling"/>
    </rule>
    <rule id="FIFTH_AVENUE" name="Fifth Avenue">
      <pattern>
          <token>Fifth</token>
          <token>Avenue</token>
      </pattern>
      <disambig action="ignore_spelling"/>
    </rule>
    <rule id="PER_SE" name="Per se">
      <pattern>
          <token>per</token>
          <token regexp="yes">capita|procura|rectum|saldo|se</token>
      </pattern>
      <disambig action="ignore_spelling"/>
    </rule>
    <rule id="POUR_LE_MERITE" name="Pour le Mérite">
      <pattern>
          <token>Pour</token>
          <token>le</token>
          <token>Mérite</token>
      </pattern>
      <disambig action="ignore_spelling"/>
    </rule>
    <rule id="SUI_GENERIS" name="Sui">
      <pattern>
          <token>sui</token>
          <token>generis</token>
      </pattern>
      <disambig action="ignore_spelling"/>
    </rule>
    <rule id="PACTA_SUNT_SERVANDA" name="Pacta">
      <pattern>
          <token>pacta</token>
          <token>sunt</token>
          <token>servanda</token>
      </pattern>
      <disambig action="ignore_spelling"/>
    </rule>
    <rule id="VIRTUAL_REALITY" name="Virtual">
      <pattern>
          <token>Virtual</token>
          <token regexp="yes">Reality|Environments?</token>
      </pattern>
      <disambig action="ignore_spelling"/>
    </rule>
    <rule id="GUELEN" name="Fethullah Gülen">
      <pattern>
          <token>Fethullah</token>
          <token regexp='yes'>Gülens?</token>
      </pattern>
      <disambig action="ignore_spelling"/>
    </rule>
    <rule id="ERDOGAN" name="Recep Tayyip Erdoğan">
      <pattern>
          <token>Recep</token>
          <token>Tayyip</token>
          <token regexp='yes'>Erdoğans?</token>
      </pattern>
      <disambig action="ignore_spelling"/>
    </rule>
    <rule id="HILLARY_CLINTON" name="Hillary Clinton">
      <pattern>
          <token regexp='yes'>Hillary|Bill</token>
          <token regexp='yes'>Clintons?</token>
      </pattern>
      <disambig action="ignore_spelling"/>
    </rule>
    <rule id="ABU_DHABI" name="Abu">
      <pattern>
          <token>Abu</token>
          <token>Dhabi</token>
      </pattern>
      <disambig action="ignore_spelling"/>
    </rule>
    <rule id="ROCKY_MOUNTAINS" name="Rocky Mountains">
      <pattern>
          <token>Rocky</token>
          <token>Mountains</token>
      </pattern>
      <disambig action="ignore_spelling"/>
    </rule>
    <rule id="CORDON_BLEU" name="Cordon bleu">
      <pattern>
          <token>Cordon</token>
          <token>bleu</token>
      </pattern>
      <disambig action="ignore_spelling"/>
    </rule>
    <rule id="JOUR_FIXE" name="Jour fixe">
      <pattern>
          <token regexp="yes">Blanc|Jour|Idée</token>
          <token>fixe</token>
      </pattern>
      <disambig action="ignore_spelling"/>
    </rule>
    <rule id="PEARL_HARBOR" name="Pearl Harbor">
      <pattern>
          <token>Pearl</token>
          <token>Harbor</token>
      </pattern>
      <disambig action="ignore_spelling"/>
    </rule>
    <rule id="ISLE_OF_MAN" name="Isle of Man">
      <pattern>
          <token>Isle</token>
          <token>of</token>
          <token regexp="yes">Man|Wight|Arran|Mull</token>
      </pattern>
      <disambig action="ignore_spelling"/>
    </rule>
    <rule id="HUMAN_RIGHTS_WATCH" name="Human Rights Watch">
      <pattern>
          <token>Human</token>
          <token>Rights</token>
          <token>Watch</token>
      </pattern>
      <disambig action="ignore_spelling"/>
    </rule>
    <rule id="PATER_FAMILIAS" name="Pater familias">
      <pattern>
          <token>pater</token>
          <token>familias</token>
      </pattern>
      <disambig action="ignore_spelling"/>
    </rule>
    <rule id="CON_CARNE" name="Con Carne">
      <pattern case_sensitive="yes">
          <token>con</token>
          <token>Carne</token>
      </pattern>
      <disambig action="ignore_spelling"/>
    </rule>
    <rule id="SCOTLAND_YARD" name="Scotland Yard">
      <pattern case_sensitive="yes">
          <token>Scotland</token>
          <token>Yard</token>
      </pattern>
      <disambig action="ignore_spelling"/>
    </rule>
    <rule id="BUCKINGHAM_PALACE" name="Buckingham Palace">
      <pattern>
          <token>Palácio</token>
          <token>de</token>
          <token>Buckingham</token>
      </pattern>
      <disambig action="ignore_spelling"/>
    </rule>
    <rule id="PARKS" name="Parks">
      <pattern case_sensitive="yes">
          <token regexp="yes">Central|Hyde</token>
          <token>Park</token>
      </pattern>
      <disambig action="ignore_spelling"/>
    </rule>
    <rule id="TERRA_INCOGNITA" name="Terra incognita">
      <pattern>
          <token>Terra</token>
          <token>incognita</token>
      </pattern>
      <disambig action="ignore_spelling"/>
    </rule>
    <rule id="NON_SEQUITUR" name="Non sequitur">
      <pattern>
          <token>non</token>
          <token>sequitur</token>
      </pattern>
      <disambig action="ignore_spelling"/>
    </rule>
    <rule id="REDUCTIO_AD_ABSURDUM" name="Reductio ad absurdum">
      <pattern>
          <token>reductio</token>
          <token>ad</token>
          <token>absurdum</token>
      </pattern>
      <disambig action="ignore_spelling"/>
    </rule>
    <rule id="TERTIUM_NON_DATUR" name="Tertium non datur">
      <pattern>
          <token>Tertium</token>
          <token>non</token>
          <token>datur</token>
      </pattern>
      <disambig action="ignore_spelling"/>
    </rule>
    <rule id="EX_NIHILO" name="Ex nihilo">
      <pattern>
          <token>ex</token>
          <token>nihilo</token>
      </pattern>
      <disambig action="ignore_spelling"/>
    </rule>
    <rule id="SUUM_CUIQUE" name="Suum cuique">
      <pattern>
          <token>suum</token>
          <token>cuique</token>
      </pattern>
      <disambig action="ignore_spelling"/>
    </rule>
    <rule id="URBI_ORBI" name="Urbi et orbi">
      <pattern>
          <token>Urbi</token>
          <token>et</token>
          <token>orbi</token>
      </pattern>
      <disambig action="ignore_spelling"/>
    </rule>
    <rule id="SPIRITUS_RECTOR" name="Spiritus Rector">
      <pattern>
          <token>Spiritus</token>
          <token>Rector</token>
      </pattern>
      <disambig action="ignore_spelling"/>
    </rule>
    <rule id="VINO_VERITAS" name="In vino veritas">
      <pattern>
          <token>in</token>
          <token>vino</token>
          <token>veritas</token>
      </pattern>
      <disambig action="ignore_spelling"/>
    </rule>
    <rule id="VENIA_VERBO" name="Sit venia verbo">
      <pattern>
          <token>sit</token>
          <token>venia</token>
          <token>verbo</token>
      </pattern>
      <disambig action="ignore_spelling"/>
    </rule>
    <rule id="SEX_CITY" name="Sex and the City">
      <pattern>
          <token>Sex</token>
          <token>and</token>
          <token>the</token>
          <token>City</token>
      </pattern>
      <disambig action="ignore_spelling"/>
    </rule>
    <rule id="BREAKING_BAD" name="Breaking Bad">
      <pattern>
          <token>Breaking</token>
          <token>Bad</token>
      </pattern>
      <disambig action="ignore_spelling"/>
    </rule>
    <rule id="VISUAL_STUDIO" name="Visual Studio/Basic">
      <pattern case_sensitive="yes">
          <token>Visual</token>
          <token regexp="yes">Studio|Basic</token>
      </pattern>
      <disambig action="ignore_spelling"/>
    </rule>
    <rule id="GOOGLE_MAPS" name="Google Maps">
      <pattern case_sensitive="yes">
          <token>Google</token>
          <token regexp="yes">Ad|Alerts|Analytics|APIs|App|Apps|Art|Attribution|Authenticator|Bookmarks|Business|Calendar|Charts|Checkout|Classroom|Cloud|Compute|Contacts|Cultural|Current|Data|Developers|Docs|Drive|Fit|Flights|Fonts|for|Fusion|Get|Groups|Home|Maps|Mobile|Moderator|My|Ngram|One|Opinion|Photos|Play|Plugin|Primer|Public|Questions|Schemer|Scholar|Search|Search‎|Shopping|Sites|Spaces|Store|Street|Surveys|Sync|Tez|Translate|Translator|URL|Videos|Wallet|Website|WiFi</token>
      </pattern>
      <disambig action="ignore_spelling"/>
    </rule>
    <rule id="Ampersands" name="AMPERSANDS">
      <pattern>
          <token regexp='yes'>C&amp;A|I&amp;D|S&amp;P</token>
      </pattern>
      <disambig action="ignore_spelling"/>
    </rule>
    <rule id="LOW_COST" name="Low cost">
      <pattern>
          <token>low</token>
          <token regexp="yes" spacebefore='no' min='0'>&hifen;</token>
          <token regexp="yes">costs?</token>
      </pattern>
      <disambig action="ignore_spelling"/>
    </rule>
    <rule id="T-SHIRT" name="T-shirts">
      <pattern>
          <token>t</token>
          <token regexp="yes" spacebefore='no'>&hifen;</token>
          <token regexp="yes" spacebefore='no'>shirts?</token>
      </pattern>
      <disambig action="ignore_spelling"/>
    </rule>
    <rule id="STAND-UP_COMEDY" name="Stand-up comedy">
      <pattern>
          <token>stand</token>
          <token regexp="yes" spacebefore='no'>&hifen;</token>
          <token spacebefore='no'>up</token>
          <token regexp="yes">comed(y|ies)</token>
      </pattern>
      <disambig action="ignore_spelling"/>
    </rule>

  <rulegroup id='LOOSE_UPPERCASES' name='Maiúsculas soltas'>
    <!-- Created by Tiago F. Santos, Portuguese rule, 2017-10-10  	-->
    <rule>
      <pattern>
          <token regexp='yes'>(categoria|escalão|grupo|turma|vitamina)s?</token>
          <token case_sensitive='yes' regexp='yes'>\p{Lu}</token>
      </pattern>
      <disambig action="ignore_spelling"/>
    </rule>
    <rule id='SIZES' name='Tamanhos de roupa'>
      <pattern>
          <token regexp='yes'>tamanhos?</token>
          <token case_sensitive='yes' regexp='yes'>X{0,2}[SLM]|GG?|PP?</token>
      </pattern>
      <disambig action="ignore_spelling"/>
    </rule>
  </rulegroup>

    <rule id='WORDS_WITH_NUMBERS' name='Palavras com números'>
    <!-- Created by Tiago F. Santos, Portuguese rule, 2017-10-10  	-->
    <!-- XXX TV dimensions|3D|networks|4Chan|G20|G7|hypothesis|intel CPUs|P2P|number of rooms|highways -->
      <pattern>
          <token case_sensitive='yes' regexp='yes'>[248]K|[2345][DG]|4Chan|G(20|7)|H[₁₂₃₄₅₆₇₈₉₀]|i[357]|P2P|T[1234560]|(?:A|EN|IC)\d{1,3}</token>
      </pattern>
      <disambig action="ignore_spelling"/>
    </rule>

  <rulegroup id="SPELLING_IGNORE_RULE" name="Ignore spellings rule">
    <!-- Created by Tiago F. Santos, Portuguese rule, 2017-06-XX  	-->
    <rule>
      <pattern>
        <marker>
          <token postag_regexp="yes" postag=".+_"/>
        </marker>
      </pattern>
      <disambig action="ignore_spelling"/>
    </rule>
    <rule>
      <pattern>
        <marker>
          <token postag_regexp="yes" postag="I"/>
        </marker>
          <token regexp='yes'>[\!\?]</token>
      </pattern>
      <disambig action="ignore_spelling"/>
    </rule>
    <rule>
      <pattern>
        <marker>
          <token postag_regexp="yes" postag="I"/>
        </marker>
          <token postag_regexp="yes" postag="I"/>
      </pattern>
      <disambig action="ignore_spelling"/>
    </rule>
    <rule>
      <pattern>
        <marker>
          <token case_sensitive="yes" regexp="yes">\p{Lu}</token>
        </marker>
          <token spacebefore='no'>.</token>
      </pattern>
      <disambig action="ignore_spelling"/>
    </rule>
    <rule><!-- apostrophes -->
      <pattern>
        <marker>
          <token regexp="yes">[dn]</token>
          <token spacebefore='no' regexp="yes">['’‘]</token>
        </marker>
          <token spacebefore='no' regexp="yes">[^bcdfghjklmnpqrstvwxyz]\w+</token>
      </pattern>
      <disambig action="ignore_spelling"/>
    </rule>
    <rule><!-- separators -->
      <pattern>
          <token>-</token>
          <token>-</token>
          <token>-</token>
      </pattern>
      <disambig action="ignore_spelling"/>
    </rule>
    <rule>
      <pattern>
          <token regexp='yes'>\d+.[ºª][sˢ]?</token>
      </pattern>
      <disambig action="ignore_spelling"/>
    </rule>
    <rule><!-- loose letters used in some time formats -->
      <pattern>
          <token regexp='yes'>\d{1,2}h(\d{2}m)?(\d{2})?s?</token>
      </pattern>
      <disambig action="ignore_spelling"/>
    </rule>
    <rule> <!-- variable in formulas -->
      <pattern>
          <token regexp='yes'>\w|&alfabeto_grego;</token><!-- XXX here μ is ok. it can't be micro -->
          <token regexp='yes'>&operadores_matematicos;</token>
      </pattern>
      <disambig action="ignore_spelling"/>
    </rule>
    <rule><!-- variable in formulas -->
      <pattern>
          <token regexp='yes'>&operadores_matematicos;</token>
          <token regexp='yes'>\w|&alfabeto_grego;
            <exception>μ</exception></token><!-- XXX don't add μ - possible confusion with loose micro -->
      </pattern>
      <disambig action="ignore_spelling"/>
    </rule>
    <rule><!-- variable in formulas -->
      <pattern>
          <token postag_regexp='yes' postag='Z.+'/>
        <marker>
          <token regexp='yes'>\w|&alfabeto_grego;
            <exception>μ</exception></token><!-- XXX don't add μ - possible confusion with loose micro -->
        </marker>
      </pattern>
      <disambig action="ignore_spelling"/>
    </rule>
    <rule><!-- ignore abbreviations -->
      <pattern>
        <marker>
          <token regexp='yes'>&abreviaturas;</token>
        </marker>
          <token spacebefore='no'>.</token>
      </pattern>
      <disambig action="ignore_spelling"/>
    </rule>
    <rule><!-- ignore abbreviations -->
      <pattern>
          <token>n</token>
          <token spacebefore='no'>.</token>
          <token spacebefore='no' regexp='yes'>[ºª]ˢ?</token>
      </pattern>
      <disambig action="ignore_spelling"/>
    </rule>
    <rule>
    <!-- Based on English disambiguation.xml -->
      <pattern case_sensitive="yes">
          <token regexp="yes">\/|[\.·\/]|[\d\., ]*\d+</token>
          <token regexp="yes">&unidades_de_medida;</token>
      </pattern>
      <disambig action="ignore_spelling"/>
    </rule>
    <rule>
      <pattern case_sensitive="yes">
          <token regexp="yes">\d[\d ]*[\.,]?\d*(&unidades_de_medida;)</token>
      </pattern>
      <disambig action="ignore_spelling"/>
    </rule>
  </rulegroup>
    <rule name="Ignore spelling of file names" id="IGNORE_SPELLING_OF_FILE_NAMES">
    <!-- Localized from English by Tiago F. Santos, 2018-09-15  -->
      <pattern>
          <token/>
          <token spacebefore="no">.</token>
          <token spacebefore="no" regexp="yes">&extensoes_de_ficheiros;</token><!-- For more extensions, refer to https://fileinfo.com -->
      </pattern>
      <disambig action="ignore_spelling"/>
    </rule>
    <rule name="Ignore spelling of @user mentions" id="IGNORE_USER_MENTION">
      <pattern>
          <token regexp="yes">@.+</token>
      </pattern>
      <disambig action="ignore_spelling"/>
    </rule>
  <rulegroup name="Ignore spelling of #hashtags" id="IGNORE_HASHTAG">
    <rule>
      <pattern>
          <token spacebefore="yes">#</token>
          <token spacebefore="no"/>
      </pattern>
      <disambig action="ignore_spelling"/>
    </rule>
    <rule>
      <pattern>
          <token postag="SENT_START"/>
          <token>#</token>
          <token spacebefore="no"/>
      </pattern>
      <disambig action="ignore_spelling"/>
    </rule>
  </rulegroup>
    <rule name="Ignore spelling of domain names" id="IGNORE_DOMAIN_NAMES">
      <pattern case_sensitive="yes">
          <token regexp="yes">[a-z0-9\-]+</token>
          <token spacebefore="no">.</token>
          <token spacebefore="no" regexp="yes">&dominios_internet;</token>
      </pattern>
      <disambig action="ignore_spelling"/>
    </rule>
</rules>
>>>>>>> 156ca24b
<|MERGE_RESOLUTION|>--- conflicted
+++ resolved
@@ -1,5083 +1,2561 @@
-<<<<<<< HEAD
-<?xml version="1.0" encoding="UTF-8"?>
-<?xml-stylesheet type="text/xsl" href="../../../../../../../../../languagetool-core/src/main/resources/org/languagetool/rules/print.xsl" title="Pretty print" ?>
-<?xml-stylesheet type="text/css" href="../../../../../../../../../languagetool-core/src/main/resources/org/languagetool/rules/rules.css" title="Easy editing stylesheet" ?>
-
-    <!--
- Portuguese (Portugal - prereform + postreform) - Grammar and Typo Rules for LanguageTool.
- Copyright © 2016-2017 Tiago F. Santos (tiagofsantos81@sapo.pt)
-
- This library is free software; you can redistribute it and/or
- modify it under the terms of the GNU Lesser General Public
- License as published by the Free Software Foundation; either
- version 2.1 of the License, or (at your option) any later version.
-
- This library is distributed in the hope that it will be useful,
- but WITHOUT ANY WARRANTY; without even the implied warranty of
- MERCHANTABILITY or FITNESS FOR A PARTICULAR PURPOSE. See the GNU
- Lesser General Public License for more details.
-
- You should have received a copy of the GNU Lesser General Public
- License along with this library; if not, write to the Free Software
- Foundation, Inc., 51 Franklin St, Fifth Floor, Boston, MA 02110-1301, USA
-
--->
-  <!DOCTYPE rules [
-    <!ENTITY meses_ano_abrev "jan|fev|mar|abr|mai|jun|jul|ago|set|out|nov|dez">
-    <!ENTITY meses_ano "janeiro|fevereiro|março|abril|maio|junho|julho|agosto|setembro|outubro|novembro|dezembro">
-    <!ENTITY dias_semana_abrev "seg|ter|qua|qui|sex|sáb|dom">
-    <!ENTITY dias_semana "segunda|terça|quarta|quinta|sexta|sábado|domingo">
-
-    <!ENTITY contracoes_MS "ao|do|dum|dele|deste|desse|daquele|disto|disso|daquilo|doutro|no|num|nele|nesse|neste|naquele|nisto|nisso|naquilo|noutro|pelo|algum|mo|to|lho">
-    <!ENTITY contracoes_FS "à|da|duma|dela|desta|dessa|daquela|doutra|na|numa|nela|nessa|nesta|naquela|noutra|pela|alguma|ma|ta|lha">
-    <!ENTITY contracoes_MP "aos|dos|duns|deles|destes|desses|daqueles|doutros|nos|nuns|neles|nesses|nestes|naqueles|noutros|pelos|alguns|mos|tos|lhos">
-    <!ENTITY contracoes_FP "às|das|dumas|delas|destas|dessas|daquelas|doutras|nas|numas|nelas|nessas|nestas|naquelas|noutras|pelas|algumas|mas|tas|lhas">
-
-    <!ENTITY hifen "[-‑]">
-
-    <!ENTITY pronomes_retos "eu|tu|el[ea]s?|nós|vós">
-    <!ENTITY pronomes_nao_ambiguos "ma|me|mo|mos|ta|te|to|tas|tes|tos|lha|lhe|lho|lhas|lhes|lhos|vos">
-    <!ENTITY pronomes_ambiguos "[ao]s?|mas|nos|se">
-    <!ENTITY art_detecao_paronimos "(d|n|pel)?(outr)?[ao]s?|de|em|(alg|d|n)?(um(a|as)?|uns)">
-
-    <!ENTITY verbos_auxiliares_part_passado "ser|estar|ter|haver|ficar">
-
-    <!ENTITY pontos_cardeais "norte|sul|este|oeste|ocidente|oriente|nascente|poente|nordeste|sudeste|noroeste|sudoeste">
-    <!ENTITY numero_por_extenso_CP "três|quatro|cinco|seis|sete|oito|nove|dez|onze|doze|treze|catorze|quinze|dez[ae]sseis|dez[ae]ssete|dezoito|dezanove|vinte|trinta|quarenta|cinquenta|sessenta|setenta|oitenta|noventa|cem|mil">
-    <!ENTITY numero_por_extenso_MS "um|(mi|bi|tri|quadri)lh?ião">
-    <!ENTITY numero_por_extenso_FS "uma|dezena">
-    <!ENTITY numero_por_extenso_MP "uns|dois|centos?|(duzent|trezent|quatrocent|quinhent|seiscent|setecent|oitocent|novecent)os|(mi|bi|tri|quadri)lh?i?ões">
-    <!ENTITY numero_por_extenso_FP "umas|duas|dezenas|dúzias|centenas|(duzent|trezent|quatrocent|quinhent|seiscent|setecent|oitocent|novecent)as">
-
-    <!ENTITY abreviaturas "(?:c(?:[bjpx]|o(?:[bqt]|n(?:s(?:e(?:[cq]|lh?)|t(?:el|r)?|uet)?|c(?:r(?:et)?|ess|l)?|f(?:e(?:it|d)|ls?)?|t(?:emp|ab|r)?|q(?:uil)?|d(?:ic)?|j(?:ug)?|hec|g)|m(?:b(?:in(?:at)?|ust)?|p(?:[lt]|a?r)?|e(?:nd|rc)|unic|dor|te)|r(?:[pv]|r(?:u(?:pt?|t)|esp)?|eogr?|ogr?)|s(?:m(?:o(?:gr?|l))?|ec)?|p(?:ul(?:at)?)?|l(?:omb|et|s)?|ord|gn)|a(?:[çbdfv]|t(?:a(?:rin|cr|l)|ó(?:pt?|l)|eg)?|l(?:[çd]|v(?:in)?|cogr?|igr?)|r(?:[dnpr]|t(?:ogr)?)|n(?:a(?:liz|d)|t)?|p(?:i[tx]|ac|t)?|us?|st)|i(?:[dgv]|n(?:[gz]|e[gm]|ol)?|r(?:urg|c)?|t(?:ol|t)?|en[ct]?|bern|ênc|cl)|r(?:i(?:m(?:inol)?|pt(?:og)?|st)|on(?:o[lm]|ôn)|esc|ust|éd|ôn)?|e(?:n(?:tr?|og)|r(?:âm|v)|lt?|s?t)?|h(?:a(?:nc(?:el)?|p)|i[ln]|ul)?|l(?:(?:ás?|a)s|i(?:ch|m)|ín)|u(?:l(?:in|t)?|t(?:el)?|rt)|(?:ál|ír)?c|(?:él|ya)t|ô[nv]|ênt?|óds?|fr?|vs?|âm|tv)|p(?:[fmp]|r(?:o(?:[cdmx]|v(?:[çb]|(?:in)?c|enç?|av)?|t(?:(?:es|é)t|o[cz])?|s(?:(?:té)?t|ôn|c)|p(?:ag|os|r)?|n(?:[úo]n)?|f(?:is?s)?|bl)|e(?:[ftv]|s(?:[ct]|id)?|c(?:ed|is)?|d(?:ic)?|p(?:os)?)|i(?:nc(?:ip)?|m(?:it)?|v)|á[ct]|ót)?|a(?:r(?:a(?:[gn]|ens|ib)|n(?:as)?|t(?:ic)?|ág|ôn|l)|l(?:eo(?:[bz]|nt(?:ol)?|gr?)|s)|t(?:r(?:[ôo]n)?|ol)|s(?:s[mrt]?|t)|ulist|g?g|q)?|e(?:[cjlq]|r(?:s(?:pect(?:iv)?)?|n(?:amb)?|f(?:um)?|ífr?|uv)|t(?:r(?:o(?:[lq]|gr?))?)?|d(?:iat|ag|ol|r)?|s[cqs]?|nt?)|o(?:s(?:(?:ses)?s|it)|l(?:í[ct]|in)?|t(?:am)?|[ér]t|pul|v)|s(?:i(?:c(?:o(?:(?:fis)?l|pat|gn)|an)?|q(?:uiat)?)|eud)|i(?:rot(?:[ée]c)?|s(?:ci)?c|auien|n[tx]|zz)|l(?:a(?:nej|t)|eb)?|u(?:b(?:lic)?|lv|g)|á(?:g[gs]?|tr)|g(?:to)?|[íd]l|t[os]|érs?|úbl?|ça?)|e(?:s(?:t(?:r(?:a(?:t(?:ég)?|ng)|ut)?|a(?:(?:tís)?t|d)|e(?:nogr?|reogr)|i[lm]|ét|on|ud)|p(?:e(?:c(?:i(?:alm|f)|t(?:rogr)?|íf)?|(?:leo)?l|t)|ir(?:it)?|ort)?|c(?:o(?:lást|c)|ult?|and|r)?|l(?:[ao]v)?|gr|ot|q)|x(?:p(?:l(?:o[rs]|et)?|er(?:im)?|ort|r)?|c(?:l(?:am)?|urs)|t(?:ens|rat)?|érc|ag|e)|n(?:[fgsx]|t(?:om(?:ol)?)?|c(?:[íi]cl)?|erg(?:ét)?|doc)|m(?:b(?:r(?:iol)?|al)?|p(?:r(?:és)?|ír)?|igr|ol)|t(?:n(?:o(?:l(?:og)?|gr?))?|i(?:m(?:ol)?|óp)|ol)|l(?:etr(?:o(?:[lmt]|din)|ôn)?|étr|ipt)|u(?:f(?:[êe]m|o[nr]|ôn)?|r)|c(?:l(?:es)?|o[ln]|d)|q(?:u(?:i[tv]|at))?|p(?:igr?|íst)|d(?:if|uc)?|fem|gíp|rud)|m(?:a(?:[jp]|r(?:[cgx]|(?:ti)?n|r(?:oq)?|inh?|anh|ít)|l(?:[gh]|a(?:c(?:ol)?|b))|g(?:n(?:[ei]t)?)?|t(?:ogros|ad|er)?|q(?:uinof)?|d(?:eir)?|i(?:úsc)?|ç(?:on)?|omet|nuf|sc)|e(?:t(?:a(?:f(?:ór|is)?|l(?:og|ur))|r(?:if|ol)?|á[ft]|eor|on)?|c(?:an(?:ogr)?|ân)?|r(?:c(?:ad)?|id)?|d(?:(?:ie)?v)?|m(?:or?)?|x(?:ic)?|ns)|i(?:c(?:ro(?:[glm]|fot|sc)|ol)|n(?:[gh]|úsc|er)|t(?:ôn|ol)?|st)|o(?:n(?:t(?:anh)?|ogr?)?|r(?:alid|f)|(?:çam)?b|e?d|ag|v)|u(?:seol|lt|n)|é(?:tr|d)|í(?:st|n)|á[qx]|Min|ús|ct|k)|t(?:e(?:r(?:m(?:o(?:d(?:inâm)?|m)|in(?:ol)?)?|a(?:p(?:êut)?|t(?:ol)?)|r(?:it)?)|c(?:n(?:o(?:gr?|l)|a)?|el|go|t)?|l(?:e(?:[fv]|c(?:om)?|gr?)|égr)?|mp(?:er)?|o[ls]|atr?|ô?n|st?)|r(?:a(?:ns(?:m(?:ont)?|(?:ob)?j|it|p)|b(?:alh)?|d(?:ic)?|t)|i(?:[btv]|m(?:est)?|g(?:on)?)|áf|op)?|o(?:p(?:o(?:[ln]|gr?)|ôn)|x(?:iol)?|rp|sc|n)|a(?:[bm]|(?:xi|r)d|ur(?:om)?|quigr|ng?|il)|i(?:p(?:o(?:gr|l))?|b(?:et)?|nt|r)|u(?:r(?:ism|c)?|n(?:is)?|p)|é(?:cn?|rm)|(?:êx|í)t|á[bt]|âm|óp|ôn|v)|s(?:[fgs]|i(?:d(?:er(?:o(?:téc|gr))?)?|m(?:b(?:[óo]l)?|pl)|n(?:[gt]|[ôo]n|éd)?|g(?:n(?:if)?|il)|l(?:v(?:ic)?|og)|s?t|b)|e(?:[lx]|r(?:[gv]|(?:ic)?ic|r(?:alh)?)|m(?:i(?:[cnt]|ol)|(?:ân|í)t)|p(?:tent)?|(?:ten)?t|c[rt]?|gs?|nt?|q?q)|u(?:b(?:j(?:unt)?|afls?|ord|var|st)|p(?:er[fl]|r[fls]|l)?|e?c|f?f|rr|j)|o(?:c(?:iol)?|v(?:iét)?|st|n)|a(?:[bcn]|p(?:at)?|gr|ls)|ân(?:s(?:cr)?)?|í(?:[lr]|mb|nt)|c(?:[hr]|ul)?|r(?:t?a)?|t(?:ac|o)|érv?|p?p|át|ól)|i(?:n(?:t(?:e(?:r(?:j(?:et)?|n(?:ac)?|r(?:og)?|amn)|gr|ns)|r(?:ans)?|j)?|d(?:o(?:ch|st|n)|i(?:an|v)|u(?:st|m)|e[ft]|úst)?|f(?:in(?:it)?|ant?|orm|er|l)?|v(?:e(?:st(?:ig)?|nç)|ariav)?|s(?:(?:ti)?t|cr|ep)?|c(?:oat|óg|s)?|gl?|us)|m(?:p(?:e(?:r(?:at|f)?|ss)|r(?:o[pr]|es)?|ort)?|i(?:gr|t))|r(?:r(?:eg)?|[ôo]n|a[nq]|l)|c(?:ono(?:gr?|l)|t)|lu(?:s(?:ion|tr)|m)|t(?:al(?:ian)?|ál)?|d(?:(?:ol)?ol|iot)|s(?:l(?:am)?|r)|b(?:ér|id)|[ou]g|at|gr)|f(?:[fgt]|o(?:[gsv]|t(?:o(?:an(?:ál)?|gr|m))?|r(?:m(?:ul)?|rag|t)|l(?:[hs]|cl?)?|n(?:ét|ol))?|i(?:s(?:[cl]|io(?:cr?|l)|pat)|to(?:ssoc|gr?|pat)|l(?:at|ol)?|g(?:ur|d)?|nl?)|r(?:a(?:(?:c?|n)c|g)|e(?:[gq]|nol)|ut(?:íf)?|ânc|ig)?|e(?:[mv]|r(?:r(?:ad|ov))?|n(?:[ôo]m)?|u?d|it)|a(?:rm(?:ac(?:ol)?)?|scs?|l?c|uv|m)|l(?:u(?:m(?:in)?|v)|oric|am|s)?|u(?:t(?:e?b|ur)?|lv|nd)|(?:s?|í)s|(?:ór)?m|áb)|d(?:e(?:[dv]|c(?:r(?:esc)?|l(?:in)?|or)?|s(?:e(?:mb|n)|cr?|in|us|p)?|m(?:o(?:nstr|cr?|gr?))?|p(?:r(?:ec)?|to?|s)?|f(?:in(?:it)?|ect)?|r(?:iv|m)|t(?:erm)?|ns)|i(?:[fr]|s(?:[cs]|fem|tr)|al(?:[ée]t)?|n(?:[âa]m)?|pl(?:om)?|d(?:át)?|m(?:in)?|[áo]?c)|o(?:g(?:m(?:át)?)?|c(?:um|s)?|m[íi]n)|a(?:[dt]|sim)|u(?:alid|r)|ra[mv]?|ó[lr]|pto|z)|h(?:i(?:p(?:o(?:(?:té)?t|c(?:or)?|l)|not(?:er)?|(?:ia|ó)t|érb|ál)|dr(?:o(?:[dm]|gr?|s?t)|ául)?|s(?:t(?:ol)?|p)|b(?:r(?:id)?)?|er(?:ôn)?|gr?|nd)|e(?:r(?:p(?:et(?:o(?:gr|l))?|ét)?|áld?|b)?|ort(?:ôn)?|lm(?:in)?|b[dr]|t)|o(?:m(?:o(?:[fn]|gr?)|eop|ôn)?|rt(?:ic)?|tent|nd?)|a(?:g(?:io(?:gr?|l))?|plol|st|b)|í(?:br?|p)|úng)|b(?:i(?:o(?:g(?:e(?:o(?:gr?)?|n)|ên|r)|t(?:ip(?:ol)?)?|q(?:uím)?|(?:di)?m|fís|l)|bl(?:i(?:o(?:[fl]|t(?:ec)?|gr?)|ôn))?|r(?:rel|m)|tr(?:ans)?|m(?:en)?|spd?|z)|o(?:l(?:iv)?|r[dgr]|êm|mb|t)|a(?:(?:lís)?t|ct(?:er)?|sq)|r(?:om(?:at)?|i[gt]|as|et)?|u(?:r(?:oc|l)|d)|e(?:ir|ng|rb)|á(?:lt|rb)|[bt]l|íbl?|úlg|m)|r(?:e(?:l(?:a(?:t(?:iv)?|ç)|ig|oj)?|s(?:t(?:r(?:it)?)?|ult)?|g(?:i(?:on|m)|ress)?|p(?:[aeo]rt|úb)?|c(?:ípr?|ip)?|t(?:rosp|ór)?|f(?:orm|l)?|d(?:uç)?|alid|vers|m)|a(?:dio(?:t(?:e[cr]|écn?)?|d(?:if)?|gr?|at|l)|c(?:ion)?|ll)|o(?:[dt]|mn)|u(?:[br]|ss)|i[bt]|úst|ád|g)|l(?:[blr]|i(?:[bg]|t(?:u(?:rg?|an)|o(?:gr?|l)|er(?:at)?)?|n(?:g(?:uíst)?)?|m(?:it)?|vr?)|a(?:t(?:oar|it)?|b(?:ora?t)?|p(?:id)?|n[çc]|u?d|ct|rg)|u(?:[gv]|(?:si)?t|n[df]|dol)|o(?:[cq]|g(?:íst)?|mb|ng)|e(?:g(?:isl)?|i?t|x)|í(?:ng|q)|égs?|tda|âm|óg)|g(?:e(?:o(?:[dln]|m(?:orf?)?|f(?:ís)?|g[nr]?)|n(?:eal|ét|ov)?|rm?|ôn)|r(?:a(?:f(?:o(?:sc|l))?|v)|oenl?|áf|d)?|l(?:ipto(?:[lt]|gr?)|o(?:tol|ss)|ót)|a(?:[rtv]|l(?:ic|v)?|[éu]l|sc)|u(?:at(?:em)?|in|tt|z)|in(?:ec(?:ol)?|ást)?|n(?:om)?|ó?t|ên|ír|ov)|o(?:r(?:t(?:o(?:gr(?:áf)?|p))?|n(?:it(?:ol)?)?|g(?:aniz)?|ig(?:i?n)?|d(?:in)?|ogr?|ôn|at)?|b(?:s(?:(?:te)?t|ol)?|ed|r)?|n(?:om(?:(?:ás|a)t)?|eol|ç)|f(?:t(?:alm)?|id)|c(?:ult?|ean|id)|u(?:r(?:iv)?|t)|p(?:tat|os|p)?|torr(?:in)?|dont|lig|str|z)|v(?:[bcl]|e(?:r(?:[bn]|s(?:if)?|os?s)|n(?:at|ez|d)?|l(?:oc)?|t(?:er)?|ct|g)|i(?:[gz]|t(?:ic|r)?|n(?:ic)?|dr?|ol)|o(?:[cgx]|l(?:[ls]|at)?)?|a(?:dm?|sc)|ul[cg])|n(?:o(?:[mv]|r(?:m(?:at)?|ueg)?|b(?:il)?|tic)|e(?:[gp]|o(?:guin|log|zel)|ut?r|erl)|a(?:[cpvz]|t(?:ur)?)|u(?:mism?|cl|tr)|i(?:cara)?g|áu[at]?|órd|úm)|a(?:[çagv]|d(?:[jm]|v(?:ers)?|it)|b(?:r(?:ev)?|s)|p(?:ass|rox)?|nt(?:on|r)?|r(?:ts?|om)|(?:tô)?m|lt|ss|ux)|u(?:n(?:i(?:[df]|v(?:ers)?))?|r(?:b(?:an)?|ol|ug)|t(?:ili[dt]|ópi|op)|cr(?:aí?n)?|lt|mb)|q(?:u(?:a(?:(?:n(?:ti)?|r)t|lif)?|i(?:nz(?:en)?|rom|mb)?|í(?:ch|m)?|est)|l)|j(?:u(?:[dln]|r(?:ispr?)?|st)|a(?:[mnpv]|rd(?:in)?)|o(?:[cg]|alh|rn)|es)|S(?:r(?:t?a|e)s|ubdiác|[ón]r|arg|áb)|z(?:o(?:o(?:t(?:[ée]c)?|l))?|end)|x(?:e(?:rogr?|nof)|i(?:log|n))|E(?:(?:mpree)?nd|XM[ªº]|xa|E)|I(?:l(?:mos?)?|nsc)|(?:Cato|Be)l|A(?:dmin|tt)|é(?:cl|tn)|R(?:esp|d)|T(?:rav|T)|í(?:nd|t)|D(?:rs|D)|Hares|Mrs?|ópt|Ltd|Jr|Pe|ca)">
-
-    <!ENTITY operadores_matematicos "[-x\.·\*\/\^\|~¬±×÷ϐϑϒϕϰϱϴϵ϶؆؇‖′″‴⁀⁄⁒⁺⁻⁼⁽⁾₊₋₌₍₎∀∁∂∃∄∅∆∇∈∉∊∋∌∍∎∏∐∑−∓∔∕∖∗∘∙√∛∜∝∞∟∠∡∢∣∤∥∦∧∨∩∪∫∬∭∮∯∰∱∲∳∴∵∶∷∸∹∺∻∼∽∾∿≀≁≂≃≄≅≆≇≈≉≊≋≌≍≎≏≐≑≒≓≔≕≖≗≘≙≚≛≜≝≞≟≠≡≢≣≤≥≦≧≨≩≪≫≬≭≮≯≰≱≲≳≴≵≶≷≸≹≺≻≼≽≾≿⊀⊁⊂⊃⊄⊅⊆⊇⊈⊉⊊⊋⊌⊍⊎⊏⊐⊑⊒⊓⊔⊕⊖⊗⊘⊙⊚⊛⊜⊝⊞⊟⊠⊡⊢⊣⊤⊥⊦⊧⊨⊩⊪⊫⊬⊭⊮⊯⊰⊱⊲⊳⊴⊵⊶⊷⊸⊹⊺⊻⊼⊽⊾⊿⋀⋁⋂⋃⋄⋅⋆⋇⋈⋉⋊⋋⋌⋍⋎⋏⋐⋑⋒⋓⋔⋕⋖⋗⋘⋙⋚⋛⋜⋝⋞⋟⋠⋡⋢⋣⋤⋥⋦⋧⋨⋩⋪⋫⋬⋭⋮⋯⋰⋱⋲⋳⋴⋵⋶⋷⋸⋹⋺⋻⋼⋽⋾⋿]|\=|\+">
-    <!ENTITY alfabeto_grego "[ΑαΝνΒβΞξΓγΟοΔδΠπΕεΡρΖζΣσςΗηΤτΘθΥυΙιΦφΚκΧχΛλΨψΜμΩω]">
-    <!ENTITY unidades_de_medida "(?:(?:[khdcmnµfYZEPTGM]|da)?(?:[gmlsJNWCVSFTHΩ]|Hz|cd|lm|mol|Pa|Wb|rad|sr|lx|Bq|Gy|Sv|kat|Np|eV)(?:⁻)?[23¹²³]?|º[CFK]|cv|k?cal|mmHg|atm|bpm|ton|kWh|GWa|MWd|MWh|mAh|min)">
-]>
-
-<rules lang="pt" xsi:noNamespaceSchemaLocation="../../../../../../../../../languagetool-core/src/main/resources/org/languagetool/resource/disambiguation.xsd" xmlns:xsi="http://www.w3.org/2001/XMLSchema-instance" xmlns:xs="http://www.w3.org/2001/XMLSchema">
-
-    <!-- Unification rules retrieved from galician grammar.xml - START-->
-  <unification feature="number">
-    <equivalence type="singular">
-          <token postag="(?:[NZ]..|[ADP]...|V....)S.+" postag_regexp="yes"/>
-    </equivalence>
-    <equivalence type="plural">
-          <token postag="(?:[NZ]..|[ADP]...|V....)P.+" postag_regexp="yes"/>
-    </equivalence>
-  </unification>
-
-  <unification feature="gender">
-    <equivalence type="masc">
-          <token postag="(?:[NZ].|[ADP]..|V.....)[MC].+" postag_regexp="yes"/>
-    </equivalence>
-    <equivalence type="fem">
-          <token postag="(?:[NZ].|[ADP]..|V.....)[FC].+" postag_regexp="yes"/>
-    </equivalence>
-  </unification>
-
-  <unification feature="person">
-    <equivalence type="first">
-          <token postag="(?:V...|PP)1.+" postag_regexp="yes"/>
-    </equivalence>
-    <equivalence type="second">
-          <token postag="(?:V...|PP)2.+" postag_regexp="yes"/>
-    </equivalence>
-    <equivalence type="third">
-          <token postag="(?:V...|PP)3.+" postag_regexp="yes"/>
-    </equivalence>
-  </unification>
-    <!-- Unification rules retrieved from galician grammar.xml - END  -->
-
-    <!--rule id="WORKAROUND_MISSING_ADVERBS_POS" name="Fix missing POS in adverbes">
-    < Created by Tiago F. Santos, Portuguese rule, 2017-07-24>
-      <pattern>
-          <token regexp="yes" postag='I|RG' postag_regexp='yes'>.*mente$</token>
-      </pattern>
-      <disambig action="add"><wd pos="RM"/></disambig>
-      <example inputform="francamente[Francamente/I]" outputform="francamente[Francamente/I,francamente/RM]" type="ambiguous">Falou <marker>francamente</marker> em soluções.</example>
-    </rule  -->
-
-    <!--		multiwords.txt related			-->
-    <!-- 	Workaround retrieved from Catalan grammar.xml	>
-  <rulegroup id="WORKAROUND_SENTENCE_TOKENIZATION" name="Fix problems with sentence tokenization">
-    <rule>
-      <pattern>
-          <token regexp="yes">[A-Z]</token>
-        <marker>
-          <token spacebefore="no">.</token>
-        </marker>
-          <token spacebefore="yes" postag="[VADSC].*" postag_regexp="yes" regexp="yes">\p{Lu}.*
-            <exception postag="NP.*" postag_regexp="yes"/></token>
-      </pattern>
-      <disambig action="add"><wd pos="SENT_START"/></disambig>
-    </rule>
-    <rule>
-      <pattern>
-          <token regexp="yes">[A-Z]</token>
-        <marker>
-          <token spacebefore="no">.</token>
-        </marker>
-          <token spacebefore="yes" postag="[VADSC].*" postag_regexp="yes" regexp="yes">\p{Lu}.*
-            <exception postag="NP.*" postag_regexp="yes"/></token>
-      </pattern>
-      <disambig action="add"><wd pos="SENT_END"/></disambig>
-    </rule>
-  </rulegroup-->
-
-  <rulegroup id="NOMES_PROPRIOS_MULTIWORD" name="Nomes proprios em multiwords">
-    <!-- 	Rulegroup retrieved from Catalan grammar.xml	-->
-    <rule id="NOMEPROPRIO2PALAVRAS_FILTRA_MS" name="Nome proprio 2 palavras - MS">
-      <pattern>
-          <token postag="&lt;NPMS.+&gt;" postag_regexp="yes"/>
-          <token postag="&lt;/NP.+&gt;" postag_regexp="yes"/>
-      </pattern>
-      <disambig action="replace"><wd pos="NPMS000_"/><wd pos="NPMS000_"/></disambig>
-    </rule>
-    <rule id="NOMEPROPRIO2PALAVRAS_FILTRA_MP" name="Nome proprio 2 palavras - MP">
-      <pattern>
-          <token postag="&lt;NPMP.+&gt;" postag_regexp="yes"/>
-          <token postag="&lt;/NP.+&gt;" postag_regexp="yes"/>
-      </pattern>
-      <disambig action="replace"><wd pos="NPMP000_"/><wd pos="NPMP000_"/></disambig>
-    </rule>
-    <rule id="NOMEPROPRIO2PALAVRAS_FILTRA_FS" name="Nome proprio 2 palavras - FS">
-      <pattern>
-          <token postag="&lt;NPFS.+&gt;" postag_regexp="yes"/>
-          <token postag="&lt;/NP.+&gt;" postag_regexp="yes"/>
-      </pattern>
-      <disambig action="replace"><wd pos="NPFS000_"/><wd pos="NPFS000_"/></disambig>
-    </rule>
-    <rule id="NOMEPROPRIO2PALAVRAS_FILTRA_FP" name="Nome proprio 2 palavras - FP">
-      <pattern>
-          <token postag="&lt;NPFP.+&gt;" postag_regexp="yes"/>
-          <token postag="&lt;/NP.+&gt;" postag_regexp="yes"/>
-      </pattern>
-      <disambig action="replace"><wd pos="NPFP000_"/><wd pos="NPFP000_"/></disambig>
-    </rule>
-    <rule id="NOMEPROPRIO2PALAVRAS_FILTRA_CN" name="Nome proprio 2 palavras - CN">
-      <pattern>
-          <token postag="&lt;NPCN.+&gt;" postag_regexp="yes"/>
-          <token postag="&lt;/NPCN.+&gt;" postag_regexp="yes"/>
-      </pattern>
-      <disambig action="replace"><wd pos="NPCN000_"/><wd pos="NPCN000_"/></disambig>
-    </rule>
-    <rule id="NOMEPROPRIO3PALAVRAS" name="Nome proprio 3 palavras">
-      <pattern>
-          <token postag="&lt;NP.+&gt;" postag_regexp="yes"/>
-          <token/>
-          <token postag="&lt;/NP.+&gt;" postag_regexp="yes"/>
-      </pattern>
-      <disambig action="add"><wd pos="NP00000_"/><wd lemma="NP" pos="NP00000_"/><wd pos="NP00000_"/></disambig>
-    </rule>
-    <rule id="NOMEPROPRIO4PALAVRAS" name="Nome proprio 4 palavras">
-      <pattern>
-          <token postag="&lt;NP.+&gt;" postag_regexp="yes"/>
-          <token/>
-          <token/>
-          <token postag="&lt;/NP.+&gt;" postag_regexp="yes"/>
-      </pattern>
-      <disambig action="add"><wd pos="NP00000_"/><wd lemma="NP" pos="NP00000_"/><wd lemma="NP" pos="NP00000_"/><wd pos="NP00000_"/></disambig>
-    </rule>
-    <rule id="NOMEPROPRIO3PALAVRAS_FILTRA" name="Nome proprio 3 palavras">
-      <pattern>
-          <token postag="&lt;NP.+&gt;" postag_regexp="yes"/>
-          <token postag="NP00000"/>
-          <token postag="&lt;/NP.+&gt;" postag_regexp="yes"/>
-      </pattern>
-      <disambig action="replace"><wd pos="NP00000_"/><wd pos="NP00000_"/><wd pos="NP00000_"/></disambig>
-    </rule>
-    <rule id="NOMEPROPRIO4PALAVRAS-FILTRA" name="Nome proprio 4 palavras">
-      <pattern>
-          <token postag="&lt;NP.+&gt;" postag_regexp="yes"/>
-          <token postag="NP00000"/>
-          <token postag="NP00000"/>
-          <token postag="&lt;/NP.+&gt;" postag_regexp="yes"/>
-      </pattern>
-      <disambig action="replace"><wd pos="NP00000_"/><wd pos="NP00000_"/><wd pos="NP00000_"/><wd pos="NP00000_"/></disambig>
-    </rule>
-  </rulegroup>
-  <rulegroup id="NOME_COMÚM_MULTIWORD" name="Nomes comuns em multiwords">
-    <!-- 	Rulegroup based on Catalan grammar.xml	-->
-    <rule id="NOMECOMUM2PALAVRAS" name="Nome comúm 2 palavras">
-      <pattern>
-        <marker>
-          <token postag="&lt;NCFS000&gt;"/>
-          <token postag="&lt;/NCFS000&gt;"/>
-        </marker>
-      </pattern>
-      <disambig action="replace"><wd pos="NCFS000_"/><wd pos="AQ0FS0_"/></disambig>
-    </rule>
-    <rule>
-      <pattern>
-        <marker>
-          <token postag="&lt;NCMS000&gt;"/>
-          <token postag="&lt;/NCMS000&gt;"/>
-        </marker>
-      </pattern>
-      <disambig action="replace"><wd pos="NCMS000_"/><wd pos="AQ0MS0_"/></disambig>
-    </rule>
-    <rule>
-      <pattern>
-        <marker>
-          <token postag="&lt;NCFP000&gt;"/>
-          <token postag="&lt;/NCFP000&gt;"/>
-        </marker>
-      </pattern>
-      <disambig action="replace"><wd pos="NCFP000_"/><wd pos="AQ0FP0_"/></disambig>
-    </rule>
-    <rule>
-      <pattern>
-        <marker>
-          <token postag="&lt;NCMP000&gt;"/>
-          <token postag="&lt;/NCMP000&gt;"/>
-        </marker>
-      </pattern>
-      <disambig action="replace"><wd pos="NCMP000_"/><wd pos="AQ0MP0_"/></disambig>
-    </rule>
-    <rule>
-      <pattern>
-        <marker>
-          <token postag="&lt;NCMN000&gt;"/>
-          <token postag="&lt;/NCMN000&gt;"/>
-        </marker>
-      </pattern>
-      <disambig action="replace"><wd pos="NCMN000_"/><wd pos="AQ0MN0_"/></disambig>
-    </rule>
-    <rule>
-      <pattern>
-        <marker>
-          <token postag="&lt;NCMN000&gt;"/>
-          <token/>
-          <token postag="&lt;/NCMN000&gt;"/>
-        </marker>
-      </pattern>
-      <disambig action="replace"><wd pos="NCMN000_"/><wd pos="AQ0MN0_"/><wd pos="AQ0MN0_"/></disambig>
-    </rule>
-    <rule>
-      <pattern>
-        <marker>
-          <token postag="&lt;RN&gt;"/>
-          <token postag="&lt;/RN&gt;"/>
-        </marker>
-      </pattern>
-      <disambig action="replace"><wd pos="RN"/><wd pos="RN"/></disambig>
-    </rule>
-    <rule>
-      <pattern>
-        <marker>
-          <token postag="&lt;RN&gt;"/>
-          <token/>
-          <token postag="&lt;/RN&gt;"/>
-        </marker>
-      </pattern>
-      <disambig action="replace"><wd pos="RN"/><wd pos="RN"/><wd pos="RN"/></disambig>
-    </rule>
-    <rule>
-      <pattern>
-          <token postag="&lt;RN&gt;"/>
-          <token/>
-          <token/>
-          <token postag="&lt;/RN&gt;"/>
-      </pattern>
-      <disambig action="replace"><wd pos="RN"/><wd pos="RN"/><wd pos="RN"/><wd pos="RN"/></disambig>
-    </rule>
-    <rule>
-      <pattern>
-        <marker>
-          <token postag="&lt;RG&gt;"/>
-          <token postag="&lt;/RG&gt;"/>
-        </marker>
-      </pattern>
-      <disambig action="replace"><wd pos="RG"/><wd pos="RG"/></disambig>
-    </rule>
-    <rule>
-      <pattern>
-        <marker>
-          <token postag="&lt;RG_&gt;"/>
-          <token postag="&lt;/RG_&gt;"/>
-        </marker>
-      </pattern>
-      <disambig action="replace"><wd pos="RG_"/><wd pos="RG_"/></disambig>
-    </rule>
-    <rule>
-      <pattern>
-        <marker>
-          <token postag="&lt;RG&gt;"/>
-          <token/>
-          <token postag="&lt;/RG&gt;"/>
-        </marker>
-      </pattern>
-      <disambig action="replace"><wd pos="RG"/><wd pos="RG"/><wd pos="RG"/></disambig>
-    </rule>
-    <rule>
-      <pattern>
-        <marker>
-          <token postag="&lt;RG_&gt;"/>
-          <token/>
-          <token postag="&lt;/RG_&gt;"/>
-        </marker>
-      </pattern>
-      <disambig action="replace"><wd pos="RG_"/><wd pos="RG_"/><wd pos="RG_"/></disambig>
-    </rule>
-    <rule>
-      <pattern>
-          <token postag="&lt;RG&gt;"/>
-          <token/>
-          <token/>
-          <token postag="&lt;/RG&gt;"/>
-      </pattern>
-      <disambig action="replace"><wd pos="RG"/><wd pos="RG"/><wd pos="RG"/><wd pos="RG"/></disambig>
-    </rule>
-    <rule>
-      <pattern>
-          <token postag="&lt;RG_&gt;"/>
-          <token/>
-          <token/>
-          <token postag="&lt;/RG_&gt;"/>
-      </pattern>
-      <disambig action="replace"><wd pos="RG_"/><wd pos="RG_"/><wd pos="RG_"/><wd pos="RG_"/></disambig>
-    </rule>
-    <rule>
-      <pattern>
-        <marker>
-          <token postag="&lt;SP000&gt;"/>
-          <token postag="&lt;/SP000&gt;"/>
-        </marker>
-      </pattern>
-      <disambig action="replace"><wd pos="SP000"/><wd pos="SP000"/></disambig>
-    </rule>
-    <rule>
-      <pattern>
-        <marker>
-          <token postag="&lt;SP000&gt;"/>
-          <token/>
-          <token postag="&lt;/SP000&gt;"/>
-        </marker>
-      </pattern>
-      <disambig action="replace"><wd pos="SP000"/><wd pos="SP000"/><wd pos="SP000"/></disambig>
-    </rule>
-    <rule>
-      <pattern>
-          <token postag="&lt;SP000&gt;"/>
-          <token/>
-          <token/>
-          <token postag="&lt;/SP000&gt;"/>
-      </pattern>
-      <disambig action="replace"><wd pos="SP000"/><wd pos="SP000"/><wd pos="SP000"/><wd pos="SP000"/></disambig>
-    </rule>
-    <rule>
-      <pattern>
-        <marker>
-          <token postag="&lt;CS&gt;"/>
-          <token postag="&lt;/CS&gt;"/>
-        </marker>
-      </pattern>
-      <disambig action="replace"><wd pos="CS"/><wd pos="CS"/></disambig>
-    </rule>
-    <rule>
-      <pattern>
-        <marker>
-          <token postag="&lt;CS&gt;"/>
-          <token/>
-          <token postag="&lt;/CS&gt;"/>
-        </marker>
-      </pattern>
-      <disambig action="replace"><wd pos="CS"/><wd pos="CS"/><wd pos="CS"/></disambig>
-    </rule>
-    <rule>
-      <pattern>
-          <token postag="&lt;CS&gt;"/>
-          <token/>
-          <token/>
-          <token postag="&lt;/CS&gt;"/>
-      </pattern>
-      <disambig action="replace"><wd pos="CS"/><wd pos="CS"/><wd pos="CS"/><wd pos="CS"/></disambig>
-    </rule>
-    <rule>
-      <pattern>
-          <token postag="&lt;I&gt;"/>
-          <token postag="&lt;/I&gt;"/>
-      </pattern>
-      <disambig action="add"><wd pos="I"/><wd pos="I"/></disambig>
-    </rule>
-    <rule>
-      <pattern>
-          <token postag="&lt;I&gt;"/>
-          <token/>
-          <token postag="&lt;/I&gt;"/>
-      </pattern>
-      <disambig action="add"><wd pos="I"/><wd pos="I"/><wd pos="I"/></disambig>
-    </rule>
-    <rule>
-      <pattern>
-          <token postag="&lt;I&gt;"/>
-          <token/>
-          <token/>
-          <token postag="&lt;/I&gt;"/>
-      </pattern>
-      <disambig action="add"><wd pos="I"/><wd pos="I"/><wd pos="I"/><wd pos="I"/></disambig>
-    </rule>
-    <rule>
-      <pattern>
-        <marker>
-          <token postag="&lt;(_GN_|L_).*" postag_regexp="yes"/>
-          <token postag="&lt;/(_GN_|L_).*" postag_regexp="yes"/>
-        </marker>
-      </pattern>
-      <disambig action="replace"><wd pos="_GN_"/><wd pos="_GN_"/></disambig>
-    </rule>
-    <rule>
-      <pattern>
-        <marker>
-          <token postag="&lt;(_GN_|L_).*" postag_regexp="yes"/>
-          <token/>
-          <token postag="&lt;/(_GN_|L_).*" postag_regexp="yes"/>
-        </marker>
-      </pattern>
-      <disambig action="replace"><wd pos="_GN_"/><wd pos="_GN_"/><wd pos="_GN_"/></disambig>
-    </rule>
-    <rule>
-      <pattern>
-          <token postag="&lt;(_GN_|L_).*" postag_regexp="yes"/>
-        <marker>
-          <token/>
-        </marker>
-          <token postag="&lt;/(_GN_|L_).*" postag_regexp="yes"/>
-      </pattern>
-      <disambig action="replace"><wd pos="_GN_"/></disambig>
-    </rule>
-  </rulegroup>
-    <rule id="INTERJECTION" name="Interjeição">
-      <pattern>
-        <marker>
-          <token postag="I"/>
-          <token postag="I"/>
-        </marker>
-          <token regexp="yes">[.,;:!?…]</token>
-      </pattern>
-      <disambig action="replace"><wd pos="I"/><wd pos="I"/></disambig>
-    </rule>
-  <rulegroup id="VAN_GOGH" name="Van Gogh">
-    <!-- 	Rulegroup retrieved from Catalan grammar.xml	-->
-    <rule>
-      <pattern>
-        <marker>
-          <token>van</token>
-        </marker>
-          <token regexp="yes">(?-i)Aartsen|Agt|Allen|Asperen|Baaren|Basten|Beethoven|Beinum|Belin|Bommel|Bree|Buren|Campen|Dam|Delden|der|Dijk|Dine|Dong|Dyck|Egmond|Eyck|Gaal|Goethem|Gogh|Halen|Hauwe|Hemel|Immersel|Kempen|Lier|Maldere|Marwijk|Mill|Morrison|Nieuwkerk|Nistelrooy|Otterloo|Persie|Petegem|Ragin|Rensburg|Rompuy|Schalkwyk|Someren|Vaart|Val|Valen|Van|Vliet|Vlijmen|Wassenaer</token>
-      </pattern>
-      <disambig action="replace"><wd pos="NPCNSP0_"/></disambig>
-    </rule>
-    <rule>
-      <pattern>
-          <token regexp="yes">\p{Lu}.+</token>
-        <marker>
-          <token>van</token>
-        </marker>
-          <token regexp="yes">\p{Lu}.+</token>
-      </pattern>
-      <disambig action="replace"><wd pos="NPCNSP0_"/></disambig>
-    </rule>
-    <rule>
-      <pattern>
-          <token regexp="yes">\p{Lu}.+</token>
-        <marker>
-          <token>van</token>
-        </marker>
-          <token regexp="yes">den|der</token>
-          <token regexp="yes">\p{Lu}.+</token>
-      </pattern>
-      <disambig action="replace"><wd pos="NPCNSP0_"/></disambig>
-    </rule>
-  </rulegroup>
-    <rule id="DA_VINCI" name="Da Vinci">
-    <!-- 		Rule retrieved from Catalan grammar.xml		-->
-      <pattern>
-        <marker>
-          <token>da</token>
-        </marker>
-          <token regexp="yes">(?-i)Cividale|Morte|Costa|Lingua|Língua|Gagliano|Palestrina|Perugia|Silva|Cunha|Gama|Viadana|Vinci</token>
-      </pattern>
-      <disambig action="replace"><wd pos="NPCNSP0_"/></disambig>
-    </rule>
-  <rulegroup id="NP_BRANDS" name="Brands and Trademarks">
-    <rule>
-      <pattern>
-        <marker>
-          <token regexp="yes">\w+[™®]$</token>
-        </marker>
-      </pattern>
-      <filter class="org.languagetool.rules.pt.NoDisambiguationPortuguesePartialPosTagFilter"
-             args="no:1 regexp:(\w+)[™®] postag_regexp:NP.+"/><!-- The filter is case-sensitive -->
-      <disambig action="replace"><wd pos="NPCN000_"/></disambig>
-    </rule>
-    <rule>
-      <pattern>
-          <token/>
-          <token regexp="yes">[™®]</token>
-      </pattern>
-      <disambig action="replace"><wd pos="NPCN000_"/><wd pos="NPCN000_"/></disambig>
-    </rule>
-  </rulegroup>
-
-    <rule id="QUEM_VERBO" name="quem + verbo">
-    <!-- Created by Tiago F. Santos, Portuguese rule, 2018-07-08  -->
-      <pattern>
-          <token>quem</token>
-        <marker>
-        <and>
-          <token postag="N.+" postag_regexp="yes"/>
-          <token postag="V.+" postag_regexp="yes"/>
-        </and>
-        </marker>
-      </pattern>
-      <disambig action="filter" postag="V.+"/>
-    </rule>
-
-    <rule id="SPS_SI" name="Preposição + Si">
-    <!-- Si : Pronoun or Musical note				-->
-    <!-- Created by Tiago F. Santos, Portuguese rule, 2016-11-19  -->
-      <pattern>
-          <token postag="SP.+" postag_regexp="yes"/>
-        <marker>
-          <token>si</token>
-        </marker>
-      </pattern>
-      <disambig action="filter" postag="PP.+"/>
-    </rule>
-
-    <rule id="PP_D_V" name="Pronome + Pronome + Verbo">
-    <!-- Created by Tiago F. Santos, Portuguese rule, 2017-07-15  -->
-      <pattern>
-          <token regexp='yes'>&pronomes_retos;</token>
-        <marker>
-          <token regexp='yes'>[nv]?[ao]s?</token>
-        </marker>
-          <token postag="V.+" postag_regexp="yes"/>
-      </pattern>
-      <disambig action="filter" postag="PP.+"/>
-    </rule>
-
-  <rulegroup id="PAST_PARTICIPLE" name="Filtrar particípio passado">
-    <!-- Created by Tiago F. Santos, Portuguese rule, 2017-08-02  -->
-    <rule>
-      <pattern>
-          <token inflected='yes' regexp='yes'>&verbos_auxiliares_part_passado;</token>
-          <token postag='R.+' postag_regexp="yes" min='0' max='4'>
-            <exception negate_pos='yes' postag='R.+' postag_regexp="yes"/></token>
-        <marker>
-          <token postag="V.P.+" postag_regexp="yes"/>
-        </marker>
-      </pattern>
-      <disambig action="filter" postag="V.P.+"/>
-      <example inputform="cometido[cometer/VMP00SM,cometido/AQ0MS0]" outputform="cometido[cometer/VMP00SM]" type="ambiguous">Todos tinham <marker>cometido</marker> graves erros.</example>
-      <example inputform="desrespeitado[desrespeitado/AQ0MS0,desrespeitar/VMP00SM]" outputform="desrespeitado[desrespeitar/VMP00SM]" type="ambiguous">Ela tinha <marker>desrespeitado</marker> todos com a sua infantilidade.</example>
-    <!--example inputform="comprado[comprado/AQ0MS0,comprar/VMP00SM]" outputform="comprado[comprar/VMP00SM]" type="ambiguous">Tenho ao longo dos anos <marker>comprado</marker> livros.</example--> <!-- XXX testrules does not account for multiwords, but it is working -->
-    </rule>
-    <rule>
-      <pattern>
-          <token inflected='yes' regexp='yes'>&verbos_auxiliares_part_passado;</token>
-          <token spacebefore='no' regexp='yes'>&hifen;</token>
-          <token spacebefore='no' regexp='yes'>&pronomes_nao_ambiguos;|&pronomes_ambiguos;</token>
-          <token postag='R.+' postag_regexp="yes" min='0' max='4'>
-            <exception negate_pos='yes' postag='R.+' postag_regexp="yes"/></token>
-        <marker>
-          <token postag="V.P.+" postag_regexp="yes"/>
-        </marker>
-      </pattern>
-      <disambig action="filter" postag="V.P.+"/>
-      <example inputform="recordado[recordado/AQ0MS0,recordar/VMP00SM]" outputform="recordado[recordar/VMP00SM]" type="ambiguous">Todos tinham-se <marker>recordado</marker> do sucedido.</example>
-    </rule>
-  </rulegroup>
-
-  <rulegroup id="FUTURO_PERIFRASICO" name="Filtrar futuro perifrásico">
-    <!-- Created by Tiago F. Santos, Portuguese rule, 2017-09-25  -->
-    <rule>
-      <pattern>
-          <token inflected='yes' regexp='yes'>ir|vir|poder</token>
-          <token postag='R.+' postag_regexp="yes" min='0' max='4'>
-            <exception negate_pos='yes' postag='R.+' postag_regexp="yes"/></token>
-        <marker>
-          <token postag="VMN0000"/>
-        </marker>
-      </pattern>
-      <disambig action="filter" postag="VMN0000"/>
-      <example inputform="haver[haver/NCMS000,haver/VMN0000,haver/VMN01S0,haver/VMN03S0]" outputform="haver[haver/VMN0000]" type="ambiguous">Não vai <marker>haver</marker> votação.</example>
-    </rule>
-    <rule>
-      <pattern>
-          <token inflected='yes' regexp='yes'>ir|vir|poder</token>
-          <token spacebefore='no' regexp='yes'>&hifen;</token>
-          <token spacebefore='no' regexp='yes'>&pronomes_nao_ambiguos;|&pronomes_ambiguos;</token>
-          <token postag='R.+' postag_regexp="yes" min='0' max='4'>
-            <exception negate_pos='yes' postag='R.+' postag_regexp="yes"/></token>
-        <marker>
-          <token postag="VMN0000"/>
-        </marker>
-      </pattern>
-      <disambig action="filter" postag="VMN0000"/>
-    </rule>
-  </rulegroup>
-
-  <rulegroup id="SER_NOUN" name="'ser' como substantivo">
-    <!-- Localized from Catalan by Tiago F. Santos, 2017-05-16  -->
-    <rule>
-      <pattern>
-        <marker>
-          <token postag="N.*" postag_regexp="yes" regexp="yes">ser|seres</token>
-        </marker>
-          <token regexp="yes">humanos?|vivos?</token>
-      </pattern>
-      <disambig action="filter" postag="N.*"/>
-    </rule>
-    <rule>
-      <pattern>
-        <marker>
-          <token postag="D..MS." postag_regexp="yes">
-            <exception>o</exception></token>
-          <token postag="NCMS000">ser</token>
-        </marker>
-      </pattern>
-      <disambig action="filterall"/>
-    </rule>
-    <rule>
-      <pattern>
-        <marker>
-          <token postag="D..MP." postag_regexp="yes"/>
-          <token postag="NCMP000">seres</token>
-        </marker>
-      </pattern>
-      <disambig action="filterall"/>
-    </rule>
-    <rule>
-      <pattern>
-        <marker>
-          <token postag="V.+" postag_regexp="yes" regexp="yes">ser|seres</token>
-        </marker>
-          <token>-</token>
-          <token postag_regexp="yes" postag="&pronomes_nao_ambiguos;|se"/>
-      </pattern>
-      <disambig action="filter" postag="V.+"/>
-    </rule>
-    <rule>
-      <pattern>
-          <token postag_regexp="yes" postag="&pronomes_nao_ambiguos;|se"/>
-        <marker>
-          <token postag="V.+" postag_regexp="yes" regexp="yes">ser|seres</token>
-        </marker>
-      </pattern>
-      <disambig action="filter" postag="V.+"/>
-    </rule>
-  </rulegroup>
-
-    <rule id="NAO_ADVERB" name="Não como advérbio">
-    <!-- Created by Tiago F. Santos, Portuguese rule, 2017-07-28  -->
-      <pattern>
-        <marker>
-          <token>não</token>
-        </marker>
-          <token postag_regexp='yes' postag='(R|V).+'/>
-      </pattern>
-      <disambig action="filter" postag="R.+"/>
-    </rule>
-
-    <rule id="ADVERB_VERB_SINGULAR" name="Advérbio Verbo/nome Nome Singular">
-    <!-- Created by Tiago F. Santos, Portuguese rule, 2017-09-27  	-->
-      <pattern>
-          <token postag="R.+" postag_regexp='yes'/>
-        <marker>
-        <and>
-          <token postag="V.+" postag_regexp='yes'/>
-          <token postag="(N|A.)..P.+" postag_regexp='yes'/>
-        </and>
-        </marker>
-          <token postag="(N|A.)..S.+" postag_regexp='yes'>
-            <exception negate_pos='yes' postag="(N|A.)..S.+" postag_regexp='yes'/></token>
-      </pattern>
-      <disambig action="filter" postag="V.+"/>
-    </rule>
-
-    <rule id="CERTO" name="Estar + Certo">
-    <!-- Created by Tiago F. Santos, Portuguese rule, 2017-11-30  -->
-      <pattern>
-          <token inflected='yes'>estar</token>
-        <marker>
-          <token regexp='yes'>cert[ao]s?</token>
-        </marker>
-      </pattern>
-      <disambig action="filter" postag="A.+"/>
-    </rule>
-
-  <rulegroup id="CERCA_DE" name="'cerca de'">
-    <!-- Created by Tiago F. Santos, Portuguese rule, 2018-07-18  -->
-    <rule>
-      <pattern>
-        <marker>
-          <token>cerca</token>
-        </marker>
-          <token>de
-            <exception scope='next' postag_regexp='yes' postag='NC.+'/></token>
-      </pattern>
-      <disambig action="replace" postag="RG"/>
-    </rule>
-    <rule>
-      <pattern>
-        <marker>
-          <token regexp='yes'>cercas?</token>
-        </marker>
-          <token>de</token>
-          <token postag_regexp='yes' postag='NC.+'/>
-      </pattern>
-      <disambig action="filter" postag="N.+"/>
-    </rule>
-    <rule>
-      <pattern>
-          <token regexp='yes'>cercas?</token>
-          <token>de</token>
-        <marker>
-          <token postag_regexp='yes' postag='NC.+'/>
-        </marker>
-      </pattern>
-      <disambig action="filter" postag="N.+"/>
-    </rule>
-  </rulegroup>
-
-  <rulegroup id="TAL_ADVERB" name="Locuções adverbiais com 'tal'">
-    <!-- Created by Tiago F. Santos, Portuguese rule, 2016-11-19  -->
-    <rule>
-      <pattern>
-          <token>tal</token>
-      </pattern>
-      <disambig action="remove" postag="RG"/>
-    </rule>
-    <rule>
-      <pattern>
-        <marker>
-          <token>tal</token>
-        </marker>
-          <token min='0'>e</token>
-          <token regexp="yes">como|qual</token>
-      </pattern>
-      <disambig action="replace" postag="RG"/>
-    </rule>
-    <rule>
-      <pattern>
-          <token>como</token>
-        <marker>
-          <token>tal</token>
-        </marker>
-      </pattern>
-      <disambig action="replace" postag="RG"/>
-    </rule>
-    <rule>
-      <pattern>
-          <token>não</token>
-          <token>há</token>
-        <marker>
-          <token>tal</token>
-        </marker>
-      </pattern>
-      <disambig action="replace" postag="RG"/>
-    </rule>
-  </rulegroup>
-
-  <rulegroup id="DE_FORMA_ADJECTIVE" name="De forma + adjectivo">
-    <!-- Created by Tiago F. Santos, Portuguese rule, 2017-10-04  -->
-    <rule>
-      <pattern>
-          <token>de</token>
-          <token>forma</token>
-          <token postag="A..[CF]S.+" postag_regexp="yes"/>
-      </pattern>
-      <disambig action="replace"><wd pos="RG"/><wd pos="RG"/><wd pos="RG"/></disambig>
-    </rule>
-    <rule>
-      <pattern>
-          <token>de</token>
-          <token regexp='yes'>jeito|modo</token>
-          <token postag="A..[CM]S.+" postag_regexp="yes"/>
-      </pattern>
-      <disambig action="replace"><wd pos="RG"/><wd pos="RG"/><wd pos="RG"/></disambig>
-    </rule>
-  </rulegroup>
-
-    <!-- D_R_N : Det + Advérbio + Nome				-->
-    <!-- 		l18n from Spanish disambiguation.xml by Tiago F. Santos		-->
-    <rule id="D_R_N" name="Det + Adv + Nom">
-      <pattern>
-          <token postag="D.+" postag_regexp="yes"/>
-        <marker>
-          <token postag="R.*" postag_regexp="yes"/>
-        </marker>
-          <token postag="N.+" postag_regexp="yes">
-            <exception>são</exception>
-            <exception postag="(C|SP).*" postag_regexp="yes"/></token>
-      </pattern>
-      <disambig action="filter" postag="R.*"/>
-    </rule>
-
-    <!-- DDN : Determinante possesivo + Determinante indefinido + Nome -->
-    <!-- 		l18n from Spanish disambiguation.xml by Tiago F. Santos		-->
-    <rule id="DDN_U" name="Det + Nom + Adj">
-      <pattern>
-        <marker>
-          <unify>
-            <feature id="gender"/>
-            <feature id="number"/>
-          <token postag="D.+" postag_regexp="yes"/>
-          <token postag="D.+" postag_regexp="yes"/>
-          <token postag="N.+" postag_regexp="yes"/>
-          </unify>
-        </marker>
-      </pattern>
-      <disambig action="unify"/>
-    </rule>
-
-    <!-- DNA : Det + Nome + adjetivo-->
-    <!-- 		l18n from Spanish disambiguation.xml by Tiago F. Santos		-->
-    <rule id="DNA" name="Det + Nom + Adj">
-      <pattern>
-        <marker>
-          <unify>
-            <feature id="gender"/>
-            <feature id="number"/>
-          <token postag="D.+" postag_regexp="yes"/>
-          <token postag="N.+" postag_regexp="yes"/>
-          <token postag="A.+" postag_regexp="yes">
-            <exception regexp='yes'>[sv]ão</exception></token>
-          </unify>
-        </marker>
-      </pattern>
-      <disambig action="unify"/>
-      <example inputform="uma[um/DI0FS0,um/NCFS000,um/PI0FS000]" outputform="uma[um/DI0FS0]" type="ambiguous">É <marker>uma</marker> ocasião romântica.</example>
-      <example type="untouched">É uma romântica ocasião.</example>
-    </rule>
-
-    <!-- DAN : Determinante + Adjetivo + Nome-->
-    <!-- 		l18n from Spanish disambiguation.xml by Tiago F. Santos		-->
-    <rule id="DAN" name="Det + Adj + Nom">
-      <pattern>
-        <marker>
-          <unify>
-            <feature id="gender"/>
-            <feature id="number"/>
-          <token postag="D.+" postag_regexp="yes"/>
-          <token postag="A.+" postag_regexp="yes"/>
-          <token postag="N.+" postag_regexp="yes">
-            <exception postag="[DC].+" postag_regexp="yes"/>
-            <exception regexp="yes">de|são</exception></token>
-          </unify>
-        </marker>
-      </pattern>
-      <disambig action="unify"/>
-      <example inputform="uma[um/DI0FS0,um/NCFS000,um/PI0FS000]" outputform="uma[um/DI0FS0]" type="ambiguous">É <marker>uma</marker> romântica ocasião.</example>
-      <example type="untouched">É uma ocasião romântica.</example>
-    </rule>
-
-    <!-- NSN : Nom + Nom/Prep + Nom/Adj = prep -->
-    <!-- 		l18n from Spanish disambiguation.xml by Tiago F. Santos		-->
-    <rule id="NSN" name="Nom + Nom/Prep + Nom/Adj">
-      <pattern>
-          <token postag="N.+" postag_regexp="yes">
-            <exception postag="RN|CS" postag_regexp="yes"/></token>
-        <marker>
-          <token postag="SP.+" postag_regexp="yes"/>
-        </marker>
-          <token postag="[NA].+" postag_regexp="yes"/>
-      </pattern>
-      <disambig action="filter" postag="S.+"/>
-    </rule>
-
-    <!-- ANA : Adj + Nom/Adj + Adj = Nom -->
-    <!-- 		l18n from Spanish disambiguation.xml by Tiago F. Santos		-->
-    <rule id="ANA" name="Adj + Nom/Adj + Adj">
-      <pattern>
-          <token postag="A.+" postag_regexp="yes">
-            <exception postag="N.+" postag_regexp="yes"/></token>
-        <marker>
-        <and>
-          <token postag="N.+" postag_regexp="yes">
-            <exception postag="V.+" postag_regexp="yes"/></token>
-          <token postag="A.+" postag_regexp="yes"/>
-        </and>
-        </marker>
-          <token postag="A.+" postag_regexp="yes">
-            <exception postag="N.+" postag_regexp="yes"/></token>
-      </pattern>
-      <disambig action="filter" postag="N.+"/>
-    </rule>
-
-  <rulegroup id="AV" name="Det + Ver/Nom">
-    <!-- Created by Tiago F. Santos, Portuguese rule  	-->
-    <rule>
-      <pattern>
-          <token regexp="yes">&art_detecao_paronimos;
-            <exception>nos</exception></token>
-        <marker>
-        <and>
-          <token postag="N.+" postag_regexp="yes">
-            <exception regexp='yes'>cercas?</exception></token>
-          <token postag="V.+" postag_regexp="yes">
-            <exception postag="VMN0000"/></token>
-        </and>
-        </marker>
-      </pattern>
-      <disambig action="remove" postag="V.+"/>
-      <!--example type="ambiguous" inputform="cerca[cerca/NCFS000,cerca/RG,cercar/VMIP3S0,cercar/VMM02S0]" outputform="cerca[cerca/NCFS000,cerca/RG]">Dos <marker>cerca</marker> de 416 mil soldados que serviram, cerca de 60 mil...</example--><!-- XXX disambiguated by more specific CERCA_DE -->
-      <example type="ambiguous" inputform="carpinteiro[carpinteirar/VMIP1S0,carpinteiro/NCMS000]" outputform="carpinteiro[carpinteiro/NCMS000]">O <marker>carpinteiro</marker> serra-te isso à medida.</example>
-      <example type="untouched">Muitos destes “senhores dos mares” correm sérios riscos de deixarem de o <marker>ser</marker>.</example>
-    </rule>
-    <rule>
-      <pattern>
-          <token regexp="yes">&art_detecao_paronimos;
-            <exception regexp='yes'>[ao]s?|nos</exception></token>
-        <marker>
-        <and>
-          <token postag="N.+" postag_regexp="yes"/>
-          <token postag="VMN0000"/>
-        </and>
-        </marker>
-      </pattern>
-      <disambig action="remove" postag="V.+"/>
-      <example type="ambiguous" inputform="jantar[jantar/NCMS000,jantar/VMN0000,jantar/VMSF1S0,jantar/VMSF3S0]" outputform="jantar[jantar/NCMS000]">Um <marker>jantar</marker> à lareira parece-me bem.</example>
-    </rule>
-  </rulegroup>
-
-    <!-- Verbo + Preposição: p.ex. 'a' como preposição depois do verbo	-->
-    <!-- Created by Tiago F. Santos, Portuguese rule, 2016-11-15  	-->
-    <!-- https://pt.wikipedia.org/wiki/A_(preposi%C3%A7%C3%A3o)		-->
-  <rulegroup id="A_PREPOSIÇÂO" name="Verbo + a (preposição)">
-    <rule>
-      <pattern>
-        <marker>
-          <token>a</token>
-        </marker>
-          <token postag="[RZ].+" postag_regexp="yes"/>
-      </pattern>
-      <disambig action="filter" postag="S.+"/>
-    </rule>
-    <rule>
-      <pattern>
-        <marker>
-          <token>a</token>
-        </marker>
-          <token regexp='yes'>mim|ti|si|[nv]ós|el[ae]s?|cavalo|convite|domícilio|fim|par|poucos?|muitos?|princípio|tempo|favor|exemplo|rigor|sério|título</token>
-      </pattern>
-      <disambig action="filter" postag="S.+"/>
-    </rule>
-    <rule>
-      <pattern>
-        <marker>
-          <token>a</token>
-        </marker>
-          <token regexp='yes'>longo|sangue|todo</token>
-          <token regexp='yes'>prazo|frio|custo</token>
-      </pattern>
-      <disambig action="filter" postag="S.+"/>
-    </rule>
-    <rule><!-- TODO too agressive. try disabling this rule in a day without many changes and see regression results -->
-      <pattern>
-          <token postag="V.+" postag_regexp="yes">
-            <exception>para</exception></token>
-          <token min='0' postag='R.' postag_regexp='yes'/>
-        <marker>
-          <token>a</token>
-        </marker>
-      </pattern>
-      <disambig action="filter" postag="S.+"/>
-    </rule>
-    <rule>
-      <pattern>
-          <token regexp='yes'>restrit[ao]s?|próximo</token>
-        <marker>
-          <token>a</token>
-        </marker>
-      </pattern>
-      <disambig action="filter" postag="S.+"/>
-    </rule>
-    <rule>
-      <pattern>
-          <token inflected='yes'>ser</token>
-          <token postag='A.+' postag_regexp='yes'/>
-        <marker>
-          <token>a</token>
-        </marker>
-      </pattern>
-      <disambig action="filter" postag="S.+"/>
-    </rule>
-  </rulegroup>
-
-    <!--P_V Quando está a frente de um verbo, trata-se de um pronome-->
-    <!-- 		l18n from Spanish disambiguation.xml by Tiago F. Santos		-->
-    <rule id="P_V" name="Pronome + Verbo">
-      <pattern>
-        <marker>
-        <and>
-          <token postag="D.+" postag_regexp="yes"/>
-          <token postag="[PN].+" postag_regexp="yes"/>
-        </and>
-        </marker>
-          <token postag="V.+" postag_regexp="yes">
-            <exception negate_pos='yes' postag="V.+" postag_regexp="yes"/></token>
-      </pattern>
-      <disambig action="filter" postag="P.+|N.+"/>
-      <example type="untouched">Muito obrigada por esta viagem maravilhosa.</example>
-      <example type="untouched">Escreva seu endereço aqui.</example>
-      <example type="untouched">Durante seu reinado, os Durrani consolidaram em uma só nação.</example>
-    </rule>
-
-    <rule id="S_V" name="Preposição + Verbo">
-    <!-- 		Created by Tiago F. Santos, 2017-07-15		-->
-      <pattern>
-          <token postag="SPS00" postag_regexp="no">
-            <exception postag="SP.+" postag_regexp="yes" negate_pos='yes'/></token>
-        <marker>
-        <and>
-          <token postag="V.+" postag_regexp="yes"/>
-          <token postag="N.+" postag_regexp="yes"/>
-        </and>
-        </marker>
-      </pattern>
-      <disambig action="remove" postag="V.+"/>
-      <example inputform="impacto[impactar/VMIP1S0,impacto/AQ0MS0,impacto/NCMS000]" outputform="impacto[impacto/AQ0MS0,impacto/NCMS000]" type="ambiguous">É uma obra com <marker>impacto</marker> ecológico relevante.</example>
-      <example type="untouched">Ele não o fez de bom grado, mas era necessário.</example>
-    </rule>
-
-    <rule id="PARA_WORKAROUND" name="Para">
-      <pattern>
-          <token>
-            <exception regexp="yes">el[ea]|carro</exception></token>
-        <marker>
-          <token>para</token>
-        </marker>
-          <token>
-            <exception>em</exception></token>
-      </pattern>
-      <disambig action='remove' postag="V.+"/>
-    </rule>
-
-    <!--rule id="SD_V" name="Contração + Verbo"
-        XXX Made redundant by AV rule improvements. Remove after 3.9 release -->
-    <!-- 		Created by Tiago F. Santos, 2017-07-15		>
-      <pattern>
-          <token regexp='yes'>&art_detecao_paronimos;
-            <exception>nos</exception></token>
-        <marker>
-        <and>
-          <token postag="V.+" postag_regexp="yes"/>
-          <token postag="N.+" postag_regexp="yes"/>
-        </and>
-        </marker>
-      </pattern>
-      <disambig action="remove" postag="V.+"/>
-      <example inputform="impacto[impactar/VMIP1S0,impacto/AQ0MS0,impacto/NCMS000]" outputform="impacto[impacto/AQ0MS0,impacto/NCMS000]" type="ambiguous">Pelo <marker>impacto</marker> ecológico que tem, é relevante.</example>
-      <example type="untouched">Ele não o fez de bom grado, mas era necessário.</example>
-    </rule-->
-
-    <!-- D_N Quando está diante de um nome, trata-se de um determinante.-->
-    <!-- 		l18n from Spanish disambiguation.xml by Tiago F. Santos		-->
-    <rule id="D_N" name="Artigo + Nome">
-      <pattern>
-        <marker>
-          <token postag="D.+" postag_regexp="yes">
-            <exception postag="R.*" postag_regexp="yes"/></token>
-        </marker>
-          <token postag="[PNA].*" postag_regexp="yes">
-            <exception postag="V.+" postag_regexp="yes"/></token>
-      </pattern>
-      <disambig action="filter" postag="D.+"/>
-    </rule>
-
-    <!-- P_N Possesivo + nome -->
-    <!-- 		l18n from Spanish disambiguation.xml by Tiago F. Santos		-->
-    <rule id="PN" name="Pos + Nom ">
-      <pattern>
-        <marker>
-          <unify>
-            <feature id="gender"/>
-            <feature id="number"/>
-          <token postag="DP.+" postag_regexp="yes"/>
-          <token postag="N.+" postag_regexp="yes">
-            <exception postag="C.|S.*|R.*" postag_regexp="yes"/></token>
-          </unify>
-        </marker>
-      </pattern>
-      <disambig action="unify"/>
-    <!--Example: seu irmão-->
-    </rule>
-
-    <rule id="PREPOSITION_SE" name="'Se' como preposição">
-    <!-- Created by Tiago F. Santos, Portuguese rule, 2017-08-28  	-->
-      <pattern>
-          <token regexp="yes">&hifen;</token>
-        <marker>
-          <token postag_regexp='yes' postag="P.+"  spacebefore='no'/>
-        </marker>
-      </pattern>
-      <disambig action="filter" postag="P.+"/>
-      <example inputform="se[se/CS,se/PP3CN000]" outputform="se[se/PP3CN000]" type="ambiguous">Testa-<marker>se</marker>.</example>
-      <example inputform="o[o/DA0MS0,o/PD0MS000,o/PP3MSA00]" outputform="o[o/PD0MS000,o/PP3MSA00]" type="ambiguous">Testa-<marker>o</marker>.</example>
-    </rule>
-
-    <rule id="PREPOSICIONAL_PHRASES" name="Expressões prepositivas">
-    <!-- Created by Tiago F. Santos, Portuguese rule, 2017-09-06  	-->
-      <pattern>
-        <marker>
-          <token regexp='yes'>face|frente|graças|quanto|referente|relativamente|rumo</token><!-- XXX do not add devido. needs agreement -->
-        </marker>
-          <token regexp='yes'>[aà]o?s?</token>
-      </pattern>
-      <disambig action="replace"><wd pos="SP000"/></disambig>
-    </rule>
-
-    <rule id="MESMO" name="Mesmo">
-    <!-- Created by Tiago F. Santos, Portuguese rule, 2017-09-27  	-->
-      <pattern>
-          <token postag_regexp='yes' postag="[DP].+"/><!-- TODO add S.+ after proper splitting -->
-        <marker>
-          <token>mesmo</token>
-        </marker>
-      </pattern>
-      <disambig action="remove"><wd pos="RG"/></disambig>
-    </rule>
-
-    <rule id="TANTO_COMO" name="Tanto ... como ...">
-    <!-- Created by Tiago F. Santos, Portuguese rule, 2017-11-15  	-->
-      <pattern>
-        <marker>
-          <token regexp="yes">tão|tanto</token>
-        </marker>
-          <token max='2'/>
-          <token>como</token>
-      </pattern>
-      <disambig action="replace" postag="RG"/>
-    </rule>
-
-    <rule id="COR_DE_XXXX" name="Cores como adjetivo">
-    <!-- Created by Tiago F. Santos, Portuguese rule, 2017-11-18  	-->
-      <pattern>
-          <token postag="N.+" postag_regexp='yes'/>
-        <marker>
-          <token>cor</token>
-          <token>de</token>
-          <token regexp='yes'>c(?:afé|hocolate)|laranja|rosa|tijolo|vinho</token>
-        </marker>
-      </pattern>
-      <disambig action="replace"><wd pos="AQ0CN0"/><wd pos="AQ0CN0"/><wd pos="AQ0CN0"/></disambig>
-    </rule>
-
-    <rule id="ALIMENTAR_EXPECTATIVAS" name="Expectativas">
-    <!-- Created by Tiago F. Santos, Portuguese rule, 2017-09-27  	-->
-      <pattern>
-        <marker>
-        <and>
-          <token postag="V.+" postag_regexp='yes'/>
-          <token postag="[AN].+" postag_regexp='yes'/>
-        </and>
-        </marker>
-          <token regexp='yes' min='0'>as?</token>
-          <token regexp='yes'>expec?tativas?</token>
-      </pattern>
-      <disambig action="filter" postag="V.+"/>
-    </rule>
-
-    <rule id='PHONETIC_INFINITIVE_FIX' name='correção de infinitivo fonético'>
-    <!-- Created by Tiago F. Santos, Portuguese rule, 2016-XX-XX  	-->
-      <pattern>
-          <token postag="VMN0000" regexp='yes'>.+[^r]$</token>
-      </pattern>
-      <disambig action="remove" postag="V.N.+"/>
-    </rule>
-
-    <rule id="PUNCT" name="Pontuação">
-    <!-- 		l18n from Spanish disambiguation.xml by Tiago F. Santos		-->
-      <pattern>
-          <token regexp="yes">[.,;:!?…()\[\]&#8209;&#8210;&#8211;&#8212;&#8213;«»”“‘’\-]|[\*×∗·\+\/÷:=]</token>
-      </pattern>
-      <disambig action="add"><wd pos="_PUNCT"/></disambig>
-    </rule>
-        <rule id="TRES_PONTOS" name="Reticencias">
-    <!-- 		l18n from Catalan disambiguation.xml by Tiago F. Santos		-->
-            <pattern>
-                <token>.</token>
-                <token>.</token>
-                <token>.</token>
-            </pattern>
-            <disambig action="add"><wd pos="_TRESPONTOS"/><wd pos="_TRESPONTOS"/><wd pos="_TRESPONTOS"/></disambig>
-        </rule>
-
-  <rulegroup id="QUOT" name="Quotation marks">
-    <!-- 		l18n from English disambiguation.xml by Tiago F. Santos		-->
-    <rule>
-      <pattern>
-          <token postag="SENT_START"/>
-        <marker>
-          <token>&quot;</token>
-        </marker>
-      </pattern>
-      <disambig postag="``"/>
-      <example type="untouched">Examplo 'a'</example>
-      <example type="untouched">Examplo &quot;a</example>
-      <example type="ambiguous" inputform="&quot;[&quot;/'',&quot;/``]" outputform="&quot;[&quot;/``]"><marker>&quot;</marker>Um teste.</example>
-    </rule>
-    <rule>
-      <pattern>
-          <token>
-            <exception regexp="yes">\p{Ps}</exception></token>
-        <marker>
-        <and>
-          <token postag="``" spacebefore="no">&quot;</token>
-          <token postag="''" spacebefore="no">&quot;</token>
-        </and>
-        </marker>
-      </pattern>
-      <disambig postag="''"/>
-      <example type="untouched">Examplo 'a'</example>
-      <example type="untouched">Examplo &quot;a</example>
-      <example type="untouched">Examplo (&quot;a</example>
-      <example type="ambiguous" inputform="&quot;[&quot;/'',&quot;/``]" outputform="&quot;[&quot;/'']">Um &quot;teste<marker>&quot;</marker>.</example>
-    </rule>
-    <rule>
-      <pattern>
-        <marker>
-        <and>
-          <token postag="''" spacebefore="yes">&quot;</token>
-          <token postag="``" spacebefore="yes">&quot;</token>
-        </and>
-        </marker>
-      </pattern>
-      <disambig postag="``"/>
-      <example type="untouched">Examplo 'a'</example>
-      <example type="untouched">Examplo a&quot;</example>
-      <example type="ambiguous" inputform="&quot;[&quot;/'',&quot;/``]" outputform="&quot;[&quot;/``]">Um <marker>&quot;</marker>teste&quot;.</example>
-    </rule>
-    <rule>
-      <pattern>
-          <token regexp="yes">\p{Ps}</token>
-        <marker>
-        <and>
-          <token postag="``" spacebefore="no">&quot;</token>
-          <token postag="''" spacebefore="no">&quot;</token>
-        </and>
-        </marker>
-      </pattern>
-      <disambig postag="``"/>
-      <example type="untouched">Examplo 'a'</example>
-      <example type="untouched">Examplo &quot;a</example>
-      <example type="untouched">Examplo a&quot;</example>
-      <example type="ambiguous" inputform="&quot;[&quot;/'',&quot;/``]" outputform="&quot;[&quot;/``]">Um (<marker>&quot;</marker>teste&quot;.</example>
-    </rule>
-  </rulegroup>
-
-  <rulegroup id="VERBOS_COMPOSTOS" name="Verbos compostos">
-    <!-- Created by Tiago F. Santos, Portuguese rule, 2018-07-08  	-->
-    <rule>
-      <pattern>
-          <token inflected='yes'>levar</token>
-          <token>a</token>
-        <marker>
-          <token>cabo</token>
-        </marker>
-      </pattern>
-      <disambig action="replace" postag="RG"/>
-    </rule>
-    <rule>
-      <pattern>
-        <marker>
-          <token inflected='yes'>levar</token>
-        </marker>
-          <token>a</token>
-          <token>cabo</token>
-      </pattern>
-      <disambig action="filter" postag="V.+"/>
-    </rule>
-  </rulegroup>
-
-    <rule id="DEVE_SER" name="Deve + Infinitivo">
-    <!-- Created by Tiago F. Santos, Portuguese rule, 2018-07-08  	-->
-      <pattern>
-        <marker>
-          <token inflected='yes'>dever</token>
-        </marker>
-          <token postag="VMN0000"/>
-      </pattern>
-      <disambig action="filter" postag="V.+"/>
-    </rule>
-
-  <rulegroup id="PERIFRASES" name="Perífrases de infinitivo">
-    <rule>
-    <!-- Created by Tiago F. Santos, Portuguese rule, 2018-07-04  	-->
-      <pattern>
-          <token inflected='yes'>ir</token>
-          <token regexp='yes'>tod[ao]s</token>
-        <marker>
-          <token postag="VMN0000"/>
-        </marker>
-      </pattern>
-      <disambig action="filter" postag="VMN0000"/>
-    </rule>
-    <!-- 		l18n from Galician disambiguation.xml by Tiago F. Santos		-->
-    <rule>
-      <pattern>
-          <token inflected="yes" regexp="yes">haver|ter</token>
-          <token>que</token>
-        <marker>
-          <token postag="VMN0000">
-            <exception negate_pos="yes" postag="V.+" postag_regexp="yes"/></token>
-        </marker>
-      </pattern>
-      <disambig postag="VMN0000"/>
-    </rule>
-    <rule>
-      <pattern>
-          <token inflected="yes" regexp="yes">estar|andar|levar|continuar|seguir|ser|colocar|começar|pegar|vir|chegar|voltar|tornar|romper|pôr</token>
-          <token>a</token>
-        <marker>
-          <token postag="VMN0000">
-            <exception negate_pos="yes" postag="V.+" postag_regexp="yes"/></token>
-        </marker>
-      </pattern>
-      <disambig postag="VMN0000"/>
-    </rule>
-    <rule>
-      <pattern>
-          <token inflected="yes" regexp="yes">dever|haver|deixar|parar|acabar|rematar|terminar|vir|ter</token>
-          <token>de</token>
-        <marker>
-          <token postag="VMN0000">
-            <exception negate_pos="yes" postag="V.+" postag_regexp="yes"/></token>
-        </marker>
-      </pattern>
-      <disambig postag="VMN0000"/>
-    </rule>
-    <rule>
-      <pattern>
-          <token inflected="yes">acabar</token>
-          <token>por</token>
-        <marker>
-          <token postag="VMN0000">
-            <exception negate_pos="yes" postag="V.+" postag_regexp="yes"/></token>
-        </marker>
-      </pattern>
-      <disambig postag="VMN0000"/>
-    </rule>
-    <rule>
-      <pattern>
-          <token inflected="yes">estar</token>
-          <token>para</token>
-        <marker>
-          <token postag="VMN0000">
-            <exception negate_pos="yes" postag="V.+" postag_regexp="yes"/></token>
-        </marker>
-      </pattern>
-      <disambig postag="VMN0000"/>
-    </rule>
-    <rule>
-      <pattern>
-          <token inflected="yes">dar</token>
-          <token>em</token>
-        <marker>
-          <token postag="VMN0000">
-            <exception negate_pos="yes" postag="V.+" postag_regexp="yes"/></token>
-        </marker>
-      </pattern>
-      <disambig postag="VMN0000"/>
-    </rule>
-    <rule>
-      <pattern>
-          <token inflected="yes" regexp="yes">querer|ir|dever|haver|poder|voltar|adoptar|adotar|acostumar</token>
-        <marker>
-          <token postag="VMN0000">
-            <exception negate_pos="yes" postag="V.+" postag_regexp="yes"/></token>
-        </marker>
-      </pattern>
-      <disambig postag="VMN0000"/>
-    </rule>
-  </rulegroup>
-
-    <rule id="VOGAIS" name="[^o|letra] e[subst|conj] (e[subst])">
-    <!-- 		l18n from Galician disambiguation.xml by Tiago F. Santos		-->
-      <pattern>
-          <token>
-            <exception regexp="yes">os?|letras?|voga(l|is)</exception></token>
-        <marker>
-          <token regexp="yes">[aeo]</token>
-        </marker>
-      </pattern>
-
-      <disambig action="remove"><wd pos="NCMS000"/></disambig>
-    </rule>
-
-  <rulegroup  id="NUMBER_OF_TIMES" name="Número de vezes">
-    <!-- Created by Tiago F. Santos, Portuguese rule, 2016-11-15  	-->
-    <rule>
-      <pattern>
-          <token>uma</token>
-          <token>vez</token>
-      </pattern>
-      <disambig action="replace"><wd pos="RG"/><wd pos="RG"/></disambig>
-    </rule>
-    <rule>
-      <pattern>
-          <token regexp="yes">muitas|tantas|duas|&numero_por_extenso_CP;</token>
-          <token>vezes</token>
-      </pattern>
-      <disambig action="replace"><wd pos="RG"/><wd pos="RG"/></disambig>
-    </rule>
-  </rulegroup>
-
-  <rulegroup  id="NUMBER" name="Number">
-    <!-- Created by Tiago F. Santos, Portuguese rule, 2016-11-15  	-->
-    <rule>
-      <pattern>
-          <token regexp="yes">[1234567890]+</token>
-      </pattern>
-      <disambig postag="Z0CN0"/>
-    </rule>
-    <rule>
-      <pattern>
-          <token regexp="yes">[1234567890][1234567890., ]+[1234567890]</token>
-      </pattern>
-      <disambig postag="Z0CN0"/>
-    </rule>
-    <rule>
-      <pattern>
-          <token regexp="yes">&numero_por_extenso_CP;</token>
-      </pattern>
-      <disambig action="add"><wd pos="Z0CP0"/></disambig>
-    </rule>
-    <rule>
-      <pattern>
-          <token regexp="yes">&numero_por_extenso_MP;
-            <exception>uns</exception></token>
-      </pattern>
-      <disambig action="add"><wd pos="Z0MP0"/></disambig>
-    </rule>
-    <rule>
-      <pattern>
-          <token regexp="yes">&numero_por_extenso_FP;
-            <exception>umas</exception></token>
-      </pattern>
-      <disambig action="add"><wd pos="Z0FP0"/></disambig>
-    </rule>
-    <rule>
-      <pattern>
-          <token regexp="yes">&numero_por_extenso_MS;</token>
-      </pattern>
-      <disambig action="add"><wd pos="Z0MS0"/></disambig>
-    </rule>
-    <rule>
-      <pattern>
-          <token regexp="yes">&numero_por_extenso_FS;</token>
-      </pattern>
-      <disambig action="add"><wd pos="Z0FS0"/></disambig>
-    </rule>
-    <rule>
-      <pattern>
-          <token postag_regexp="yes" postag='Z0M[SPN]0'>
-            <exception regexp='yes'>\d+</exception></token>
-          <token postag_regexp="yes" postag='Z0[MC][SPN]0'/>
-      </pattern>
-      <disambig action="replace"><wd pos="Z0MP0"/><wd pos="Z0MP0"/></disambig>
-    </rule>
-    <rule>
-      <pattern>
-          <token postag_regexp="yes" postag='Z0[CM][SPN]0'>
-            <exception regexp='yes'>\d+</exception></token>
-          <token postag_regexp="yes" postag='Z0M[SPN]0'/>
-      </pattern>
-      <disambig action="replace"><wd pos="Z0MP0"/><wd pos="Z0MP0"/></disambig>
-    </rule>
-    <rule>
-      <pattern>
-          <token postag_regexp="yes" postag='Z0F[SPN]0'>
-            <exception regexp='yes'>\d+</exception></token>
-          <token postag_regexp="yes" postag='Z0[CF][SPN]0'/>
-      </pattern>
-      <disambig action="replace"><wd pos="Z0FP0"/><wd pos="Z0FP0"/></disambig>
-    </rule>
-    <rule>
-      <pattern>
-          <token postag_regexp="yes" postag='Z0[CF][SPN]0'>
-            <exception regexp='yes'>\d+</exception></token>
-          <token postag_regexp="yes" postag='Z0F[SPN]0'/>
-      </pattern>
-      <disambig action="replace"><wd pos="Z0FP0"/><wd pos="Z0FP0"/></disambig>
-    </rule>
-    <rule>
-      <pattern>
-          <token postag_regexp="yes" postag='Z0M[SPN]0'>
-            <exception regexp='yes'>\d+</exception></token>
-          <token regexp='yes'>e|-</token>
-          <token postag_regexp="yes" postag='Z0[MC][SPN]0'/>
-      </pattern>
-      <disambig action="replace"><wd pos="Z0MP0"/><wd pos="Z0MP0"/><wd pos="Z0MP0"/></disambig>
-    </rule>
-    <rule>
-      <pattern>
-          <token postag_regexp="yes" postag='Z0[CM][SPN]0'>
-            <exception regexp='yes'>\d+</exception></token>
-          <token regexp='yes'>e|-</token>
-          <token postag_regexp="yes" postag='Z0M[SPN]0'/>
-      </pattern>
-      <disambig action="replace"><wd pos="Z0MP0"/><wd pos="Z0MP0"/><wd pos="Z0MP0"/></disambig>
-    </rule>
-    <rule>
-      <pattern>
-          <token postag_regexp="yes" postag='Z0F[SPN]0'>
-            <exception regexp='yes'>\d+</exception></token>
-          <token regexp='yes'>e|-</token>
-          <token postag_regexp="yes" postag='Z0[CF][SPN]0'/>
-      </pattern>
-      <disambig action="replace"><wd pos="Z0FP0"/><wd pos="Z0FP0"/><wd pos="Z0FP0"/></disambig>
-    </rule>
-    <rule>
-      <pattern>
-          <token postag_regexp="yes" postag='Z0[CF][SPN]0'>
-            <exception regexp='yes'>\d+</exception></token>
-          <token regexp='yes'>e|-</token>
-          <token postag_regexp="yes" postag='Z0F[SPN]0'/>
-      </pattern>
-      <disambig action="replace"><wd pos="Z0FP0"/><wd pos="Z0FP0"/><wd pos="Z0FP0"/></disambig>
-    </rule>
-  </rulegroup>
-
-    <rule id="A_RANGE" name="Range">
-    <!-- Created by Tiago F. Santos, Portuguese rule, 2016-11-15  	-->
-      <pattern>
-          <token postag_regexp="yes" postag='Z.+'/>
-        <marker>
-          <token>a</token>
-        </marker>
-          <token postag_regexp="yes" postag='Z.+'/>
-      </pattern>
-      <disambig postag="SP000"/>
-    </rule>
-
-  <rulegroup id="ROMAN_NUMBER" name="Roman number">
-    <!-- 		l18n from french and catalan disambiguation.xml by Tiago F. Santos		-->
-    <rule>
-      <pattern>
-          <token regexp="yes" case_sensitive="yes">(?=[MDCLXVI])M*(C[MD]|D?C*)(X[CL]|L?X*)(I[XV]|V?I*)</token>
-      </pattern>
-      <disambig postag="ZRCN0"/>
-    </rule>
-    <rule>
-      <pattern case_sensitive="yes">
-        <marker>
-          <token regexp="yes">(?=.)M{0,4}(CM|CD|D?C{0,3})(XC|XL|L?X{0,3})(IX|IV|V?I{0,3})</token>
-        </marker>
-      </pattern>
-      <disambig action="add"><wd pos="AO0CN0"/></disambig>
-    </rule>
-    <rule>
-      <pattern case_sensitive="yes">
-        <marker>
-          <token regexp="yes" spacebefore="yes">(?=.)m{0,4}(cm|cd|d?c{0,3})(xc|xl|l?x{0,3})(ix|i{0,3}|iv|v|viii?)
-            <exception>li</exception></token>
-        </marker>
-      </pattern>
-      <disambig action="add"><wd pos="AO0CN0"/></disambig>
-    </rule>
-    <rule>
-      <pattern case_sensitive="yes">
-          <token postag="SENT_START"/>
-        <marker>
-          <token regexp="yes">(?=.)m{0,4}(cm|cd|d?c{0,3})(xc|xl|l?x{0,3})(ix|i{0,3}|iv|v|viii?)</token>
-        </marker>
-      </pattern>
-      <disambig action="add"><wd pos="AO0CN0"/></disambig>
-    </rule>
-    <rule>
-      <pattern case_sensitive="yes">
-          <token>-</token>
-        <marker>
-          <token regexp="yes">(?=.)m{0,4}(cm|cd|d?c{0,3})(xc|xl|l?x{0,3})(ix|i{0,3}|iv|v|viii?)</token>
-        </marker>
-      </pattern>
-      <disambig action="add"><wd pos="AO0CN0"/></disambig>
-    </rule>
-    <rule>
-      <pattern case_sensitive="yes">
-          <token>-</token>
-        <marker>
-          <token regexp="yes">[ⅠⅡⅢⅣⅤⅥⅦⅧⅨⅩⅪⅫⅬⅭⅮⅯ]+</token>
-        </marker>
-      </pattern>
-      <disambig action="add"><wd pos="AO0CN0"/></disambig>
-    </rule>
-  </rulegroup>
-
-  <rulegroup id="PERCENTAGES" name="Percentagens">
-    <!-- Created by Tiago F. Santos, Portuguese rule, 2016-11-15  	-->
-    <rule>
-      <pattern>
-          <token regexp="yes">[\d,. ]+[&#37;&#8240;&#8241;]
-            <exception regexp='yes'>1[&#37;&#8240;&#8241;]</exception></token>
-      </pattern>
-      <disambig action="replace"><wd pos="NCMP000"/></disambig>
-    </rule>
-    <rule>
-      <pattern>
-          <token regexp="yes">1 ?[&#37;&#8240;&#8241;]</token>
-      </pattern>
-      <disambig action="replace"><wd pos="NCMC000"/></disambig>
-    </rule>
-  </rulegroup>
-
-  <rulegroup id="DEGREES" name="Graus">
-    <!-- Created by Tiago F. Santos, Portuguese rule  	-->
-    <rule>
-      <pattern>
-          <token regexp="yes">1[º°′″‴][CFKNSEWO]?
-            <exception>1º</exception></token>
-      </pattern>
-      <disambig action="replace"><wd pos="NCMS000"/></disambig>
-    </rule>
-    <rule>
-      <pattern>
-          <token regexp="yes">[\d,. ]+[º°′″‴][CFKNSEWO]?
-            <exception regexp='yes'>1[º°′″‴].?</exception>
-            <exception regexp='yes'>\d+º</exception></token>
-      </pattern>
-      <disambig action="replace"><wd pos="NCMP000"/></disambig>
-    </rule>
-    <rule>
-      <pattern>
-          <token regexp="yes">[º°][CFKNSEWO]</token>
-      </pattern>
-      <disambig action="replace"><wd pos="NCMN000"/></disambig>
-    </rule>
-    <rule>
-      <pattern>
-          <token regexp="yes">[\d,. ]*[º°′″‴][CFKNSEWO]</token>
-      </pattern>
-      <disambig action="ignore_spelling"/>
-    </rule>
-  </rulegroup>
-
-  <rulegroup id="ORDINALS" name="Ordinais">
-    <!-- Created by Tiago F. Santos, Portuguese rule 	-->
-    <rule>
-      <pattern>
-          <token regexp='yes'>\d+[\.&#57347;]?[oº]</token>
-      </pattern>
-      <disambig action="replace"><wd pos="NCMS000"/></disambig>
-    </rule>
-    <rule>
-      <pattern>
-          <token regexp="yes">\d+[\.&#57347;]?[oº][sˢ]</token>
-      </pattern>
-      <disambig action="replace"><wd pos="NCMP000"/></disambig>
-    </rule>
-    <rule>
-      <pattern>
-          <token regexp='yes'>\d+[\.&#57347;]?ª</token>
-      </pattern>
-      <disambig action="replace"><wd pos="NCFS000"/></disambig>
-    </rule>
-    <rule>
-      <pattern>
-          <token regexp="yes">\d+[\.&#57347;]?[aª][sˢ]</token>
-      </pattern>
-      <disambig action="replace"><wd pos="NCFP000"/></disambig>
-    </rule>
-  </rulegroup>
-
-  <rulegroup id="HOURS" name="Horas">
-    <rule>
-      <pattern>
-          <token regexp='yes'>0?1h(\d{2}m)?(\d{2})?s?</token>
-      </pattern>
-      <disambig action="replace"><wd pos="NCFS000"/></disambig>
-    </rule>
-    <rule>
-      <pattern>
-          <token regexp='yes'>\d{1,2}h(\d{2}m)?(\d{2})?s?
-            <exception regexp='yes'>0?1h(\d{2}m)?(\d{2})?s?</exception></token>
-      </pattern>
-      <disambig action="replace"><wd pos="NCFP000"/></disambig>
-    </rule>
-    <rule>
-      <pattern>
-          <token regexp='yes'>0?1\:(\d{2}\:)?(\d{2})?h?</token>
-      </pattern>
-      <disambig action="replace"><wd pos="NCFS000"/></disambig>
-    </rule>
-    <rule>
-      <pattern>
-          <token regexp='yes'>\d{1,2}\:(\d{2}\:)?(\d{2})?h?
-            <exception regexp='yes'>0?1\:(\d{2}\:)?(\d{2})?h?</exception></token>
-      </pattern>
-      <disambig action="replace"><wd pos="NCFP000"/></disambig>
-    </rule>
-  </rulegroup>
-
-  <rulegroup id="FOREIGN_PROPER_NAMES" name="Nomes estrangeiros">
-    <!-- Created by Tiago F. Santos, Portuguese rule, 2017-09-18  	-->
-    <rule>
-      <pattern case_sensitive='yes'>
-          <token>La</token>
-          <token postag='UNKNOWN' regexp='yes'>\p{Lu}.+</token>
-      </pattern>
-      <disambig action="replace"><wd pos="NPFS000"/><wd pos="NPFS000"/></disambig>
-    </rule>
-    <rule>
-      <pattern case_sensitive='yes'>
-          <token>Las</token>
-          <token postag='UNKNOWN' regexp='yes'>\p{Lu}.+</token>
-      </pattern>
-      <disambig action="replace"><wd pos="NPFP000"/><wd pos="NPFP000"/></disambig>
-    </rule>
-    <rule>
-      <pattern case_sensitive='yes'>
-          <token>L</token><!-- XXX Le is also FP in Italian, but it is less common in Portuguese texts -->
-          <token regexp='yes'>['’]</token>
-          <token postag='UNKNOWN' regexp='yes'>\p{Lu}.+</token>
-      </pattern>
-      <disambig action="replace"><wd pos="NPMS000"/><wd pos="NPMS000"/><wd pos="NPMS000"/></disambig>
-    </rule>
-    <rule>
-      <pattern case_sensitive='yes'>
-          <token regexp='yes'>[AEI]l|Le</token><!-- XXX Le is also FP in Italian, but it is less common in Portuguese texts -->
-          <token postag='UNKNOWN' regexp='yes'>\p{Lu}.+</token>
-      </pattern>
-      <disambig action="replace"><wd pos="NPMS000"/><wd pos="NPMS000"/></disambig>
-    </rule>
-    <rule>
-      <pattern case_sensitive='yes'>
-          <token regexp='yes'>Els|Los|Gli</token>
-          <token postag='UNKNOWN' regexp='yes'>\p{Lu}.+</token>
-      </pattern>
-      <disambig action="replace"><wd pos="NPMP000"/><wd pos="NPMP000"/></disambig>
-    </rule>
-    <rule>
-      <pattern case_sensitive='yes'>
-          <token>Les</token>
-          <token postag='UNKNOWN' regexp='yes'>\p{Lu}.+</token>
-      </pattern>
-      <disambig action="replace"><wd pos="NPCP000"/><wd pos="NPCP000"/></disambig>
-    </rule>
-  </rulegroup>
-
-    <!-- XXX Ignore Spelling Rules XXX -->
-    <rule id="EN_VOGUE" name="En vogue">
-      <pattern>
-          <token>en</token>
-          <token regexp="yes">vogue|gros|masse|passant|détail</token>
-      </pattern>
-      <disambig action="ignore_spelling"/>
-    </rule>
-    <rule id="COTE_DAZUR" name="Côte d'Azur">
-      <pattern>
-          <token>Côte</token>
-          <token>d</token>
-          <token regexp="yes">['’]</token>
-          <token>Azur</token>
-      </pattern>
-      <disambig action="ignore_spelling"/>
-    </rule>
-    <rule id="LOS_ANGELES" name="Los Angeles">
-      <pattern>
-          <token>Los</token>
-          <token regexp="yes">Alamos|Angeles</token>
-      </pattern>
-      <disambig action="immunize"/>
-    </rule>
-    <rule id="LAS_VEGAS" name="Las Vegas">
-      <pattern case_sensitive="yes">
-          <token>Las</token>
-          <token>Vegas</token>
-      </pattern>
-      <disambig action="immunize"/>
-    </rule>
-    <rule id="VALLEYS" name="Valleys">
-      <pattern case_sensitive="yes">
-          <token regexp="yes">Death|Silicon</token>
-          <token>Valley</token>
-      </pattern>
-      <disambig action="ignore_spelling"/>
-    </rule>
-    <rule id="OAK_RIDGE" name="Oak Ridge">
-      <pattern case_sensitive="yes">
-          <token>Oak</token>
-          <token>Ridge</token>
-      </pattern>
-      <disambig action="immunize"/>
-    </rule>
-    <rule id="MISE_EN_SCENE" name="Mise en scène">
-      <pattern>
-          <token>Mise</token>
-          <token>en</token>
-          <token>scène</token>
-      </pattern>
-      <disambig action="immunize"/>
-    </rule>
-    <rule id="RHYTHM_AND_BLUES" name="Rhythm and Blues">
-      <pattern>
-          <token>Rhythm</token>
-          <token>and</token>
-          <token>Blues</token>
-      </pattern>
-      <disambig action="ignore_spelling"/>
-    </rule>
-    <rule id="ROCK_AND_ROLL" name="Rock and Roll">
-      <pattern>
-          <token>Rock</token>
-          <token>and</token>
-          <token>Roll</token>
-      </pattern>
-      <disambig action="ignore_spelling"/>
-    </rule>
-    <rule id="ALEXIUS_MEINONG" name="Alexius Meinong">
-      <pattern>
-          <token>Alexius</token>
-          <token regexp="yes">Meinongs?</token>
-      </pattern>
-      <disambig action="ignore_spelling"/>
-    </rule>
-    <rule id="ALFRED_NOBEL" name="Alfred Nobel">
-      <pattern>
-          <token>Alfred</token>
-          <token>Nobel</token>
-      </pattern>
-      <disambig action="ignore_spelling"/>
-    </rule>
-    <rule id="ADDIS_ABEBA" name="Addis Abeba">
-      <pattern>
-          <token>Addis</token>
-          <token>Abeba</token>
-      </pattern>
-      <disambig action="ignore_spelling"/>
-    </rule>
-    <rule id="LA_PAZ" name="La Paz">
-      <pattern>
-          <token>La</token>
-          <token>Paz</token>
-      </pattern>
-      <disambig action="ignore_spelling"/>
-    </rule>
-    <rule id="SANTO_DOMINGO" name="Santo Domingo">
-      <pattern>
-          <token>Santo</token>
-          <token>Domingo</token>
-      </pattern>
-      <disambig action="ignore_spelling"/>
-    </rule>
-    <rule id="LE_HAVRE" name="Le Havre/Le Mans">
-      <pattern>
-          <token>Le</token>
-          <token regexp='yes'>Havre|Mans</token>
-      </pattern>
-      <disambig action="ignore_spelling"/>
-    </rule>
-    <rule id="PHNOM_PENH" name="Phnom Penh">
-      <pattern>
-          <token>Phnom</token>
-          <token>Penh</token>
-      </pattern>
-      <disambig action="ignore_spelling"/>
-    </rule>
-    <rule id="OPEN_SOURCE" name="Open Source">
-      <pattern>
-          <token>Open</token>
-          <token>Source</token>
-      </pattern>
-      <disambig action="ignore_spelling"/>
-    </rule>
-    <rule id="OPEN_SOURCE_SOFTWARE" name="Open-Source-Software">
-      <pattern>
-          <token>Open-Source-Software</token>
-      </pattern>
-      <disambig action="ignore_spelling"/>
-    </rule>
-    <rule id="JUNGLE_WORLD" name="Jungle World">
-      <pattern>
-          <token>Jungle</token>
-          <token>World</token>
-      </pattern>
-      <disambig action="ignore_spelling"/>
-    </rule>
-    <rule id="STONES" name="Rolling Stones">
-      <pattern>
-          <token>Rolling</token>
-          <token regexp='yes'>Stones?</token>
-      </pattern>
-      <disambig action="ignore_spelling"/>
-    </rule>
-    <rule id="A_LA_CARTE" name="À la carte">
-      <pattern>
-          <token>à</token>
-          <token>la</token>
-          <token>carte</token>
-      </pattern>
-      <disambig action="ignore_spelling"/>
-    </rule>
-    <rule id="BIG_BEN" name="Big Ben">
-      <pattern>
-          <token>Big</token>
-          <token regexp="yes">Ben|Data|Bang</token>
-      </pattern>
-      <disambig action="ignore_spelling"/>
-    </rule>
-    <rule id="PEU_A_PEU" name="Peu à peu">
-      <pattern>
-          <token>peu</token>
-          <token>à</token>
-          <token>peu</token>
-      </pattern>
-      <disambig action="ignore_spelling"/>
-    </rule>
-    <rule id="AVANT_LA_LETTRE" name="Avant la lettre">
-      <pattern>
-          <token>avant</token>
-          <token>la</token>
-          <token>lettre</token>
-      </pattern>
-      <disambig action="ignore_spelling"/>
-    </rule>
-    <rule id="COQ_AU_VIN" name="Coq au Vin">
-      <pattern>
-          <token>Coq</token>
-          <token>au</token>
-          <token>Vin</token>
-      </pattern>
-      <disambig action="ignore_spelling"/>
-    </rule>
-    <rule id="AIR_FORCE" name="Air Force">
-      <pattern>
-          <token>Air</token>
-          <token>Force</token>
-      </pattern>
-      <disambig action="ignore_spelling"/>
-    </rule>
-    <rule id="CUI_BONO" name="Cui bono">
-      <pattern>
-          <token>Cui</token>
-          <token>Bono</token>
-      </pattern>
-      <disambig action="ignore_spelling"/>
-    </rule>
-    <rule id="MEMENTO_MORI" name="Memento mori">
-      <pattern>
-          <token>Memento</token>
-          <token>mori</token>
-      </pattern>
-      <disambig action="ignore_spelling"/>
-    </rule>
-    <rule id="SALVA_VERITATE" name="Salva veritate">
-      <pattern>
-          <token>salva</token>
-          <token>veritate</token>
-      </pattern>
-      <disambig action="ignore_spelling"/>
-    </rule>
-    <rule id="PERSONA_NON_GRATA" name="Persona non grata">
-      <pattern>
-          <token>Persona</token>
-          <token min="0">non</token>
-          <token regexp="yes">(in)?grata</token>
-      </pattern>
-      <disambig action="ignore_spelling"/>
-    </rule>
-    <rule id="ENFANT_TERRIBLE" name="Enfant terrible">
-      <pattern>
-          <token>Enfant</token>
-          <token>terrible</token>
-      </pattern>
-      <disambig action="ignore_spelling"/>
-    </rule>
-    <rule id="FAIR_PLAY" name="Fair Play">
-      <pattern case_sensitive="yes">
-          <token>Fair</token>
-          <token>Play</token>
-      </pattern>
-      <disambig action="ignore_spelling"/>
-    </rule>
-    <rule id="UNIVERSITY_OF" name="University of">
-      <pattern case_sensitive="yes">
-          <token>University</token>
-          <token>of</token>
-      </pattern>
-      <disambig action="ignore_spelling"/>
-    </rule>
-    <rule id="YAD_VASHEM" name="Yad Vashem">
-      <pattern>
-          <token>Yad</token>
-          <token>Vashem</token>
-      </pattern>
-      <disambig action="ignore_spelling"/>
-    </rule>
-    <rule id="EL_NINO" name="El Niño">
-      <pattern>
-          <token>El</token>
-          <token>Niño</token>
-      </pattern>
-      <disambig action="ignore_spelling"/>
-    </rule>
-    <rule id="IN_MEDIAS_RES" name="In medias res">
-      <pattern>
-          <token>in</token>
-          <token>medias</token>
-          <token>res</token>
-      </pattern>
-      <disambig action="ignore_spelling"/>
-    </rule>
-    <rule id="FACULTAS_DOCENDI" name="Facultas Docendi">
-      <pattern>
-          <token>Facultas</token>
-          <token>Docendi</token>
-      </pattern>
-      <disambig action="ignore_spelling"/>
-    </rule>
-    <rule id="VENIA_LEGENDI" name="Venia Legendi">
-      <pattern>
-          <token>Venia</token>
-          <token>Legendi</token>
-      </pattern>
-      <disambig action="ignore_spelling"/>
-    </rule>
-    <rule id="GRAND_CANYON" name="Grand Canyon">
-      <pattern>
-          <token>Grand</token>
-          <token regexp='yes'>Canyon|Prix|Slam</token>
-      </pattern>
-      <disambig action="ignore_spelling"/>
-    </rule>
-    <rule id="HORRIBILE_DICTU" name="Horribile dictu">
-      <pattern>
-          <token>horribile</token>
-          <token>dictu</token>
-      </pattern>
-      <disambig action="ignore_spelling"/>
-    </rule>
-    <rule id="DIABETES_MELLITUS" name="Diabetes mellitus">
-      <pattern>
-          <token>Diabetes</token>
-          <token regexp="yes">mellitus|renalis|insipidus</token>
-      </pattern>
-      <disambig action="ignore_spelling"/>
-    </rule>
-    <rule id="O_BLITZ" name="O Blitz">
-      <pattern>
-          <token regexp="yes">[dn]?o</token>
-          <token regexp="yes">Blitz|Donner</token>
-          <token min='0'>Kebab</token>
-      </pattern>
-      <disambig action="ignore_spelling"/>
-    </rule>
-    <rule id="WALL_STREET" name="Wall Street">
-      <pattern>
-          <token regexp="yes">Wall|Downing|Baker</token>
-          <token>Street</token>
-      </pattern>
-      <disambig action="ignore_spelling"/>
-    </rule>
-    <rule id="FIFTH_AVENUE" name="Fifth Avenue">
-      <pattern>
-          <token>Fifth</token>
-          <token>Avenue</token>
-      </pattern>
-      <disambig action="ignore_spelling"/>
-    </rule>
-    <rule id="PER_SE" name="Per se">
-      <pattern>
-          <token>per</token>
-          <token regexp="yes">capita|procura|rectum|saldo|se</token>
-      </pattern>
-      <disambig action="ignore_spelling"/>
-    </rule>
-    <rule id="POUR_LE_MERITE" name="Pour le Mérite">
-      <pattern>
-          <token>Pour</token>
-          <token>le</token>
-          <token>Mérite</token>
-      </pattern>
-      <disambig action="ignore_spelling"/>
-    </rule>
-    <rule id="SUI_GENERIS" name="Sui">
-      <pattern>
-          <token>sui</token>
-          <token>generis</token>
-      </pattern>
-      <disambig action="ignore_spelling"/>
-    </rule>
-    <rule id="PACTA_SUNT_SERVANDA" name="Pacta">
-      <pattern>
-          <token>pacta</token>
-          <token>sunt</token>
-          <token>servanda</token>
-      </pattern>
-      <disambig action="ignore_spelling"/>
-    </rule>
-    <rule id="VIRTUAL_REALITY" name="Virtual">
-      <pattern>
-          <token>Virtual</token>
-          <token regexp="yes">Reality|Environments?</token>
-      </pattern>
-      <disambig action="ignore_spelling"/>
-    </rule>
-    <rule id="GUELEN" name="Fethullah Gülen">
-      <pattern>
-          <token>Fethullah</token>
-          <token regexp='yes'>Gülens?</token>
-      </pattern>
-      <disambig action="ignore_spelling"/>
-    </rule>
-    <rule id="ERDOGAN" name="Recep Tayyip Erdoğan">
-      <pattern>
-          <token>Recep</token>
-          <token>Tayyip</token>
-          <token regexp='yes'>Erdoğans?</token>
-      </pattern>
-      <disambig action="ignore_spelling"/>
-    </rule>
-    <rule id="HILLARY_CLINTON" name="Hillary Clinton">
-      <pattern>
-          <token regexp='yes'>Hillary|Bill</token>
-          <token regexp='yes'>Clintons?</token>
-      </pattern>
-      <disambig action="ignore_spelling"/>
-    </rule>
-    <rule id="ABU_DHABI" name="Abu">
-      <pattern>
-          <token>Abu</token>
-          <token>Dhabi</token>
-      </pattern>
-      <disambig action="ignore_spelling"/>
-    </rule>
-    <rule id="ROCKY_MOUNTAINS" name="Rocky Mountains">
-      <pattern>
-          <token>Rocky</token>
-          <token>Mountains</token>
-      </pattern>
-      <disambig action="ignore_spelling"/>
-    </rule>
-    <rule id="CORDON_BLEU" name="Cordon bleu">
-      <pattern>
-          <token>Cordon</token>
-          <token>bleu</token>
-      </pattern>
-      <disambig action="ignore_spelling"/>
-    </rule>
-    <rule id="JOUR_FIXE" name="Jour fixe">
-      <pattern>
-          <token regexp="yes">Blanc|Jour|Idée</token>
-          <token>fixe</token>
-      </pattern>
-      <disambig action="ignore_spelling"/>
-    </rule>
-    <rule id="PEARL_HARBOR" name="Pearl Harbor">
-      <pattern>
-          <token>Pearl</token>
-          <token>Harbor</token>
-      </pattern>
-      <disambig action="ignore_spelling"/>
-    </rule>
-    <rule id="ISLE_OF_MAN" name="Isle of Man">
-      <pattern>
-          <token>Isle</token>
-          <token>of</token>
-          <token regexp="yes">Man|Wight|Arran|Mull</token>
-      </pattern>
-      <disambig action="ignore_spelling"/>
-    </rule>
-    <rule id="HUMAN_RIGHTS_WATCH" name="Human Rights Watch">
-      <pattern>
-          <token>Human</token>
-          <token>Rights</token>
-          <token>Watch</token>
-      </pattern>
-      <disambig action="ignore_spelling"/>
-    </rule>
-    <rule id="PATER_FAMILIAS" name="Pater familias">
-      <pattern>
-          <token>pater</token>
-          <token>familias</token>
-      </pattern>
-      <disambig action="ignore_spelling"/>
-    </rule>
-    <rule id="CON_CARNE" name="Con Carne">
-      <pattern case_sensitive="yes">
-          <token>con</token>
-          <token>Carne</token>
-      </pattern>
-      <disambig action="ignore_spelling"/>
-    </rule>
-    <rule id="SCOTLAND_YARD" name="Scotland Yard">
-      <pattern case_sensitive="yes">
-          <token>Scotland</token>
-          <token>Yard</token>
-      </pattern>
-      <disambig action="ignore_spelling"/>
-    </rule>
-    <rule id="BUCKINGHAM_PALACE" name="Buckingham Palace">
-      <pattern>
-          <token>Palácio</token>
-          <token>de</token>
-          <token>Buckingham</token>
-      </pattern>
-      <disambig action="ignore_spelling"/>
-    </rule>
-    <rule id="PARKS" name="Parks">
-      <pattern case_sensitive="yes">
-          <token regexp="yes">Central|Hyde</token>
-          <token>Park</token>
-      </pattern>
-      <disambig action="ignore_spelling"/>
-    </rule>
-    <rule id="TERRA_INCOGNITA" name="Terra incognita">
-      <pattern>
-          <token>Terra</token>
-          <token>incognita</token>
-      </pattern>
-      <disambig action="ignore_spelling"/>
-    </rule>
-    <rule id="NON_SEQUITUR" name="Non sequitur">
-      <pattern>
-          <token>non</token>
-          <token>sequitur</token>
-      </pattern>
-      <disambig action="ignore_spelling"/>
-    </rule>
-    <rule id="REDUCTIO_AD_ABSURDUM" name="Reductio ad absurdum">
-      <pattern>
-          <token>reductio</token>
-          <token>ad</token>
-          <token>absurdum</token>
-      </pattern>
-      <disambig action="ignore_spelling"/>
-    </rule>
-    <rule id="TERTIUM_NON_DATUR" name="Tertium non datur">
-      <pattern>
-          <token>Tertium</token>
-          <token>non</token>
-          <token>datur</token>
-      </pattern>
-      <disambig action="ignore_spelling"/>
-    </rule>
-    <rule id="EX_NIHILO" name="Ex nihilo">
-      <pattern>
-          <token>ex</token>
-          <token>nihilo</token>
-      </pattern>
-      <disambig action="ignore_spelling"/>
-    </rule>
-    <rule id="SUUM_CUIQUE" name="Suum cuique">
-      <pattern>
-          <token>suum</token>
-          <token>cuique</token>
-      </pattern>
-      <disambig action="ignore_spelling"/>
-    </rule>
-    <rule id="URBI_ORBI" name="Urbi et orbi">
-      <pattern>
-          <token>Urbi</token>
-          <token>et</token>
-          <token>orbi</token>
-      </pattern>
-      <disambig action="ignore_spelling"/>
-    </rule>
-    <rule id="SPIRITUS_RECTOR" name="Spiritus Rector">
-      <pattern>
-          <token>Spiritus</token>
-          <token>Rector</token>
-      </pattern>
-      <disambig action="ignore_spelling"/>
-    </rule>
-    <rule id="VINO_VERITAS" name="In vino veritas">
-      <pattern>
-          <token>in</token>
-          <token>vino</token>
-          <token>veritas</token>
-      </pattern>
-      <disambig action="ignore_spelling"/>
-    </rule>
-    <rule id="VENIA_VERBO" name="Sit venia verbo">
-      <pattern>
-          <token>sit</token>
-          <token>venia</token>
-          <token>verbo</token>
-      </pattern>
-      <disambig action="ignore_spelling"/>
-    </rule>
-    <rule id="SEX_CITY" name="Sex and the City">
-      <pattern>
-          <token>Sex</token>
-          <token>and</token>
-          <token>the</token>
-          <token>City</token>
-      </pattern>
-      <disambig action="ignore_spelling"/>
-    </rule>
-    <rule id="BREAKING_BAD" name="Breaking Bad">
-      <pattern>
-          <token>Breaking</token>
-          <token>Bad</token>
-      </pattern>
-      <disambig action="ignore_spelling"/>
-    </rule>
-    <rule id="VISUAL_STUDIO" name="Visual Studio/Basic">
-      <pattern case_sensitive="yes">
-          <token>Visual</token>
-          <token regexp="yes">Studio|Basic</token>
-      </pattern>
-      <disambig action="ignore_spelling"/>
-    </rule>
-    <rule id="GOOGLE_MAPS" name="Google Maps">
-      <pattern case_sensitive="yes">
-          <token>Google</token>
-          <token regexp="yes">Ad|Alerts|Analytics|APIs|App|Apps|Art|Attribution|Authenticator|Bookmarks|Business|Calendar|Charts|Checkout|Classroom|Cloud|Compute|Contacts|Cultural|Current|Data|Developers|Docs|Drive|Fit|Flights|Fonts|for|Fusion|Get|Groups|Home|Maps|Mobile|Moderator|My|Ngram|One|Opinion|Photos|Play|Plugin|Primer|Public|Questions|Schemer|Scholar|Search|Search‎|Shopping|Sites|Spaces|Store|Street|Surveys|Sync|Tez|Translate|Translator|URL|Videos|Wallet|Website|WiFi</token>
-      </pattern>
-      <disambig action="ignore_spelling"/>
-    </rule>
-    <rule id="Ampersands" name="AMPERSANDS">
-      <pattern>
-          <token regexp='yes'>C&amp;A|I&amp;D|S&amp;P</token>
-      </pattern>
-      <disambig action="ignore_spelling"/>
-    </rule>
-    <rule id="LOW_COST" name="Low cost">
-      <pattern>
-          <token>low</token>
-          <token regexp="yes" spacebefore='no' min='0'>&hifen;</token>
-          <token regexp="yes">costs?</token>
-      </pattern>
-      <disambig action="ignore_spelling"/>
-    </rule>
-    <rule id="T-SHIRT" name="T-shirts">
-      <pattern>
-          <token>t</token>
-          <token regexp="yes" spacebefore='no'>&hifen;</token>
-          <token regexp="yes" spacebefore='no'>shirts?</token>
-      </pattern>
-      <disambig action="ignore_spelling"/>
-    </rule>
-    <rule id="STAND-UP_COMEDY" name="Stand-up comedy">
-      <pattern>
-          <token>stand</token>
-          <token regexp="yes" spacebefore='no'>&hifen;</token>
-          <token spacebefore='no'>up</token>
-          <token regexp="yes">comed(y|ies)</token>
-      </pattern>
-      <disambig action="ignore_spelling"/>
-    </rule>
-
-  <rulegroup id='LOOSE_UPPERCASES' name='Maiúsculas soltas'>
-    <!-- Created by Tiago F. Santos, Portuguese rule, 2017-10-10  	-->
-    <rule> 
-      <pattern>
-          <token regexp='yes'>(categoria|escalão|grupo|turma|vitamina)s?</token>
-          <token case_sensitive='yes' regexp='yes'>\p{Lu}</token>
-      </pattern>
-      <disambig action="ignore_spelling"/>
-    </rule>
-    <rule id='SIZES' name='Tamanhos de roupa'>
-      <pattern>
-          <token regexp='yes'>tamanhos?</token>
-          <token case_sensitive='yes' regexp='yes'>X{0,2}[SLM]|GG?|PP?</token>
-      </pattern>
-      <disambig action="ignore_spelling"/>
-    </rule>
-  </rulegroup>
-
-    <rule id='WORDS_WITH_NUMBERS' name='Palavras com números'>
-    <!-- Created by Tiago F. Santos, Portuguese rule, 2017-10-10  	-->    
-    <!-- XXX TV dimensions|3D|networks|4Chan|G20|G7|hypothesis|intel CPUs|P2P|number of rooms|highways -->
-      <pattern>
-          <token case_sensitive='yes' regexp='yes'>[248]K|[2345][DG]|4Chan|G(20|7)|H[₁₂₃₄₅₆₇₈₉₀]|i[357]|P2P|T[1234560]|(?:A|EN|IC)\d{1,3}</token>
-      </pattern>
-      <disambig action="ignore_spelling"/>
-    </rule>
-
-  <rulegroup id="SPELLING_IGNORE_RULE" name="Ignore spellings rule">
-    <!-- Created by Tiago F. Santos, Portuguese rule, 2017-06-XX  	-->
-    <rule>
-      <pattern>
-        <marker>
-          <token postag_regexp="yes" postag=".+_"/>
-        </marker>
-      </pattern>
-      <disambig action="ignore_spelling"/>
-    </rule>
-    <rule>
-      <pattern>
-        <marker>
-          <token postag_regexp="yes" postag="I"/>
-        </marker>
-          <token regexp='yes'>[\!\?]</token>
-      </pattern>
-      <disambig action="ignore_spelling"/>
-    </rule>
-    <rule>
-      <pattern>
-        <marker>
-          <token postag_regexp="yes" postag="I"/>
-        </marker>
-          <token postag_regexp="yes" postag="I"/>
-      </pattern>
-      <disambig action="ignore_spelling"/>
-    </rule>
-    <rule>
-      <pattern>
-        <marker>
-          <token case_sensitive="yes" regexp="yes">\p{Lu}</token>
-        </marker>
-          <token spacebefore='no'>.</token>
-      </pattern>
-      <disambig action="ignore_spelling"/>
-    </rule>
-    <rule><!-- apostrophes -->
-      <pattern>
-        <marker>
-          <token regexp="yes">[dn]</token>
-          <token spacebefore='no' regexp="yes">['’‘]</token>
-        </marker>
-          <token spacebefore='no' regexp="yes">[^bcdfghjklmnpqrstvwxyz]\w+</token>
-      </pattern>
-      <disambig action="ignore_spelling"/>
-    </rule>
-    <rule><!-- separators -->
-      <pattern>
-          <token>-</token>
-          <token>-</token>
-          <token>-</token>
-      </pattern>
-      <disambig action="ignore_spelling"/>
-    </rule>
-    <rule>
-      <pattern>
-          <token regexp='yes'>\d+.[ºª][sˢ]?</token>
-      </pattern>
-      <disambig action="ignore_spelling"/>
-    </rule>
-    <rule><!-- loose letters used in some time formats -->
-      <pattern>
-          <token regexp='yes'>\d{1,2}h(\d{2}m)?(\d{2})?s?</token>
-      </pattern>
-      <disambig action="ignore_spelling"/>
-    </rule>
-    <rule> <!-- variable in formulas -->
-      <pattern>
-          <token regexp='yes'>\w|&alfabeto_grego;</token><!-- XXX here μ is ok. it can't be micro -->
-          <token regexp='yes'>&operadores_matematicos;</token>
-      </pattern>
-      <disambig action="ignore_spelling"/>
-    </rule>
-    <rule><!-- variable in formulas -->
-      <pattern>
-          <token regexp='yes'>&operadores_matematicos;</token>
-          <token regexp='yes'>\w|&alfabeto_grego;
-            <exception>μ</exception></token><!-- XXX don't add μ - possible confusion with loose micro -->
-      </pattern>
-      <disambig action="ignore_spelling"/>
-    </rule>
-    <rule><!-- variable in formulas -->
-      <pattern>
-          <token postag_regexp='yes' postag='Z.+'/>
-        <marker>
-          <token regexp='yes'>\w|&alfabeto_grego;
-            <exception>μ</exception></token><!-- XXX don't add μ - possible confusion with loose micro -->
-        </marker>
-      </pattern>
-      <disambig action="ignore_spelling"/>
-    </rule>
-    <rule><!-- ignore abbreviations -->
-      <pattern>
-        <marker>
-          <token regexp='yes'>&abreviaturas;</token>
-        </marker>
-          <token spacebefore='no'>.</token>
-      </pattern>
-      <disambig action="ignore_spelling"/>
-    </rule>
-    <rule><!-- ignore abbreviations -->
-      <pattern>
-          <token>n</token>
-          <token spacebefore='no'>.</token>
-          <token spacebefore='no' regexp='yes'>[ºª]ˢ?</token>
-      </pattern>
-      <disambig action="ignore_spelling"/>
-    </rule>
-    <rule>
-    <!-- Based on English disambiguation.xml -->
-      <pattern case_sensitive="yes">
-          <token regexp="yes">\/|[\.·\/]|[\d\., ]*\d+</token>
-          <token regexp="yes">&unidades_de_medida;</token>
-      </pattern>
-      <disambig action="ignore_spelling"/>
-    </rule>
-    <rule>
-      <pattern case_sensitive="yes">
-          <token regexp="yes">\d[\d ]*[\.,]?\d*(&unidades_de_medida;)</token>
-      </pattern>
-      <disambig action="ignore_spelling"/>
-    </rule>
-  </rulegroup>
-
-</rules>
-=======
-<?xml version="1.0" encoding="UTF-8"?>
-<?xml-stylesheet type="text/xsl" href="../../../../../../../../../languagetool-core/src/main/resources/org/languagetool/rules/print.xsl" title="Pretty print" ?>
-<?xml-stylesheet type="text/css" href="../../../../../../../../../languagetool-core/src/main/resources/org/languagetool/rules/rules.css" title="Easy editing stylesheet" ?>
-
-    <!--
- Portuguese (Portugal - prereform + postreform) - Grammar and Typo Rules for LanguageTool.
- Copyright © 2016-2017 Tiago F. Santos (tiagofsantos81@sapo.pt)
-
- This library is free software; you can redistribute it and/or
- modify it under the terms of the GNU Lesser General Public
- License as published by the Free Software Foundation; either
- version 2.1 of the License, or (at your option) any later version.
-
- This library is distributed in the hope that it will be useful,
- but WITHOUT ANY WARRANTY; without even the implied warranty of
- MERCHANTABILITY or FITNESS FOR A PARTICULAR PURPOSE. See the GNU
- Lesser General Public License for more details.
-
- You should have received a copy of the GNU Lesser General Public
- License along with this library; if not, write to the Free Software
- Foundation, Inc., 51 Franklin St, Fifth Floor, Boston, MA 02110-1301, USA
-
--->
-  <!DOCTYPE rules [
-    <!ENTITY meses_ano_abrev "jan|fev|mar|abr|mai|jun|jul|ago|set|out|nov|dez">
-    <!ENTITY meses_ano "janeiro|fevereiro|março|abril|maio|junho|julho|agosto|setembro|outubro|novembro|dezembro">
-    <!ENTITY dias_semana_abrev "seg|ter|qua|qui|sex|sáb|dom">
-    <!ENTITY dias_semana "segunda|terça|quarta|quinta|sexta|sábado|domingo">
-
-    <!ENTITY contracoes_MS "ao|do|dum|dele|deste|desse|daquele|disto|disso|daquilo|doutro|no|num|nele|nesse|neste|naquele|nisto|nisso|naquilo|noutro|pelo|algum|mo|to|lho">
-    <!ENTITY contracoes_FS "à|da|duma|dela|desta|dessa|daquela|doutra|na|numa|nela|nessa|nesta|naquela|noutra|pela|alguma|ma|ta|lha">
-    <!ENTITY contracoes_MP "aos|dos|duns|deles|destes|desses|daqueles|doutros|nos|nuns|neles|nesses|nestes|naqueles|noutros|pelos|alguns|mos|tos|lhos">
-    <!ENTITY contracoes_FP "às|das|dumas|delas|destas|dessas|daquelas|doutras|nas|numas|nelas|nessas|nestas|naquelas|noutras|pelas|algumas|mas|tas|lhas">
-
-    <!ENTITY hifen "[-‑]">
-
-    <!ENTITY pronomes_retos "eu|tu|el[ea]s?|nós|vós">
-    <!ENTITY pronomes_nao_ambiguos "ma|me|mo|mos|ta|te|to|tas|tes|tos|lha|lhe|lho|lhas|lhes|lhos|vos">
-    <!ENTITY pronomes_ambiguos "[ao]s?|mas|nos|se">
-    <!ENTITY art_detecao_paronimos "(d|n|pel)?(outr)?[ao]s?|de|em|(alg|d|n)?(um(a|as)?|uns)">
-
-    <!ENTITY verbos_auxiliares_part_passado "ser|estar|ter|haver|ficar">
-
-    <!ENTITY pontos_cardeais "norte|sul|este|oeste|ocidente|oriente|nascente|poente|nordeste|sudeste|noroeste|sudoeste">
-    <!ENTITY numero_por_extenso_CP "três|quatro|cinco|seis|sete|oito|nove|dez|onze|doze|treze|catorze|quinze|dez[ae]sseis|dez[ae]ssete|dezoito|dezanove|vinte|trinta|quarenta|cinquenta|sessenta|setenta|oitenta|noventa|cem|mil">
-    <!ENTITY numero_por_extenso_MS "um|(mi|bi|tri|quadri)lh?ião">
-    <!ENTITY numero_por_extenso_FS "uma|dezena">
-    <!ENTITY numero_por_extenso_MP "uns|dois|centos?|(duzent|trezent|quatrocent|quinhent|seiscent|setecent|oitocent|novecent)os|(mi|bi|tri|quadri)lh?i?ões">
-    <!ENTITY numero_por_extenso_FP "umas|duas|dezenas|dúzias|centenas|(duzent|trezent|quatrocent|quinhent|seiscent|setecent|oitocent|novecent)as">
-
-    <!ENTITY abreviaturas "(?:c(?:[bjpx]|o(?:[bqt]|n(?:s(?:e(?:[cq]|lh?)|t(?:el|r)?|uet)?|c(?:r(?:et)?|ess|l)?|f(?:e(?:it|d)|ls?)?|t(?:emp|ab|r)?|q(?:uil)?|d(?:ic)?|j(?:ug)?|hec|g)|m(?:b(?:in(?:at)?|ust)?|p(?:[lt]|a?r)?|e(?:nd|rc)|unic|dor|te)|r(?:[pv]|r(?:u(?:pt?|t)|esp)?|eogr?|ogr?)|s(?:m(?:o(?:gr?|l))?|ec)?|p(?:ul(?:at)?)?|l(?:omb|et|s)?|ord|gn)|a(?:[çbdfv]|t(?:a(?:rin|cr|l)|ó(?:pt?|l)|eg)?|l(?:[çd]|v(?:in)?|cogr?|igr?)|r(?:[dnpr]|t(?:ogr)?)|n(?:a(?:liz|d)|t)?|p(?:i[tx]|ac|t)?|us?|st)|i(?:[dgv]|n(?:[gz]|e[gm]|ol)?|r(?:urg|c)?|t(?:ol|t)?|en[ct]?|bern|ênc|cl)|r(?:i(?:m(?:inol)?|pt(?:og)?|st)|on(?:o[lm]|ôn)|esc|ust|éd|ôn)?|e(?:n(?:tr?|og)|r(?:âm|v)|lt?|s?t)?|h(?:a(?:nc(?:el)?|p)|i[ln]|ul)?|l(?:(?:ás?|a)s|i(?:ch|m)|ín)|u(?:l(?:in|t)?|t(?:el)?|rt)|(?:ál|ír)?c|(?:él|ya)t|ô[nv]|ênt?|óds?|fr?|vs?|âm|tv)|p(?:[fmp]|r(?:o(?:[cdmx]|v(?:[çb]|(?:in)?c|enç?|av)?|t(?:(?:es|é)t|o[cz])?|s(?:(?:té)?t|ôn|c)|p(?:ag|os|r)?|n(?:[úo]n)?|f(?:is?s)?|bl)|e(?:[ftv]|s(?:[ct]|id)?|c(?:ed|is)?|d(?:ic)?|p(?:os)?)|i(?:nc(?:ip)?|m(?:it)?|v)|á[ct]|ót)?|a(?:r(?:a(?:[gn]|ens|ib)|n(?:as)?|t(?:ic)?|ág|ôn|l)|l(?:eo(?:[bz]|nt(?:ol)?|gr?)|s)|t(?:r(?:[ôo]n)?|ol)|s(?:s[mrt]?|t)|ulist|g?g|q)?|e(?:[cjlq]|r(?:s(?:pect(?:iv)?)?|n(?:amb)?|f(?:um)?|ífr?|uv)|t(?:r(?:o(?:[lq]|gr?))?)?|d(?:iat|ag|ol|r)?|s[cqs]?|nt?)|o(?:s(?:(?:ses)?s|it)|l(?:í[ct]|in)?|t(?:am)?|[ér]t|pul|v)|s(?:i(?:c(?:o(?:(?:fis)?l|pat|gn)|an)?|q(?:uiat)?)|eud)|i(?:rot(?:[ée]c)?|s(?:ci)?c|auien|n[tx]|zz)|l(?:a(?:nej|t)|eb)?|u(?:b(?:lic)?|lv|g)|á(?:g[gs]?|tr)|g(?:to)?|[íd]l|t[os]|érs?|úbl?|ça?)|e(?:s(?:t(?:r(?:a(?:t(?:ég)?|ng)|ut)?|a(?:(?:tís)?t|d)|e(?:nogr?|reogr)|i[lm]|ét|on|ud)|p(?:e(?:c(?:i(?:alm|f)|t(?:rogr)?|íf)?|(?:leo)?l|t)|ir(?:it)?|ort)?|c(?:o(?:lást|c)|ult?|and|r)?|l(?:[ao]v)?|gr|ot|q)|x(?:p(?:l(?:o[rs]|et)?|er(?:im)?|ort|r)?|c(?:l(?:am)?|urs)|t(?:ens|rat)?|érc|ag|e)|n(?:[fgsx]|t(?:om(?:ol)?)?|c(?:[íi]cl)?|erg(?:ét)?|doc)|m(?:b(?:r(?:iol)?|al)?|p(?:r(?:és)?|ír)?|igr|ol)|t(?:n(?:o(?:l(?:og)?|gr?))?|i(?:m(?:ol)?|óp)|ol)|l(?:etr(?:o(?:[lmt]|din)|ôn)?|étr|ipt)|u(?:f(?:[êe]m|o[nr]|ôn)?|r)|c(?:l(?:es)?|o[ln]|d)|q(?:u(?:i[tv]|at))?|p(?:igr?|íst)|d(?:if|uc)?|fem|gíp|rud)|m(?:a(?:[jp]|r(?:[cgx]|(?:ti)?n|r(?:oq)?|inh?|anh|ít)|l(?:[gh]|a(?:c(?:ol)?|b))|g(?:n(?:[ei]t)?)?|t(?:ogros|ad|er)?|q(?:uinof)?|d(?:eir)?|i(?:úsc)?|ç(?:on)?|omet|nuf|sc)|e(?:t(?:a(?:f(?:ór|is)?|l(?:og|ur))|r(?:if|ol)?|á[ft]|eor|on)?|c(?:an(?:ogr)?|ân)?|r(?:c(?:ad)?|id)?|d(?:(?:ie)?v)?|m(?:or?)?|x(?:ic)?|ns)|i(?:c(?:ro(?:[glm]|fot|sc)|ol)|n(?:[gh]|úsc|er)|t(?:ôn|ol)?|st)|o(?:n(?:t(?:anh)?|ogr?)?|r(?:alid|f)|(?:çam)?b|e?d|ag|v)|u(?:seol|lt|n)|é(?:tr|d)|í(?:st|n)|á[qx]|Min|ús|ct|k)|t(?:e(?:r(?:m(?:o(?:d(?:inâm)?|m)|in(?:ol)?)?|a(?:p(?:êut)?|t(?:ol)?)|r(?:it)?)|c(?:n(?:o(?:gr?|l)|a)?|el|go|t)?|l(?:e(?:[fv]|c(?:om)?|gr?)|égr)?|mp(?:er)?|o[ls]|atr?|ô?n|st?)|r(?:a(?:ns(?:m(?:ont)?|(?:ob)?j|it|p)|b(?:alh)?|d(?:ic)?|t)|i(?:[btv]|m(?:est)?|g(?:on)?)|áf|op)?|o(?:p(?:o(?:[ln]|gr?)|ôn)|x(?:iol)?|rp|sc|n)|a(?:[bm]|(?:xi|r)d|ur(?:om)?|quigr|ng?|il)|i(?:p(?:o(?:gr|l))?|b(?:et)?|nt|r)|u(?:r(?:ism|c)?|n(?:is)?|p)|é(?:cn?|rm)|(?:êx|í)t|á[bt]|âm|óp|ôn|v)|s(?:[fgs]|i(?:d(?:er(?:o(?:téc|gr))?)?|m(?:b(?:[óo]l)?|pl)|n(?:[gt]|[ôo]n|éd)?|g(?:n(?:if)?|il)|l(?:v(?:ic)?|og)|s?t|b)|e(?:[lx]|r(?:[gv]|(?:ic)?ic|r(?:alh)?)|m(?:i(?:[cnt]|ol)|(?:ân|í)t)|p(?:tent)?|(?:ten)?t|c[rt]?|gs?|nt?|q?q)|u(?:b(?:j(?:unt)?|afls?|ord|var|st)|p(?:er[fl]|r[fls]|l)?|e?c|f?f|rr|j)|o(?:c(?:iol)?|v(?:iét)?|st|n)|a(?:[bcn]|p(?:at)?|gr|ls)|ân(?:s(?:cr)?)?|í(?:[lr]|mb|nt)|c(?:[hr]|ul)?|r(?:t?a)?|t(?:ac|o)|érv?|p?p|át|ól)|i(?:n(?:t(?:e(?:r(?:j(?:et)?|n(?:ac)?|r(?:og)?|amn)|gr|ns)|r(?:ans)?|j)?|d(?:o(?:ch|st|n)|i(?:an|v)|u(?:st|m)|e[ft]|úst)?|f(?:in(?:it)?|ant?|orm|er|l)?|v(?:e(?:st(?:ig)?|nç)|ariav)?|s(?:(?:ti)?t|cr|ep)?|c(?:oat|óg|s)?|gl?|us)|m(?:p(?:e(?:r(?:at|f)?|ss)|r(?:o[pr]|es)?|ort)?|i(?:gr|t))|r(?:r(?:eg)?|[ôo]n|a[nq]|l)|c(?:ono(?:gr?|l)|t)|lu(?:s(?:ion|tr)|m)|t(?:al(?:ian)?|ál)?|d(?:(?:ol)?ol|iot)|s(?:l(?:am)?|r)|b(?:ér|id)|[ou]g|at|gr)|f(?:[fgt]|o(?:[gsv]|t(?:o(?:an(?:ál)?|gr|m))?|r(?:m(?:ul)?|rag|t)|l(?:[hs]|cl?)?|n(?:ét|ol))?|i(?:s(?:[cl]|io(?:cr?|l)|pat)|to(?:ssoc|gr?|pat)|l(?:at|ol)?|g(?:ur|d)?|nl?)|r(?:a(?:(?:c?|n)c|g)|e(?:[gq]|nol)|ut(?:íf)?|ânc|ig)?|e(?:[mv]|r(?:r(?:ad|ov))?|n(?:[ôo]m)?|u?d|it)|a(?:rm(?:ac(?:ol)?)?|scs?|l?c|uv|m)|l(?:u(?:m(?:in)?|v)|oric|am|s)?|u(?:t(?:e?b|ur)?|lv|nd)|(?:s?|í)s|(?:ór)?m|áb)|d(?:e(?:[dv]|c(?:r(?:esc)?|l(?:in)?|or)?|s(?:e(?:mb|n)|cr?|in|us|p)?|m(?:o(?:nstr|cr?|gr?))?|p(?:r(?:ec)?|to?|s)?|f(?:in(?:it)?|ect)?|r(?:iv|m)|t(?:erm)?|ns)|i(?:[fr]|s(?:[cs]|fem|tr)|al(?:[ée]t)?|n(?:[âa]m)?|pl(?:om)?|d(?:át)?|m(?:in)?|[áo]?c)|o(?:g(?:m(?:át)?)?|c(?:um|s)?|m[íi]n)|a(?:[dt]|sim)|u(?:alid|r)|ra[mv]?|ó[lr]|pto|z)|h(?:i(?:p(?:o(?:(?:té)?t|c(?:or)?|l)|not(?:er)?|(?:ia|ó)t|érb|ál)|dr(?:o(?:[dm]|gr?|s?t)|ául)?|s(?:t(?:ol)?|p)|b(?:r(?:id)?)?|er(?:ôn)?|gr?|nd)|e(?:r(?:p(?:et(?:o(?:gr|l))?|ét)?|áld?|b)?|ort(?:ôn)?|lm(?:in)?|b[dr]|t)|o(?:m(?:o(?:[fn]|gr?)|eop|ôn)?|rt(?:ic)?|tent|nd?)|a(?:g(?:io(?:gr?|l))?|plol|st|b)|í(?:br?|p)|úng)|b(?:i(?:o(?:g(?:e(?:o(?:gr?)?|n)|ên|r)|t(?:ip(?:ol)?)?|q(?:uím)?|(?:di)?m|fís|l)|bl(?:i(?:o(?:[fl]|t(?:ec)?|gr?)|ôn))?|r(?:rel|m)|tr(?:ans)?|m(?:en)?|spd?|z)|o(?:l(?:iv)?|r[dgr]|êm|mb|t)|a(?:(?:lís)?t|ct(?:er)?|sq)|r(?:om(?:at)?|i[gt]|as|et)?|u(?:r(?:oc|l)|d)|e(?:ir|ng|rb)|á(?:lt|rb)|[bt]l|íbl?|úlg|m)|r(?:e(?:l(?:a(?:t(?:iv)?|ç)|ig|oj)?|s(?:t(?:r(?:it)?)?|ult)?|g(?:i(?:on|m)|ress)?|p(?:[aeo]rt|úb)?|c(?:ípr?|ip)?|t(?:rosp|ór)?|f(?:orm|l)?|d(?:uç)?|alid|vers|m)|a(?:dio(?:t(?:e[cr]|écn?)?|d(?:if)?|gr?|at|l)|c(?:ion)?|ll)|o(?:[dt]|mn)|u(?:[br]|ss)|i[bt]|úst|ád|g)|l(?:[blr]|i(?:[bg]|t(?:u(?:rg?|an)|o(?:gr?|l)|er(?:at)?)?|n(?:g(?:uíst)?)?|m(?:it)?|vr?)|a(?:t(?:oar|it)?|b(?:ora?t)?|p(?:id)?|n[çc]|u?d|ct|rg)|u(?:[gv]|(?:si)?t|n[df]|dol)|o(?:[cq]|g(?:íst)?|mb|ng)|e(?:g(?:isl)?|i?t|x)|í(?:ng|q)|égs?|tda|âm|óg)|g(?:e(?:o(?:[dln]|m(?:orf?)?|f(?:ís)?|g[nr]?)|n(?:eal|ét|ov)?|rm?|ôn)|r(?:a(?:f(?:o(?:sc|l))?|v)|oenl?|áf|d)?|l(?:ipto(?:[lt]|gr?)|o(?:tol|ss)|ót)|a(?:[rtv]|l(?:ic|v)?|[éu]l|sc)|u(?:at(?:em)?|in|tt|z)|in(?:ec(?:ol)?|ást)?|n(?:om)?|ó?t|ên|ír|ov)|o(?:r(?:t(?:o(?:gr(?:áf)?|p))?|n(?:it(?:ol)?)?|g(?:aniz)?|ig(?:i?n)?|d(?:in)?|ogr?|ôn|at)?|b(?:s(?:(?:te)?t|ol)?|ed|r)?|n(?:om(?:(?:ás|a)t)?|eol|ç)|f(?:t(?:alm)?|id)|c(?:ult?|ean|id)|u(?:r(?:iv)?|t)|p(?:tat|os|p)?|torr(?:in)?|dont|lig|str|z)|v(?:[bcl]|e(?:r(?:[bn]|s(?:if)?|os?s)|n(?:at|ez|d)?|l(?:oc)?|t(?:er)?|ct|g)|i(?:[gz]|t(?:ic|r)?|n(?:ic)?|dr?|ol)|o(?:[cgx]|l(?:[ls]|at)?)?|a(?:dm?|sc)|ul[cg])|n(?:o(?:[mv]|r(?:m(?:at)?|ueg)?|b(?:il)?|tic)|e(?:[gp]|o(?:guin|log|zel)|ut?r|erl)|a(?:[cpvz]|t(?:ur)?)|u(?:mism?|cl|tr)|i(?:cara)?g|áu[at]?|órd|úm)|a(?:[çagv]|d(?:[jm]|v(?:ers)?|it)|b(?:r(?:ev)?|s)|p(?:ass|rox)?|nt(?:on|r)?|r(?:ts?|om)|(?:tô)?m|lt|ss|ux)|u(?:n(?:i(?:[df]|v(?:ers)?))?|r(?:b(?:an)?|ol|ug)|t(?:ili[dt]|ópi|op)|cr(?:aí?n)?|lt|mb)|q(?:u(?:a(?:(?:n(?:ti)?|r)t|lif)?|i(?:nz(?:en)?|rom|mb)?|í(?:ch|m)?|est)|l)|j(?:u(?:[dln]|r(?:ispr?)?|st)|a(?:[mnpv]|rd(?:in)?)|o(?:[cg]|alh|rn)|es)|S(?:r(?:t?a|e)s|ubdiác|[ón]r|arg|áb)|z(?:o(?:o(?:t(?:[ée]c)?|l))?|end)|x(?:e(?:rogr?|nof)|i(?:log|n))|E(?:(?:mpree)?nd|XM[ªº]|xa|E)|I(?:l(?:mos?)?|nsc)|(?:Cato|Be)l|A(?:dmin|tt)|é(?:cl|tn)|R(?:esp|d)|T(?:rav|T)|í(?:nd|t)|D(?:rs|D)|Hares|Mrs?|ópt|Ltd|Jr|Pe|ca)">
-
-    <!ENTITY operadores_matematicos "[-x\.·\*\/\^\|~¬±×÷ϐϑϒϕϰϱϴϵ϶؆؇‖′″‴⁀⁄⁒⁺⁻⁼⁽⁾₊₋₌₍₎∀∁∂∃∄∅∆∇∈∉∊∋∌∍∎∏∐∑−∓∔∕∖∗∘∙√∛∜∝∞∟∠∡∢∣∤∥∦∧∨∩∪∫∬∭∮∯∰∱∲∳∴∵∶∷∸∹∺∻∼∽∾∿≀≁≂≃≄≅≆≇≈≉≊≋≌≍≎≏≐≑≒≓≔≕≖≗≘≙≚≛≜≝≞≟≠≡≢≣≤≥≦≧≨≩≪≫≬≭≮≯≰≱≲≳≴≵≶≷≸≹≺≻≼≽≾≿⊀⊁⊂⊃⊄⊅⊆⊇⊈⊉⊊⊋⊌⊍⊎⊏⊐⊑⊒⊓⊔⊕⊖⊗⊘⊙⊚⊛⊜⊝⊞⊟⊠⊡⊢⊣⊤⊥⊦⊧⊨⊩⊪⊫⊬⊭⊮⊯⊰⊱⊲⊳⊴⊵⊶⊷⊸⊹⊺⊻⊼⊽⊾⊿⋀⋁⋂⋃⋄⋅⋆⋇⋈⋉⋊⋋⋌⋍⋎⋏⋐⋑⋒⋓⋔⋕⋖⋗⋘⋙⋚⋛⋜⋝⋞⋟⋠⋡⋢⋣⋤⋥⋦⋧⋨⋩⋪⋫⋬⋭⋮⋯⋰⋱⋲⋳⋴⋵⋶⋷⋸⋹⋺⋻⋼⋽⋾⋿]|\=|\+">
-    <!ENTITY alfabeto_grego "[ΑαΝνΒβΞξΓγΟοΔδΠπΕεΡρΖζΣσςΗηΤτΘθΥυΙιΦφΚκΧχΛλΨψΜμΩω]">
-    <!ENTITY unidades_de_medida "(?:(?:[khdcmnµfYZEPTGM]|da)?(?:[gmlsJNWCVSFTHΩ]|Hz|cd|lm|mol|Pa|Wb|rad|sr|lx|Bq|Gy|Sv|kat|Np|eV)(?:⁻)?[23¹²³]?|º[CFK]|cv|k?cal|mmHg|atm|bpm|ton|kWh|GWa|MWd|MWh|mAh|min)">
-
-    <!ENTITY extensoes_de_ficheiros "aspx?|avi|bak|bat|bmp|cab|cfg|cgi|com|css|csv|dat|db|dbf|dll|docx?|eps|exe|flv|gif|html?|ibooks|ico|ini|jar|jpe?g|js|jsp|lnk|md|mdb|mid|mov|mp3|mp4|mpa|mpg|o[dt][tspfg]|pdf|php|pl|png|pps|pptx?|ps|psd|py|rss|sh|sql|svg|sys|tar|tif|tiff|tmp|txt|wav|wma|xhtml|xlsx?|xsl|xml|zipx?|7z">
-    <!ENTITY dominios_internet "(?:cat|ae|ar|asia|at|au|be|bid|biz|br|ca|cc|cf|ch|cl|club|cn|co|com|cz|de|dk|edu|es|eu|fi|fr|ga|gdn|gov|gq|gr|hk|hu|id|ie|il|in|info|int|io|ir|it|jp|kiwi|kr|kz|life|link|loan|lt|me|men|mil|ml|mobi|mx|my|name|net|nl|no|nu|nz|online|org|party|pl|pro|pt|pw|racing|ro|ru|se|sg|shop|site|sk|space|store|su|tech|tk|top|tr|trade|tv|tw|ua|uk|us|vip|vn|wang|website|win|ws|xin|xyz|za)"><!-- the 100 most used + cat -->
-]>
-
-<rules lang="pt" xsi:noNamespaceSchemaLocation="../../../../../../../../../languagetool-core/src/main/resources/org/languagetool/resource/disambiguation.xsd" xmlns:xsi="http://www.w3.org/2001/XMLSchema-instance" xmlns:xs="http://www.w3.org/2001/XMLSchema">
-
-    <!-- Unification rules retrieved from galician grammar.xml - START-->
-  <unification feature="number">
-    <equivalence type="singular">
-          <token postag="(?:[NZ]..|[ADP]...|V....)S.+" postag_regexp="yes"/>
-    </equivalence>
-    <equivalence type="plural">
-          <token postag="(?:[NZ]..|[ADP]...|V....)P.+" postag_regexp="yes"/>
-    </equivalence>
-  </unification>
-
-  <unification feature="gender">
-    <equivalence type="masc">
-          <token postag="(?:[NZ].|[ADP]..|V.....)[MC].+" postag_regexp="yes"/>
-    </equivalence>
-    <equivalence type="fem">
-          <token postag="(?:[NZ].|[ADP]..|V.....)[FC].+" postag_regexp="yes"/>
-    </equivalence>
-  </unification>
-
-  <unification feature="person">
-    <equivalence type="first">
-          <token postag="(?:V...|PP)1.+" postag_regexp="yes"/>
-    </equivalence>
-    <equivalence type="second">
-          <token postag="(?:V...|PP)2.+" postag_regexp="yes"/>
-    </equivalence>
-    <equivalence type="third">
-          <token postag="(?:V...|PP)3.+" postag_regexp="yes"/>
-    </equivalence>
-  </unification>
-    <!-- Unification rules retrieved from galician grammar.xml - END  -->
-
-    <!--rule id="WORKAROUND_MISSING_ADVERBS_POS" name="Fix missing POS in adverbes">
-    < Created by Tiago F. Santos, Portuguese rule, 2017-07-24>
-      <pattern>
-          <token regexp="yes" postag='I|RG' postag_regexp='yes'>.*mente$</token>
-      </pattern>
-      <disambig action="add"><wd pos="RM"/></disambig>
-      <example inputform="francamente[Francamente/I]" outputform="francamente[Francamente/I,francamente/RM]" type="ambiguous">Falou <marker>francamente</marker> em soluções.</example>
-    </rule  -->
-
-    <!--		multiwords.txt related			-->
-    <!-- 	Workaround retrieved from Catalan grammar.xml	>
-  <rulegroup id="WORKAROUND_SENTENCE_TOKENIZATION" name="Fix problems with sentence tokenization">
-    <rule>
-      <pattern>
-          <token regexp="yes">[A-Z]</token>
-        <marker>
-          <token spacebefore="no">.</token>
-        </marker>
-          <token spacebefore="yes" postag="[VADSC].*" postag_regexp="yes" regexp="yes">\p{Lu}.*
-            <exception postag="NP.*" postag_regexp="yes"/></token>
-      </pattern>
-      <disambig action="add"><wd pos="SENT_START"/></disambig>
-    </rule>
-    <rule>
-      <pattern>
-          <token regexp="yes">[A-Z]</token>
-        <marker>
-          <token spacebefore="no">.</token>
-        </marker>
-          <token spacebefore="yes" postag="[VADSC].*" postag_regexp="yes" regexp="yes">\p{Lu}.*
-            <exception postag="NP.*" postag_regexp="yes"/></token>
-      </pattern>
-      <disambig action="add"><wd pos="SENT_END"/></disambig>
-    </rule>
-  </rulegroup-->
-
-  <rulegroup id="NOMES_PROPRIOS_MULTIWORD" name="Nomes proprios em multiwords">
-    <!-- 	Rulegroup retrieved from Catalan grammar.xml	-->
-    <rule id="NOMEPROPRIO2PALAVRAS_FILTRA_MS" name="Nome proprio 2 palavras - MS">
-      <pattern>
-          <token postag="&lt;NPMS.+&gt;" postag_regexp="yes"/>
-          <token postag="&lt;/NP.+&gt;" postag_regexp="yes"/>
-      </pattern>
-      <disambig action="replace"><wd pos="NPMS000_"/><wd pos="NPMS000_"/></disambig>
-    </rule>
-    <rule id="NOMEPROPRIO2PALAVRAS_FILTRA_MP" name="Nome proprio 2 palavras - MP">
-      <pattern>
-          <token postag="&lt;NPMP.+&gt;" postag_regexp="yes"/>
-          <token postag="&lt;/NP.+&gt;" postag_regexp="yes"/>
-      </pattern>
-      <disambig action="replace"><wd pos="NPMP000_"/><wd pos="NPMP000_"/></disambig>
-    </rule>
-    <rule id="NOMEPROPRIO2PALAVRAS_FILTRA_FS" name="Nome proprio 2 palavras - FS">
-      <pattern>
-          <token postag="&lt;NPFS.+&gt;" postag_regexp="yes"/>
-          <token postag="&lt;/NP.+&gt;" postag_regexp="yes"/>
-      </pattern>
-      <disambig action="replace"><wd pos="NPFS000_"/><wd pos="NPFS000_"/></disambig>
-    </rule>
-    <rule id="NOMEPROPRIO2PALAVRAS_FILTRA_FP" name="Nome proprio 2 palavras - FP">
-      <pattern>
-          <token postag="&lt;NPFP.+&gt;" postag_regexp="yes"/>
-          <token postag="&lt;/NP.+&gt;" postag_regexp="yes"/>
-      </pattern>
-      <disambig action="replace"><wd pos="NPFP000_"/><wd pos="NPFP000_"/></disambig>
-    </rule>
-    <rule id="NOMEPROPRIO2PALAVRAS_FILTRA_CN" name="Nome proprio 2 palavras - CN">
-      <pattern>
-          <token postag="&lt;NPCN.+&gt;" postag_regexp="yes"/>
-          <token postag="&lt;/NPCN.+&gt;" postag_regexp="yes"/>
-      </pattern>
-      <disambig action="replace"><wd pos="NPCN000_"/><wd pos="NPCN000_"/></disambig>
-    </rule>
-    <rule id="NOMEPROPRIO3PALAVRAS" name="Nome proprio 3 palavras">
-      <pattern>
-          <token postag="&lt;NP.+&gt;" postag_regexp="yes"/>
-          <token/>
-          <token postag="&lt;/NP.+&gt;" postag_regexp="yes"/>
-      </pattern>
-      <disambig action="add"><wd pos="NP00000_"/><wd lemma="NP" pos="NP00000_"/><wd pos="NP00000_"/></disambig>
-    </rule>
-    <rule id="NOMEPROPRIO4PALAVRAS" name="Nome proprio 4 palavras">
-      <pattern>
-          <token postag="&lt;NP.+&gt;" postag_regexp="yes"/>
-          <token/>
-          <token/>
-          <token postag="&lt;/NP.+&gt;" postag_regexp="yes"/>
-      </pattern>
-      <disambig action="add"><wd pos="NP00000_"/><wd lemma="NP" pos="NP00000_"/><wd lemma="NP" pos="NP00000_"/><wd pos="NP00000_"/></disambig>
-    </rule>
-    <rule id="NOMEPROPRIO3PALAVRAS_FILTRA" name="Nome proprio 3 palavras">
-      <pattern>
-          <token postag="&lt;NP.+&gt;" postag_regexp="yes"/>
-          <token postag="NP00000"/>
-          <token postag="&lt;/NP.+&gt;" postag_regexp="yes"/>
-      </pattern>
-      <disambig action="replace"><wd pos="NP00000_"/><wd pos="NP00000_"/><wd pos="NP00000_"/></disambig>
-    </rule>
-    <rule id="NOMEPROPRIO4PALAVRAS-FILTRA" name="Nome proprio 4 palavras">
-      <pattern>
-          <token postag="&lt;NP.+&gt;" postag_regexp="yes"/>
-          <token postag="NP00000"/>
-          <token postag="NP00000"/>
-          <token postag="&lt;/NP.+&gt;" postag_regexp="yes"/>
-      </pattern>
-      <disambig action="replace"><wd pos="NP00000_"/><wd pos="NP00000_"/><wd pos="NP00000_"/><wd pos="NP00000_"/></disambig>
-    </rule>
-  </rulegroup>
-  <rulegroup id="NOME_COMÚM_MULTIWORD" name="Nomes comuns em multiwords">
-    <!-- 	Rulegroup based on Catalan grammar.xml	-->
-    <rule id="NOMECOMUM2PALAVRAS" name="Nome comúm 2 palavras">
-      <pattern>
-        <marker>
-          <token postag="&lt;NCFS000&gt;"/>
-          <token postag="&lt;/NCFS000&gt;"/>
-        </marker>
-      </pattern>
-      <disambig action="replace"><wd pos="NCFS000_"/><wd pos="AQ0FS0_"/></disambig>
-    </rule>
-    <rule>
-      <pattern>
-        <marker>
-          <token postag="&lt;NCMS000&gt;"/>
-          <token postag="&lt;/NCMS000&gt;"/>
-        </marker>
-      </pattern>
-      <disambig action="replace"><wd pos="NCMS000_"/><wd pos="AQ0MS0_"/></disambig>
-    </rule>
-    <rule>
-      <pattern>
-        <marker>
-          <token postag="&lt;NCFP000&gt;"/>
-          <token postag="&lt;/NCFP000&gt;"/>
-        </marker>
-      </pattern>
-      <disambig action="replace"><wd pos="NCFP000_"/><wd pos="AQ0FP0_"/></disambig>
-    </rule>
-    <rule>
-      <pattern>
-        <marker>
-          <token postag="&lt;NCMP000&gt;"/>
-          <token postag="&lt;/NCMP000&gt;"/>
-        </marker>
-      </pattern>
-      <disambig action="replace"><wd pos="NCMP000_"/><wd pos="AQ0MP0_"/></disambig>
-    </rule>
-    <rule>
-      <pattern>
-        <marker>
-          <token postag="&lt;NCMN000&gt;"/>
-          <token postag="&lt;/NCMN000&gt;"/>
-        </marker>
-      </pattern>
-      <disambig action="replace"><wd pos="NCMN000_"/><wd pos="AQ0MN0_"/></disambig>
-    </rule>
-    <rule>
-      <pattern>
-        <marker>
-          <token postag="&lt;NCMN000&gt;"/>
-          <token/>
-          <token postag="&lt;/NCMN000&gt;"/>
-        </marker>
-      </pattern>
-      <disambig action="replace"><wd pos="NCMN000_"/><wd pos="AQ0MN0_"/><wd pos="AQ0MN0_"/></disambig>
-    </rule>
-    <rule>
-      <pattern>
-        <marker>
-          <token postag="&lt;RN&gt;"/>
-          <token postag="&lt;/RN&gt;"/>
-        </marker>
-      </pattern>
-      <disambig action="replace"><wd pos="RN"/><wd pos="RN"/></disambig>
-    </rule>
-    <rule>
-      <pattern>
-        <marker>
-          <token postag="&lt;RN&gt;"/>
-          <token/>
-          <token postag="&lt;/RN&gt;"/>
-        </marker>
-      </pattern>
-      <disambig action="replace"><wd pos="RN"/><wd pos="RN"/><wd pos="RN"/></disambig>
-    </rule>
-    <rule>
-      <pattern>
-          <token postag="&lt;RN&gt;"/>
-          <token/>
-          <token/>
-          <token postag="&lt;/RN&gt;"/>
-      </pattern>
-      <disambig action="replace"><wd pos="RN"/><wd pos="RN"/><wd pos="RN"/><wd pos="RN"/></disambig>
-    </rule>
-    <rule>
-      <pattern>
-        <marker>
-          <token postag="&lt;RG&gt;"/>
-          <token postag="&lt;/RG&gt;"/>
-        </marker>
-      </pattern>
-      <disambig action="replace"><wd pos="RG"/><wd pos="RG"/></disambig>
-    </rule>
-    <rule>
-      <pattern>
-        <marker>
-          <token postag="&lt;RG_&gt;"/>
-          <token postag="&lt;/RG_&gt;"/>
-        </marker>
-      </pattern>
-      <disambig action="replace"><wd pos="RG_"/><wd pos="RG_"/></disambig>
-    </rule>
-    <rule>
-      <pattern>
-        <marker>
-          <token postag="&lt;RG&gt;"/>
-          <token/>
-          <token postag="&lt;/RG&gt;"/>
-        </marker>
-      </pattern>
-      <disambig action="replace"><wd pos="RG"/><wd pos="RG"/><wd pos="RG"/></disambig>
-    </rule>
-    <rule>
-      <pattern>
-        <marker>
-          <token postag="&lt;RG_&gt;"/>
-          <token/>
-          <token postag="&lt;/RG_&gt;"/>
-        </marker>
-      </pattern>
-      <disambig action="replace"><wd pos="RG_"/><wd pos="RG_"/><wd pos="RG_"/></disambig>
-    </rule>
-    <rule>
-      <pattern>
-          <token postag="&lt;RG&gt;"/>
-          <token/>
-          <token/>
-          <token postag="&lt;/RG&gt;"/>
-      </pattern>
-      <disambig action="replace"><wd pos="RG"/><wd pos="RG"/><wd pos="RG"/><wd pos="RG"/></disambig>
-    </rule>
-    <rule>
-      <pattern>
-          <token postag="&lt;RG_&gt;"/>
-          <token/>
-          <token/>
-          <token postag="&lt;/RG_&gt;"/>
-      </pattern>
-      <disambig action="replace"><wd pos="RG_"/><wd pos="RG_"/><wd pos="RG_"/><wd pos="RG_"/></disambig>
-    </rule>
-    <rule>
-      <pattern>
-        <marker>
-          <token postag="&lt;SP000&gt;"/>
-          <token postag="&lt;/SP000&gt;"/>
-        </marker>
-      </pattern>
-      <disambig action="replace"><wd pos="SP000"/><wd pos="SP000"/></disambig>
-    </rule>
-    <rule>
-      <pattern>
-        <marker>
-          <token postag="&lt;SP000&gt;"/>
-          <token/>
-          <token postag="&lt;/SP000&gt;"/>
-        </marker>
-      </pattern>
-      <disambig action="replace"><wd pos="SP000"/><wd pos="SP000"/><wd pos="SP000"/></disambig>
-    </rule>
-    <rule>
-      <pattern>
-          <token postag="&lt;SP000&gt;"/>
-          <token/>
-          <token/>
-          <token postag="&lt;/SP000&gt;"/>
-      </pattern>
-      <disambig action="replace"><wd pos="SP000"/><wd pos="SP000"/><wd pos="SP000"/><wd pos="SP000"/></disambig>
-    </rule>
-    <rule>
-      <pattern>
-        <marker>
-          <token postag="&lt;CS&gt;"/>
-          <token postag="&lt;/CS&gt;"/>
-        </marker>
-      </pattern>
-      <disambig action="replace"><wd pos="CS"/><wd pos="CS"/></disambig>
-    </rule>
-    <rule>
-      <pattern>
-        <marker>
-          <token postag="&lt;CS&gt;"/>
-          <token/>
-          <token postag="&lt;/CS&gt;"/>
-        </marker>
-      </pattern>
-      <disambig action="replace"><wd pos="CS"/><wd pos="CS"/><wd pos="CS"/></disambig>
-    </rule>
-    <rule>
-      <pattern>
-          <token postag="&lt;CS&gt;"/>
-          <token/>
-          <token/>
-          <token postag="&lt;/CS&gt;"/>
-      </pattern>
-      <disambig action="replace"><wd pos="CS"/><wd pos="CS"/><wd pos="CS"/><wd pos="CS"/></disambig>
-    </rule>
-    <rule>
-      <pattern>
-          <token postag="&lt;I&gt;"/>
-          <token postag="&lt;/I&gt;"/>
-      </pattern>
-      <disambig action="add"><wd pos="I"/><wd pos="I"/></disambig>
-    </rule>
-    <rule>
-      <pattern>
-          <token postag="&lt;I&gt;"/>
-          <token/>
-          <token postag="&lt;/I&gt;"/>
-      </pattern>
-      <disambig action="add"><wd pos="I"/><wd pos="I"/><wd pos="I"/></disambig>
-    </rule>
-    <rule>
-      <pattern>
-          <token postag="&lt;I&gt;"/>
-          <token/>
-          <token/>
-          <token postag="&lt;/I&gt;"/>
-      </pattern>
-      <disambig action="add"><wd pos="I"/><wd pos="I"/><wd pos="I"/><wd pos="I"/></disambig>
-    </rule>
-    <rule>
-      <pattern>
-        <marker>
-          <token postag="&lt;(_GN_|L_).*" postag_regexp="yes"/>
-          <token postag="&lt;/(_GN_|L_).*" postag_regexp="yes"/>
-        </marker>
-      </pattern>
-      <disambig action="replace"><wd pos="_GN_"/><wd pos="_GN_"/></disambig>
-    </rule>
-    <rule>
-      <pattern>
-        <marker>
-          <token postag="&lt;(_GN_|L_).*" postag_regexp="yes"/>
-          <token/>
-          <token postag="&lt;/(_GN_|L_).*" postag_regexp="yes"/>
-        </marker>
-      </pattern>
-      <disambig action="replace"><wd pos="_GN_"/><wd pos="_GN_"/><wd pos="_GN_"/></disambig>
-    </rule>
-    <rule>
-      <pattern>
-          <token postag="&lt;(_GN_|L_).*" postag_regexp="yes"/>
-        <marker>
-          <token/>
-        </marker>
-          <token postag="&lt;/(_GN_|L_).*" postag_regexp="yes"/>
-      </pattern>
-      <disambig action="replace"><wd pos="_GN_"/></disambig>
-    </rule>
-  </rulegroup>
-    <rule id="INTERJECTION" name="Interjeição">
-      <pattern>
-        <marker>
-          <token postag="I"/>
-          <token postag="I"/>
-        </marker>
-          <token regexp="yes">[.,;:!?…]</token>
-      </pattern>
-      <disambig action="replace"><wd pos="I"/><wd pos="I"/></disambig>
-    </rule>
-  <rulegroup id="VAN_GOGH" name="Van Gogh">
-    <!-- 	Rulegroup retrieved from Catalan grammar.xml	-->
-    <rule>
-      <pattern>
-        <marker>
-          <token>van</token>
-        </marker>
-          <token regexp="yes">(?-i)Aartsen|Agt|Allen|Asperen|Baaren|Basten|Beethoven|Beinum|Belin|Bommel|Bree|Buren|Campen|Dam|Delden|der|Dijk|Dine|Dong|Dyck|Egmond|Eyck|Gaal|Goethem|Gogh|Halen|Hauwe|Hemel|Immersel|Kempen|Lier|Maldere|Marwijk|Mill|Morrison|Nieuwkerk|Nistelrooy|Otterloo|Persie|Petegem|Ragin|Rensburg|Rompuy|Schalkwyk|Someren|Vaart|Val|Valen|Van|Vliet|Vlijmen|Wassenaer</token>
-      </pattern>
-      <disambig action="replace"><wd pos="NPCNSP0_"/></disambig>
-    </rule>
-    <rule>
-      <pattern>
-          <token regexp="yes">\p{Lu}.+</token>
-        <marker>
-          <token>van</token>
-        </marker>
-          <token regexp="yes">\p{Lu}.+</token>
-      </pattern>
-      <disambig action="replace"><wd pos="NPCNSP0_"/></disambig>
-    </rule>
-    <rule>
-      <pattern>
-          <token regexp="yes">\p{Lu}.+</token>
-        <marker>
-          <token>van</token>
-        </marker>
-          <token regexp="yes">den|der</token>
-          <token regexp="yes">\p{Lu}.+</token>
-      </pattern>
-      <disambig action="replace"><wd pos="NPCNSP0_"/></disambig>
-    </rule>
-  </rulegroup>
-    <rule id="DA_VINCI" name="Da Vinci">
-    <!-- 		Rule retrieved from Catalan grammar.xml		-->
-      <pattern>
-        <marker>
-          <token>da</token>
-        </marker>
-          <token regexp="yes">(?-i)Cividale|Morte|Costa|Lingua|Língua|Gagliano|Palestrina|Perugia|Silva|Cunha|Gama|Viadana|Vinci</token>
-      </pattern>
-      <disambig action="replace"><wd pos="NPCNSP0_"/></disambig>
-    </rule>
-  <rulegroup id="NP_BRANDS" name="Brands and Trademarks">
-    <rule>
-      <pattern>
-        <marker>
-          <token regexp="yes">\w+[™®]$</token>
-        </marker>
-      </pattern>
-      <filter class="org.languagetool.rules.pt.NoDisambiguationPortuguesePartialPosTagFilter"
-             args="no:1 regexp:(\w+)[™®] postag_regexp:NP.+"/><!-- The filter is case-sensitive -->
-      <disambig action="replace"><wd pos="NPCN000_"/></disambig>
-    </rule>
-    <rule>
-      <pattern>
-          <token/>
-          <token regexp="yes">[™®]</token>
-      </pattern>
-      <disambig action="replace"><wd pos="NPCN000_"/><wd pos="NPCN000_"/></disambig>
-    </rule>
-  </rulegroup>
-
-    <rule id="QUEM_VERBO" name="quem + verbo">
-    <!-- Created by Tiago F. Santos, Portuguese rule, 2018-07-08  -->
-      <pattern>
-          <token>quem</token>
-        <marker>
-        <and>
-          <token postag="N.+" postag_regexp="yes"/>
-          <token postag="V.+" postag_regexp="yes"/>
-        </and>
-        </marker>
-      </pattern>
-      <disambig action="filter" postag="V.+"/>
-    </rule>
-
-    <rule id="SPS_SI" name="Preposição + Si">
-    <!-- Si : Pronoun or Musical note				-->
-    <!-- Created by Tiago F. Santos, Portuguese rule, 2016-11-19  -->
-      <pattern>
-          <token postag="SP.+" postag_regexp="yes"/>
-        <marker>
-          <token>si</token>
-        </marker>
-      </pattern>
-      <disambig action="filter" postag="PP.+"/>
-    </rule>
-
-    <rule id="PP_D_V" name="Pronome + Pronome + Verbo">
-    <!-- Created by Tiago F. Santos, Portuguese rule, 2017-07-15  -->
-      <pattern>
-          <token regexp='yes'>&pronomes_retos;</token>
-        <marker>
-          <token regexp='yes'>[nv]?[ao]s?</token>
-        </marker>
-          <token postag="V.+" postag_regexp="yes"/>
-      </pattern>
-      <disambig action="filter" postag="PP.+"/>
-    </rule>
-
-  <rulegroup id="PAST_PARTICIPLE" name="Filtrar particípio passado">
-    <!-- Created by Tiago F. Santos, Portuguese rule, 2017-08-02  -->
-    <rule>
-      <pattern>
-          <token inflected='yes' regexp='yes'>&verbos_auxiliares_part_passado;</token>
-          <token postag='R.+' postag_regexp="yes" min='0' max='4'>
-            <exception negate_pos='yes' postag='R.+' postag_regexp="yes"/></token>
-        <marker>
-          <token postag="V.P.+" postag_regexp="yes"/>
-        </marker>
-      </pattern>
-      <disambig action="filter" postag="V.P.+"/>
-      <example inputform="cometido[cometer/VMP00SM,cometido/AQ0MS0]" outputform="cometido[cometer/VMP00SM]" type="ambiguous">Todos tinham <marker>cometido</marker> graves erros.</example>
-      <example inputform="desrespeitado[desrespeitado/AQ0MS0,desrespeitar/VMP00SM]" outputform="desrespeitado[desrespeitar/VMP00SM]" type="ambiguous">Ela tinha <marker>desrespeitado</marker> todos com a sua infantilidade.</example>
-    <!--example inputform="comprado[comprado/AQ0MS0,comprar/VMP00SM]" outputform="comprado[comprar/VMP00SM]" type="ambiguous">Tenho ao longo dos anos <marker>comprado</marker> livros.</example--> <!-- XXX testrules does not account for multiwords, but it is working -->
-    </rule>
-    <rule>
-      <pattern>
-          <token inflected='yes' regexp='yes'>&verbos_auxiliares_part_passado;</token>
-          <token spacebefore='no' regexp='yes'>&hifen;</token>
-          <token spacebefore='no' regexp='yes'>&pronomes_nao_ambiguos;|&pronomes_ambiguos;</token>
-          <token postag='R.+' postag_regexp="yes" min='0' max='4'>
-            <exception negate_pos='yes' postag='R.+' postag_regexp="yes"/></token>
-        <marker>
-          <token postag="V.P.+" postag_regexp="yes"/>
-        </marker>
-      </pattern>
-      <disambig action="filter" postag="V.P.+"/>
-      <example inputform="recordado[recordado/AQ0MS0,recordar/VMP00SM]" outputform="recordado[recordar/VMP00SM]" type="ambiguous">Todos tinham-se <marker>recordado</marker> do sucedido.</example>
-    </rule>
-  </rulegroup>
-
-  <rulegroup id="FUTURO_PERIFRASICO" name="Filtrar futuro perifrásico">
-    <!-- Created by Tiago F. Santos, Portuguese rule, 2017-09-25  -->
-    <rule>
-      <pattern>
-          <token inflected='yes' regexp='yes'>ir|vir|poder</token>
-          <token postag='R.+' postag_regexp="yes" min='0' max='4'>
-            <exception negate_pos='yes' postag='R.+' postag_regexp="yes"/></token>
-        <marker>
-          <token postag="VMN0000"/>
-        </marker>
-      </pattern>
-      <disambig action="filter" postag="VMN0000"/>
-      <example inputform="haver[haver/NCMS000,haver/VMN0000,haver/VMN01S0,haver/VMN03S0]" outputform="haver[haver/VMN0000]" type="ambiguous">Não vai <marker>haver</marker> votação.</example>
-    </rule>
-    <rule>
-      <pattern>
-          <token inflected='yes' regexp='yes'>ir|vir|poder</token>
-          <token spacebefore='no' regexp='yes'>&hifen;</token>
-          <token spacebefore='no' regexp='yes'>&pronomes_nao_ambiguos;|&pronomes_ambiguos;</token>
-          <token postag='R.+' postag_regexp="yes" min='0' max='4'>
-            <exception negate_pos='yes' postag='R.+' postag_regexp="yes"/></token>
-        <marker>
-          <token postag="VMN0000"/>
-        </marker>
-      </pattern>
-      <disambig action="filter" postag="VMN0000"/>
-    </rule>
-  </rulegroup>
-
-  <rulegroup id="SER_NOUN" name="'ser' como substantivo">
-    <!-- Localized from Catalan by Tiago F. Santos, 2017-05-16  -->
-    <rule>
-      <pattern>
-        <marker>
-          <token postag="N.*" postag_regexp="yes" regexp="yes">ser|seres</token>
-        </marker>
-          <token regexp="yes">humanos?|vivos?</token>
-      </pattern>
-      <disambig action="filter" postag="N.*"/>
-    </rule>
-    <rule>
-      <pattern>
-        <marker>
-          <token postag="D..MS." postag_regexp="yes">
-            <exception>o</exception></token>
-          <token postag="NCMS000">ser</token>
-        </marker>
-      </pattern>
-      <disambig action="filterall"/>
-    </rule>
-    <rule>
-      <pattern>
-        <marker>
-          <token postag="D..MP." postag_regexp="yes"/>
-          <token postag="NCMP000">seres</token>
-        </marker>
-      </pattern>
-      <disambig action="filterall"/>
-    </rule>
-    <rule>
-      <pattern>
-        <marker>
-          <token postag="V.+" postag_regexp="yes" regexp="yes">ser|seres</token>
-        </marker>
-          <token>-</token>
-          <token postag_regexp="yes" postag="&pronomes_nao_ambiguos;|se"/>
-      </pattern>
-      <disambig action="filter" postag="V.+"/>
-    </rule>
-    <rule>
-      <pattern>
-          <token postag_regexp="yes" postag="&pronomes_nao_ambiguos;|se"/>
-        <marker>
-          <token postag="V.+" postag_regexp="yes" regexp="yes">ser|seres</token>
-        </marker>
-      </pattern>
-      <disambig action="filter" postag="V.+"/>
-    </rule>
-  </rulegroup>
-
-    <rule id="NAO_ADVERB" name="Não como advérbio">
-    <!-- Created by Tiago F. Santos, Portuguese rule, 2017-07-28  -->
-      <pattern>
-        <marker>
-          <token>não</token>
-        </marker>
-          <token postag_regexp='yes' postag='(R|V).+'/>
-      </pattern>
-      <disambig action="filter" postag="R.+"/>
-    </rule>
-
-    <rule id="ADVERB_VERB_SINGULAR" name="Advérbio Verbo/nome Nome Singular">
-    <!-- Created by Tiago F. Santos, Portuguese rule, 2017-09-27  	-->
-      <pattern>
-          <token postag="R.+" postag_regexp='yes'/>
-        <marker>
-        <and>
-          <token postag="V.+" postag_regexp='yes'/>
-          <token postag="(N|A.)..P.+" postag_regexp='yes'/>
-        </and>
-        </marker>
-          <token postag="(N|A.)..S.+" postag_regexp='yes'>
-            <exception negate_pos='yes' postag="(N|A.)..S.+" postag_regexp='yes'/></token>
-      </pattern>
-      <disambig action="filter" postag="V.+"/>
-    </rule>
-
-    <rule id="CERTO" name="Estar + Certo">
-    <!-- Created by Tiago F. Santos, Portuguese rule, 2017-11-30  -->
-      <pattern>
-          <token inflected='yes'>estar</token>
-        <marker>
-          <token regexp='yes'>cert[ao]s?</token>
-        </marker>
-      </pattern>
-      <disambig action="filter" postag="A.+"/>
-    </rule>
-
-  <rulegroup id="CERCA_DE" name="'cerca de'">
-    <!-- Created by Tiago F. Santos, Portuguese rule, 2018-07-18  -->
-    <rule>
-      <pattern>
-        <marker>
-          <token>cerca</token>
-        </marker>
-          <token>de
-            <exception scope='next' postag_regexp='yes' postag='NC.+'/></token>
-      </pattern>
-      <disambig action="replace" postag="RG"/>
-    </rule>
-    <rule>
-      <pattern>
-        <marker>
-          <token regexp='yes'>cercas?</token>
-        </marker>
-          <token>de</token>
-          <token postag_regexp='yes' postag='NC.+'/>
-      </pattern>
-      <disambig action="filter" postag="N.+"/>
-    </rule>
-    <rule>
-      <pattern>
-          <token regexp='yes'>cercas?</token>
-          <token>de</token>
-        <marker>
-          <token postag_regexp='yes' postag='NC.+'/>
-        </marker>
-      </pattern>
-      <disambig action="filter" postag="N.+"/>
-    </rule>
-  </rulegroup>
-
-  <rulegroup id="TAL_ADVERB" name="Locuções adverbiais com 'tal'">
-    <!-- Created by Tiago F. Santos, Portuguese rule, 2016-11-19  -->
-    <rule>
-      <pattern>
-          <token>tal</token>
-      </pattern>
-      <disambig action="remove" postag="RG"/>
-    </rule>
-    <rule>
-      <pattern>
-        <marker>
-          <token>tal</token>
-        </marker>
-          <token min='0'>e</token>
-          <token regexp="yes">como|qual</token>
-      </pattern>
-      <disambig action="replace" postag="RG"/>
-    </rule>
-    <rule>
-      <pattern>
-          <token>como</token>
-        <marker>
-          <token>tal</token>
-        </marker>
-      </pattern>
-      <disambig action="replace" postag="RG"/>
-    </rule>
-    <rule>
-      <pattern>
-          <token>não</token>
-          <token>há</token>
-        <marker>
-          <token>tal</token>
-        </marker>
-      </pattern>
-      <disambig action="replace" postag="RG"/>
-    </rule>
-  </rulegroup>
-
-  <rulegroup id="DE_FORMA_ADJECTIVE" name="De forma + adjectivo">
-    <!-- Created by Tiago F. Santos, Portuguese rule, 2017-10-04  -->
-    <rule>
-      <pattern>
-          <token>de</token>
-          <token>forma</token>
-          <token postag="A..[CF]S.+" postag_regexp="yes"/>
-      </pattern>
-      <disambig action="replace"><wd pos="RG"/><wd pos="RG"/><wd pos="RG"/></disambig>
-    </rule>
-    <rule>
-      <pattern>
-          <token>de</token>
-          <token regexp='yes'>jeito|modo</token>
-          <token postag="A..[CM]S.+" postag_regexp="yes"/>
-      </pattern>
-      <disambig action="replace"><wd pos="RG"/><wd pos="RG"/><wd pos="RG"/></disambig>
-    </rule>
-  </rulegroup>
-
-    <!-- D_R_N : Det + Advérbio + Nome				-->
-    <!-- 		l18n from Spanish disambiguation.xml by Tiago F. Santos		-->
-    <rule id="D_R_N" name="Det + Adv + Nom">
-      <pattern>
-          <token postag="D.+" postag_regexp="yes"/>
-        <marker>
-          <token postag="R.*" postag_regexp="yes"/>
-        </marker>
-          <token postag="N.+" postag_regexp="yes">
-            <exception>são</exception>
-            <exception postag="(C|SP).*" postag_regexp="yes"/></token>
-      </pattern>
-      <disambig action="filter" postag="R.*"/>
-    </rule>
-
-    <!-- DDN : Determinante possesivo + Determinante indefinido + Nome -->
-    <!-- 		l18n from Spanish disambiguation.xml by Tiago F. Santos		-->
-    <rule id="DDN_U" name="Det + Nom + Adj">
-      <pattern>
-        <marker>
-          <unify>
-            <feature id="gender"/>
-            <feature id="number"/>
-          <token postag="D.+" postag_regexp="yes"/>
-          <token postag="D.+" postag_regexp="yes"/>
-          <token postag="N.+" postag_regexp="yes"/>
-          </unify>
-        </marker>
-      </pattern>
-      <disambig action="unify"/>
-    </rule>
-
-    <!-- DNA : Det + Nome + adjetivo-->
-    <!-- 		l18n from Spanish disambiguation.xml by Tiago F. Santos		-->
-    <rule id="DNA" name="Det + Nom + Adj">
-      <pattern>
-        <marker>
-          <unify>
-            <feature id="gender"/>
-            <feature id="number"/>
-          <token postag="D.+" postag_regexp="yes"/>
-          <token postag="N.+" postag_regexp="yes"/>
-          <token postag="A.+" postag_regexp="yes">
-            <exception regexp='yes'>[sv]ão</exception></token>
-          </unify>
-        </marker>
-      </pattern>
-      <disambig action="unify"/>
-      <example inputform="uma[um/DI0FS0,um/NCFS000,um/PI0FS000]" outputform="uma[um/DI0FS0]" type="ambiguous">É <marker>uma</marker> ocasião romântica.</example>
-      <example type="untouched">É uma romântica ocasião.</example>
-    </rule>
-
-    <!-- DAN : Determinante + Adjetivo + Nome-->
-    <!-- 		l18n from Spanish disambiguation.xml by Tiago F. Santos		-->
-    <rule id="DAN" name="Det + Adj + Nom">
-      <pattern>
-        <marker>
-          <unify>
-            <feature id="gender"/>
-            <feature id="number"/>
-          <token postag="D.+" postag_regexp="yes"/>
-          <token postag="A.+" postag_regexp="yes"/>
-          <token postag="N.+" postag_regexp="yes">
-            <exception postag="[DC].+" postag_regexp="yes"/>
-            <exception regexp="yes">de|são</exception></token>
-          </unify>
-        </marker>
-      </pattern>
-      <disambig action="unify"/>
-      <example inputform="uma[um/DI0FS0,um/NCFS000,um/PI0FS000]" outputform="uma[um/DI0FS0]" type="ambiguous">É <marker>uma</marker> romântica ocasião.</example>
-      <example type="untouched">É uma ocasião romântica.</example>
-    </rule>
-
-    <!-- NSN : Nom + Nom/Prep + Nom/Adj = prep -->
-    <!-- 		l18n from Spanish disambiguation.xml by Tiago F. Santos		-->
-    <rule id="NSN" name="Nom + Nom/Prep + Nom/Adj">
-      <pattern>
-          <token postag="N.+" postag_regexp="yes">
-            <exception postag="RN|CS" postag_regexp="yes"/></token>
-        <marker>
-          <token postag="SP.+" postag_regexp="yes"/>
-        </marker>
-          <token postag="[NA].+" postag_regexp="yes"/>
-      </pattern>
-      <disambig action="filter" postag="S.+"/>
-    </rule>
-
-    <!-- ANA : Adj + Nom/Adj + Adj = Nom -->
-    <!-- 		l18n from Spanish disambiguation.xml by Tiago F. Santos		-->
-    <rule id="ANA" name="Adj + Nom/Adj + Adj">
-      <pattern>
-          <token postag="A.+" postag_regexp="yes">
-            <exception postag="N.+" postag_regexp="yes"/></token>
-        <marker>
-        <and>
-          <token postag="N.+" postag_regexp="yes">
-            <exception postag="V.+" postag_regexp="yes"/></token>
-          <token postag="A.+" postag_regexp="yes"/>
-        </and>
-        </marker>
-          <token postag="A.+" postag_regexp="yes">
-            <exception postag="N.+" postag_regexp="yes"/></token>
-      </pattern>
-      <disambig action="filter" postag="N.+"/>
-    </rule>
-
-  <rulegroup id="AV" name="Det + Ver/Nom">
-    <!-- Created by Tiago F. Santos, Portuguese rule  	-->
-    <rule>
-      <pattern>
-          <token regexp="yes">&art_detecao_paronimos;
-            <exception>nos</exception></token>
-        <marker>
-        <and>
-          <token postag="N.+" postag_regexp="yes">
-            <exception regexp='yes'>cercas?</exception></token>
-          <token postag="V.+" postag_regexp="yes">
-            <exception postag="VMN0000"/></token>
-        </and>
-        </marker>
-      </pattern>
-      <disambig action="remove" postag="V.+"/>
-    <!--example type="ambiguous" inputform="cerca[cerca/NCFS000,cerca/RG,cercar/VMIP3S0,cercar/VMM02S0]" outputform="cerca[cerca/NCFS000,cerca/RG]">Dos <marker>cerca</marker> de 416 mil soldados que serviram, cerca de 60 mil...</example--><!-- XXX disambiguated by more specific CERCA_DE -->
-      <example type="ambiguous" inputform="carpinteiro[carpinteirar/VMIP1S0,carpinteiro/NCMS000]" outputform="carpinteiro[carpinteiro/NCMS000]">O <marker>carpinteiro</marker> serra-te isso à medida.</example>
-      <example type="untouched">Muitos destes “senhores dos mares” correm sérios riscos de deixarem de o <marker>ser</marker>.</example>
-    </rule>
-    <rule>
-      <pattern>
-          <token regexp="yes">&art_detecao_paronimos;
-            <exception regexp='yes'>[ao]s?|nos</exception></token>
-        <marker>
-        <and>
-          <token postag="N.+" postag_regexp="yes"/>
-          <token postag="VMN0000"/>
-        </and>
-        </marker>
-      </pattern>
-      <disambig action="remove" postag="V.+"/>
-      <example type="ambiguous" inputform="jantar[jantar/NCMS000,jantar/VMN0000,jantar/VMSF1S0,jantar/VMSF3S0]" outputform="jantar[jantar/NCMS000]">Um <marker>jantar</marker> à lareira parece-me bem.</example>
-    </rule>
-  </rulegroup>
-
-    <!-- Verbo + Preposição: p.ex. 'a' como preposição depois do verbo	-->
-    <!-- Created by Tiago F. Santos, Portuguese rule, 2016-11-15  	-->
-    <!-- https://pt.wikipedia.org/wiki/A_(preposi%C3%A7%C3%A3o)		-->
-  <rulegroup id="A_PREPOSIÇÂO" name="Verbo + a (preposição)">
-    <rule>
-      <pattern>
-        <marker>
-          <token>a</token>
-        </marker>
-          <token postag="[RZ].+" postag_regexp="yes"/>
-      </pattern>
-      <disambig action="filter" postag="S.+"/>
-    </rule>
-    <rule>
-      <pattern>
-        <marker>
-          <token>a</token>
-        </marker>
-          <token regexp='yes'>mim|ti|si|[nv]ós|el[ae]s?|cavalo|convite|domícilio|fim|par|poucos?|muitos?|princípio|tempo|favor|exemplo|rigor|sério|título</token>
-      </pattern>
-      <disambig action="filter" postag="S.+"/>
-    </rule>
-    <rule>
-      <pattern>
-        <marker>
-          <token>a</token>
-        </marker>
-          <token regexp='yes'>longo|sangue|todo</token>
-          <token regexp='yes'>prazo|frio|custo</token>
-      </pattern>
-      <disambig action="filter" postag="S.+"/>
-    </rule>
-    <rule><!-- TODO too agressive. try disabling this rule in a day without many changes and see regression results -->
-      <pattern>
-          <token postag="V.+" postag_regexp="yes">
-            <exception>para</exception></token>
-          <token min='0' postag='R.' postag_regexp='yes'/>
-        <marker>
-          <token>a</token>
-        </marker>
-      </pattern>
-      <disambig action="filter" postag="S.+"/>
-    </rule>
-    <rule>
-      <pattern>
-          <token regexp='yes'>restrit[ao]s?|próximo</token>
-        <marker>
-          <token>a</token>
-        </marker>
-      </pattern>
-      <disambig action="filter" postag="S.+"/>
-    </rule>
-    <rule>
-      <pattern>
-          <token inflected='yes'>ser</token>
-          <token postag='A.+' postag_regexp='yes'/>
-        <marker>
-          <token>a</token>
-        </marker>
-      </pattern>
-      <disambig action="filter" postag="S.+"/>
-    </rule>
-  </rulegroup>
-
-    <!--P_V Quando está a frente de um verbo, trata-se de um pronome-->
-    <!-- 		l18n from Spanish disambiguation.xml by Tiago F. Santos		-->
-    <rule id="P_V" name="Pronome + Verbo">
-      <pattern>
-        <marker>
-        <and>
-          <token postag="D.+" postag_regexp="yes"/>
-          <token postag="[PN].+" postag_regexp="yes"/>
-        </and>
-        </marker>
-          <token postag="V.+" postag_regexp="yes">
-            <exception negate_pos='yes' postag="V.+" postag_regexp="yes"/></token>
-      </pattern>
-      <disambig action="filter" postag="P.+|N.+"/>
-      <example type="untouched">Muito obrigada por esta viagem maravilhosa.</example>
-      <example type="untouched">Escreva seu endereço aqui.</example>
-      <example type="untouched">Durante seu reinado, os Durrani consolidaram em uma só nação.</example>
-    </rule>
-
-    <rule id="S_V" name="Preposição + Verbo">
-    <!-- 		Created by Tiago F. Santos, 2017-07-15		-->
-      <pattern>
-          <token postag="SPS00" postag_regexp="no">
-            <exception postag="SP.+" postag_regexp="yes" negate_pos='yes'/></token>
-        <marker>
-        <and>
-          <token postag="V.+" postag_regexp="yes"/>
-          <token postag="N.+" postag_regexp="yes"/>
-        </and>
-        </marker>
-      </pattern>
-      <disambig action="remove" postag="V.+"/>
-      <example inputform="impacto[impactar/VMIP1S0,impacto/AQ0MS0,impacto/NCMS000]" outputform="impacto[impacto/AQ0MS0,impacto/NCMS000]" type="ambiguous">É uma obra com <marker>impacto</marker> ecológico relevante.</example>
-      <example type="untouched">Ele não o fez de bom grado, mas era necessário.</example>
-    </rule>
-
-    <rule id="PARA_WORKAROUND" name="Para">
-      <pattern>
-          <token>
-            <exception regexp="yes">el[ea]|carro</exception></token>
-        <marker>
-          <token>para</token>
-        </marker>
-          <token>
-            <exception>em</exception></token>
-      </pattern>
-      <disambig action='remove' postag="V.+"/>
-    </rule>
-
-    <!--rule id="SD_V" name="Contração + Verbo"
-        XXX Made redundant by AV rule improvements. Remove after 3.9 release -->
-    <!-- 		Created by Tiago F. Santos, 2017-07-15		>
-      <pattern>
-          <token regexp='yes'>&art_detecao_paronimos;
-            <exception>nos</exception></token>
-        <marker>
-        <and>
-          <token postag="V.+" postag_regexp="yes"/>
-          <token postag="N.+" postag_regexp="yes"/>
-        </and>
-        </marker>
-      </pattern>
-      <disambig action="remove" postag="V.+"/>
-      <example inputform="impacto[impactar/VMIP1S0,impacto/AQ0MS0,impacto/NCMS000]" outputform="impacto[impacto/AQ0MS0,impacto/NCMS000]" type="ambiguous">Pelo <marker>impacto</marker> ecológico que tem, é relevante.</example>
-      <example type="untouched">Ele não o fez de bom grado, mas era necessário.</example>
-    </rule-->
-
-    <!-- D_N Quando está diante de um nome, trata-se de um determinante.-->
-    <!-- 		l18n from Spanish disambiguation.xml by Tiago F. Santos		-->
-    <rule id="D_N" name="Artigo + Nome">
-      <pattern>
-        <marker>
-          <token postag="D.+" postag_regexp="yes">
-            <exception postag="R.*" postag_regexp="yes"/></token>
-        </marker>
-          <token postag="[PNA].*" postag_regexp="yes">
-            <exception postag="V.+" postag_regexp="yes"/></token>
-      </pattern>
-      <disambig action="filter" postag="D.+"/>
-    </rule>
-
-    <!-- P_N Possesivo + nome -->
-    <!-- 		l18n from Spanish disambiguation.xml by Tiago F. Santos		-->
-    <rule id="PN" name="Pos + Nom ">
-      <pattern>
-        <marker>
-          <unify>
-            <feature id="gender"/>
-            <feature id="number"/>
-          <token postag="DP.+" postag_regexp="yes"/>
-          <token postag="N.+" postag_regexp="yes">
-            <exception postag="C.|S.*|R.*" postag_regexp="yes"/></token>
-          </unify>
-        </marker>
-      </pattern>
-      <disambig action="unify"/>
-    <!--Example: seu irmão-->
-    </rule>
-
-    <rule id="PREPOSITION_SE" name="'Se' como preposição">
-    <!-- Created by Tiago F. Santos, Portuguese rule, 2017-08-28  	-->
-      <pattern>
-          <token regexp="yes">&hifen;</token>
-        <marker>
-          <token postag_regexp='yes' postag="P.+"  spacebefore='no'/>
-        </marker>
-      </pattern>
-      <disambig action="filter" postag="P.+"/>
-      <example inputform="se[se/CS,se/PP3CN000]" outputform="se[se/PP3CN000]" type="ambiguous">Testa-<marker>se</marker>.</example>
-      <example inputform="o[o/DA0MS0,o/PD0MS000,o/PP3MSA00]" outputform="o[o/PD0MS000,o/PP3MSA00]" type="ambiguous">Testa-<marker>o</marker>.</example>
-    </rule>
-
-    <rule id="PREPOSICIONAL_PHRASES" name="Expressões prepositivas">
-    <!-- Created by Tiago F. Santos, Portuguese rule, 2017-09-06  	-->
-      <pattern>
-        <marker>
-          <token regexp='yes'>face|frente|graças|quanto|referente|relativamente|rumo</token><!-- XXX do not add devido. needs agreement -->
-        </marker>
-          <token regexp='yes'>[aà]o?s?</token>
-      </pattern>
-      <disambig action="replace"><wd pos="SP000"/></disambig>
-    </rule>
-
-    <rule id="MESMO" name="Mesmo">
-    <!-- Created by Tiago F. Santos, Portuguese rule, 2017-09-27  	-->
-      <pattern>
-          <token postag_regexp='yes' postag="[DP].+"/><!-- TODO add S.+ after proper splitting -->
-        <marker>
-          <token>mesmo</token>
-        </marker>
-      </pattern>
-      <disambig action="remove"><wd pos="RG"/></disambig>
-    </rule>
-
-    <rule id="TANTO_COMO" name="Tanto ... como ...">
-    <!-- Created by Tiago F. Santos, Portuguese rule, 2017-11-15  	-->
-      <pattern>
-        <marker>
-          <token regexp="yes">tão|tanto</token>
-        </marker>
-          <token max='2'/>
-          <token>como</token>
-      </pattern>
-      <disambig action="replace" postag="RG"/>
-    </rule>
-
-    <rule id="COR_DE_XXXX" name="Cores como adjetivo">
-    <!-- Created by Tiago F. Santos, Portuguese rule, 2017-11-18  	-->
-      <pattern>
-          <token postag="N.+" postag_regexp='yes'/>
-        <marker>
-          <token>cor</token>
-          <token>de</token>
-          <token regexp='yes'>c(?:afé|hocolate)|laranja|rosa|tijolo|vinho</token>
-        </marker>
-      </pattern>
-      <disambig action="replace"><wd pos="AQ0CN0"/><wd pos="AQ0CN0"/><wd pos="AQ0CN0"/></disambig>
-    </rule>
-
-    <rule id="ALIMENTAR_EXPECTATIVAS" name="Expectativas">
-    <!-- Created by Tiago F. Santos, Portuguese rule, 2017-09-27  	-->
-      <pattern>
-        <marker>
-        <and>
-          <token postag="V.+" postag_regexp='yes'/>
-          <token postag="[AN].+" postag_regexp='yes'/>
-        </and>
-        </marker>
-          <token regexp='yes' min='0'>as?</token>
-          <token regexp='yes'>expec?tativas?</token>
-      </pattern>
-      <disambig action="filter" postag="V.+"/>
-    </rule>
-
-    <rule id='PHONETIC_INFINITIVE_FIX' name='correção de infinitivo fonético'>
-    <!-- Created by Tiago F. Santos, Portuguese rule, 2016-XX-XX  	-->
-      <pattern>
-          <token postag="VMN0000" regexp='yes'>.+[^r]$</token>
-      </pattern>
-      <disambig action="remove" postag="V.N.+"/>
-    </rule>
-
-    <rule id="PUNCT" name="Pontuação">
-    <!-- 		l18n from Spanish disambiguation.xml by Tiago F. Santos		-->
-      <pattern>
-          <token regexp="yes">[.,;:!?…()\[\]&#8209;&#8210;&#8211;&#8212;&#8213;«»”“‘’\-]|[\*×∗·\+\/÷:=]</token>
-      </pattern>
-      <disambig action="add"><wd pos="_PUNCT"/></disambig>
-    </rule>
-    <rule id="TRES_PONTOS" name="Reticencias">
-    <!-- 		l18n from Catalan disambiguation.xml by Tiago F. Santos		-->
-      <pattern>
-          <token>.</token>
-          <token>.</token>
-          <token>.</token>
-      </pattern>
-      <disambig action="add"><wd pos="_TRESPONTOS"/><wd pos="_TRESPONTOS"/><wd pos="_TRESPONTOS"/></disambig>
-    </rule>
-
-  <rulegroup id="QUOT" name="Quotation marks">
-    <!-- 		l18n from English disambiguation.xml by Tiago F. Santos		-->
-    <rule>
-      <pattern>
-          <token postag="SENT_START"/>
-        <marker>
-          <token>&quot;</token>
-        </marker>
-      </pattern>
-      <disambig postag="``"/>
-      <example type="untouched">Examplo 'a'</example>
-      <example type="untouched">Examplo &quot;a</example>
-      <example type="ambiguous" inputform="&quot;[&quot;/'',&quot;/``]" outputform="&quot;[&quot;/``]"><marker>&quot;</marker>Um teste.</example>
-    </rule>
-    <rule>
-      <pattern>
-          <token>
-            <exception regexp="yes">\p{Ps}</exception></token>
-        <marker>
-        <and>
-          <token postag="``" spacebefore="no">&quot;</token>
-          <token postag="''" spacebefore="no">&quot;</token>
-        </and>
-        </marker>
-      </pattern>
-      <disambig postag="''"/>
-      <example type="untouched">Examplo 'a'</example>
-      <example type="untouched">Examplo &quot;a</example>
-      <example type="untouched">Examplo (&quot;a</example>
-      <example type="ambiguous" inputform="&quot;[&quot;/'',&quot;/``]" outputform="&quot;[&quot;/'']">Um &quot;teste<marker>&quot;</marker>.</example>
-    </rule>
-    <rule>
-      <pattern>
-        <marker>
-        <and>
-          <token postag="''" spacebefore="yes">&quot;</token>
-          <token postag="``" spacebefore="yes">&quot;</token>
-        </and>
-        </marker>
-      </pattern>
-      <disambig postag="``"/>
-      <example type="untouched">Examplo 'a'</example>
-      <example type="untouched">Examplo a&quot;</example>
-      <example type="ambiguous" inputform="&quot;[&quot;/'',&quot;/``]" outputform="&quot;[&quot;/``]">Um <marker>&quot;</marker>teste&quot;.</example>
-    </rule>
-    <rule>
-      <pattern>
-          <token regexp="yes">\p{Ps}</token>
-        <marker>
-        <and>
-          <token postag="``" spacebefore="no">&quot;</token>
-          <token postag="''" spacebefore="no">&quot;</token>
-        </and>
-        </marker>
-      </pattern>
-      <disambig postag="``"/>
-      <example type="untouched">Examplo 'a'</example>
-      <example type="untouched">Examplo &quot;a</example>
-      <example type="untouched">Examplo a&quot;</example>
-      <example type="ambiguous" inputform="&quot;[&quot;/'',&quot;/``]" outputform="&quot;[&quot;/``]">Um (<marker>&quot;</marker>teste&quot;.</example>
-    </rule>
-  </rulegroup>
-
-  <rulegroup id="VERBOS_COMPOSTOS" name="Verbos compostos">
-    <!-- Created by Tiago F. Santos, Portuguese rule, 2018-07-08  	-->
-    <rule>
-      <pattern>
-          <token inflected='yes'>levar</token>
-          <token>a</token>
-        <marker>
-          <token>cabo</token>
-        </marker>
-      </pattern>
-      <disambig action="replace" postag="RG"/>
-    </rule>
-    <rule>
-      <pattern>
-        <marker>
-          <token inflected='yes'>levar</token>
-        </marker>
-          <token>a</token>
-          <token>cabo</token>
-      </pattern>
-      <disambig action="filter" postag="V.+"/>
-    </rule>
-  </rulegroup>
-
-    <rule id="DEVE_SER" name="Deve + Infinitivo">
-    <!-- Created by Tiago F. Santos, Portuguese rule, 2018-07-08  	-->
-      <pattern>
-        <marker>
-          <token inflected='yes'>dever</token>
-        </marker>
-          <token postag="VMN0000"/>
-      </pattern>
-      <disambig action="filter" postag="V.+"/>
-    </rule>
-
-  <rulegroup id="PERIFRASES" name="Perífrases de infinitivo">
-    <rule>
-    <!-- Created by Tiago F. Santos, Portuguese rule, 2018-07-04  	-->
-      <pattern>
-          <token inflected='yes'>ir</token>
-          <token regexp='yes'>tod[ao]s</token>
-        <marker>
-          <token postag="VMN0000"/>
-        </marker>
-      </pattern>
-      <disambig action="filter" postag="VMN0000"/>
-    </rule>
-    <!-- 		l18n from Galician disambiguation.xml by Tiago F. Santos		-->
-    <rule>
-      <pattern>
-          <token inflected="yes" regexp="yes">haver|ter</token>
-          <token>que</token>
-        <marker>
-          <token postag="VMN0000">
-            <exception negate_pos="yes" postag="V.+" postag_regexp="yes"/></token>
-        </marker>
-      </pattern>
-      <disambig postag="VMN0000"/>
-    </rule>
-    <rule>
-      <pattern>
-          <token inflected="yes" regexp="yes">estar|andar|levar|continuar|seguir|ser|colocar|começar|pegar|vir|chegar|voltar|tornar|romper|pôr</token>
-          <token>a</token>
-        <marker>
-          <token postag="VMN0000">
-            <exception negate_pos="yes" postag="V.+" postag_regexp="yes"/></token>
-        </marker>
-      </pattern>
-      <disambig postag="VMN0000"/>
-    </rule>
-    <rule>
-      <pattern>
-          <token inflected="yes" regexp="yes">dever|haver|deixar|parar|acabar|rematar|terminar|vir|ter</token>
-          <token>de</token>
-        <marker>
-          <token postag="VMN0000">
-            <exception negate_pos="yes" postag="V.+" postag_regexp="yes"/></token>
-        </marker>
-      </pattern>
-      <disambig postag="VMN0000"/>
-    </rule>
-    <rule>
-      <pattern>
-          <token inflected="yes">acabar</token>
-          <token>por</token>
-        <marker>
-          <token postag="VMN0000">
-            <exception negate_pos="yes" postag="V.+" postag_regexp="yes"/></token>
-        </marker>
-      </pattern>
-      <disambig postag="VMN0000"/>
-    </rule>
-    <rule>
-      <pattern>
-          <token inflected="yes">estar</token>
-          <token>para</token>
-        <marker>
-          <token postag="VMN0000">
-            <exception negate_pos="yes" postag="V.+" postag_regexp="yes"/></token>
-        </marker>
-      </pattern>
-      <disambig postag="VMN0000"/>
-    </rule>
-    <rule>
-      <pattern>
-          <token inflected="yes">dar</token>
-          <token>em</token>
-        <marker>
-          <token postag="VMN0000">
-            <exception negate_pos="yes" postag="V.+" postag_regexp="yes"/></token>
-        </marker>
-      </pattern>
-      <disambig postag="VMN0000"/>
-    </rule>
-    <rule>
-      <pattern>
-          <token inflected="yes" regexp="yes">querer|ir|dever|haver|poder|voltar|adoptar|adotar|acostumar</token>
-        <marker>
-          <token postag="VMN0000">
-            <exception negate_pos="yes" postag="V.+" postag_regexp="yes"/></token>
-        </marker>
-      </pattern>
-      <disambig postag="VMN0000"/>
-    </rule>
-  </rulegroup>
-
-    <rule id="VOGAIS" name="[^o|letra] e[subst|conj] (e[subst])">
-    <!-- 		l18n from Galician disambiguation.xml by Tiago F. Santos		-->
-      <pattern>
-          <token>
-            <exception regexp="yes">os?|letras?|voga(l|is)</exception></token>
-        <marker>
-          <token regexp="yes">[aeo]</token>
-        </marker>
-      </pattern>
-
-      <disambig action="remove"><wd pos="NCMS000"/></disambig>
-    </rule>
-
-  <rulegroup  id="NUMBER_OF_TIMES" name="Número de vezes">
-    <!-- Created by Tiago F. Santos, Portuguese rule, 2016-11-15  	-->
-    <rule>
-      <pattern>
-          <token>uma</token>
-          <token>vez</token>
-      </pattern>
-      <disambig action="replace"><wd pos="RG"/><wd pos="RG"/></disambig>
-    </rule>
-    <rule>
-      <pattern>
-          <token regexp="yes">muitas|tantas|duas|&numero_por_extenso_CP;</token>
-          <token>vezes</token>
-      </pattern>
-      <disambig action="replace"><wd pos="RG"/><wd pos="RG"/></disambig>
-    </rule>
-  </rulegroup>
-
-  <rulegroup  id="NUMBER" name="Number">
-    <!-- Created by Tiago F. Santos, Portuguese rule, 2016-11-15  	-->
-    <rule>
-      <pattern>
-          <token regexp="yes">[1234567890]+</token>
-      </pattern>
-      <disambig postag="Z0CN0"/>
-    </rule>
-    <rule>
-      <pattern>
-          <token regexp="yes">[1234567890][1234567890., ]+[1234567890]</token>
-      </pattern>
-      <disambig postag="Z0CN0"/>
-    </rule>
-    <rule>
-      <pattern>
-          <token regexp="yes">&numero_por_extenso_CP;</token>
-      </pattern>
-      <disambig action="add"><wd pos="Z0CP0"/></disambig>
-    </rule>
-    <rule>
-      <pattern>
-          <token regexp="yes">&numero_por_extenso_MP;
-            <exception>uns</exception></token>
-      </pattern>
-      <disambig action="add"><wd pos="Z0MP0"/></disambig>
-    </rule>
-    <rule>
-      <pattern>
-          <token regexp="yes">&numero_por_extenso_FP;
-            <exception>umas</exception></token>
-      </pattern>
-      <disambig action="add"><wd pos="Z0FP0"/></disambig>
-    </rule>
-    <rule>
-      <pattern>
-          <token regexp="yes">&numero_por_extenso_MS;</token>
-      </pattern>
-      <disambig action="add"><wd pos="Z0MS0"/></disambig>
-    </rule>
-    <rule>
-      <pattern>
-          <token regexp="yes">&numero_por_extenso_FS;</token>
-      </pattern>
-      <disambig action="add"><wd pos="Z0FS0"/></disambig>
-    </rule>
-    <rule>
-      <pattern>
-          <token postag_regexp="yes" postag='Z0M[SPN]0'>
-            <exception regexp='yes'>\d+</exception></token>
-          <token postag_regexp="yes" postag='Z0[MC][SPN]0'/>
-      </pattern>
-      <disambig action="replace"><wd pos="Z0MP0"/><wd pos="Z0MP0"/></disambig>
-    </rule>
-    <rule>
-      <pattern>
-          <token postag_regexp="yes" postag='Z0[CM][SPN]0'>
-            <exception regexp='yes'>\d+</exception></token>
-          <token postag_regexp="yes" postag='Z0M[SPN]0'/>
-      </pattern>
-      <disambig action="replace"><wd pos="Z0MP0"/><wd pos="Z0MP0"/></disambig>
-    </rule>
-    <rule>
-      <pattern>
-          <token postag_regexp="yes" postag='Z0F[SPN]0'>
-            <exception regexp='yes'>\d+</exception></token>
-          <token postag_regexp="yes" postag='Z0[CF][SPN]0'/>
-      </pattern>
-      <disambig action="replace"><wd pos="Z0FP0"/><wd pos="Z0FP0"/></disambig>
-    </rule>
-    <rule>
-      <pattern>
-          <token postag_regexp="yes" postag='Z0[CF][SPN]0'>
-            <exception regexp='yes'>\d+</exception></token>
-          <token postag_regexp="yes" postag='Z0F[SPN]0'/>
-      </pattern>
-      <disambig action="replace"><wd pos="Z0FP0"/><wd pos="Z0FP0"/></disambig>
-    </rule>
-    <rule>
-      <pattern>
-          <token postag_regexp="yes" postag='Z0M[SPN]0'>
-            <exception regexp='yes'>\d+</exception></token>
-          <token regexp='yes'>e|-</token>
-          <token postag_regexp="yes" postag='Z0[MC][SPN]0'/>
-      </pattern>
-      <disambig action="replace"><wd pos="Z0MP0"/><wd pos="Z0MP0"/><wd pos="Z0MP0"/></disambig>
-    </rule>
-    <rule>
-      <pattern>
-          <token postag_regexp="yes" postag='Z0[CM][SPN]0'>
-            <exception regexp='yes'>\d+</exception></token>
-          <token regexp='yes'>e|-</token>
-          <token postag_regexp="yes" postag='Z0M[SPN]0'/>
-      </pattern>
-      <disambig action="replace"><wd pos="Z0MP0"/><wd pos="Z0MP0"/><wd pos="Z0MP0"/></disambig>
-    </rule>
-    <rule>
-      <pattern>
-          <token postag_regexp="yes" postag='Z0F[SPN]0'>
-            <exception regexp='yes'>\d+</exception></token>
-          <token regexp='yes'>e|-</token>
-          <token postag_regexp="yes" postag='Z0[CF][SPN]0'/>
-      </pattern>
-      <disambig action="replace"><wd pos="Z0FP0"/><wd pos="Z0FP0"/><wd pos="Z0FP0"/></disambig>
-    </rule>
-    <rule>
-      <pattern>
-          <token postag_regexp="yes" postag='Z0[CF][SPN]0'>
-            <exception regexp='yes'>\d+</exception></token>
-          <token regexp='yes'>e|-</token>
-          <token postag_regexp="yes" postag='Z0F[SPN]0'/>
-      </pattern>
-      <disambig action="replace"><wd pos="Z0FP0"/><wd pos="Z0FP0"/><wd pos="Z0FP0"/></disambig>
-    </rule>
-  </rulegroup>
-
-    <rule id="A_RANGE" name="Range">
-    <!-- Created by Tiago F. Santos, Portuguese rule, 2016-11-15  	-->
-      <pattern>
-          <token postag_regexp="yes" postag='Z.+'/>
-        <marker>
-          <token>a</token>
-        </marker>
-          <token postag_regexp="yes" postag='Z.+'/>
-      </pattern>
-      <disambig postag="SP000"/>
-    </rule>
-
-  <rulegroup id="ROMAN_NUMBER" name="Roman number">
-    <!-- 		l18n from french and catalan disambiguation.xml by Tiago F. Santos		-->
-    <rule>
-      <pattern>
-          <token regexp="yes" case_sensitive="yes">(?=[MDCLXVI])M*(C[MD]|D?C*)(X[CL]|L?X*)(I[XV]|V?I*)</token>
-      </pattern>
-      <disambig postag="ZRCN0"/>
-    </rule>
-    <rule>
-      <pattern case_sensitive="yes">
-        <marker>
-          <token regexp="yes">(?=.)M{0,4}(CM|CD|D?C{0,3})(XC|XL|L?X{0,3})(IX|IV|V?I{0,3})</token>
-        </marker>
-      </pattern>
-      <disambig action="add"><wd pos="AO0CN0"/></disambig>
-    </rule>
-    <rule>
-      <pattern case_sensitive="yes">
-        <marker>
-          <token regexp="yes" spacebefore="yes">(?=.)m{0,4}(cm|cd|d?c{0,3})(xc|xl|l?x{0,3})(ix|i{0,3}|iv|v|viii?)
-            <exception>li</exception></token>
-        </marker>
-      </pattern>
-      <disambig action="add"><wd pos="AO0CN0"/></disambig>
-    </rule>
-    <rule>
-      <pattern case_sensitive="yes">
-          <token postag="SENT_START"/>
-        <marker>
-          <token regexp="yes">(?=.)m{0,4}(cm|cd|d?c{0,3})(xc|xl|l?x{0,3})(ix|i{0,3}|iv|v|viii?)</token>
-        </marker>
-      </pattern>
-      <disambig action="add"><wd pos="AO0CN0"/></disambig>
-    </rule>
-    <rule>
-      <pattern case_sensitive="yes">
-          <token>-</token>
-        <marker>
-          <token regexp="yes">(?=.)m{0,4}(cm|cd|d?c{0,3})(xc|xl|l?x{0,3})(ix|i{0,3}|iv|v|viii?)</token>
-        </marker>
-      </pattern>
-      <disambig action="add"><wd pos="AO0CN0"/></disambig>
-    </rule>
-    <rule>
-      <pattern case_sensitive="yes">
-          <token>-</token>
-        <marker>
-          <token regexp="yes">[ⅠⅡⅢⅣⅤⅥⅦⅧⅨⅩⅪⅫⅬⅭⅮⅯ]+</token>
-        </marker>
-      </pattern>
-      <disambig action="add"><wd pos="AO0CN0"/></disambig>
-    </rule>
-  </rulegroup>
-
-  <rulegroup id="PERCENTAGES" name="Percentagens">
-    <!-- Created by Tiago F. Santos, Portuguese rule, 2016-11-15  	-->
-    <rule>
-      <pattern>
-          <token regexp="yes">[\d,. ]+[&#37;&#8240;&#8241;]
-            <exception regexp='yes'>1[&#37;&#8240;&#8241;]</exception></token>
-      </pattern>
-      <disambig action="replace"><wd pos="NCMP000"/></disambig>
-    </rule>
-    <rule>
-      <pattern>
-          <token regexp="yes">1 ?[&#37;&#8240;&#8241;]</token>
-      </pattern>
-      <disambig action="replace"><wd pos="NCMC000"/></disambig>
-    </rule>
-  </rulegroup>
-
-  <rulegroup id="DEGREES" name="Graus">
-    <!-- Created by Tiago F. Santos, Portuguese rule  	-->
-    <rule>
-      <pattern>
-          <token regexp="yes">1[º°′″‴][CFKNSEWO]?
-            <exception>1º</exception></token>
-      </pattern>
-      <disambig action="replace"><wd pos="NCMS000"/></disambig>
-    </rule>
-    <rule>
-      <pattern>
-          <token regexp="yes">[\d,. ]+[º°′″‴][CFKNSEWO]?
-            <exception regexp='yes'>1[º°′″‴].?</exception>
-            <exception regexp='yes'>\d+º</exception></token>
-      </pattern>
-      <disambig action="replace"><wd pos="NCMP000"/></disambig>
-    </rule>
-    <rule>
-      <pattern>
-          <token regexp="yes">[º°][CFKNSEWO]</token>
-      </pattern>
-      <disambig action="replace"><wd pos="NCMN000"/></disambig>
-    </rule>
-    <rule>
-      <pattern>
-          <token regexp="yes">[\d,. ]*[º°′″‴][CFKNSEWO]</token>
-      </pattern>
-      <disambig action="ignore_spelling"/>
-    </rule>
-  </rulegroup>
-
-  <rulegroup id="ORDINALS" name="Ordinais">
-    <!-- Created by Tiago F. Santos, Portuguese rule 	-->
-    <rule>
-      <pattern>
-          <token regexp='yes'>\d+[\.&#57347;]?[oº]</token>
-      </pattern>
-      <disambig action="replace"><wd pos="NCMS000"/></disambig>
-    </rule>
-    <rule>
-      <pattern>
-          <token regexp="yes">\d+[\.&#57347;]?[oº][sˢ]</token>
-      </pattern>
-      <disambig action="replace"><wd pos="NCMP000"/></disambig>
-    </rule>
-    <rule>
-      <pattern>
-          <token regexp='yes'>\d+[\.&#57347;]?ª</token>
-      </pattern>
-      <disambig action="replace"><wd pos="NCFS000"/></disambig>
-    </rule>
-    <rule>
-      <pattern>
-          <token regexp="yes">\d+[\.&#57347;]?[aª][sˢ]</token>
-      </pattern>
-      <disambig action="replace"><wd pos="NCFP000"/></disambig>
-    </rule>
-  </rulegroup>
-
-  <rulegroup id="HOURS" name="Horas">
-    <rule>
-      <pattern>
-          <token regexp='yes'>0?1h(\d{2}m)?(\d{2})?s?</token>
-      </pattern>
-      <disambig action="replace"><wd pos="NCFS000"/></disambig>
-    </rule>
-    <rule>
-      <pattern>
-          <token regexp='yes'>\d{1,2}h(\d{2}m)?(\d{2})?s?
-            <exception regexp='yes'>0?1h(\d{2}m)?(\d{2})?s?</exception></token>
-      </pattern>
-      <disambig action="replace"><wd pos="NCFP000"/></disambig>
-    </rule>
-    <rule>
-      <pattern>
-          <token regexp='yes'>0?1\:(\d{2}\:)?(\d{2})?h?</token>
-      </pattern>
-      <disambig action="replace"><wd pos="NCFS000"/></disambig>
-    </rule>
-    <rule>
-      <pattern>
-          <token regexp='yes'>\d{1,2}\:(\d{2}\:)?(\d{2})?h?
-            <exception regexp='yes'>0?1\:(\d{2}\:)?(\d{2})?h?</exception></token>
-      </pattern>
-      <disambig action="replace"><wd pos="NCFP000"/></disambig>
-    </rule>
-  </rulegroup>
-
-  <rulegroup id="FOREIGN_PROPER_NAMES" name="Nomes estrangeiros">
-    <!-- Created by Tiago F. Santos, Portuguese rule, 2017-09-18  	-->
-    <rule>
-      <pattern case_sensitive='yes'>
-          <token>La</token>
-          <token postag='UNKNOWN' regexp='yes'>\p{Lu}.+</token>
-      </pattern>
-      <disambig action="replace"><wd pos="NPFS000"/><wd pos="NPFS000"/></disambig>
-    </rule>
-    <rule>
-      <pattern case_sensitive='yes'>
-          <token>Las</token>
-          <token postag='UNKNOWN' regexp='yes'>\p{Lu}.+</token>
-      </pattern>
-      <disambig action="replace"><wd pos="NPFP000"/><wd pos="NPFP000"/></disambig>
-    </rule>
-    <rule>
-      <pattern case_sensitive='yes'>
-          <token>L</token><!-- XXX Le is also FP in Italian, but it is less common in Portuguese texts -->
-          <token regexp='yes'>['’]</token>
-          <token postag='UNKNOWN' regexp='yes'>\p{Lu}.+</token>
-      </pattern>
-      <disambig action="replace"><wd pos="NPMS000"/><wd pos="NPMS000"/><wd pos="NPMS000"/></disambig>
-    </rule>
-    <rule>
-      <pattern case_sensitive='yes'>
-          <token regexp='yes'>[AEI]l|Le</token><!-- XXX Le is also FP in Italian, but it is less common in Portuguese texts -->
-          <token postag='UNKNOWN' regexp='yes'>\p{Lu}.+</token>
-      </pattern>
-      <disambig action="replace"><wd pos="NPMS000"/><wd pos="NPMS000"/></disambig>
-    </rule>
-    <rule>
-      <pattern case_sensitive='yes'>
-          <token regexp='yes'>Els|Los|Gli</token>
-          <token postag='UNKNOWN' regexp='yes'>\p{Lu}.+</token>
-      </pattern>
-      <disambig action="replace"><wd pos="NPMP000"/><wd pos="NPMP000"/></disambig>
-    </rule>
-    <rule>
-      <pattern case_sensitive='yes'>
-          <token>Les</token>
-          <token postag='UNKNOWN' regexp='yes'>\p{Lu}.+</token>
-      </pattern>
-      <disambig action="replace"><wd pos="NPCP000"/><wd pos="NPCP000"/></disambig>
-    </rule>
-  </rulegroup>
-
-    <!-- XXX Ignore Spelling Rules XXX -->
-    <rule id="EN_VOGUE" name="En vogue">
-      <pattern>
-          <token>en</token>
-          <token regexp="yes">vogue|gros|masse|passant|détail</token>
-      </pattern>
-      <disambig action="ignore_spelling"/>
-    </rule>
-    <rule id="COTE_DAZUR" name="Côte d'Azur">
-      <pattern>
-          <token>Côte</token>
-          <token>d</token>
-          <token regexp="yes">['’]</token>
-          <token>Azur</token>
-      </pattern>
-      <disambig action="ignore_spelling"/>
-    </rule>
-    <rule id="LOS_ANGELES" name="Los Angeles">
-      <pattern>
-          <token>Los</token>
-          <token regexp="yes">Alamos|Angeles</token>
-      </pattern>
-      <disambig action="immunize"/>
-    </rule>
-    <rule id="LAS_VEGAS" name="Las Vegas">
-      <pattern case_sensitive="yes">
-          <token>Las</token>
-          <token>Vegas</token>
-      </pattern>
-      <disambig action="immunize"/>
-    </rule>
-    <rule id="VALLEYS" name="Valleys">
-      <pattern case_sensitive="yes">
-          <token regexp="yes">Death|Silicon</token>
-          <token>Valley</token>
-      </pattern>
-      <disambig action="ignore_spelling"/>
-    </rule>
-    <rule id="OAK_RIDGE" name="Oak Ridge">
-      <pattern case_sensitive="yes">
-          <token>Oak</token>
-          <token>Ridge</token>
-      </pattern>
-      <disambig action="immunize"/>
-    </rule>
-    <rule id="MISE_EN_SCENE" name="Mise en scène">
-      <pattern>
-          <token>Mise</token>
-          <token>en</token>
-          <token>scène</token>
-      </pattern>
-      <disambig action="immunize"/>
-    </rule>
-    <rule id="RHYTHM_AND_BLUES" name="Rhythm and Blues">
-      <pattern>
-          <token>Rhythm</token>
-          <token>and</token>
-          <token>Blues</token>
-      </pattern>
-      <disambig action="ignore_spelling"/>
-    </rule>
-    <rule id="ROCK_AND_ROLL" name="Rock and Roll">
-      <pattern>
-          <token>Rock</token>
-          <token>and</token>
-          <token>Roll</token>
-      </pattern>
-      <disambig action="ignore_spelling"/>
-    </rule>
-    <rule id="ALEXIUS_MEINONG" name="Alexius Meinong">
-      <pattern>
-          <token>Alexius</token>
-          <token regexp="yes">Meinongs?</token>
-      </pattern>
-      <disambig action="ignore_spelling"/>
-    </rule>
-    <rule id="ALFRED_NOBEL" name="Alfred Nobel">
-      <pattern>
-          <token>Alfred</token>
-          <token>Nobel</token>
-      </pattern>
-      <disambig action="ignore_spelling"/>
-    </rule>
-    <rule id="ADDIS_ABEBA" name="Addis Abeba">
-      <pattern>
-          <token>Addis</token>
-          <token>Abeba</token>
-      </pattern>
-      <disambig action="ignore_spelling"/>
-    </rule>
-    <rule id="LA_PAZ" name="La Paz">
-      <pattern>
-          <token>La</token>
-          <token>Paz</token>
-      </pattern>
-      <disambig action="ignore_spelling"/>
-    </rule>
-    <rule id="SANTO_DOMINGO" name="Santo Domingo">
-      <pattern>
-          <token>Santo</token>
-          <token>Domingo</token>
-      </pattern>
-      <disambig action="ignore_spelling"/>
-    </rule>
-    <rule id="LE_HAVRE" name="Le Havre/Le Mans">
-      <pattern>
-          <token>Le</token>
-          <token regexp='yes'>Havre|Mans</token>
-      </pattern>
-      <disambig action="ignore_spelling"/>
-    </rule>
-    <rule id="PHNOM_PENH" name="Phnom Penh">
-      <pattern>
-          <token>Phnom</token>
-          <token>Penh</token>
-      </pattern>
-      <disambig action="ignore_spelling"/>
-    </rule>
-    <rule id="OPEN_SOURCE" name="Open Source">
-      <pattern>
-          <token>Open</token>
-          <token>Source</token>
-      </pattern>
-      <disambig action="ignore_spelling"/>
-    </rule>
-    <rule id="OPEN_SOURCE_SOFTWARE" name="Open-Source-Software">
-      <pattern>
-          <token>Open-Source-Software</token>
-      </pattern>
-      <disambig action="ignore_spelling"/>
-    </rule>
-    <rule id="JUNGLE_WORLD" name="Jungle World">
-      <pattern>
-          <token>Jungle</token>
-          <token>World</token>
-      </pattern>
-      <disambig action="ignore_spelling"/>
-    </rule>
-    <rule id="STONES" name="Rolling Stones">
-      <pattern>
-          <token>Rolling</token>
-          <token regexp='yes'>Stones?</token>
-      </pattern>
-      <disambig action="ignore_spelling"/>
-    </rule>
-    <rule id="A_LA_CARTE" name="À la carte">
-      <pattern>
-          <token>à</token>
-          <token>la</token>
-          <token>carte</token>
-      </pattern>
-      <disambig action="ignore_spelling"/>
-    </rule>
-    <rule id="BIG_BEN" name="Big Ben">
-      <pattern>
-          <token>Big</token>
-          <token regexp="yes">Ben|Data|Bang</token>
-      </pattern>
-      <disambig action="ignore_spelling"/>
-    </rule>
-    <rule id="PEU_A_PEU" name="Peu à peu">
-      <pattern>
-          <token>peu</token>
-          <token>à</token>
-          <token>peu</token>
-      </pattern>
-      <disambig action="ignore_spelling"/>
-    </rule>
-    <rule id="AVANT_LA_LETTRE" name="Avant la lettre">
-      <pattern>
-          <token>avant</token>
-          <token>la</token>
-          <token>lettre</token>
-      </pattern>
-      <disambig action="ignore_spelling"/>
-    </rule>
-    <rule id="COQ_AU_VIN" name="Coq au Vin">
-      <pattern>
-          <token>Coq</token>
-          <token>au</token>
-          <token>Vin</token>
-      </pattern>
-      <disambig action="ignore_spelling"/>
-    </rule>
-    <rule id="AIR_FORCE" name="Air Force">
-      <pattern>
-          <token>Air</token>
-          <token>Force</token>
-      </pattern>
-      <disambig action="ignore_spelling"/>
-    </rule>
-    <rule id="CUI_BONO" name="Cui bono">
-      <pattern>
-          <token>Cui</token>
-          <token>Bono</token>
-      </pattern>
-      <disambig action="ignore_spelling"/>
-    </rule>
-    <rule id="MEMENTO_MORI" name="Memento mori">
-      <pattern>
-          <token>Memento</token>
-          <token>mori</token>
-      </pattern>
-      <disambig action="ignore_spelling"/>
-    </rule>
-    <rule id="SALVA_VERITATE" name="Salva veritate">
-      <pattern>
-          <token>salva</token>
-          <token>veritate</token>
-      </pattern>
-      <disambig action="ignore_spelling"/>
-    </rule>
-    <rule id="PERSONA_NON_GRATA" name="Persona non grata">
-      <pattern>
-          <token>Persona</token>
-          <token min="0">non</token>
-          <token regexp="yes">(in)?grata</token>
-      </pattern>
-      <disambig action="ignore_spelling"/>
-    </rule>
-    <rule id="ENFANT_TERRIBLE" name="Enfant terrible">
-      <pattern>
-          <token>Enfant</token>
-          <token>terrible</token>
-      </pattern>
-      <disambig action="ignore_spelling"/>
-    </rule>
-    <rule id="FAIR_PLAY" name="Fair Play">
-      <pattern case_sensitive="yes">
-          <token>Fair</token>
-          <token>Play</token>
-      </pattern>
-      <disambig action="ignore_spelling"/>
-    </rule>
-    <rule id="UNIVERSITY_OF" name="University of">
-      <pattern case_sensitive="yes">
-          <token>University</token>
-          <token>of</token>
-      </pattern>
-      <disambig action="ignore_spelling"/>
-    </rule>
-    <rule id="YAD_VASHEM" name="Yad Vashem">
-      <pattern>
-          <token>Yad</token>
-          <token>Vashem</token>
-      </pattern>
-      <disambig action="ignore_spelling"/>
-    </rule>
-    <rule id="EL_NINO" name="El Niño">
-      <pattern>
-          <token>El</token>
-          <token>Niño</token>
-      </pattern>
-      <disambig action="ignore_spelling"/>
-    </rule>
-    <rule id="IN_MEDIAS_RES" name="In medias res">
-      <pattern>
-          <token>in</token>
-          <token>medias</token>
-          <token>res</token>
-      </pattern>
-      <disambig action="ignore_spelling"/>
-    </rule>
-    <rule id="FACULTAS_DOCENDI" name="Facultas Docendi">
-      <pattern>
-          <token>Facultas</token>
-          <token>Docendi</token>
-      </pattern>
-      <disambig action="ignore_spelling"/>
-    </rule>
-    <rule id="VENIA_LEGENDI" name="Venia Legendi">
-      <pattern>
-          <token>Venia</token>
-          <token>Legendi</token>
-      </pattern>
-      <disambig action="ignore_spelling"/>
-    </rule>
-    <rule id="GRAND_CANYON" name="Grand Canyon">
-      <pattern>
-          <token>Grand</token>
-          <token regexp='yes'>Canyon|Prix|Slam</token>
-      </pattern>
-      <disambig action="ignore_spelling"/>
-    </rule>
-    <rule id="HORRIBILE_DICTU" name="Horribile dictu">
-      <pattern>
-          <token>horribile</token>
-          <token>dictu</token>
-      </pattern>
-      <disambig action="ignore_spelling"/>
-    </rule>
-    <rule id="DIABETES_MELLITUS" name="Diabetes mellitus">
-      <pattern>
-          <token>Diabetes</token>
-          <token regexp="yes">mellitus|renalis|insipidus</token>
-      </pattern>
-      <disambig action="ignore_spelling"/>
-    </rule>
-    <rule id="O_BLITZ" name="O Blitz">
-      <pattern>
-          <token regexp="yes">[dn]?o</token>
-          <token regexp="yes">Blitz|Donner</token>
-          <token min='0'>Kebab</token>
-      </pattern>
-      <disambig action="ignore_spelling"/>
-    </rule>
-    <rule id="WALL_STREET" name="Wall Street">
-      <pattern>
-          <token regexp="yes">Wall|Downing|Baker</token>
-          <token>Street</token>
-      </pattern>
-      <disambig action="ignore_spelling"/>
-    </rule>
-    <rule id="FIFTH_AVENUE" name="Fifth Avenue">
-      <pattern>
-          <token>Fifth</token>
-          <token>Avenue</token>
-      </pattern>
-      <disambig action="ignore_spelling"/>
-    </rule>
-    <rule id="PER_SE" name="Per se">
-      <pattern>
-          <token>per</token>
-          <token regexp="yes">capita|procura|rectum|saldo|se</token>
-      </pattern>
-      <disambig action="ignore_spelling"/>
-    </rule>
-    <rule id="POUR_LE_MERITE" name="Pour le Mérite">
-      <pattern>
-          <token>Pour</token>
-          <token>le</token>
-          <token>Mérite</token>
-      </pattern>
-      <disambig action="ignore_spelling"/>
-    </rule>
-    <rule id="SUI_GENERIS" name="Sui">
-      <pattern>
-          <token>sui</token>
-          <token>generis</token>
-      </pattern>
-      <disambig action="ignore_spelling"/>
-    </rule>
-    <rule id="PACTA_SUNT_SERVANDA" name="Pacta">
-      <pattern>
-          <token>pacta</token>
-          <token>sunt</token>
-          <token>servanda</token>
-      </pattern>
-      <disambig action="ignore_spelling"/>
-    </rule>
-    <rule id="VIRTUAL_REALITY" name="Virtual">
-      <pattern>
-          <token>Virtual</token>
-          <token regexp="yes">Reality|Environments?</token>
-      </pattern>
-      <disambig action="ignore_spelling"/>
-    </rule>
-    <rule id="GUELEN" name="Fethullah Gülen">
-      <pattern>
-          <token>Fethullah</token>
-          <token regexp='yes'>Gülens?</token>
-      </pattern>
-      <disambig action="ignore_spelling"/>
-    </rule>
-    <rule id="ERDOGAN" name="Recep Tayyip Erdoğan">
-      <pattern>
-          <token>Recep</token>
-          <token>Tayyip</token>
-          <token regexp='yes'>Erdoğans?</token>
-      </pattern>
-      <disambig action="ignore_spelling"/>
-    </rule>
-    <rule id="HILLARY_CLINTON" name="Hillary Clinton">
-      <pattern>
-          <token regexp='yes'>Hillary|Bill</token>
-          <token regexp='yes'>Clintons?</token>
-      </pattern>
-      <disambig action="ignore_spelling"/>
-    </rule>
-    <rule id="ABU_DHABI" name="Abu">
-      <pattern>
-          <token>Abu</token>
-          <token>Dhabi</token>
-      </pattern>
-      <disambig action="ignore_spelling"/>
-    </rule>
-    <rule id="ROCKY_MOUNTAINS" name="Rocky Mountains">
-      <pattern>
-          <token>Rocky</token>
-          <token>Mountains</token>
-      </pattern>
-      <disambig action="ignore_spelling"/>
-    </rule>
-    <rule id="CORDON_BLEU" name="Cordon bleu">
-      <pattern>
-          <token>Cordon</token>
-          <token>bleu</token>
-      </pattern>
-      <disambig action="ignore_spelling"/>
-    </rule>
-    <rule id="JOUR_FIXE" name="Jour fixe">
-      <pattern>
-          <token regexp="yes">Blanc|Jour|Idée</token>
-          <token>fixe</token>
-      </pattern>
-      <disambig action="ignore_spelling"/>
-    </rule>
-    <rule id="PEARL_HARBOR" name="Pearl Harbor">
-      <pattern>
-          <token>Pearl</token>
-          <token>Harbor</token>
-      </pattern>
-      <disambig action="ignore_spelling"/>
-    </rule>
-    <rule id="ISLE_OF_MAN" name="Isle of Man">
-      <pattern>
-          <token>Isle</token>
-          <token>of</token>
-          <token regexp="yes">Man|Wight|Arran|Mull</token>
-      </pattern>
-      <disambig action="ignore_spelling"/>
-    </rule>
-    <rule id="HUMAN_RIGHTS_WATCH" name="Human Rights Watch">
-      <pattern>
-          <token>Human</token>
-          <token>Rights</token>
-          <token>Watch</token>
-      </pattern>
-      <disambig action="ignore_spelling"/>
-    </rule>
-    <rule id="PATER_FAMILIAS" name="Pater familias">
-      <pattern>
-          <token>pater</token>
-          <token>familias</token>
-      </pattern>
-      <disambig action="ignore_spelling"/>
-    </rule>
-    <rule id="CON_CARNE" name="Con Carne">
-      <pattern case_sensitive="yes">
-          <token>con</token>
-          <token>Carne</token>
-      </pattern>
-      <disambig action="ignore_spelling"/>
-    </rule>
-    <rule id="SCOTLAND_YARD" name="Scotland Yard">
-      <pattern case_sensitive="yes">
-          <token>Scotland</token>
-          <token>Yard</token>
-      </pattern>
-      <disambig action="ignore_spelling"/>
-    </rule>
-    <rule id="BUCKINGHAM_PALACE" name="Buckingham Palace">
-      <pattern>
-          <token>Palácio</token>
-          <token>de</token>
-          <token>Buckingham</token>
-      </pattern>
-      <disambig action="ignore_spelling"/>
-    </rule>
-    <rule id="PARKS" name="Parks">
-      <pattern case_sensitive="yes">
-          <token regexp="yes">Central|Hyde</token>
-          <token>Park</token>
-      </pattern>
-      <disambig action="ignore_spelling"/>
-    </rule>
-    <rule id="TERRA_INCOGNITA" name="Terra incognita">
-      <pattern>
-          <token>Terra</token>
-          <token>incognita</token>
-      </pattern>
-      <disambig action="ignore_spelling"/>
-    </rule>
-    <rule id="NON_SEQUITUR" name="Non sequitur">
-      <pattern>
-          <token>non</token>
-          <token>sequitur</token>
-      </pattern>
-      <disambig action="ignore_spelling"/>
-    </rule>
-    <rule id="REDUCTIO_AD_ABSURDUM" name="Reductio ad absurdum">
-      <pattern>
-          <token>reductio</token>
-          <token>ad</token>
-          <token>absurdum</token>
-      </pattern>
-      <disambig action="ignore_spelling"/>
-    </rule>
-    <rule id="TERTIUM_NON_DATUR" name="Tertium non datur">
-      <pattern>
-          <token>Tertium</token>
-          <token>non</token>
-          <token>datur</token>
-      </pattern>
-      <disambig action="ignore_spelling"/>
-    </rule>
-    <rule id="EX_NIHILO" name="Ex nihilo">
-      <pattern>
-          <token>ex</token>
-          <token>nihilo</token>
-      </pattern>
-      <disambig action="ignore_spelling"/>
-    </rule>
-    <rule id="SUUM_CUIQUE" name="Suum cuique">
-      <pattern>
-          <token>suum</token>
-          <token>cuique</token>
-      </pattern>
-      <disambig action="ignore_spelling"/>
-    </rule>
-    <rule id="URBI_ORBI" name="Urbi et orbi">
-      <pattern>
-          <token>Urbi</token>
-          <token>et</token>
-          <token>orbi</token>
-      </pattern>
-      <disambig action="ignore_spelling"/>
-    </rule>
-    <rule id="SPIRITUS_RECTOR" name="Spiritus Rector">
-      <pattern>
-          <token>Spiritus</token>
-          <token>Rector</token>
-      </pattern>
-      <disambig action="ignore_spelling"/>
-    </rule>
-    <rule id="VINO_VERITAS" name="In vino veritas">
-      <pattern>
-          <token>in</token>
-          <token>vino</token>
-          <token>veritas</token>
-      </pattern>
-      <disambig action="ignore_spelling"/>
-    </rule>
-    <rule id="VENIA_VERBO" name="Sit venia verbo">
-      <pattern>
-          <token>sit</token>
-          <token>venia</token>
-          <token>verbo</token>
-      </pattern>
-      <disambig action="ignore_spelling"/>
-    </rule>
-    <rule id="SEX_CITY" name="Sex and the City">
-      <pattern>
-          <token>Sex</token>
-          <token>and</token>
-          <token>the</token>
-          <token>City</token>
-      </pattern>
-      <disambig action="ignore_spelling"/>
-    </rule>
-    <rule id="BREAKING_BAD" name="Breaking Bad">
-      <pattern>
-          <token>Breaking</token>
-          <token>Bad</token>
-      </pattern>
-      <disambig action="ignore_spelling"/>
-    </rule>
-    <rule id="VISUAL_STUDIO" name="Visual Studio/Basic">
-      <pattern case_sensitive="yes">
-          <token>Visual</token>
-          <token regexp="yes">Studio|Basic</token>
-      </pattern>
-      <disambig action="ignore_spelling"/>
-    </rule>
-    <rule id="GOOGLE_MAPS" name="Google Maps">
-      <pattern case_sensitive="yes">
-          <token>Google</token>
-          <token regexp="yes">Ad|Alerts|Analytics|APIs|App|Apps|Art|Attribution|Authenticator|Bookmarks|Business|Calendar|Charts|Checkout|Classroom|Cloud|Compute|Contacts|Cultural|Current|Data|Developers|Docs|Drive|Fit|Flights|Fonts|for|Fusion|Get|Groups|Home|Maps|Mobile|Moderator|My|Ngram|One|Opinion|Photos|Play|Plugin|Primer|Public|Questions|Schemer|Scholar|Search|Search‎|Shopping|Sites|Spaces|Store|Street|Surveys|Sync|Tez|Translate|Translator|URL|Videos|Wallet|Website|WiFi</token>
-      </pattern>
-      <disambig action="ignore_spelling"/>
-    </rule>
-    <rule id="Ampersands" name="AMPERSANDS">
-      <pattern>
-          <token regexp='yes'>C&amp;A|I&amp;D|S&amp;P</token>
-      </pattern>
-      <disambig action="ignore_spelling"/>
-    </rule>
-    <rule id="LOW_COST" name="Low cost">
-      <pattern>
-          <token>low</token>
-          <token regexp="yes" spacebefore='no' min='0'>&hifen;</token>
-          <token regexp="yes">costs?</token>
-      </pattern>
-      <disambig action="ignore_spelling"/>
-    </rule>
-    <rule id="T-SHIRT" name="T-shirts">
-      <pattern>
-          <token>t</token>
-          <token regexp="yes" spacebefore='no'>&hifen;</token>
-          <token regexp="yes" spacebefore='no'>shirts?</token>
-      </pattern>
-      <disambig action="ignore_spelling"/>
-    </rule>
-    <rule id="STAND-UP_COMEDY" name="Stand-up comedy">
-      <pattern>
-          <token>stand</token>
-          <token regexp="yes" spacebefore='no'>&hifen;</token>
-          <token spacebefore='no'>up</token>
-          <token regexp="yes">comed(y|ies)</token>
-      </pattern>
-      <disambig action="ignore_spelling"/>
-    </rule>
-
-  <rulegroup id='LOOSE_UPPERCASES' name='Maiúsculas soltas'>
-    <!-- Created by Tiago F. Santos, Portuguese rule, 2017-10-10  	-->
-    <rule>
-      <pattern>
-          <token regexp='yes'>(categoria|escalão|grupo|turma|vitamina)s?</token>
-          <token case_sensitive='yes' regexp='yes'>\p{Lu}</token>
-      </pattern>
-      <disambig action="ignore_spelling"/>
-    </rule>
-    <rule id='SIZES' name='Tamanhos de roupa'>
-      <pattern>
-          <token regexp='yes'>tamanhos?</token>
-          <token case_sensitive='yes' regexp='yes'>X{0,2}[SLM]|GG?|PP?</token>
-      </pattern>
-      <disambig action="ignore_spelling"/>
-    </rule>
-  </rulegroup>
-
-    <rule id='WORDS_WITH_NUMBERS' name='Palavras com números'>
-    <!-- Created by Tiago F. Santos, Portuguese rule, 2017-10-10  	-->
-    <!-- XXX TV dimensions|3D|networks|4Chan|G20|G7|hypothesis|intel CPUs|P2P|number of rooms|highways -->
-      <pattern>
-          <token case_sensitive='yes' regexp='yes'>[248]K|[2345][DG]|4Chan|G(20|7)|H[₁₂₃₄₅₆₇₈₉₀]|i[357]|P2P|T[1234560]|(?:A|EN|IC)\d{1,3}</token>
-      </pattern>
-      <disambig action="ignore_spelling"/>
-    </rule>
-
-  <rulegroup id="SPELLING_IGNORE_RULE" name="Ignore spellings rule">
-    <!-- Created by Tiago F. Santos, Portuguese rule, 2017-06-XX  	-->
-    <rule>
-      <pattern>
-        <marker>
-          <token postag_regexp="yes" postag=".+_"/>
-        </marker>
-      </pattern>
-      <disambig action="ignore_spelling"/>
-    </rule>
-    <rule>
-      <pattern>
-        <marker>
-          <token postag_regexp="yes" postag="I"/>
-        </marker>
-          <token regexp='yes'>[\!\?]</token>
-      </pattern>
-      <disambig action="ignore_spelling"/>
-    </rule>
-    <rule>
-      <pattern>
-        <marker>
-          <token postag_regexp="yes" postag="I"/>
-        </marker>
-          <token postag_regexp="yes" postag="I"/>
-      </pattern>
-      <disambig action="ignore_spelling"/>
-    </rule>
-    <rule>
-      <pattern>
-        <marker>
-          <token case_sensitive="yes" regexp="yes">\p{Lu}</token>
-        </marker>
-          <token spacebefore='no'>.</token>
-      </pattern>
-      <disambig action="ignore_spelling"/>
-    </rule>
-    <rule><!-- apostrophes -->
-      <pattern>
-        <marker>
-          <token regexp="yes">[dn]</token>
-          <token spacebefore='no' regexp="yes">['’‘]</token>
-        </marker>
-          <token spacebefore='no' regexp="yes">[^bcdfghjklmnpqrstvwxyz]\w+</token>
-      </pattern>
-      <disambig action="ignore_spelling"/>
-    </rule>
-    <rule><!-- separators -->
-      <pattern>
-          <token>-</token>
-          <token>-</token>
-          <token>-</token>
-      </pattern>
-      <disambig action="ignore_spelling"/>
-    </rule>
-    <rule>
-      <pattern>
-          <token regexp='yes'>\d+.[ºª][sˢ]?</token>
-      </pattern>
-      <disambig action="ignore_spelling"/>
-    </rule>
-    <rule><!-- loose letters used in some time formats -->
-      <pattern>
-          <token regexp='yes'>\d{1,2}h(\d{2}m)?(\d{2})?s?</token>
-      </pattern>
-      <disambig action="ignore_spelling"/>
-    </rule>
-    <rule> <!-- variable in formulas -->
-      <pattern>
-          <token regexp='yes'>\w|&alfabeto_grego;</token><!-- XXX here μ is ok. it can't be micro -->
-          <token regexp='yes'>&operadores_matematicos;</token>
-      </pattern>
-      <disambig action="ignore_spelling"/>
-    </rule>
-    <rule><!-- variable in formulas -->
-      <pattern>
-          <token regexp='yes'>&operadores_matematicos;</token>
-          <token regexp='yes'>\w|&alfabeto_grego;
-            <exception>μ</exception></token><!-- XXX don't add μ - possible confusion with loose micro -->
-      </pattern>
-      <disambig action="ignore_spelling"/>
-    </rule>
-    <rule><!-- variable in formulas -->
-      <pattern>
-          <token postag_regexp='yes' postag='Z.+'/>
-        <marker>
-          <token regexp='yes'>\w|&alfabeto_grego;
-            <exception>μ</exception></token><!-- XXX don't add μ - possible confusion with loose micro -->
-        </marker>
-      </pattern>
-      <disambig action="ignore_spelling"/>
-    </rule>
-    <rule><!-- ignore abbreviations -->
-      <pattern>
-        <marker>
-          <token regexp='yes'>&abreviaturas;</token>
-        </marker>
-          <token spacebefore='no'>.</token>
-      </pattern>
-      <disambig action="ignore_spelling"/>
-    </rule>
-    <rule><!-- ignore abbreviations -->
-      <pattern>
-          <token>n</token>
-          <token spacebefore='no'>.</token>
-          <token spacebefore='no' regexp='yes'>[ºª]ˢ?</token>
-      </pattern>
-      <disambig action="ignore_spelling"/>
-    </rule>
-    <rule>
-    <!-- Based on English disambiguation.xml -->
-      <pattern case_sensitive="yes">
-          <token regexp="yes">\/|[\.·\/]|[\d\., ]*\d+</token>
-          <token regexp="yes">&unidades_de_medida;</token>
-      </pattern>
-      <disambig action="ignore_spelling"/>
-    </rule>
-    <rule>
-      <pattern case_sensitive="yes">
-          <token regexp="yes">\d[\d ]*[\.,]?\d*(&unidades_de_medida;)</token>
-      </pattern>
-      <disambig action="ignore_spelling"/>
-    </rule>
-  </rulegroup>
-    <rule name="Ignore spelling of file names" id="IGNORE_SPELLING_OF_FILE_NAMES">
-    <!-- Localized from English by Tiago F. Santos, 2018-09-15  -->
-      <pattern>
-          <token/>
-          <token spacebefore="no">.</token>
-          <token spacebefore="no" regexp="yes">&extensoes_de_ficheiros;</token><!-- For more extensions, refer to https://fileinfo.com -->
-      </pattern>
-      <disambig action="ignore_spelling"/>
-    </rule>
-    <rule name="Ignore spelling of @user mentions" id="IGNORE_USER_MENTION">
-      <pattern>
-          <token regexp="yes">@.+</token>
-      </pattern>
-      <disambig action="ignore_spelling"/>
-    </rule>
-  <rulegroup name="Ignore spelling of #hashtags" id="IGNORE_HASHTAG">
-    <rule>
-      <pattern>
-          <token spacebefore="yes">#</token>
-          <token spacebefore="no"/>
-      </pattern>
-      <disambig action="ignore_spelling"/>
-    </rule>
-    <rule>
-      <pattern>
-          <token postag="SENT_START"/>
-          <token>#</token>
-          <token spacebefore="no"/>
-      </pattern>
-      <disambig action="ignore_spelling"/>
-    </rule>
-  </rulegroup>
-    <rule name="Ignore spelling of domain names" id="IGNORE_DOMAIN_NAMES">
-      <pattern case_sensitive="yes">
-          <token regexp="yes">[a-z0-9\-]+</token>
-          <token spacebefore="no">.</token>
-          <token spacebefore="no" regexp="yes">&dominios_internet;</token>
-      </pattern>
-      <disambig action="ignore_spelling"/>
-    </rule>
-</rules>
->>>>>>> 156ca24b
+<?xml version="1.0" encoding="UTF-8"?>
+<?xml-stylesheet type="text/xsl" href="../../../../../../../../../languagetool-core/src/main/resources/org/languagetool/rules/print.xsl" title="Pretty print" ?>
+<?xml-stylesheet type="text/css" href="../../../../../../../../../languagetool-core/src/main/resources/org/languagetool/rules/rules.css" title="Easy editing stylesheet" ?>
+
+    <!--
+ Portuguese (Portugal - prereform + postreform) - Grammar and Typo Rules for LanguageTool.
+ Copyright © 2016-2017 Tiago F. Santos (tiagofsantos81@sapo.pt)
+
+ This library is free software; you can redistribute it and/or
+ modify it under the terms of the GNU Lesser General Public
+ License as published by the Free Software Foundation; either
+ version 2.1 of the License, or (at your option) any later version.
+
+ This library is distributed in the hope that it will be useful,
+ but WITHOUT ANY WARRANTY; without even the implied warranty of
+ MERCHANTABILITY or FITNESS FOR A PARTICULAR PURPOSE. See the GNU
+ Lesser General Public License for more details.
+
+ You should have received a copy of the GNU Lesser General Public
+ License along with this library; if not, write to the Free Software
+ Foundation, Inc., 51 Franklin St, Fifth Floor, Boston, MA 02110-1301, USA
+
+-->
+  <!DOCTYPE rules [
+    <!ENTITY meses_ano_abrev "jan|fev|mar|abr|mai|jun|jul|ago|set|out|nov|dez">
+    <!ENTITY meses_ano "janeiro|fevereiro|março|abril|maio|junho|julho|agosto|setembro|outubro|novembro|dezembro">
+    <!ENTITY dias_semana_abrev "seg|ter|qua|qui|sex|sáb|dom">
+    <!ENTITY dias_semana "segunda|terça|quarta|quinta|sexta|sábado|domingo">
+
+    <!ENTITY contracoes_MS "ao|do|dum|dele|deste|desse|daquele|disto|disso|daquilo|doutro|no|num|nele|nesse|neste|naquele|nisto|nisso|naquilo|noutro|pelo|algum|mo|to|lho">
+    <!ENTITY contracoes_FS "à|da|duma|dela|desta|dessa|daquela|doutra|na|numa|nela|nessa|nesta|naquela|noutra|pela|alguma|ma|ta|lha">
+    <!ENTITY contracoes_MP "aos|dos|duns|deles|destes|desses|daqueles|doutros|nos|nuns|neles|nesses|nestes|naqueles|noutros|pelos|alguns|mos|tos|lhos">
+    <!ENTITY contracoes_FP "às|das|dumas|delas|destas|dessas|daquelas|doutras|nas|numas|nelas|nessas|nestas|naquelas|noutras|pelas|algumas|mas|tas|lhas">
+
+    <!ENTITY hifen "[-‑]">
+
+    <!ENTITY pronomes_retos "eu|tu|el[ea]s?|nós|vós">
+    <!ENTITY pronomes_nao_ambiguos "ma|me|mo|mos|ta|te|to|tas|tes|tos|lha|lhe|lho|lhas|lhes|lhos|vos">
+    <!ENTITY pronomes_ambiguos "[ao]s?|mas|nos|se">
+    <!ENTITY art_detecao_paronimos "(d|n|pel)?(outr)?[ao]s?|de|em|(alg|d|n)?(um(a|as)?|uns)">
+
+    <!ENTITY verbos_auxiliares_part_passado "ser|estar|ter|haver|ficar">
+
+    <!ENTITY pontos_cardeais "norte|sul|este|oeste|ocidente|oriente|nascente|poente|nordeste|sudeste|noroeste|sudoeste">
+    <!ENTITY numero_por_extenso_CP "três|quatro|cinco|seis|sete|oito|nove|dez|onze|doze|treze|catorze|quinze|dez[ae]sseis|dez[ae]ssete|dezoito|dezanove|vinte|trinta|quarenta|cinquenta|sessenta|setenta|oitenta|noventa|cem|mil">
+    <!ENTITY numero_por_extenso_MS "um|(mi|bi|tri|quadri)lh?ião">
+    <!ENTITY numero_por_extenso_FS "uma|dezena">
+    <!ENTITY numero_por_extenso_MP "uns|dois|centos?|(duzent|trezent|quatrocent|quinhent|seiscent|setecent|oitocent|novecent)os|(mi|bi|tri|quadri)lh?i?ões">
+    <!ENTITY numero_por_extenso_FP "umas|duas|dezenas|dúzias|centenas|(duzent|trezent|quatrocent|quinhent|seiscent|setecent|oitocent|novecent)as">
+
+    <!ENTITY abreviaturas "(?:c(?:[bjpx]|o(?:[bqt]|n(?:s(?:e(?:[cq]|lh?)|t(?:el|r)?|uet)?|c(?:r(?:et)?|ess|l)?|f(?:e(?:it|d)|ls?)?|t(?:emp|ab|r)?|q(?:uil)?|d(?:ic)?|j(?:ug)?|hec|g)|m(?:b(?:in(?:at)?|ust)?|p(?:[lt]|a?r)?|e(?:nd|rc)|unic|dor|te)|r(?:[pv]|r(?:u(?:pt?|t)|esp)?|eogr?|ogr?)|s(?:m(?:o(?:gr?|l))?|ec)?|p(?:ul(?:at)?)?|l(?:omb|et|s)?|ord|gn)|a(?:[çbdfv]|t(?:a(?:rin|cr|l)|ó(?:pt?|l)|eg)?|l(?:[çd]|v(?:in)?|cogr?|igr?)|r(?:[dnpr]|t(?:ogr)?)|n(?:a(?:liz|d)|t)?|p(?:i[tx]|ac|t)?|us?|st)|i(?:[dgv]|n(?:[gz]|e[gm]|ol)?|r(?:urg|c)?|t(?:ol|t)?|en[ct]?|bern|ênc|cl)|r(?:i(?:m(?:inol)?|pt(?:og)?|st)|on(?:o[lm]|ôn)|esc|ust|éd|ôn)?|e(?:n(?:tr?|og)|r(?:âm|v)|lt?|s?t)?|h(?:a(?:nc(?:el)?|p)|i[ln]|ul)?|l(?:(?:ás?|a)s|i(?:ch|m)|ín)|u(?:l(?:in|t)?|t(?:el)?|rt)|(?:ál|ír)?c|(?:él|ya)t|ô[nv]|ênt?|óds?|fr?|vs?|âm|tv)|p(?:[fmp]|r(?:o(?:[cdmx]|v(?:[çb]|(?:in)?c|enç?|av)?|t(?:(?:es|é)t|o[cz])?|s(?:(?:té)?t|ôn|c)|p(?:ag|os|r)?|n(?:[úo]n)?|f(?:is?s)?|bl)|e(?:[ftv]|s(?:[ct]|id)?|c(?:ed|is)?|d(?:ic)?|p(?:os)?)|i(?:nc(?:ip)?|m(?:it)?|v)|á[ct]|ót)?|a(?:r(?:a(?:[gn]|ens|ib)|n(?:as)?|t(?:ic)?|ág|ôn|l)|l(?:eo(?:[bz]|nt(?:ol)?|gr?)|s)|t(?:r(?:[ôo]n)?|ol)|s(?:s[mrt]?|t)|ulist|g?g|q)?|e(?:[cjlq]|r(?:s(?:pect(?:iv)?)?|n(?:amb)?|f(?:um)?|ífr?|uv)|t(?:r(?:o(?:[lq]|gr?))?)?|d(?:iat|ag|ol|r)?|s[cqs]?|nt?)|o(?:s(?:(?:ses)?s|it)|l(?:í[ct]|in)?|t(?:am)?|[ér]t|pul|v)|s(?:i(?:c(?:o(?:(?:fis)?l|pat|gn)|an)?|q(?:uiat)?)|eud)|i(?:rot(?:[ée]c)?|s(?:ci)?c|auien|n[tx]|zz)|l(?:a(?:nej|t)|eb)?|u(?:b(?:lic)?|lv|g)|á(?:g[gs]?|tr)|g(?:to)?|[íd]l|t[os]|érs?|úbl?|ça?)|e(?:s(?:t(?:r(?:a(?:t(?:ég)?|ng)|ut)?|a(?:(?:tís)?t|d)|e(?:nogr?|reogr)|i[lm]|ét|on|ud)|p(?:e(?:c(?:i(?:alm|f)|t(?:rogr)?|íf)?|(?:leo)?l|t)|ir(?:it)?|ort)?|c(?:o(?:lást|c)|ult?|and|r)?|l(?:[ao]v)?|gr|ot|q)|x(?:p(?:l(?:o[rs]|et)?|er(?:im)?|ort|r)?|c(?:l(?:am)?|urs)|t(?:ens|rat)?|érc|ag|e)|n(?:[fgsx]|t(?:om(?:ol)?)?|c(?:[íi]cl)?|erg(?:ét)?|doc)|m(?:b(?:r(?:iol)?|al)?|p(?:r(?:és)?|ír)?|igr|ol)|t(?:n(?:o(?:l(?:og)?|gr?))?|i(?:m(?:ol)?|óp)|ol)|l(?:etr(?:o(?:[lmt]|din)|ôn)?|étr|ipt)|u(?:f(?:[êe]m|o[nr]|ôn)?|r)|c(?:l(?:es)?|o[ln]|d)|q(?:u(?:i[tv]|at))?|p(?:igr?|íst)|d(?:if|uc)?|fem|gíp|rud)|m(?:a(?:[jp]|r(?:[cgx]|(?:ti)?n|r(?:oq)?|inh?|anh|ít)|l(?:[gh]|a(?:c(?:ol)?|b))|g(?:n(?:[ei]t)?)?|t(?:ogros|ad|er)?|q(?:uinof)?|d(?:eir)?|i(?:úsc)?|ç(?:on)?|omet|nuf|sc)|e(?:t(?:a(?:f(?:ór|is)?|l(?:og|ur))|r(?:if|ol)?|á[ft]|eor|on)?|c(?:an(?:ogr)?|ân)?|r(?:c(?:ad)?|id)?|d(?:(?:ie)?v)?|m(?:or?)?|x(?:ic)?|ns)|i(?:c(?:ro(?:[glm]|fot|sc)|ol)|n(?:[gh]|úsc|er)|t(?:ôn|ol)?|st)|o(?:n(?:t(?:anh)?|ogr?)?|r(?:alid|f)|(?:çam)?b|e?d|ag|v)|u(?:seol|lt|n)|é(?:tr|d)|í(?:st|n)|á[qx]|Min|ús|ct|k)|t(?:e(?:r(?:m(?:o(?:d(?:inâm)?|m)|in(?:ol)?)?|a(?:p(?:êut)?|t(?:ol)?)|r(?:it)?)|c(?:n(?:o(?:gr?|l)|a)?|el|go|t)?|l(?:e(?:[fv]|c(?:om)?|gr?)|égr)?|mp(?:er)?|o[ls]|atr?|ô?n|st?)|r(?:a(?:ns(?:m(?:ont)?|(?:ob)?j|it|p)|b(?:alh)?|d(?:ic)?|t)|i(?:[btv]|m(?:est)?|g(?:on)?)|áf|op)?|o(?:p(?:o(?:[ln]|gr?)|ôn)|x(?:iol)?|rp|sc|n)|a(?:[bm]|(?:xi|r)d|ur(?:om)?|quigr|ng?|il)|i(?:p(?:o(?:gr|l))?|b(?:et)?|nt|r)|u(?:r(?:ism|c)?|n(?:is)?|p)|é(?:cn?|rm)|(?:êx|í)t|á[bt]|âm|óp|ôn|v)|s(?:[fgs]|i(?:d(?:er(?:o(?:téc|gr))?)?|m(?:b(?:[óo]l)?|pl)|n(?:[gt]|[ôo]n|éd)?|g(?:n(?:if)?|il)|l(?:v(?:ic)?|og)|s?t|b)|e(?:[lx]|r(?:[gv]|(?:ic)?ic|r(?:alh)?)|m(?:i(?:[cnt]|ol)|(?:ân|í)t)|p(?:tent)?|(?:ten)?t|c[rt]?|gs?|nt?|q?q)|u(?:b(?:j(?:unt)?|afls?|ord|var|st)|p(?:er[fl]|r[fls]|l)?|e?c|f?f|rr|j)|o(?:c(?:iol)?|v(?:iét)?|st|n)|a(?:[bcn]|p(?:at)?|gr|ls)|ân(?:s(?:cr)?)?|í(?:[lr]|mb|nt)|c(?:[hr]|ul)?|r(?:t?a)?|t(?:ac|o)|érv?|p?p|át|ól)|i(?:n(?:t(?:e(?:r(?:j(?:et)?|n(?:ac)?|r(?:og)?|amn)|gr|ns)|r(?:ans)?|j)?|d(?:o(?:ch|st|n)|i(?:an|v)|u(?:st|m)|e[ft]|úst)?|f(?:in(?:it)?|ant?|orm|er|l)?|v(?:e(?:st(?:ig)?|nç)|ariav)?|s(?:(?:ti)?t|cr|ep)?|c(?:oat|óg|s)?|gl?|us)|m(?:p(?:e(?:r(?:at|f)?|ss)|r(?:o[pr]|es)?|ort)?|i(?:gr|t))|r(?:r(?:eg)?|[ôo]n|a[nq]|l)|c(?:ono(?:gr?|l)|t)|lu(?:s(?:ion|tr)|m)|t(?:al(?:ian)?|ál)?|d(?:(?:ol)?ol|iot)|s(?:l(?:am)?|r)|b(?:ér|id)|[ou]g|at|gr)|f(?:[fgt]|o(?:[gsv]|t(?:o(?:an(?:ál)?|gr|m))?|r(?:m(?:ul)?|rag|t)|l(?:[hs]|cl?)?|n(?:ét|ol))?|i(?:s(?:[cl]|io(?:cr?|l)|pat)|to(?:ssoc|gr?|pat)|l(?:at|ol)?|g(?:ur|d)?|nl?)|r(?:a(?:(?:c?|n)c|g)|e(?:[gq]|nol)|ut(?:íf)?|ânc|ig)?|e(?:[mv]|r(?:r(?:ad|ov))?|n(?:[ôo]m)?|u?d|it)|a(?:rm(?:ac(?:ol)?)?|scs?|l?c|uv|m)|l(?:u(?:m(?:in)?|v)|oric|am|s)?|u(?:t(?:e?b|ur)?|lv|nd)|(?:s?|í)s|(?:ór)?m|áb)|d(?:e(?:[dv]|c(?:r(?:esc)?|l(?:in)?|or)?|s(?:e(?:mb|n)|cr?|in|us|p)?|m(?:o(?:nstr|cr?|gr?))?|p(?:r(?:ec)?|to?|s)?|f(?:in(?:it)?|ect)?|r(?:iv|m)|t(?:erm)?|ns)|i(?:[fr]|s(?:[cs]|fem|tr)|al(?:[ée]t)?|n(?:[âa]m)?|pl(?:om)?|d(?:át)?|m(?:in)?|[áo]?c)|o(?:g(?:m(?:át)?)?|c(?:um|s)?|m[íi]n)|a(?:[dt]|sim)|u(?:alid|r)|ra[mv]?|ó[lr]|pto|z)|h(?:i(?:p(?:o(?:(?:té)?t|c(?:or)?|l)|not(?:er)?|(?:ia|ó)t|érb|ál)|dr(?:o(?:[dm]|gr?|s?t)|ául)?|s(?:t(?:ol)?|p)|b(?:r(?:id)?)?|er(?:ôn)?|gr?|nd)|e(?:r(?:p(?:et(?:o(?:gr|l))?|ét)?|áld?|b)?|ort(?:ôn)?|lm(?:in)?|b[dr]|t)|o(?:m(?:o(?:[fn]|gr?)|eop|ôn)?|rt(?:ic)?|tent|nd?)|a(?:g(?:io(?:gr?|l))?|plol|st|b)|í(?:br?|p)|úng)|b(?:i(?:o(?:g(?:e(?:o(?:gr?)?|n)|ên|r)|t(?:ip(?:ol)?)?|q(?:uím)?|(?:di)?m|fís|l)|bl(?:i(?:o(?:[fl]|t(?:ec)?|gr?)|ôn))?|r(?:rel|m)|tr(?:ans)?|m(?:en)?|spd?|z)|o(?:l(?:iv)?|r[dgr]|êm|mb|t)|a(?:(?:lís)?t|ct(?:er)?|sq)|r(?:om(?:at)?|i[gt]|as|et)?|u(?:r(?:oc|l)|d)|e(?:ir|ng|rb)|á(?:lt|rb)|[bt]l|íbl?|úlg|m)|r(?:e(?:l(?:a(?:t(?:iv)?|ç)|ig|oj)?|s(?:t(?:r(?:it)?)?|ult)?|g(?:i(?:on|m)|ress)?|p(?:[aeo]rt|úb)?|c(?:ípr?|ip)?|t(?:rosp|ór)?|f(?:orm|l)?|d(?:uç)?|alid|vers|m)|a(?:dio(?:t(?:e[cr]|écn?)?|d(?:if)?|gr?|at|l)|c(?:ion)?|ll)|o(?:[dt]|mn)|u(?:[br]|ss)|i[bt]|úst|ád|g)|l(?:[blr]|i(?:[bg]|t(?:u(?:rg?|an)|o(?:gr?|l)|er(?:at)?)?|n(?:g(?:uíst)?)?|m(?:it)?|vr?)|a(?:t(?:oar|it)?|b(?:ora?t)?|p(?:id)?|n[çc]|u?d|ct|rg)|u(?:[gv]|(?:si)?t|n[df]|dol)|o(?:[cq]|g(?:íst)?|mb|ng)|e(?:g(?:isl)?|i?t|x)|í(?:ng|q)|égs?|tda|âm|óg)|g(?:e(?:o(?:[dln]|m(?:orf?)?|f(?:ís)?|g[nr]?)|n(?:eal|ét|ov)?|rm?|ôn)|r(?:a(?:f(?:o(?:sc|l))?|v)|oenl?|áf|d)?|l(?:ipto(?:[lt]|gr?)|o(?:tol|ss)|ót)|a(?:[rtv]|l(?:ic|v)?|[éu]l|sc)|u(?:at(?:em)?|in|tt|z)|in(?:ec(?:ol)?|ást)?|n(?:om)?|ó?t|ên|ír|ov)|o(?:r(?:t(?:o(?:gr(?:áf)?|p))?|n(?:it(?:ol)?)?|g(?:aniz)?|ig(?:i?n)?|d(?:in)?|ogr?|ôn|at)?|b(?:s(?:(?:te)?t|ol)?|ed|r)?|n(?:om(?:(?:ás|a)t)?|eol|ç)|f(?:t(?:alm)?|id)|c(?:ult?|ean|id)|u(?:r(?:iv)?|t)|p(?:tat|os|p)?|torr(?:in)?|dont|lig|str|z)|v(?:[bcl]|e(?:r(?:[bn]|s(?:if)?|os?s)|n(?:at|ez|d)?|l(?:oc)?|t(?:er)?|ct|g)|i(?:[gz]|t(?:ic|r)?|n(?:ic)?|dr?|ol)|o(?:[cgx]|l(?:[ls]|at)?)?|a(?:dm?|sc)|ul[cg])|n(?:o(?:[mv]|r(?:m(?:at)?|ueg)?|b(?:il)?|tic)|e(?:[gp]|o(?:guin|log|zel)|ut?r|erl)|a(?:[cpvz]|t(?:ur)?)|u(?:mism?|cl|tr)|i(?:cara)?g|áu[at]?|órd|úm)|a(?:[çagv]|d(?:[jm]|v(?:ers)?|it)|b(?:r(?:ev)?|s)|p(?:ass|rox)?|nt(?:on|r)?|r(?:ts?|om)|(?:tô)?m|lt|ss|ux)|u(?:n(?:i(?:[df]|v(?:ers)?))?|r(?:b(?:an)?|ol|ug)|t(?:ili[dt]|ópi|op)|cr(?:aí?n)?|lt|mb)|q(?:u(?:a(?:(?:n(?:ti)?|r)t|lif)?|i(?:nz(?:en)?|rom|mb)?|í(?:ch|m)?|est)|l)|j(?:u(?:[dln]|r(?:ispr?)?|st)|a(?:[mnpv]|rd(?:in)?)|o(?:[cg]|alh|rn)|es)|S(?:r(?:t?a|e)s|ubdiác|[ón]r|arg|áb)|z(?:o(?:o(?:t(?:[ée]c)?|l))?|end)|x(?:e(?:rogr?|nof)|i(?:log|n))|E(?:(?:mpree)?nd|XM[ªº]|xa|E)|I(?:l(?:mos?)?|nsc)|(?:Cato|Be)l|A(?:dmin|tt)|é(?:cl|tn)|R(?:esp|d)|T(?:rav|T)|í(?:nd|t)|D(?:rs|D)|Hares|Mrs?|ópt|Ltd|Jr|Pe|ca)">
+
+    <!ENTITY operadores_matematicos "[-x\.·\*\/\^\|~¬±×÷ϐϑϒϕϰϱϴϵ϶؆؇‖′″‴⁀⁄⁒⁺⁻⁼⁽⁾₊₋₌₍₎∀∁∂∃∄∅∆∇∈∉∊∋∌∍∎∏∐∑−∓∔∕∖∗∘∙√∛∜∝∞∟∠∡∢∣∤∥∦∧∨∩∪∫∬∭∮∯∰∱∲∳∴∵∶∷∸∹∺∻∼∽∾∿≀≁≂≃≄≅≆≇≈≉≊≋≌≍≎≏≐≑≒≓≔≕≖≗≘≙≚≛≜≝≞≟≠≡≢≣≤≥≦≧≨≩≪≫≬≭≮≯≰≱≲≳≴≵≶≷≸≹≺≻≼≽≾≿⊀⊁⊂⊃⊄⊅⊆⊇⊈⊉⊊⊋⊌⊍⊎⊏⊐⊑⊒⊓⊔⊕⊖⊗⊘⊙⊚⊛⊜⊝⊞⊟⊠⊡⊢⊣⊤⊥⊦⊧⊨⊩⊪⊫⊬⊭⊮⊯⊰⊱⊲⊳⊴⊵⊶⊷⊸⊹⊺⊻⊼⊽⊾⊿⋀⋁⋂⋃⋄⋅⋆⋇⋈⋉⋊⋋⋌⋍⋎⋏⋐⋑⋒⋓⋔⋕⋖⋗⋘⋙⋚⋛⋜⋝⋞⋟⋠⋡⋢⋣⋤⋥⋦⋧⋨⋩⋪⋫⋬⋭⋮⋯⋰⋱⋲⋳⋴⋵⋶⋷⋸⋹⋺⋻⋼⋽⋾⋿]|\=|\+">
+    <!ENTITY alfabeto_grego "[ΑαΝνΒβΞξΓγΟοΔδΠπΕεΡρΖζΣσςΗηΤτΘθΥυΙιΦφΚκΧχΛλΨψΜμΩω]">
+    <!ENTITY unidades_de_medida "(?:(?:[khdcmnµfYZEPTGM]|da)?(?:[gmlsJNWCVSFTHΩ]|Hz|cd|lm|mol|Pa|Wb|rad|sr|lx|Bq|Gy|Sv|kat|Np|eV)(?:⁻)?[23¹²³]?|º[CFK]|cv|k?cal|mmHg|atm|bpm|ton|kWh|GWa|MWd|MWh|mAh|min)">
+
+    <!ENTITY extensoes_de_ficheiros "aspx?|avi|bak|bat|bmp|cab|cfg|cgi|com|css|csv|dat|db|dbf|dll|docx?|eps|exe|flv|gif|html?|ibooks|ico|ini|jar|jpe?g|js|jsp|lnk|md|mdb|mid|mov|mp3|mp4|mpa|mpg|o[dt][tspfg]|pdf|php|pl|png|pps|pptx?|ps|psd|py|rss|sh|sql|svg|sys|tar|tif|tiff|tmp|txt|wav|wma|xhtml|xlsx?|xsl|xml|zipx?|7z">
+    <!ENTITY dominios_internet "(?:cat|ae|ar|asia|at|au|be|bid|biz|br|ca|cc|cf|ch|cl|club|cn|co|com|cz|de|dk|edu|es|eu|fi|fr|ga|gdn|gov|gq|gr|hk|hu|id|ie|il|in|info|int|io|ir|it|jp|kiwi|kr|kz|life|link|loan|lt|me|men|mil|ml|mobi|mx|my|name|net|nl|no|nu|nz|online|org|party|pl|pro|pt|pw|racing|ro|ru|se|sg|shop|site|sk|space|store|su|tech|tk|top|tr|trade|tv|tw|ua|uk|us|vip|vn|wang|website|win|ws|xin|xyz|za)"><!-- the 100 most used + cat -->
+]>
+
+<rules lang="pt" xsi:noNamespaceSchemaLocation="../../../../../../../../../languagetool-core/src/main/resources/org/languagetool/resource/disambiguation.xsd" xmlns:xsi="http://www.w3.org/2001/XMLSchema-instance" xmlns:xs="http://www.w3.org/2001/XMLSchema">
+
+    <!-- Unification rules retrieved from galician grammar.xml - START-->
+  <unification feature="number">
+    <equivalence type="singular">
+          <token postag="(?:[NZ]..|[ADP]...|V....)S.+" postag_regexp="yes"/>
+    </equivalence>
+    <equivalence type="plural">
+          <token postag="(?:[NZ]..|[ADP]...|V....)P.+" postag_regexp="yes"/>
+    </equivalence>
+  </unification>
+
+  <unification feature="gender">
+    <equivalence type="masc">
+          <token postag="(?:[NZ].|[ADP]..|V.....)[MC].+" postag_regexp="yes"/>
+    </equivalence>
+    <equivalence type="fem">
+          <token postag="(?:[NZ].|[ADP]..|V.....)[FC].+" postag_regexp="yes"/>
+    </equivalence>
+  </unification>
+
+  <unification feature="person">
+    <equivalence type="first">
+          <token postag="(?:V...|PP)1.+" postag_regexp="yes"/>
+    </equivalence>
+    <equivalence type="second">
+          <token postag="(?:V...|PP)2.+" postag_regexp="yes"/>
+    </equivalence>
+    <equivalence type="third">
+          <token postag="(?:V...|PP)3.+" postag_regexp="yes"/>
+    </equivalence>
+  </unification>
+    <!-- Unification rules retrieved from galician grammar.xml - END  -->
+
+    <!--rule id="WORKAROUND_MISSING_ADVERBS_POS" name="Fix missing POS in adverbes">
+    < Created by Tiago F. Santos, Portuguese rule, 2017-07-24>
+      <pattern>
+          <token regexp="yes" postag='I|RG' postag_regexp='yes'>.*mente$</token>
+      </pattern>
+      <disambig action="add"><wd pos="RM"/></disambig>
+      <example inputform="francamente[Francamente/I]" outputform="francamente[Francamente/I,francamente/RM]" type="ambiguous">Falou <marker>francamente</marker> em soluções.</example>
+    </rule  -->
+
+    <!--		multiwords.txt related			-->
+    <!-- 	Workaround retrieved from Catalan grammar.xml	>
+  <rulegroup id="WORKAROUND_SENTENCE_TOKENIZATION" name="Fix problems with sentence tokenization">
+    <rule>
+      <pattern>
+          <token regexp="yes">[A-Z]</token>
+        <marker>
+          <token spacebefore="no">.</token>
+        </marker>
+          <token spacebefore="yes" postag="[VADSC].*" postag_regexp="yes" regexp="yes">\p{Lu}.*
+            <exception postag="NP.*" postag_regexp="yes"/></token>
+      </pattern>
+      <disambig action="add"><wd pos="SENT_START"/></disambig>
+    </rule>
+    <rule>
+      <pattern>
+          <token regexp="yes">[A-Z]</token>
+        <marker>
+          <token spacebefore="no">.</token>
+        </marker>
+          <token spacebefore="yes" postag="[VADSC].*" postag_regexp="yes" regexp="yes">\p{Lu}.*
+            <exception postag="NP.*" postag_regexp="yes"/></token>
+      </pattern>
+      <disambig action="add"><wd pos="SENT_END"/></disambig>
+    </rule>
+  </rulegroup-->
+
+  <rulegroup id="NOMES_PROPRIOS_MULTIWORD" name="Nomes proprios em multiwords">
+    <!-- 	Rulegroup retrieved from Catalan grammar.xml	-->
+    <rule id="NOMEPROPRIO2PALAVRAS_FILTRA_MS" name="Nome proprio 2 palavras - MS">
+      <pattern>
+          <token postag="&lt;NPMS.+&gt;" postag_regexp="yes"/>
+          <token postag="&lt;/NP.+&gt;" postag_regexp="yes"/>
+      </pattern>
+      <disambig action="replace"><wd pos="NPMS000_"/><wd pos="NPMS000_"/></disambig>
+    </rule>
+    <rule id="NOMEPROPRIO2PALAVRAS_FILTRA_MP" name="Nome proprio 2 palavras - MP">
+      <pattern>
+          <token postag="&lt;NPMP.+&gt;" postag_regexp="yes"/>
+          <token postag="&lt;/NP.+&gt;" postag_regexp="yes"/>
+      </pattern>
+      <disambig action="replace"><wd pos="NPMP000_"/><wd pos="NPMP000_"/></disambig>
+    </rule>
+    <rule id="NOMEPROPRIO2PALAVRAS_FILTRA_FS" name="Nome proprio 2 palavras - FS">
+      <pattern>
+          <token postag="&lt;NPFS.+&gt;" postag_regexp="yes"/>
+          <token postag="&lt;/NP.+&gt;" postag_regexp="yes"/>
+      </pattern>
+      <disambig action="replace"><wd pos="NPFS000_"/><wd pos="NPFS000_"/></disambig>
+    </rule>
+    <rule id="NOMEPROPRIO2PALAVRAS_FILTRA_FP" name="Nome proprio 2 palavras - FP">
+      <pattern>
+          <token postag="&lt;NPFP.+&gt;" postag_regexp="yes"/>
+          <token postag="&lt;/NP.+&gt;" postag_regexp="yes"/>
+      </pattern>
+      <disambig action="replace"><wd pos="NPFP000_"/><wd pos="NPFP000_"/></disambig>
+    </rule>
+    <rule id="NOMEPROPRIO2PALAVRAS_FILTRA_CN" name="Nome proprio 2 palavras - CN">
+      <pattern>
+          <token postag="&lt;NPCN.+&gt;" postag_regexp="yes"/>
+          <token postag="&lt;/NPCN.+&gt;" postag_regexp="yes"/>
+      </pattern>
+      <disambig action="replace"><wd pos="NPCN000_"/><wd pos="NPCN000_"/></disambig>
+    </rule>
+    <rule id="NOMEPROPRIO3PALAVRAS" name="Nome proprio 3 palavras">
+      <pattern>
+          <token postag="&lt;NP.+&gt;" postag_regexp="yes"/>
+          <token/>
+          <token postag="&lt;/NP.+&gt;" postag_regexp="yes"/>
+      </pattern>
+      <disambig action="add"><wd pos="NP00000_"/><wd lemma="NP" pos="NP00000_"/><wd pos="NP00000_"/></disambig>
+    </rule>
+    <rule id="NOMEPROPRIO4PALAVRAS" name="Nome proprio 4 palavras">
+      <pattern>
+          <token postag="&lt;NP.+&gt;" postag_regexp="yes"/>
+          <token/>
+          <token/>
+          <token postag="&lt;/NP.+&gt;" postag_regexp="yes"/>
+      </pattern>
+      <disambig action="add"><wd pos="NP00000_"/><wd lemma="NP" pos="NP00000_"/><wd lemma="NP" pos="NP00000_"/><wd pos="NP00000_"/></disambig>
+    </rule>
+    <rule id="NOMEPROPRIO3PALAVRAS_FILTRA" name="Nome proprio 3 palavras">
+      <pattern>
+          <token postag="&lt;NP.+&gt;" postag_regexp="yes"/>
+          <token postag="NP00000"/>
+          <token postag="&lt;/NP.+&gt;" postag_regexp="yes"/>
+      </pattern>
+      <disambig action="replace"><wd pos="NP00000_"/><wd pos="NP00000_"/><wd pos="NP00000_"/></disambig>
+    </rule>
+    <rule id="NOMEPROPRIO4PALAVRAS-FILTRA" name="Nome proprio 4 palavras">
+      <pattern>
+          <token postag="&lt;NP.+&gt;" postag_regexp="yes"/>
+          <token postag="NP00000"/>
+          <token postag="NP00000"/>
+          <token postag="&lt;/NP.+&gt;" postag_regexp="yes"/>
+      </pattern>
+      <disambig action="replace"><wd pos="NP00000_"/><wd pos="NP00000_"/><wd pos="NP00000_"/><wd pos="NP00000_"/></disambig>
+    </rule>
+  </rulegroup>
+  <rulegroup id="NOME_COMÚM_MULTIWORD" name="Nomes comuns em multiwords">
+    <!-- 	Rulegroup based on Catalan grammar.xml	-->
+    <rule id="NOMECOMUM2PALAVRAS" name="Nome comúm 2 palavras">
+      <pattern>
+        <marker>
+          <token postag="&lt;NCFS000&gt;"/>
+          <token postag="&lt;/NCFS000&gt;"/>
+        </marker>
+      </pattern>
+      <disambig action="replace"><wd pos="NCFS000_"/><wd pos="AQ0FS0_"/></disambig>
+    </rule>
+    <rule>
+      <pattern>
+        <marker>
+          <token postag="&lt;NCMS000&gt;"/>
+          <token postag="&lt;/NCMS000&gt;"/>
+        </marker>
+      </pattern>
+      <disambig action="replace"><wd pos="NCMS000_"/><wd pos="AQ0MS0_"/></disambig>
+    </rule>
+    <rule>
+      <pattern>
+        <marker>
+          <token postag="&lt;NCFP000&gt;"/>
+          <token postag="&lt;/NCFP000&gt;"/>
+        </marker>
+      </pattern>
+      <disambig action="replace"><wd pos="NCFP000_"/><wd pos="AQ0FP0_"/></disambig>
+    </rule>
+    <rule>
+      <pattern>
+        <marker>
+          <token postag="&lt;NCMP000&gt;"/>
+          <token postag="&lt;/NCMP000&gt;"/>
+        </marker>
+      </pattern>
+      <disambig action="replace"><wd pos="NCMP000_"/><wd pos="AQ0MP0_"/></disambig>
+    </rule>
+    <rule>
+      <pattern>
+        <marker>
+          <token postag="&lt;NCMN000&gt;"/>
+          <token postag="&lt;/NCMN000&gt;"/>
+        </marker>
+      </pattern>
+      <disambig action="replace"><wd pos="NCMN000_"/><wd pos="AQ0MN0_"/></disambig>
+    </rule>
+    <rule>
+      <pattern>
+        <marker>
+          <token postag="&lt;NCMN000&gt;"/>
+          <token/>
+          <token postag="&lt;/NCMN000&gt;"/>
+        </marker>
+      </pattern>
+      <disambig action="replace"><wd pos="NCMN000_"/><wd pos="AQ0MN0_"/><wd pos="AQ0MN0_"/></disambig>
+    </rule>
+    <rule>
+      <pattern>
+        <marker>
+          <token postag="&lt;RN&gt;"/>
+          <token postag="&lt;/RN&gt;"/>
+        </marker>
+      </pattern>
+      <disambig action="replace"><wd pos="RN"/><wd pos="RN"/></disambig>
+    </rule>
+    <rule>
+      <pattern>
+        <marker>
+          <token postag="&lt;RN&gt;"/>
+          <token/>
+          <token postag="&lt;/RN&gt;"/>
+        </marker>
+      </pattern>
+      <disambig action="replace"><wd pos="RN"/><wd pos="RN"/><wd pos="RN"/></disambig>
+    </rule>
+    <rule>
+      <pattern>
+          <token postag="&lt;RN&gt;"/>
+          <token/>
+          <token/>
+          <token postag="&lt;/RN&gt;"/>
+      </pattern>
+      <disambig action="replace"><wd pos="RN"/><wd pos="RN"/><wd pos="RN"/><wd pos="RN"/></disambig>
+    </rule>
+    <rule>
+      <pattern>
+        <marker>
+          <token postag="&lt;RG&gt;"/>
+          <token postag="&lt;/RG&gt;"/>
+        </marker>
+      </pattern>
+      <disambig action="replace"><wd pos="RG"/><wd pos="RG"/></disambig>
+    </rule>
+    <rule>
+      <pattern>
+        <marker>
+          <token postag="&lt;RG_&gt;"/>
+          <token postag="&lt;/RG_&gt;"/>
+        </marker>
+      </pattern>
+      <disambig action="replace"><wd pos="RG_"/><wd pos="RG_"/></disambig>
+    </rule>
+    <rule>
+      <pattern>
+        <marker>
+          <token postag="&lt;RG&gt;"/>
+          <token/>
+          <token postag="&lt;/RG&gt;"/>
+        </marker>
+      </pattern>
+      <disambig action="replace"><wd pos="RG"/><wd pos="RG"/><wd pos="RG"/></disambig>
+    </rule>
+    <rule>
+      <pattern>
+        <marker>
+          <token postag="&lt;RG_&gt;"/>
+          <token/>
+          <token postag="&lt;/RG_&gt;"/>
+        </marker>
+      </pattern>
+      <disambig action="replace"><wd pos="RG_"/><wd pos="RG_"/><wd pos="RG_"/></disambig>
+    </rule>
+    <rule>
+      <pattern>
+          <token postag="&lt;RG&gt;"/>
+          <token/>
+          <token/>
+          <token postag="&lt;/RG&gt;"/>
+      </pattern>
+      <disambig action="replace"><wd pos="RG"/><wd pos="RG"/><wd pos="RG"/><wd pos="RG"/></disambig>
+    </rule>
+    <rule>
+      <pattern>
+          <token postag="&lt;RG_&gt;"/>
+          <token/>
+          <token/>
+          <token postag="&lt;/RG_&gt;"/>
+      </pattern>
+      <disambig action="replace"><wd pos="RG_"/><wd pos="RG_"/><wd pos="RG_"/><wd pos="RG_"/></disambig>
+    </rule>
+    <rule>
+      <pattern>
+        <marker>
+          <token postag="&lt;SP000&gt;"/>
+          <token postag="&lt;/SP000&gt;"/>
+        </marker>
+      </pattern>
+      <disambig action="replace"><wd pos="SP000"/><wd pos="SP000"/></disambig>
+    </rule>
+    <rule>
+      <pattern>
+        <marker>
+          <token postag="&lt;SP000&gt;"/>
+          <token/>
+          <token postag="&lt;/SP000&gt;"/>
+        </marker>
+      </pattern>
+      <disambig action="replace"><wd pos="SP000"/><wd pos="SP000"/><wd pos="SP000"/></disambig>
+    </rule>
+    <rule>
+      <pattern>
+          <token postag="&lt;SP000&gt;"/>
+          <token/>
+          <token/>
+          <token postag="&lt;/SP000&gt;"/>
+      </pattern>
+      <disambig action="replace"><wd pos="SP000"/><wd pos="SP000"/><wd pos="SP000"/><wd pos="SP000"/></disambig>
+    </rule>
+    <rule>
+      <pattern>
+        <marker>
+          <token postag="&lt;CS&gt;"/>
+          <token postag="&lt;/CS&gt;"/>
+        </marker>
+      </pattern>
+      <disambig action="replace"><wd pos="CS"/><wd pos="CS"/></disambig>
+    </rule>
+    <rule>
+      <pattern>
+        <marker>
+          <token postag="&lt;CS&gt;"/>
+          <token/>
+          <token postag="&lt;/CS&gt;"/>
+        </marker>
+      </pattern>
+      <disambig action="replace"><wd pos="CS"/><wd pos="CS"/><wd pos="CS"/></disambig>
+    </rule>
+    <rule>
+      <pattern>
+          <token postag="&lt;CS&gt;"/>
+          <token/>
+          <token/>
+          <token postag="&lt;/CS&gt;"/>
+      </pattern>
+      <disambig action="replace"><wd pos="CS"/><wd pos="CS"/><wd pos="CS"/><wd pos="CS"/></disambig>
+    </rule>
+    <rule>
+      <pattern>
+          <token postag="&lt;I&gt;"/>
+          <token postag="&lt;/I&gt;"/>
+      </pattern>
+      <disambig action="add"><wd pos="I"/><wd pos="I"/></disambig>
+    </rule>
+    <rule>
+      <pattern>
+          <token postag="&lt;I&gt;"/>
+          <token/>
+          <token postag="&lt;/I&gt;"/>
+      </pattern>
+      <disambig action="add"><wd pos="I"/><wd pos="I"/><wd pos="I"/></disambig>
+    </rule>
+    <rule>
+      <pattern>
+          <token postag="&lt;I&gt;"/>
+          <token/>
+          <token/>
+          <token postag="&lt;/I&gt;"/>
+      </pattern>
+      <disambig action="add"><wd pos="I"/><wd pos="I"/><wd pos="I"/><wd pos="I"/></disambig>
+    </rule>
+    <rule>
+      <pattern>
+        <marker>
+          <token postag="&lt;(_GN_|L_).*" postag_regexp="yes"/>
+          <token postag="&lt;/(_GN_|L_).*" postag_regexp="yes"/>
+        </marker>
+      </pattern>
+      <disambig action="replace"><wd pos="_GN_"/><wd pos="_GN_"/></disambig>
+    </rule>
+    <rule>
+      <pattern>
+        <marker>
+          <token postag="&lt;(_GN_|L_).*" postag_regexp="yes"/>
+          <token/>
+          <token postag="&lt;/(_GN_|L_).*" postag_regexp="yes"/>
+        </marker>
+      </pattern>
+      <disambig action="replace"><wd pos="_GN_"/><wd pos="_GN_"/><wd pos="_GN_"/></disambig>
+    </rule>
+    <rule>
+      <pattern>
+          <token postag="&lt;(_GN_|L_).*" postag_regexp="yes"/>
+        <marker>
+          <token/>
+        </marker>
+          <token postag="&lt;/(_GN_|L_).*" postag_regexp="yes"/>
+      </pattern>
+      <disambig action="replace"><wd pos="_GN_"/></disambig>
+    </rule>
+  </rulegroup>
+    <rule id="INTERJECTION" name="Interjeição">
+      <pattern>
+        <marker>
+          <token postag="I"/>
+          <token postag="I"/>
+        </marker>
+          <token regexp="yes">[.,;:!?…]</token>
+      </pattern>
+      <disambig action="replace"><wd pos="I"/><wd pos="I"/></disambig>
+    </rule>
+  <rulegroup id="VAN_GOGH" name="Van Gogh">
+    <!-- 	Rulegroup retrieved from Catalan grammar.xml	-->
+    <rule>
+      <pattern>
+        <marker>
+          <token>van</token>
+        </marker>
+          <token regexp="yes">(?-i)Aartsen|Agt|Allen|Asperen|Baaren|Basten|Beethoven|Beinum|Belin|Bommel|Bree|Buren|Campen|Dam|Delden|der|Dijk|Dine|Dong|Dyck|Egmond|Eyck|Gaal|Goethem|Gogh|Halen|Hauwe|Hemel|Immersel|Kempen|Lier|Maldere|Marwijk|Mill|Morrison|Nieuwkerk|Nistelrooy|Otterloo|Persie|Petegem|Ragin|Rensburg|Rompuy|Schalkwyk|Someren|Vaart|Val|Valen|Van|Vliet|Vlijmen|Wassenaer</token>
+      </pattern>
+      <disambig action="replace"><wd pos="NPCNSP0_"/></disambig>
+    </rule>
+    <rule>
+      <pattern>
+          <token regexp="yes">\p{Lu}.+</token>
+        <marker>
+          <token>van</token>
+        </marker>
+          <token regexp="yes">\p{Lu}.+</token>
+      </pattern>
+      <disambig action="replace"><wd pos="NPCNSP0_"/></disambig>
+    </rule>
+    <rule>
+      <pattern>
+          <token regexp="yes">\p{Lu}.+</token>
+        <marker>
+          <token>van</token>
+        </marker>
+          <token regexp="yes">den|der</token>
+          <token regexp="yes">\p{Lu}.+</token>
+      </pattern>
+      <disambig action="replace"><wd pos="NPCNSP0_"/></disambig>
+    </rule>
+  </rulegroup>
+    <rule id="DA_VINCI" name="Da Vinci">
+    <!-- 		Rule retrieved from Catalan grammar.xml		-->
+      <pattern>
+        <marker>
+          <token>da</token>
+        </marker>
+          <token regexp="yes">(?-i)Cividale|Morte|Costa|Lingua|Língua|Gagliano|Palestrina|Perugia|Silva|Cunha|Gama|Viadana|Vinci</token>
+      </pattern>
+      <disambig action="replace"><wd pos="NPCNSP0_"/></disambig>
+    </rule>
+  <rulegroup id="NP_BRANDS" name="Brands and Trademarks">
+    <rule>
+      <pattern>
+        <marker>
+          <token regexp="yes">\w+[™®]$</token>
+        </marker>
+      </pattern>
+      <filter class="org.languagetool.rules.pt.NoDisambiguationPortuguesePartialPosTagFilter"
+             args="no:1 regexp:(\w+)[™®] postag_regexp:NP.+"/><!-- The filter is case-sensitive -->
+      <disambig action="replace"><wd pos="NPCN000_"/></disambig>
+    </rule>
+    <rule>
+      <pattern>
+          <token/>
+          <token regexp="yes">[™®]</token>
+      </pattern>
+      <disambig action="replace"><wd pos="NPCN000_"/><wd pos="NPCN000_"/></disambig>
+    </rule>
+  </rulegroup>
+
+    <rule id="QUEM_VERBO" name="quem + verbo">
+    <!-- Created by Tiago F. Santos, Portuguese rule, 2018-07-08  -->
+      <pattern>
+          <token>quem</token>
+        <marker>
+        <and>
+          <token postag="N.+" postag_regexp="yes"/>
+          <token postag="V.+" postag_regexp="yes"/>
+        </and>
+        </marker>
+      </pattern>
+      <disambig action="filter" postag="V.+"/>
+    </rule>
+
+    <rule id="SPS_SI" name="Preposição + Si">
+    <!-- Si : Pronoun or Musical note				-->
+    <!-- Created by Tiago F. Santos, Portuguese rule, 2016-11-19  -->
+      <pattern>
+          <token postag="SP.+" postag_regexp="yes"/>
+        <marker>
+          <token>si</token>
+        </marker>
+      </pattern>
+      <disambig action="filter" postag="PP.+"/>
+    </rule>
+
+    <rule id="PP_D_V" name="Pronome + Pronome + Verbo">
+    <!-- Created by Tiago F. Santos, Portuguese rule, 2017-07-15  -->
+      <pattern>
+          <token regexp='yes'>&pronomes_retos;</token>
+        <marker>
+          <token regexp='yes'>[nv]?[ao]s?</token>
+        </marker>
+          <token postag="V.+" postag_regexp="yes"/>
+      </pattern>
+      <disambig action="filter" postag="PP.+"/>
+    </rule>
+
+  <rulegroup id="PAST_PARTICIPLE" name="Filtrar particípio passado">
+    <!-- Created by Tiago F. Santos, Portuguese rule, 2017-08-02  -->
+    <rule>
+      <pattern>
+          <token inflected='yes' regexp='yes'>&verbos_auxiliares_part_passado;</token>
+          <token postag='R.+' postag_regexp="yes" min='0' max='4'>
+            <exception negate_pos='yes' postag='R.+' postag_regexp="yes"/></token>
+        <marker>
+          <token postag="V.P.+" postag_regexp="yes"/>
+        </marker>
+      </pattern>
+      <disambig action="filter" postag="V.P.+"/>
+      <example inputform="cometido[cometer/VMP00SM,cometido/AQ0MS0]" outputform="cometido[cometer/VMP00SM]" type="ambiguous">Todos tinham <marker>cometido</marker> graves erros.</example>
+      <example inputform="desrespeitado[desrespeitado/AQ0MS0,desrespeitar/VMP00SM]" outputform="desrespeitado[desrespeitar/VMP00SM]" type="ambiguous">Ela tinha <marker>desrespeitado</marker> todos com a sua infantilidade.</example>
+    <!--example inputform="comprado[comprado/AQ0MS0,comprar/VMP00SM]" outputform="comprado[comprar/VMP00SM]" type="ambiguous">Tenho ao longo dos anos <marker>comprado</marker> livros.</example--> <!-- XXX testrules does not account for multiwords, but it is working -->
+    </rule>
+    <rule>
+      <pattern>
+          <token inflected='yes' regexp='yes'>&verbos_auxiliares_part_passado;</token>
+          <token spacebefore='no' regexp='yes'>&hifen;</token>
+          <token spacebefore='no' regexp='yes'>&pronomes_nao_ambiguos;|&pronomes_ambiguos;</token>
+          <token postag='R.+' postag_regexp="yes" min='0' max='4'>
+            <exception negate_pos='yes' postag='R.+' postag_regexp="yes"/></token>
+        <marker>
+          <token postag="V.P.+" postag_regexp="yes"/>
+        </marker>
+      </pattern>
+      <disambig action="filter" postag="V.P.+"/>
+      <example inputform="recordado[recordado/AQ0MS0,recordar/VMP00SM]" outputform="recordado[recordar/VMP00SM]" type="ambiguous">Todos tinham-se <marker>recordado</marker> do sucedido.</example>
+    </rule>
+  </rulegroup>
+
+  <rulegroup id="FUTURO_PERIFRASICO" name="Filtrar futuro perifrásico">
+    <!-- Created by Tiago F. Santos, Portuguese rule, 2017-09-25  -->
+    <rule>
+      <pattern>
+          <token inflected='yes' regexp='yes'>ir|vir|poder</token>
+          <token postag='R.+' postag_regexp="yes" min='0' max='4'>
+            <exception negate_pos='yes' postag='R.+' postag_regexp="yes"/></token>
+        <marker>
+          <token postag="VMN0000"/>
+        </marker>
+      </pattern>
+      <disambig action="filter" postag="VMN0000"/>
+      <example inputform="haver[haver/NCMS000,haver/VMN0000,haver/VMN01S0,haver/VMN03S0]" outputform="haver[haver/VMN0000]" type="ambiguous">Não vai <marker>haver</marker> votação.</example>
+    </rule>
+    <rule>
+      <pattern>
+          <token inflected='yes' regexp='yes'>ir|vir|poder</token>
+          <token spacebefore='no' regexp='yes'>&hifen;</token>
+          <token spacebefore='no' regexp='yes'>&pronomes_nao_ambiguos;|&pronomes_ambiguos;</token>
+          <token postag='R.+' postag_regexp="yes" min='0' max='4'>
+            <exception negate_pos='yes' postag='R.+' postag_regexp="yes"/></token>
+        <marker>
+          <token postag="VMN0000"/>
+        </marker>
+      </pattern>
+      <disambig action="filter" postag="VMN0000"/>
+    </rule>
+  </rulegroup>
+
+  <rulegroup id="SER_NOUN" name="'ser' como substantivo">
+    <!-- Localized from Catalan by Tiago F. Santos, 2017-05-16  -->
+    <rule>
+      <pattern>
+        <marker>
+          <token postag="N.*" postag_regexp="yes" regexp="yes">ser|seres</token>
+        </marker>
+          <token regexp="yes">humanos?|vivos?</token>
+      </pattern>
+      <disambig action="filter" postag="N.*"/>
+    </rule>
+    <rule>
+      <pattern>
+        <marker>
+          <token postag="D..MS." postag_regexp="yes">
+            <exception>o</exception></token>
+          <token postag="NCMS000">ser</token>
+        </marker>
+      </pattern>
+      <disambig action="filterall"/>
+    </rule>
+    <rule>
+      <pattern>
+        <marker>
+          <token postag="D..MP." postag_regexp="yes"/>
+          <token postag="NCMP000">seres</token>
+        </marker>
+      </pattern>
+      <disambig action="filterall"/>
+    </rule>
+    <rule>
+      <pattern>
+        <marker>
+          <token postag="V.+" postag_regexp="yes" regexp="yes">ser|seres</token>
+        </marker>
+          <token>-</token>
+          <token postag_regexp="yes" postag="&pronomes_nao_ambiguos;|se"/>
+      </pattern>
+      <disambig action="filter" postag="V.+"/>
+    </rule>
+    <rule>
+      <pattern>
+          <token postag_regexp="yes" postag="&pronomes_nao_ambiguos;|se"/>
+        <marker>
+          <token postag="V.+" postag_regexp="yes" regexp="yes">ser|seres</token>
+        </marker>
+      </pattern>
+      <disambig action="filter" postag="V.+"/>
+    </rule>
+  </rulegroup>
+
+    <rule id="NAO_ADVERB" name="Não como advérbio">
+    <!-- Created by Tiago F. Santos, Portuguese rule, 2017-07-28  -->
+      <pattern>
+        <marker>
+          <token>não</token>
+        </marker>
+          <token postag_regexp='yes' postag='(R|V).+'/>
+      </pattern>
+      <disambig action="filter" postag="R.+"/>
+    </rule>
+
+    <rule id="ADVERB_VERB_SINGULAR" name="Advérbio Verbo/nome Nome Singular">
+    <!-- Created by Tiago F. Santos, Portuguese rule, 2017-09-27  	-->
+      <pattern>
+          <token postag="R.+" postag_regexp='yes'/>
+        <marker>
+        <and>
+          <token postag="V.+" postag_regexp='yes'/>
+          <token postag="(N|A.)..P.+" postag_regexp='yes'/>
+        </and>
+        </marker>
+          <token postag="(N|A.)..S.+" postag_regexp='yes'>
+            <exception negate_pos='yes' postag="(N|A.)..S.+" postag_regexp='yes'/></token>
+      </pattern>
+      <disambig action="filter" postag="V.+"/>
+    </rule>
+
+    <rule id="CERTO" name="Estar + Certo">
+    <!-- Created by Tiago F. Santos, Portuguese rule, 2017-11-30  -->
+      <pattern>
+          <token inflected='yes'>estar</token>
+        <marker>
+          <token regexp='yes'>cert[ao]s?</token>
+        </marker>
+      </pattern>
+      <disambig action="filter" postag="A.+"/>
+    </rule>
+
+  <rulegroup id="CERCA_DE" name="'cerca de'">
+    <!-- Created by Tiago F. Santos, Portuguese rule, 2018-07-18  -->
+    <rule>
+      <pattern>
+        <marker>
+          <token>cerca</token>
+        </marker>
+          <token>de
+            <exception scope='next' postag_regexp='yes' postag='NC.+'/></token>
+      </pattern>
+      <disambig action="replace" postag="RG"/>
+    </rule>
+    <rule>
+      <pattern>
+        <marker>
+          <token regexp='yes'>cercas?</token>
+        </marker>
+          <token>de</token>
+          <token postag_regexp='yes' postag='NC.+'/>
+      </pattern>
+      <disambig action="filter" postag="N.+"/>
+    </rule>
+    <rule>
+      <pattern>
+          <token regexp='yes'>cercas?</token>
+          <token>de</token>
+        <marker>
+          <token postag_regexp='yes' postag='NC.+'/>
+        </marker>
+      </pattern>
+      <disambig action="filter" postag="N.+"/>
+    </rule>
+  </rulegroup>
+
+  <rulegroup id="TAL_ADVERB" name="Locuções adverbiais com 'tal'">
+    <!-- Created by Tiago F. Santos, Portuguese rule, 2016-11-19  -->
+    <rule>
+      <pattern>
+          <token>tal</token>
+      </pattern>
+      <disambig action="remove" postag="RG"/>
+    </rule>
+    <rule>
+      <pattern>
+        <marker>
+          <token>tal</token>
+        </marker>
+          <token min='0'>e</token>
+          <token regexp="yes">como|qual</token>
+      </pattern>
+      <disambig action="replace" postag="RG"/>
+    </rule>
+    <rule>
+      <pattern>
+          <token>como</token>
+        <marker>
+          <token>tal</token>
+        </marker>
+      </pattern>
+      <disambig action="replace" postag="RG"/>
+    </rule>
+    <rule>
+      <pattern>
+          <token>não</token>
+          <token>há</token>
+        <marker>
+          <token>tal</token>
+        </marker>
+      </pattern>
+      <disambig action="replace" postag="RG"/>
+    </rule>
+  </rulegroup>
+
+  <rulegroup id="DE_FORMA_ADJECTIVE" name="De forma + adjectivo">
+    <!-- Created by Tiago F. Santos, Portuguese rule, 2017-10-04  -->
+    <rule>
+      <pattern>
+          <token>de</token>
+          <token>forma</token>
+          <token postag="A..[CF]S.+" postag_regexp="yes"/>
+      </pattern>
+      <disambig action="replace"><wd pos="RG"/><wd pos="RG"/><wd pos="RG"/></disambig>
+    </rule>
+    <rule>
+      <pattern>
+          <token>de</token>
+          <token regexp='yes'>jeito|modo</token>
+          <token postag="A..[CM]S.+" postag_regexp="yes"/>
+      </pattern>
+      <disambig action="replace"><wd pos="RG"/><wd pos="RG"/><wd pos="RG"/></disambig>
+    </rule>
+  </rulegroup>
+
+    <!-- D_R_N : Det + Advérbio + Nome				-->
+    <!-- 		l18n from Spanish disambiguation.xml by Tiago F. Santos		-->
+    <rule id="D_R_N" name="Det + Adv + Nom">
+      <pattern>
+          <token postag="D.+" postag_regexp="yes"/>
+        <marker>
+          <token postag="R.*" postag_regexp="yes"/>
+        </marker>
+          <token postag="N.+" postag_regexp="yes">
+            <exception>são</exception>
+            <exception postag="(C|SP).*" postag_regexp="yes"/></token>
+      </pattern>
+      <disambig action="filter" postag="R.*"/>
+    </rule>
+
+    <!-- DDN : Determinante possesivo + Determinante indefinido + Nome -->
+    <!-- 		l18n from Spanish disambiguation.xml by Tiago F. Santos		-->
+    <rule id="DDN_U" name="Det + Nom + Adj">
+      <pattern>
+        <marker>
+          <unify>
+            <feature id="gender"/>
+            <feature id="number"/>
+          <token postag="D.+" postag_regexp="yes"/>
+          <token postag="D.+" postag_regexp="yes"/>
+          <token postag="N.+" postag_regexp="yes"/>
+          </unify>
+        </marker>
+      </pattern>
+      <disambig action="unify"/>
+    </rule>
+
+    <!-- DNA : Det + Nome + adjetivo-->
+    <!-- 		l18n from Spanish disambiguation.xml by Tiago F. Santos		-->
+    <rule id="DNA" name="Det + Nom + Adj">
+      <pattern>
+        <marker>
+          <unify>
+            <feature id="gender"/>
+            <feature id="number"/>
+          <token postag="D.+" postag_regexp="yes"/>
+          <token postag="N.+" postag_regexp="yes"/>
+          <token postag="A.+" postag_regexp="yes">
+            <exception regexp='yes'>[sv]ão</exception></token>
+          </unify>
+        </marker>
+      </pattern>
+      <disambig action="unify"/>
+      <example inputform="uma[um/DI0FS0,um/NCFS000,um/PI0FS000]" outputform="uma[um/DI0FS0]" type="ambiguous">É <marker>uma</marker> ocasião romântica.</example>
+      <example type="untouched">É uma romântica ocasião.</example>
+    </rule>
+
+    <!-- DAN : Determinante + Adjetivo + Nome-->
+    <!-- 		l18n from Spanish disambiguation.xml by Tiago F. Santos		-->
+    <rule id="DAN" name="Det + Adj + Nom">
+      <pattern>
+        <marker>
+          <unify>
+            <feature id="gender"/>
+            <feature id="number"/>
+          <token postag="D.+" postag_regexp="yes"/>
+          <token postag="A.+" postag_regexp="yes"/>
+          <token postag="N.+" postag_regexp="yes">
+            <exception postag="[DC].+" postag_regexp="yes"/>
+            <exception regexp="yes">de|são</exception></token>
+          </unify>
+        </marker>
+      </pattern>
+      <disambig action="unify"/>
+      <example inputform="uma[um/DI0FS0,um/NCFS000,um/PI0FS000]" outputform="uma[um/DI0FS0]" type="ambiguous">É <marker>uma</marker> romântica ocasião.</example>
+      <example type="untouched">É uma ocasião romântica.</example>
+    </rule>
+
+    <!-- NSN : Nom + Nom/Prep + Nom/Adj = prep -->
+    <!-- 		l18n from Spanish disambiguation.xml by Tiago F. Santos		-->
+    <rule id="NSN" name="Nom + Nom/Prep + Nom/Adj">
+      <pattern>
+          <token postag="N.+" postag_regexp="yes">
+            <exception postag="RN|CS" postag_regexp="yes"/></token>
+        <marker>
+          <token postag="SP.+" postag_regexp="yes"/>
+        </marker>
+          <token postag="[NA].+" postag_regexp="yes"/>
+      </pattern>
+      <disambig action="filter" postag="S.+"/>
+    </rule>
+
+    <!-- ANA : Adj + Nom/Adj + Adj = Nom -->
+    <!-- 		l18n from Spanish disambiguation.xml by Tiago F. Santos		-->
+    <rule id="ANA" name="Adj + Nom/Adj + Adj">
+      <pattern>
+          <token postag="A.+" postag_regexp="yes">
+            <exception postag="N.+" postag_regexp="yes"/></token>
+        <marker>
+        <and>
+          <token postag="N.+" postag_regexp="yes">
+            <exception postag="V.+" postag_regexp="yes"/></token>
+          <token postag="A.+" postag_regexp="yes"/>
+        </and>
+        </marker>
+          <token postag="A.+" postag_regexp="yes">
+            <exception postag="N.+" postag_regexp="yes"/></token>
+      </pattern>
+      <disambig action="filter" postag="N.+"/>
+    </rule>
+
+  <rulegroup id="AV" name="Det + Ver/Nom">
+    <!-- Created by Tiago F. Santos, Portuguese rule  	-->
+    <rule>
+      <pattern>
+          <token regexp="yes">&art_detecao_paronimos;
+            <exception>nos</exception></token>
+        <marker>
+        <and>
+          <token postag="N.+" postag_regexp="yes">
+            <exception regexp='yes'>cercas?</exception></token>
+          <token postag="V.+" postag_regexp="yes">
+            <exception postag="VMN0000"/></token>
+        </and>
+        </marker>
+      </pattern>
+      <disambig action="remove" postag="V.+"/>
+    <!--example type="ambiguous" inputform="cerca[cerca/NCFS000,cerca/RG,cercar/VMIP3S0,cercar/VMM02S0]" outputform="cerca[cerca/NCFS000,cerca/RG]">Dos <marker>cerca</marker> de 416 mil soldados que serviram, cerca de 60 mil...</example--><!-- XXX disambiguated by more specific CERCA_DE -->
+      <example type="ambiguous" inputform="carpinteiro[carpinteirar/VMIP1S0,carpinteiro/NCMS000]" outputform="carpinteiro[carpinteiro/NCMS000]">O <marker>carpinteiro</marker> serra-te isso à medida.</example>
+      <example type="untouched">Muitos destes “senhores dos mares” correm sérios riscos de deixarem de o <marker>ser</marker>.</example>
+    </rule>
+    <rule>
+      <pattern>
+          <token regexp="yes">&art_detecao_paronimos;
+            <exception regexp='yes'>[ao]s?|nos</exception></token>
+        <marker>
+        <and>
+          <token postag="N.+" postag_regexp="yes"/>
+          <token postag="VMN0000"/>
+        </and>
+        </marker>
+      </pattern>
+      <disambig action="remove" postag="V.+"/>
+      <example type="ambiguous" inputform="jantar[jantar/NCMS000,jantar/VMN0000,jantar/VMSF1S0,jantar/VMSF3S0]" outputform="jantar[jantar/NCMS000]">Um <marker>jantar</marker> à lareira parece-me bem.</example>
+    </rule>
+  </rulegroup>
+
+    <!-- Verbo + Preposição: p.ex. 'a' como preposição depois do verbo	-->
+    <!-- Created by Tiago F. Santos, Portuguese rule, 2016-11-15  	-->
+    <!-- https://pt.wikipedia.org/wiki/A_(preposi%C3%A7%C3%A3o)		-->
+  <rulegroup id="A_PREPOSIÇÂO" name="Verbo + a (preposição)">
+    <rule>
+      <pattern>
+        <marker>
+          <token>a</token>
+        </marker>
+          <token postag="[RZ].+" postag_regexp="yes"/>
+      </pattern>
+      <disambig action="filter" postag="S.+"/>
+    </rule>
+    <rule>
+      <pattern>
+        <marker>
+          <token>a</token>
+        </marker>
+          <token regexp='yes'>mim|ti|si|[nv]ós|el[ae]s?|cavalo|convite|domícilio|fim|par|poucos?|muitos?|princípio|tempo|favor|exemplo|rigor|sério|título</token>
+      </pattern>
+      <disambig action="filter" postag="S.+"/>
+    </rule>
+    <rule>
+      <pattern>
+        <marker>
+          <token>a</token>
+        </marker>
+          <token regexp='yes'>longo|sangue|todo</token>
+          <token regexp='yes'>prazo|frio|custo</token>
+      </pattern>
+      <disambig action="filter" postag="S.+"/>
+    </rule>
+    <rule><!-- TODO too agressive. try disabling this rule in a day without many changes and see regression results -->
+      <pattern>
+          <token postag="V.+" postag_regexp="yes">
+            <exception>para</exception></token>
+          <token min='0' postag='R.' postag_regexp='yes'/>
+        <marker>
+          <token>a</token>
+        </marker>
+      </pattern>
+      <disambig action="filter" postag="S.+"/>
+    </rule>
+    <rule>
+      <pattern>
+          <token regexp='yes'>restrit[ao]s?|próximo</token>
+        <marker>
+          <token>a</token>
+        </marker>
+      </pattern>
+      <disambig action="filter" postag="S.+"/>
+    </rule>
+    <rule>
+      <pattern>
+          <token inflected='yes'>ser</token>
+          <token postag='A.+' postag_regexp='yes'/>
+        <marker>
+          <token>a</token>
+        </marker>
+      </pattern>
+      <disambig action="filter" postag="S.+"/>
+    </rule>
+  </rulegroup>
+
+    <!--P_V Quando está a frente de um verbo, trata-se de um pronome-->
+    <!-- 		l18n from Spanish disambiguation.xml by Tiago F. Santos		-->
+    <rule id="P_V" name="Pronome + Verbo">
+      <pattern>
+        <marker>
+        <and>
+          <token postag="D.+" postag_regexp="yes"/>
+          <token postag="[PN].+" postag_regexp="yes"/>
+        </and>
+        </marker>
+          <token postag="V.+" postag_regexp="yes">
+            <exception negate_pos='yes' postag="V.+" postag_regexp="yes"/></token>
+      </pattern>
+      <disambig action="filter" postag="P.+|N.+"/>
+      <example type="untouched">Muito obrigada por esta viagem maravilhosa.</example>
+      <example type="untouched">Escreva seu endereço aqui.</example>
+      <example type="untouched">Durante seu reinado, os Durrani consolidaram em uma só nação.</example>
+    </rule>
+
+    <rule id="S_V" name="Preposição + Verbo">
+    <!-- 		Created by Tiago F. Santos, 2017-07-15		-->
+      <pattern>
+          <token postag="SPS00" postag_regexp="no">
+            <exception postag="SP.+" postag_regexp="yes" negate_pos='yes'/></token>
+        <marker>
+        <and>
+          <token postag="V.+" postag_regexp="yes"/>
+          <token postag="N.+" postag_regexp="yes"/>
+        </and>
+        </marker>
+      </pattern>
+      <disambig action="remove" postag="V.+"/>
+      <example inputform="impacto[impactar/VMIP1S0,impacto/AQ0MS0,impacto/NCMS000]" outputform="impacto[impacto/AQ0MS0,impacto/NCMS000]" type="ambiguous">É uma obra com <marker>impacto</marker> ecológico relevante.</example>
+      <example type="untouched">Ele não o fez de bom grado, mas era necessário.</example>
+    </rule>
+
+    <rule id="PARA_WORKAROUND" name="Para">
+      <pattern>
+          <token>
+            <exception regexp="yes">el[ea]|carro</exception></token>
+        <marker>
+          <token>para</token>
+        </marker>
+          <token>
+            <exception>em</exception></token>
+      </pattern>
+      <disambig action='remove' postag="V.+"/>
+    </rule>
+
+    <!--rule id="SD_V" name="Contração + Verbo"
+        XXX Made redundant by AV rule improvements. Remove after 3.9 release -->
+    <!-- 		Created by Tiago F. Santos, 2017-07-15		>
+      <pattern>
+          <token regexp='yes'>&art_detecao_paronimos;
+            <exception>nos</exception></token>
+        <marker>
+        <and>
+          <token postag="V.+" postag_regexp="yes"/>
+          <token postag="N.+" postag_regexp="yes"/>
+        </and>
+        </marker>
+      </pattern>
+      <disambig action="remove" postag="V.+"/>
+      <example inputform="impacto[impactar/VMIP1S0,impacto/AQ0MS0,impacto/NCMS000]" outputform="impacto[impacto/AQ0MS0,impacto/NCMS000]" type="ambiguous">Pelo <marker>impacto</marker> ecológico que tem, é relevante.</example>
+      <example type="untouched">Ele não o fez de bom grado, mas era necessário.</example>
+    </rule-->
+
+    <!-- D_N Quando está diante de um nome, trata-se de um determinante.-->
+    <!-- 		l18n from Spanish disambiguation.xml by Tiago F. Santos		-->
+    <rule id="D_N" name="Artigo + Nome">
+      <pattern>
+        <marker>
+          <token postag="D.+" postag_regexp="yes">
+            <exception postag="R.*" postag_regexp="yes"/></token>
+        </marker>
+          <token postag="[PNA].*" postag_regexp="yes">
+            <exception postag="V.+" postag_regexp="yes"/></token>
+      </pattern>
+      <disambig action="filter" postag="D.+"/>
+    </rule>
+
+    <!-- P_N Possesivo + nome -->
+    <!-- 		l18n from Spanish disambiguation.xml by Tiago F. Santos		-->
+    <rule id="PN" name="Pos + Nom ">
+      <pattern>
+        <marker>
+          <unify>
+            <feature id="gender"/>
+            <feature id="number"/>
+          <token postag="DP.+" postag_regexp="yes"/>
+          <token postag="N.+" postag_regexp="yes">
+            <exception postag="C.|S.*|R.*" postag_regexp="yes"/></token>
+          </unify>
+        </marker>
+      </pattern>
+      <disambig action="unify"/>
+    <!--Example: seu irmão-->
+    </rule>
+
+    <rule id="PREPOSITION_SE" name="'Se' como preposição">
+    <!-- Created by Tiago F. Santos, Portuguese rule, 2017-08-28  	-->
+      <pattern>
+          <token regexp="yes">&hifen;</token>
+        <marker>
+          <token postag_regexp='yes' postag="P.+"  spacebefore='no'/>
+        </marker>
+      </pattern>
+      <disambig action="filter" postag="P.+"/>
+      <example inputform="se[se/CS,se/PP3CN000]" outputform="se[se/PP3CN000]" type="ambiguous">Testa-<marker>se</marker>.</example>
+      <example inputform="o[o/DA0MS0,o/PD0MS000,o/PP3MSA00]" outputform="o[o/PD0MS000,o/PP3MSA00]" type="ambiguous">Testa-<marker>o</marker>.</example>
+    </rule>
+
+    <rule id="PREPOSICIONAL_PHRASES" name="Expressões prepositivas">
+    <!-- Created by Tiago F. Santos, Portuguese rule, 2017-09-06  	-->
+      <pattern>
+        <marker>
+          <token regexp='yes'>face|frente|graças|quanto|referente|relativamente|rumo</token><!-- XXX do not add devido. needs agreement -->
+        </marker>
+          <token regexp='yes'>[aà]o?s?</token>
+      </pattern>
+      <disambig action="replace"><wd pos="SP000"/></disambig>
+    </rule>
+
+    <rule id="MESMO" name="Mesmo">
+    <!-- Created by Tiago F. Santos, Portuguese rule, 2017-09-27  	-->
+      <pattern>
+          <token postag_regexp='yes' postag="[DP].+"/><!-- TODO add S.+ after proper splitting -->
+        <marker>
+          <token>mesmo</token>
+        </marker>
+      </pattern>
+      <disambig action="remove"><wd pos="RG"/></disambig>
+    </rule>
+
+    <rule id="TANTO_COMO" name="Tanto ... como ...">
+    <!-- Created by Tiago F. Santos, Portuguese rule, 2017-11-15  	-->
+      <pattern>
+        <marker>
+          <token regexp="yes">tão|tanto</token>
+        </marker>
+          <token max='2'/>
+          <token>como</token>
+      </pattern>
+      <disambig action="replace" postag="RG"/>
+    </rule>
+
+    <rule id="COR_DE_XXXX" name="Cores como adjetivo">
+    <!-- Created by Tiago F. Santos, Portuguese rule, 2017-11-18  	-->
+      <pattern>
+          <token postag="N.+" postag_regexp='yes'/>
+        <marker>
+          <token>cor</token>
+          <token>de</token>
+          <token regexp='yes'>c(?:afé|hocolate)|laranja|rosa|tijolo|vinho</token>
+        </marker>
+      </pattern>
+      <disambig action="replace"><wd pos="AQ0CN0"/><wd pos="AQ0CN0"/><wd pos="AQ0CN0"/></disambig>
+    </rule>
+
+    <rule id="ALIMENTAR_EXPECTATIVAS" name="Expectativas">
+    <!-- Created by Tiago F. Santos, Portuguese rule, 2017-09-27  	-->
+      <pattern>
+        <marker>
+        <and>
+          <token postag="V.+" postag_regexp='yes'/>
+          <token postag="[AN].+" postag_regexp='yes'/>
+        </and>
+        </marker>
+          <token regexp='yes' min='0'>as?</token>
+          <token regexp='yes'>expec?tativas?</token>
+      </pattern>
+      <disambig action="filter" postag="V.+"/>
+    </rule>
+
+    <rule id='PHONETIC_INFINITIVE_FIX' name='correção de infinitivo fonético'>
+    <!-- Created by Tiago F. Santos, Portuguese rule, 2016-XX-XX  	-->
+      <pattern>
+          <token postag="VMN0000" regexp='yes'>.+[^r]$</token>
+      </pattern>
+      <disambig action="remove" postag="V.N.+"/>
+    </rule>
+
+    <rule id="PUNCT" name="Pontuação">
+    <!-- 		l18n from Spanish disambiguation.xml by Tiago F. Santos		-->
+      <pattern>
+          <token regexp="yes">[.,;:!?…()\[\]&#8209;&#8210;&#8211;&#8212;&#8213;«»”“‘’\-]|[\*×∗·\+\/÷:=]</token>
+      </pattern>
+      <disambig action="add"><wd pos="_PUNCT"/></disambig>
+    </rule>
+    <rule id="TRES_PONTOS" name="Reticencias">
+    <!-- 		l18n from Catalan disambiguation.xml by Tiago F. Santos		-->
+      <pattern>
+          <token>.</token>
+          <token>.</token>
+          <token>.</token>
+      </pattern>
+      <disambig action="add"><wd pos="_TRESPONTOS"/><wd pos="_TRESPONTOS"/><wd pos="_TRESPONTOS"/></disambig>
+    </rule>
+
+  <rulegroup id="QUOT" name="Quotation marks">
+    <!-- 		l18n from English disambiguation.xml by Tiago F. Santos		-->
+    <rule>
+      <pattern>
+          <token postag="SENT_START"/>
+        <marker>
+          <token>&quot;</token>
+        </marker>
+      </pattern>
+      <disambig postag="``"/>
+      <example type="untouched">Examplo 'a'</example>
+      <example type="untouched">Examplo &quot;a</example>
+      <example type="ambiguous" inputform="&quot;[&quot;/'',&quot;/``]" outputform="&quot;[&quot;/``]"><marker>&quot;</marker>Um teste.</example>
+    </rule>
+    <rule>
+      <pattern>
+          <token>
+            <exception regexp="yes">\p{Ps}</exception></token>
+        <marker>
+        <and>
+          <token postag="``" spacebefore="no">&quot;</token>
+          <token postag="''" spacebefore="no">&quot;</token>
+        </and>
+        </marker>
+      </pattern>
+      <disambig postag="''"/>
+      <example type="untouched">Examplo 'a'</example>
+      <example type="untouched">Examplo &quot;a</example>
+      <example type="untouched">Examplo (&quot;a</example>
+      <example type="ambiguous" inputform="&quot;[&quot;/'',&quot;/``]" outputform="&quot;[&quot;/'']">Um &quot;teste<marker>&quot;</marker>.</example>
+    </rule>
+    <rule>
+      <pattern>
+        <marker>
+        <and>
+          <token postag="''" spacebefore="yes">&quot;</token>
+          <token postag="``" spacebefore="yes">&quot;</token>
+        </and>
+        </marker>
+      </pattern>
+      <disambig postag="``"/>
+      <example type="untouched">Examplo 'a'</example>
+      <example type="untouched">Examplo a&quot;</example>
+      <example type="ambiguous" inputform="&quot;[&quot;/'',&quot;/``]" outputform="&quot;[&quot;/``]">Um <marker>&quot;</marker>teste&quot;.</example>
+    </rule>
+    <rule>
+      <pattern>
+          <token regexp="yes">\p{Ps}</token>
+        <marker>
+        <and>
+          <token postag="``" spacebefore="no">&quot;</token>
+          <token postag="''" spacebefore="no">&quot;</token>
+        </and>
+        </marker>
+      </pattern>
+      <disambig postag="``"/>
+      <example type="untouched">Examplo 'a'</example>
+      <example type="untouched">Examplo &quot;a</example>
+      <example type="untouched">Examplo a&quot;</example>
+      <example type="ambiguous" inputform="&quot;[&quot;/'',&quot;/``]" outputform="&quot;[&quot;/``]">Um (<marker>&quot;</marker>teste&quot;.</example>
+    </rule>
+  </rulegroup>
+
+  <rulegroup id="VERBOS_COMPOSTOS" name="Verbos compostos">
+    <!-- Created by Tiago F. Santos, Portuguese rule, 2018-07-08  	-->
+    <rule>
+      <pattern>
+          <token inflected='yes'>levar</token>
+          <token>a</token>
+        <marker>
+          <token>cabo</token>
+        </marker>
+      </pattern>
+      <disambig action="replace" postag="RG"/>
+    </rule>
+    <rule>
+      <pattern>
+        <marker>
+          <token inflected='yes'>levar</token>
+        </marker>
+          <token>a</token>
+          <token>cabo</token>
+      </pattern>
+      <disambig action="filter" postag="V.+"/>
+    </rule>
+  </rulegroup>
+
+    <rule id="DEVE_SER" name="Deve + Infinitivo">
+    <!-- Created by Tiago F. Santos, Portuguese rule, 2018-07-08  	-->
+      <pattern>
+        <marker>
+          <token inflected='yes'>dever</token>
+        </marker>
+          <token postag="VMN0000"/>
+      </pattern>
+      <disambig action="filter" postag="V.+"/>
+    </rule>
+
+  <rulegroup id="PERIFRASES" name="Perífrases de infinitivo">
+    <rule>
+    <!-- Created by Tiago F. Santos, Portuguese rule, 2018-07-04  	-->
+      <pattern>
+          <token inflected='yes'>ir</token>
+          <token regexp='yes'>tod[ao]s</token>
+        <marker>
+          <token postag="VMN0000"/>
+        </marker>
+      </pattern>
+      <disambig action="filter" postag="VMN0000"/>
+    </rule>
+    <!-- 		l18n from Galician disambiguation.xml by Tiago F. Santos		-->
+    <rule>
+      <pattern>
+          <token inflected="yes" regexp="yes">haver|ter</token>
+          <token>que</token>
+        <marker>
+          <token postag="VMN0000">
+            <exception negate_pos="yes" postag="V.+" postag_regexp="yes"/></token>
+        </marker>
+      </pattern>
+      <disambig postag="VMN0000"/>
+    </rule>
+    <rule>
+      <pattern>
+          <token inflected="yes" regexp="yes">estar|andar|levar|continuar|seguir|ser|colocar|começar|pegar|vir|chegar|voltar|tornar|romper|pôr</token>
+          <token>a</token>
+        <marker>
+          <token postag="VMN0000">
+            <exception negate_pos="yes" postag="V.+" postag_regexp="yes"/></token>
+        </marker>
+      </pattern>
+      <disambig postag="VMN0000"/>
+    </rule>
+    <rule>
+      <pattern>
+          <token inflected="yes" regexp="yes">dever|haver|deixar|parar|acabar|rematar|terminar|vir|ter</token>
+          <token>de</token>
+        <marker>
+          <token postag="VMN0000">
+            <exception negate_pos="yes" postag="V.+" postag_regexp="yes"/></token>
+        </marker>
+      </pattern>
+      <disambig postag="VMN0000"/>
+    </rule>
+    <rule>
+      <pattern>
+          <token inflected="yes">acabar</token>
+          <token>por</token>
+        <marker>
+          <token postag="VMN0000">
+            <exception negate_pos="yes" postag="V.+" postag_regexp="yes"/></token>
+        </marker>
+      </pattern>
+      <disambig postag="VMN0000"/>
+    </rule>
+    <rule>
+      <pattern>
+          <token inflected="yes">estar</token>
+          <token>para</token>
+        <marker>
+          <token postag="VMN0000">
+            <exception negate_pos="yes" postag="V.+" postag_regexp="yes"/></token>
+        </marker>
+      </pattern>
+      <disambig postag="VMN0000"/>
+    </rule>
+    <rule>
+      <pattern>
+          <token inflected="yes">dar</token>
+          <token>em</token>
+        <marker>
+          <token postag="VMN0000">
+            <exception negate_pos="yes" postag="V.+" postag_regexp="yes"/></token>
+        </marker>
+      </pattern>
+      <disambig postag="VMN0000"/>
+    </rule>
+    <rule>
+      <pattern>
+          <token inflected="yes" regexp="yes">querer|ir|dever|haver|poder|voltar|adoptar|adotar|acostumar</token>
+        <marker>
+          <token postag="VMN0000">
+            <exception negate_pos="yes" postag="V.+" postag_regexp="yes"/></token>
+        </marker>
+      </pattern>
+      <disambig postag="VMN0000"/>
+    </rule>
+  </rulegroup>
+
+    <rule id="VOGAIS" name="[^o|letra] e[subst|conj] (e[subst])">
+    <!-- 		l18n from Galician disambiguation.xml by Tiago F. Santos		-->
+      <pattern>
+          <token>
+            <exception regexp="yes">os?|letras?|voga(l|is)</exception></token>
+        <marker>
+          <token regexp="yes">[aeo]</token>
+        </marker>
+      </pattern>
+
+      <disambig action="remove"><wd pos="NCMS000"/></disambig>
+    </rule>
+
+  <rulegroup  id="NUMBER_OF_TIMES" name="Número de vezes">
+    <!-- Created by Tiago F. Santos, Portuguese rule, 2016-11-15  	-->
+    <rule>
+      <pattern>
+          <token>uma</token>
+          <token>vez</token>
+      </pattern>
+      <disambig action="replace"><wd pos="RG"/><wd pos="RG"/></disambig>
+    </rule>
+    <rule>
+      <pattern>
+          <token regexp="yes">muitas|tantas|duas|&numero_por_extenso_CP;</token>
+          <token>vezes</token>
+      </pattern>
+      <disambig action="replace"><wd pos="RG"/><wd pos="RG"/></disambig>
+    </rule>
+  </rulegroup>
+
+  <rulegroup  id="NUMBER" name="Number">
+    <!-- Created by Tiago F. Santos, Portuguese rule, 2016-11-15  	-->
+    <rule>
+      <pattern>
+          <token regexp="yes">[1234567890]+</token>
+      </pattern>
+      <disambig postag="Z0CN0"/>
+    </rule>
+    <rule>
+      <pattern>
+          <token regexp="yes">[1234567890][1234567890., ]+[1234567890]</token>
+      </pattern>
+      <disambig postag="Z0CN0"/>
+    </rule>
+    <rule>
+      <pattern>
+          <token regexp="yes">&numero_por_extenso_CP;</token>
+      </pattern>
+      <disambig action="add"><wd pos="Z0CP0"/></disambig>
+    </rule>
+    <rule>
+      <pattern>
+          <token regexp="yes">&numero_por_extenso_MP;
+            <exception>uns</exception></token>
+      </pattern>
+      <disambig action="add"><wd pos="Z0MP0"/></disambig>
+    </rule>
+    <rule>
+      <pattern>
+          <token regexp="yes">&numero_por_extenso_FP;
+            <exception>umas</exception></token>
+      </pattern>
+      <disambig action="add"><wd pos="Z0FP0"/></disambig>
+    </rule>
+    <rule>
+      <pattern>
+          <token regexp="yes">&numero_por_extenso_MS;</token>
+      </pattern>
+      <disambig action="add"><wd pos="Z0MS0"/></disambig>
+    </rule>
+    <rule>
+      <pattern>
+          <token regexp="yes">&numero_por_extenso_FS;</token>
+      </pattern>
+      <disambig action="add"><wd pos="Z0FS0"/></disambig>
+    </rule>
+    <rule>
+      <pattern>
+          <token postag_regexp="yes" postag='Z0M[SPN]0'>
+            <exception regexp='yes'>\d+</exception></token>
+          <token postag_regexp="yes" postag='Z0[MC][SPN]0'/>
+      </pattern>
+      <disambig action="replace"><wd pos="Z0MP0"/><wd pos="Z0MP0"/></disambig>
+    </rule>
+    <rule>
+      <pattern>
+          <token postag_regexp="yes" postag='Z0[CM][SPN]0'>
+            <exception regexp='yes'>\d+</exception></token>
+          <token postag_regexp="yes" postag='Z0M[SPN]0'/>
+      </pattern>
+      <disambig action="replace"><wd pos="Z0MP0"/><wd pos="Z0MP0"/></disambig>
+    </rule>
+    <rule>
+      <pattern>
+          <token postag_regexp="yes" postag='Z0F[SPN]0'>
+            <exception regexp='yes'>\d+</exception></token>
+          <token postag_regexp="yes" postag='Z0[CF][SPN]0'/>
+      </pattern>
+      <disambig action="replace"><wd pos="Z0FP0"/><wd pos="Z0FP0"/></disambig>
+    </rule>
+    <rule>
+      <pattern>
+          <token postag_regexp="yes" postag='Z0[CF][SPN]0'>
+            <exception regexp='yes'>\d+</exception></token>
+          <token postag_regexp="yes" postag='Z0F[SPN]0'/>
+      </pattern>
+      <disambig action="replace"><wd pos="Z0FP0"/><wd pos="Z0FP0"/></disambig>
+    </rule>
+    <rule>
+      <pattern>
+          <token postag_regexp="yes" postag='Z0M[SPN]0'>
+            <exception regexp='yes'>\d+</exception></token>
+          <token regexp='yes'>e|-</token>
+          <token postag_regexp="yes" postag='Z0[MC][SPN]0'/>
+      </pattern>
+      <disambig action="replace"><wd pos="Z0MP0"/><wd pos="Z0MP0"/><wd pos="Z0MP0"/></disambig>
+    </rule>
+    <rule>
+      <pattern>
+          <token postag_regexp="yes" postag='Z0[CM][SPN]0'>
+            <exception regexp='yes'>\d+</exception></token>
+          <token regexp='yes'>e|-</token>
+          <token postag_regexp="yes" postag='Z0M[SPN]0'/>
+      </pattern>
+      <disambig action="replace"><wd pos="Z0MP0"/><wd pos="Z0MP0"/><wd pos="Z0MP0"/></disambig>
+    </rule>
+    <rule>
+      <pattern>
+          <token postag_regexp="yes" postag='Z0F[SPN]0'>
+            <exception regexp='yes'>\d+</exception></token>
+          <token regexp='yes'>e|-</token>
+          <token postag_regexp="yes" postag='Z0[CF][SPN]0'/>
+      </pattern>
+      <disambig action="replace"><wd pos="Z0FP0"/><wd pos="Z0FP0"/><wd pos="Z0FP0"/></disambig>
+    </rule>
+    <rule>
+      <pattern>
+          <token postag_regexp="yes" postag='Z0[CF][SPN]0'>
+            <exception regexp='yes'>\d+</exception></token>
+          <token regexp='yes'>e|-</token>
+          <token postag_regexp="yes" postag='Z0F[SPN]0'/>
+      </pattern>
+      <disambig action="replace"><wd pos="Z0FP0"/><wd pos="Z0FP0"/><wd pos="Z0FP0"/></disambig>
+    </rule>
+  </rulegroup>
+
+    <rule id="A_RANGE" name="Range">
+    <!-- Created by Tiago F. Santos, Portuguese rule, 2016-11-15  	-->
+      <pattern>
+          <token postag_regexp="yes" postag='Z.+'/>
+        <marker>
+          <token>a</token>
+        </marker>
+          <token postag_regexp="yes" postag='Z.+'/>
+      </pattern>
+      <disambig postag="SP000"/>
+    </rule>
+
+  <rulegroup id="ROMAN_NUMBER" name="Roman number">
+    <!-- 		l18n from french and catalan disambiguation.xml by Tiago F. Santos		-->
+    <rule>
+      <pattern>
+          <token regexp="yes" case_sensitive="yes">(?=[MDCLXVI])M*(C[MD]|D?C*)(X[CL]|L?X*)(I[XV]|V?I*)</token>
+      </pattern>
+      <disambig postag="ZRCN0"/>
+    </rule>
+    <rule>
+      <pattern case_sensitive="yes">
+        <marker>
+          <token regexp="yes">(?=.)M{0,4}(CM|CD|D?C{0,3})(XC|XL|L?X{0,3})(IX|IV|V?I{0,3})</token>
+        </marker>
+      </pattern>
+      <disambig action="add"><wd pos="AO0CN0"/></disambig>
+    </rule>
+    <rule>
+      <pattern case_sensitive="yes">
+        <marker>
+          <token regexp="yes" spacebefore="yes">(?=.)m{0,4}(cm|cd|d?c{0,3})(xc|xl|l?x{0,3})(ix|i{0,3}|iv|v|viii?)
+            <exception>li</exception></token>
+        </marker>
+      </pattern>
+      <disambig action="add"><wd pos="AO0CN0"/></disambig>
+    </rule>
+    <rule>
+      <pattern case_sensitive="yes">
+          <token postag="SENT_START"/>
+        <marker>
+          <token regexp="yes">(?=.)m{0,4}(cm|cd|d?c{0,3})(xc|xl|l?x{0,3})(ix|i{0,3}|iv|v|viii?)</token>
+        </marker>
+      </pattern>
+      <disambig action="add"><wd pos="AO0CN0"/></disambig>
+    </rule>
+    <rule>
+      <pattern case_sensitive="yes">
+          <token>-</token>
+        <marker>
+          <token regexp="yes">(?=.)m{0,4}(cm|cd|d?c{0,3})(xc|xl|l?x{0,3})(ix|i{0,3}|iv|v|viii?)</token>
+        </marker>
+      </pattern>
+      <disambig action="add"><wd pos="AO0CN0"/></disambig>
+    </rule>
+    <rule>
+      <pattern case_sensitive="yes">
+          <token>-</token>
+        <marker>
+          <token regexp="yes">[ⅠⅡⅢⅣⅤⅥⅦⅧⅨⅩⅪⅫⅬⅭⅮⅯ]+</token>
+        </marker>
+      </pattern>
+      <disambig action="add"><wd pos="AO0CN0"/></disambig>
+    </rule>
+  </rulegroup>
+
+  <rulegroup id="PERCENTAGES" name="Percentagens">
+    <!-- Created by Tiago F. Santos, Portuguese rule, 2016-11-15  	-->
+    <rule>
+      <pattern>
+          <token regexp="yes">[\d,. ]+[&#37;&#8240;&#8241;]
+            <exception regexp='yes'>1[&#37;&#8240;&#8241;]</exception></token>
+      </pattern>
+      <disambig action="replace"><wd pos="NCMP000"/></disambig>
+    </rule>
+    <rule>
+      <pattern>
+          <token regexp="yes">1 ?[&#37;&#8240;&#8241;]</token>
+      </pattern>
+      <disambig action="replace"><wd pos="NCMC000"/></disambig>
+    </rule>
+  </rulegroup>
+
+  <rulegroup id="DEGREES" name="Graus">
+    <!-- Created by Tiago F. Santos, Portuguese rule  	-->
+    <rule>
+      <pattern>
+          <token regexp="yes">1[º°′″‴][CFKNSEWO]?
+            <exception>1º</exception></token>
+      </pattern>
+      <disambig action="replace"><wd pos="NCMS000"/></disambig>
+    </rule>
+    <rule>
+      <pattern>
+          <token regexp="yes">[\d,. ]+[º°′″‴][CFKNSEWO]?
+            <exception regexp='yes'>1[º°′″‴].?</exception>
+            <exception regexp='yes'>\d+º</exception></token>
+      </pattern>
+      <disambig action="replace"><wd pos="NCMP000"/></disambig>
+    </rule>
+    <rule>
+      <pattern>
+          <token regexp="yes">[º°][CFKNSEWO]</token>
+      </pattern>
+      <disambig action="replace"><wd pos="NCMN000"/></disambig>
+    </rule>
+    <rule>
+      <pattern>
+          <token regexp="yes">[\d,. ]*[º°′″‴][CFKNSEWO]</token>
+      </pattern>
+      <disambig action="ignore_spelling"/>
+    </rule>
+  </rulegroup>
+
+  <rulegroup id="ORDINALS" name="Ordinais">
+    <!-- Created by Tiago F. Santos, Portuguese rule 	-->
+    <rule>
+      <pattern>
+          <token regexp='yes'>\d+[\.&#57347;]?[oº]</token>
+      </pattern>
+      <disambig action="replace"><wd pos="NCMS000"/></disambig>
+    </rule>
+    <rule>
+      <pattern>
+          <token regexp="yes">\d+[\.&#57347;]?[oº][sˢ]</token>
+      </pattern>
+      <disambig action="replace"><wd pos="NCMP000"/></disambig>
+    </rule>
+    <rule>
+      <pattern>
+          <token regexp='yes'>\d+[\.&#57347;]?ª</token>
+      </pattern>
+      <disambig action="replace"><wd pos="NCFS000"/></disambig>
+    </rule>
+    <rule>
+      <pattern>
+          <token regexp="yes">\d+[\.&#57347;]?[aª][sˢ]</token>
+      </pattern>
+      <disambig action="replace"><wd pos="NCFP000"/></disambig>
+    </rule>
+  </rulegroup>
+
+  <rulegroup id="HOURS" name="Horas">
+    <rule>
+      <pattern>
+          <token regexp='yes'>0?1h(\d{2}m)?(\d{2})?s?</token>
+      </pattern>
+      <disambig action="replace"><wd pos="NCFS000"/></disambig>
+    </rule>
+    <rule>
+      <pattern>
+          <token regexp='yes'>\d{1,2}h(\d{2}m)?(\d{2})?s?
+            <exception regexp='yes'>0?1h(\d{2}m)?(\d{2})?s?</exception></token>
+      </pattern>
+      <disambig action="replace"><wd pos="NCFP000"/></disambig>
+    </rule>
+    <rule>
+      <pattern>
+          <token regexp='yes'>0?1\:(\d{2}\:)?(\d{2})?h?</token>
+      </pattern>
+      <disambig action="replace"><wd pos="NCFS000"/></disambig>
+    </rule>
+    <rule>
+      <pattern>
+          <token regexp='yes'>\d{1,2}\:(\d{2}\:)?(\d{2})?h?
+            <exception regexp='yes'>0?1\:(\d{2}\:)?(\d{2})?h?</exception></token>
+      </pattern>
+      <disambig action="replace"><wd pos="NCFP000"/></disambig>
+    </rule>
+  </rulegroup>
+
+  <rulegroup id="FOREIGN_PROPER_NAMES" name="Nomes estrangeiros">
+    <!-- Created by Tiago F. Santos, Portuguese rule, 2017-09-18  	-->
+    <rule>
+      <pattern case_sensitive='yes'>
+          <token>La</token>
+          <token postag='UNKNOWN' regexp='yes'>\p{Lu}.+</token>
+      </pattern>
+      <disambig action="replace"><wd pos="NPFS000"/><wd pos="NPFS000"/></disambig>
+    </rule>
+    <rule>
+      <pattern case_sensitive='yes'>
+          <token>Las</token>
+          <token postag='UNKNOWN' regexp='yes'>\p{Lu}.+</token>
+      </pattern>
+      <disambig action="replace"><wd pos="NPFP000"/><wd pos="NPFP000"/></disambig>
+    </rule>
+    <rule>
+      <pattern case_sensitive='yes'>
+          <token>L</token><!-- XXX Le is also FP in Italian, but it is less common in Portuguese texts -->
+          <token regexp='yes'>['’]</token>
+          <token postag='UNKNOWN' regexp='yes'>\p{Lu}.+</token>
+      </pattern>
+      <disambig action="replace"><wd pos="NPMS000"/><wd pos="NPMS000"/><wd pos="NPMS000"/></disambig>
+    </rule>
+    <rule>
+      <pattern case_sensitive='yes'>
+          <token regexp='yes'>[AEI]l|Le</token><!-- XXX Le is also FP in Italian, but it is less common in Portuguese texts -->
+          <token postag='UNKNOWN' regexp='yes'>\p{Lu}.+</token>
+      </pattern>
+      <disambig action="replace"><wd pos="NPMS000"/><wd pos="NPMS000"/></disambig>
+    </rule>
+    <rule>
+      <pattern case_sensitive='yes'>
+          <token regexp='yes'>Els|Los|Gli</token>
+          <token postag='UNKNOWN' regexp='yes'>\p{Lu}.+</token>
+      </pattern>
+      <disambig action="replace"><wd pos="NPMP000"/><wd pos="NPMP000"/></disambig>
+    </rule>
+    <rule>
+      <pattern case_sensitive='yes'>
+          <token>Les</token>
+          <token postag='UNKNOWN' regexp='yes'>\p{Lu}.+</token>
+      </pattern>
+      <disambig action="replace"><wd pos="NPCP000"/><wd pos="NPCP000"/></disambig>
+    </rule>
+  </rulegroup>
+
+    <!-- XXX Ignore Spelling Rules XXX -->
+    <rule id="EN_VOGUE" name="En vogue">
+      <pattern>
+          <token>en</token>
+          <token regexp="yes">vogue|gros|masse|passant|détail</token>
+      </pattern>
+      <disambig action="ignore_spelling"/>
+    </rule>
+    <rule id="COTE_DAZUR" name="Côte d'Azur">
+      <pattern>
+          <token>Côte</token>
+          <token>d</token>
+          <token regexp="yes">['’]</token>
+          <token>Azur</token>
+      </pattern>
+      <disambig action="ignore_spelling"/>
+    </rule>
+    <rule id="LOS_ANGELES" name="Los Angeles">
+      <pattern>
+          <token>Los</token>
+          <token regexp="yes">Alamos|Angeles</token>
+      </pattern>
+      <disambig action="immunize"/>
+    </rule>
+    <rule id="LAS_VEGAS" name="Las Vegas">
+      <pattern case_sensitive="yes">
+          <token>Las</token>
+          <token>Vegas</token>
+      </pattern>
+      <disambig action="immunize"/>
+    </rule>
+    <rule id="VALLEYS" name="Valleys">
+      <pattern case_sensitive="yes">
+          <token regexp="yes">Death|Silicon</token>
+          <token>Valley</token>
+      </pattern>
+      <disambig action="ignore_spelling"/>
+    </rule>
+    <rule id="OAK_RIDGE" name="Oak Ridge">
+      <pattern case_sensitive="yes">
+          <token>Oak</token>
+          <token>Ridge</token>
+      </pattern>
+      <disambig action="immunize"/>
+    </rule>
+    <rule id="MISE_EN_SCENE" name="Mise en scène">
+      <pattern>
+          <token>Mise</token>
+          <token>en</token>
+          <token>scène</token>
+      </pattern>
+      <disambig action="immunize"/>
+    </rule>
+    <rule id="RHYTHM_AND_BLUES" name="Rhythm and Blues">
+      <pattern>
+          <token>Rhythm</token>
+          <token>and</token>
+          <token>Blues</token>
+      </pattern>
+      <disambig action="ignore_spelling"/>
+    </rule>
+    <rule id="ROCK_AND_ROLL" name="Rock and Roll">
+      <pattern>
+          <token>Rock</token>
+          <token>and</token>
+          <token>Roll</token>
+      </pattern>
+      <disambig action="ignore_spelling"/>
+    </rule>
+    <rule id="ALEXIUS_MEINONG" name="Alexius Meinong">
+      <pattern>
+          <token>Alexius</token>
+          <token regexp="yes">Meinongs?</token>
+      </pattern>
+      <disambig action="ignore_spelling"/>
+    </rule>
+    <rule id="ALFRED_NOBEL" name="Alfred Nobel">
+      <pattern>
+          <token>Alfred</token>
+          <token>Nobel</token>
+      </pattern>
+      <disambig action="ignore_spelling"/>
+    </rule>
+    <rule id="ADDIS_ABEBA" name="Addis Abeba">
+      <pattern>
+          <token>Addis</token>
+          <token>Abeba</token>
+      </pattern>
+      <disambig action="ignore_spelling"/>
+    </rule>
+    <rule id="LA_PAZ" name="La Paz">
+      <pattern>
+          <token>La</token>
+          <token>Paz</token>
+      </pattern>
+      <disambig action="ignore_spelling"/>
+    </rule>
+    <rule id="SANTO_DOMINGO" name="Santo Domingo">
+      <pattern>
+          <token>Santo</token>
+          <token>Domingo</token>
+      </pattern>
+      <disambig action="ignore_spelling"/>
+    </rule>
+    <rule id="LE_HAVRE" name="Le Havre/Le Mans">
+      <pattern>
+          <token>Le</token>
+          <token regexp='yes'>Havre|Mans</token>
+      </pattern>
+      <disambig action="ignore_spelling"/>
+    </rule>
+    <rule id="PHNOM_PENH" name="Phnom Penh">
+      <pattern>
+          <token>Phnom</token>
+          <token>Penh</token>
+      </pattern>
+      <disambig action="ignore_spelling"/>
+    </rule>
+    <rule id="OPEN_SOURCE" name="Open Source">
+      <pattern>
+          <token>Open</token>
+          <token>Source</token>
+      </pattern>
+      <disambig action="ignore_spelling"/>
+    </rule>
+    <rule id="OPEN_SOURCE_SOFTWARE" name="Open-Source-Software">
+      <pattern>
+          <token>Open-Source-Software</token>
+      </pattern>
+      <disambig action="ignore_spelling"/>
+    </rule>
+    <rule id="JUNGLE_WORLD" name="Jungle World">
+      <pattern>
+          <token>Jungle</token>
+          <token>World</token>
+      </pattern>
+      <disambig action="ignore_spelling"/>
+    </rule>
+    <rule id="STONES" name="Rolling Stones">
+      <pattern>
+          <token>Rolling</token>
+          <token regexp='yes'>Stones?</token>
+      </pattern>
+      <disambig action="ignore_spelling"/>
+    </rule>
+    <rule id="A_LA_CARTE" name="À la carte">
+      <pattern>
+          <token>à</token>
+          <token>la</token>
+          <token>carte</token>
+      </pattern>
+      <disambig action="ignore_spelling"/>
+    </rule>
+    <rule id="BIG_BEN" name="Big Ben">
+      <pattern>
+          <token>Big</token>
+          <token regexp="yes">Ben|Data|Bang</token>
+      </pattern>
+      <disambig action="ignore_spelling"/>
+    </rule>
+    <rule id="PEU_A_PEU" name="Peu à peu">
+      <pattern>
+          <token>peu</token>
+          <token>à</token>
+          <token>peu</token>
+      </pattern>
+      <disambig action="ignore_spelling"/>
+    </rule>
+    <rule id="AVANT_LA_LETTRE" name="Avant la lettre">
+      <pattern>
+          <token>avant</token>
+          <token>la</token>
+          <token>lettre</token>
+      </pattern>
+      <disambig action="ignore_spelling"/>
+    </rule>
+    <rule id="COQ_AU_VIN" name="Coq au Vin">
+      <pattern>
+          <token>Coq</token>
+          <token>au</token>
+          <token>Vin</token>
+      </pattern>
+      <disambig action="ignore_spelling"/>
+    </rule>
+    <rule id="AIR_FORCE" name="Air Force">
+      <pattern>
+          <token>Air</token>
+          <token>Force</token>
+      </pattern>
+      <disambig action="ignore_spelling"/>
+    </rule>
+    <rule id="CUI_BONO" name="Cui bono">
+      <pattern>
+          <token>Cui</token>
+          <token>Bono</token>
+      </pattern>
+      <disambig action="ignore_spelling"/>
+    </rule>
+    <rule id="MEMENTO_MORI" name="Memento mori">
+      <pattern>
+          <token>Memento</token>
+          <token>mori</token>
+      </pattern>
+      <disambig action="ignore_spelling"/>
+    </rule>
+    <rule id="SALVA_VERITATE" name="Salva veritate">
+      <pattern>
+          <token>salva</token>
+          <token>veritate</token>
+      </pattern>
+      <disambig action="ignore_spelling"/>
+    </rule>
+    <rule id="PERSONA_NON_GRATA" name="Persona non grata">
+      <pattern>
+          <token>Persona</token>
+          <token min="0">non</token>
+          <token regexp="yes">(in)?grata</token>
+      </pattern>
+      <disambig action="ignore_spelling"/>
+    </rule>
+    <rule id="ENFANT_TERRIBLE" name="Enfant terrible">
+      <pattern>
+          <token>Enfant</token>
+          <token>terrible</token>
+      </pattern>
+      <disambig action="ignore_spelling"/>
+    </rule>
+    <rule id="FAIR_PLAY" name="Fair Play">
+      <pattern case_sensitive="yes">
+          <token>Fair</token>
+          <token>Play</token>
+      </pattern>
+      <disambig action="ignore_spelling"/>
+    </rule>
+    <rule id="UNIVERSITY_OF" name="University of">
+      <pattern case_sensitive="yes">
+          <token>University</token>
+          <token>of</token>
+      </pattern>
+      <disambig action="ignore_spelling"/>
+    </rule>
+    <rule id="YAD_VASHEM" name="Yad Vashem">
+      <pattern>
+          <token>Yad</token>
+          <token>Vashem</token>
+      </pattern>
+      <disambig action="ignore_spelling"/>
+    </rule>
+    <rule id="EL_NINO" name="El Niño">
+      <pattern>
+          <token>El</token>
+          <token>Niño</token>
+      </pattern>
+      <disambig action="ignore_spelling"/>
+    </rule>
+    <rule id="IN_MEDIAS_RES" name="In medias res">
+      <pattern>
+          <token>in</token>
+          <token>medias</token>
+          <token>res</token>
+      </pattern>
+      <disambig action="ignore_spelling"/>
+    </rule>
+    <rule id="FACULTAS_DOCENDI" name="Facultas Docendi">
+      <pattern>
+          <token>Facultas</token>
+          <token>Docendi</token>
+      </pattern>
+      <disambig action="ignore_spelling"/>
+    </rule>
+    <rule id="VENIA_LEGENDI" name="Venia Legendi">
+      <pattern>
+          <token>Venia</token>
+          <token>Legendi</token>
+      </pattern>
+      <disambig action="ignore_spelling"/>
+    </rule>
+    <rule id="GRAND_CANYON" name="Grand Canyon">
+      <pattern>
+          <token>Grand</token>
+          <token regexp='yes'>Canyon|Prix|Slam</token>
+      </pattern>
+      <disambig action="ignore_spelling"/>
+    </rule>
+    <rule id="HORRIBILE_DICTU" name="Horribile dictu">
+      <pattern>
+          <token>horribile</token>
+          <token>dictu</token>
+      </pattern>
+      <disambig action="ignore_spelling"/>
+    </rule>
+    <rule id="DIABETES_MELLITUS" name="Diabetes mellitus">
+      <pattern>
+          <token>Diabetes</token>
+          <token regexp="yes">mellitus|renalis|insipidus</token>
+      </pattern>
+      <disambig action="ignore_spelling"/>
+    </rule>
+    <rule id="O_BLITZ" name="O Blitz">
+      <pattern>
+          <token regexp="yes">[dn]?o</token>
+          <token regexp="yes">Blitz|Donner</token>
+          <token min='0'>Kebab</token>
+      </pattern>
+      <disambig action="ignore_spelling"/>
+    </rule>
+    <rule id="WALL_STREET" name="Wall Street">
+      <pattern>
+          <token regexp="yes">Wall|Downing|Baker</token>
+          <token>Street</token>
+      </pattern>
+      <disambig action="ignore_spelling"/>
+    </rule>
+    <rule id="FIFTH_AVENUE" name="Fifth Avenue">
+      <pattern>
+          <token>Fifth</token>
+          <token>Avenue</token>
+      </pattern>
+      <disambig action="ignore_spelling"/>
+    </rule>
+    <rule id="PER_SE" name="Per se">
+      <pattern>
+          <token>per</token>
+          <token regexp="yes">capita|procura|rectum|saldo|se</token>
+      </pattern>
+      <disambig action="ignore_spelling"/>
+    </rule>
+    <rule id="POUR_LE_MERITE" name="Pour le Mérite">
+      <pattern>
+          <token>Pour</token>
+          <token>le</token>
+          <token>Mérite</token>
+      </pattern>
+      <disambig action="ignore_spelling"/>
+    </rule>
+    <rule id="SUI_GENERIS" name="Sui">
+      <pattern>
+          <token>sui</token>
+          <token>generis</token>
+      </pattern>
+      <disambig action="ignore_spelling"/>
+    </rule>
+    <rule id="PACTA_SUNT_SERVANDA" name="Pacta">
+      <pattern>
+          <token>pacta</token>
+          <token>sunt</token>
+          <token>servanda</token>
+      </pattern>
+      <disambig action="ignore_spelling"/>
+    </rule>
+    <rule id="VIRTUAL_REALITY" name="Virtual">
+      <pattern>
+          <token>Virtual</token>
+          <token regexp="yes">Reality|Environments?</token>
+      </pattern>
+      <disambig action="ignore_spelling"/>
+    </rule>
+    <rule id="GUELEN" name="Fethullah Gülen">
+      <pattern>
+          <token>Fethullah</token>
+          <token regexp='yes'>Gülens?</token>
+      </pattern>
+      <disambig action="ignore_spelling"/>
+    </rule>
+    <rule id="ERDOGAN" name="Recep Tayyip Erdoğan">
+      <pattern>
+          <token>Recep</token>
+          <token>Tayyip</token>
+          <token regexp='yes'>Erdoğans?</token>
+      </pattern>
+      <disambig action="ignore_spelling"/>
+    </rule>
+    <rule id="HILLARY_CLINTON" name="Hillary Clinton">
+      <pattern>
+          <token regexp='yes'>Hillary|Bill</token>
+          <token regexp='yes'>Clintons?</token>
+      </pattern>
+      <disambig action="ignore_spelling"/>
+    </rule>
+    <rule id="ABU_DHABI" name="Abu">
+      <pattern>
+          <token>Abu</token>
+          <token>Dhabi</token>
+      </pattern>
+      <disambig action="ignore_spelling"/>
+    </rule>
+    <rule id="ROCKY_MOUNTAINS" name="Rocky Mountains">
+      <pattern>
+          <token>Rocky</token>
+          <token>Mountains</token>
+      </pattern>
+      <disambig action="ignore_spelling"/>
+    </rule>
+    <rule id="CORDON_BLEU" name="Cordon bleu">
+      <pattern>
+          <token>Cordon</token>
+          <token>bleu</token>
+      </pattern>
+      <disambig action="ignore_spelling"/>
+    </rule>
+    <rule id="JOUR_FIXE" name="Jour fixe">
+      <pattern>
+          <token regexp="yes">Blanc|Jour|Idée</token>
+          <token>fixe</token>
+      </pattern>
+      <disambig action="ignore_spelling"/>
+    </rule>
+    <rule id="PEARL_HARBOR" name="Pearl Harbor">
+      <pattern>
+          <token>Pearl</token>
+          <token>Harbor</token>
+      </pattern>
+      <disambig action="ignore_spelling"/>
+    </rule>
+    <rule id="ISLE_OF_MAN" name="Isle of Man">
+      <pattern>
+          <token>Isle</token>
+          <token>of</token>
+          <token regexp="yes">Man|Wight|Arran|Mull</token>
+      </pattern>
+      <disambig action="ignore_spelling"/>
+    </rule>
+    <rule id="HUMAN_RIGHTS_WATCH" name="Human Rights Watch">
+      <pattern>
+          <token>Human</token>
+          <token>Rights</token>
+          <token>Watch</token>
+      </pattern>
+      <disambig action="ignore_spelling"/>
+    </rule>
+    <rule id="PATER_FAMILIAS" name="Pater familias">
+      <pattern>
+          <token>pater</token>
+          <token>familias</token>
+      </pattern>
+      <disambig action="ignore_spelling"/>
+    </rule>
+    <rule id="CON_CARNE" name="Con Carne">
+      <pattern case_sensitive="yes">
+          <token>con</token>
+          <token>Carne</token>
+      </pattern>
+      <disambig action="ignore_spelling"/>
+    </rule>
+    <rule id="SCOTLAND_YARD" name="Scotland Yard">
+      <pattern case_sensitive="yes">
+          <token>Scotland</token>
+          <token>Yard</token>
+      </pattern>
+      <disambig action="ignore_spelling"/>
+    </rule>
+    <rule id="BUCKINGHAM_PALACE" name="Buckingham Palace">
+      <pattern>
+          <token>Palácio</token>
+          <token>de</token>
+          <token>Buckingham</token>
+      </pattern>
+      <disambig action="ignore_spelling"/>
+    </rule>
+    <rule id="PARKS" name="Parks">
+      <pattern case_sensitive="yes">
+          <token regexp="yes">Central|Hyde</token>
+          <token>Park</token>
+      </pattern>
+      <disambig action="ignore_spelling"/>
+    </rule>
+    <rule id="TERRA_INCOGNITA" name="Terra incognita">
+      <pattern>
+          <token>Terra</token>
+          <token>incognita</token>
+      </pattern>
+      <disambig action="ignore_spelling"/>
+    </rule>
+    <rule id="NON_SEQUITUR" name="Non sequitur">
+      <pattern>
+          <token>non</token>
+          <token>sequitur</token>
+      </pattern>
+      <disambig action="ignore_spelling"/>
+    </rule>
+    <rule id="REDUCTIO_AD_ABSURDUM" name="Reductio ad absurdum">
+      <pattern>
+          <token>reductio</token>
+          <token>ad</token>
+          <token>absurdum</token>
+      </pattern>
+      <disambig action="ignore_spelling"/>
+    </rule>
+    <rule id="TERTIUM_NON_DATUR" name="Tertium non datur">
+      <pattern>
+          <token>Tertium</token>
+          <token>non</token>
+          <token>datur</token>
+      </pattern>
+      <disambig action="ignore_spelling"/>
+    </rule>
+    <rule id="EX_NIHILO" name="Ex nihilo">
+      <pattern>
+          <token>ex</token>
+          <token>nihilo</token>
+      </pattern>
+      <disambig action="ignore_spelling"/>
+    </rule>
+    <rule id="SUUM_CUIQUE" name="Suum cuique">
+      <pattern>
+          <token>suum</token>
+          <token>cuique</token>
+      </pattern>
+      <disambig action="ignore_spelling"/>
+    </rule>
+    <rule id="URBI_ORBI" name="Urbi et orbi">
+      <pattern>
+          <token>Urbi</token>
+          <token>et</token>
+          <token>orbi</token>
+      </pattern>
+      <disambig action="ignore_spelling"/>
+    </rule>
+    <rule id="SPIRITUS_RECTOR" name="Spiritus Rector">
+      <pattern>
+          <token>Spiritus</token>
+          <token>Rector</token>
+      </pattern>
+      <disambig action="ignore_spelling"/>
+    </rule>
+    <rule id="VINO_VERITAS" name="In vino veritas">
+      <pattern>
+          <token>in</token>
+          <token>vino</token>
+          <token>veritas</token>
+      </pattern>
+      <disambig action="ignore_spelling"/>
+    </rule>
+    <rule id="VENIA_VERBO" name="Sit venia verbo">
+      <pattern>
+          <token>sit</token>
+          <token>venia</token>
+          <token>verbo</token>
+      </pattern>
+      <disambig action="ignore_spelling"/>
+    </rule>
+    <rule id="SEX_CITY" name="Sex and the City">
+      <pattern>
+          <token>Sex</token>
+          <token>and</token>
+          <token>the</token>
+          <token>City</token>
+      </pattern>
+      <disambig action="ignore_spelling"/>
+    </rule>
+    <rule id="BREAKING_BAD" name="Breaking Bad">
+      <pattern>
+          <token>Breaking</token>
+          <token>Bad</token>
+      </pattern>
+      <disambig action="ignore_spelling"/>
+    </rule>
+    <rule id="VISUAL_STUDIO" name="Visual Studio/Basic">
+      <pattern case_sensitive="yes">
+          <token>Visual</token>
+          <token regexp="yes">Studio|Basic</token>
+      </pattern>
+      <disambig action="ignore_spelling"/>
+    </rule>
+    <rule id="GOOGLE_MAPS" name="Google Maps">
+      <pattern case_sensitive="yes">
+          <token>Google</token>
+          <token regexp="yes">Ad|Alerts|Analytics|APIs|App|Apps|Art|Attribution|Authenticator|Bookmarks|Business|Calendar|Charts|Checkout|Classroom|Cloud|Compute|Contacts|Cultural|Current|Data|Developers|Docs|Drive|Fit|Flights|Fonts|for|Fusion|Get|Groups|Home|Maps|Mobile|Moderator|My|Ngram|One|Opinion|Photos|Play|Plugin|Primer|Public|Questions|Schemer|Scholar|Search|Search‎|Shopping|Sites|Spaces|Store|Street|Surveys|Sync|Tez|Translate|Translator|URL|Videos|Wallet|Website|WiFi</token>
+      </pattern>
+      <disambig action="ignore_spelling"/>
+    </rule>
+    <rule id="Ampersands" name="AMPERSANDS">
+      <pattern>
+          <token regexp='yes'>C&amp;A|I&amp;D|S&amp;P</token>
+      </pattern>
+      <disambig action="ignore_spelling"/>
+    </rule>
+    <rule id="LOW_COST" name="Low cost">
+      <pattern>
+          <token>low</token>
+          <token regexp="yes" spacebefore='no' min='0'>&hifen;</token>
+          <token regexp="yes">costs?</token>
+      </pattern>
+      <disambig action="ignore_spelling"/>
+    </rule>
+    <rule id="T-SHIRT" name="T-shirts">
+      <pattern>
+          <token>t</token>
+          <token regexp="yes" spacebefore='no'>&hifen;</token>
+          <token regexp="yes" spacebefore='no'>shirts?</token>
+      </pattern>
+      <disambig action="ignore_spelling"/>
+    </rule>
+    <rule id="STAND-UP_COMEDY" name="Stand-up comedy">
+      <pattern>
+          <token>stand</token>
+          <token regexp="yes" spacebefore='no'>&hifen;</token>
+          <token spacebefore='no'>up</token>
+          <token regexp="yes">comed(y|ies)</token>
+      </pattern>
+      <disambig action="ignore_spelling"/>
+    </rule>
+
+  <rulegroup id='LOOSE_UPPERCASES' name='Maiúsculas soltas'>
+    <!-- Created by Tiago F. Santos, Portuguese rule, 2017-10-10  	-->
+    <rule>
+      <pattern>
+          <token regexp='yes'>(categoria|escalão|grupo|turma|vitamina)s?</token>
+          <token case_sensitive='yes' regexp='yes'>\p{Lu}</token>
+      </pattern>
+      <disambig action="ignore_spelling"/>
+    </rule>
+    <rule id='SIZES' name='Tamanhos de roupa'>
+      <pattern>
+          <token regexp='yes'>tamanhos?</token>
+          <token case_sensitive='yes' regexp='yes'>X{0,2}[SLM]|GG?|PP?</token>
+      </pattern>
+      <disambig action="ignore_spelling"/>
+    </rule>
+  </rulegroup>
+
+    <rule id='WORDS_WITH_NUMBERS' name='Palavras com números'>
+    <!-- Created by Tiago F. Santos, Portuguese rule, 2017-10-10  	-->
+    <!-- XXX TV dimensions|3D|networks|4Chan|G20|G7|hypothesis|intel CPUs|P2P|number of rooms|highways -->
+      <pattern>
+          <token case_sensitive='yes' regexp='yes'>[248]K|[2345][DG]|4Chan|G(20|7)|H[₁₂₃₄₅₆₇₈₉₀]|i[357]|P2P|T[1234560]|(?:A|EN|IC)\d{1,3}</token>
+      </pattern>
+      <disambig action="ignore_spelling"/>
+    </rule>
+
+  <rulegroup id="SPELLING_IGNORE_RULE" name="Ignore spellings rule">
+    <!-- Created by Tiago F. Santos, Portuguese rule, 2017-06-XX  	-->
+    <rule>
+      <pattern>
+        <marker>
+          <token postag_regexp="yes" postag=".+_"/>
+        </marker>
+      </pattern>
+      <disambig action="ignore_spelling"/>
+    </rule>
+    <rule>
+      <pattern>
+        <marker>
+          <token postag_regexp="yes" postag="I"/>
+        </marker>
+          <token regexp='yes'>[\!\?]</token>
+      </pattern>
+      <disambig action="ignore_spelling"/>
+    </rule>
+    <rule>
+      <pattern>
+        <marker>
+          <token postag_regexp="yes" postag="I"/>
+        </marker>
+          <token postag_regexp="yes" postag="I"/>
+      </pattern>
+      <disambig action="ignore_spelling"/>
+    </rule>
+    <rule>
+      <pattern>
+        <marker>
+          <token case_sensitive="yes" regexp="yes">\p{Lu}</token>
+        </marker>
+          <token spacebefore='no'>.</token>
+      </pattern>
+      <disambig action="ignore_spelling"/>
+    </rule>
+    <rule><!-- apostrophes -->
+      <pattern>
+        <marker>
+          <token regexp="yes">[dn]</token>
+          <token spacebefore='no' regexp="yes">['’‘]</token>
+        </marker>
+          <token spacebefore='no' regexp="yes">[^bcdfghjklmnpqrstvwxyz]\w+</token>
+      </pattern>
+      <disambig action="ignore_spelling"/>
+    </rule>
+    <rule><!-- separators -->
+      <pattern>
+          <token>-</token>
+          <token>-</token>
+          <token>-</token>
+      </pattern>
+      <disambig action="ignore_spelling"/>
+    </rule>
+    <rule>
+      <pattern>
+          <token regexp='yes'>\d+.[ºª][sˢ]?</token>
+      </pattern>
+      <disambig action="ignore_spelling"/>
+    </rule>
+    <rule><!-- loose letters used in some time formats -->
+      <pattern>
+          <token regexp='yes'>\d{1,2}h(\d{2}m)?(\d{2})?s?</token>
+      </pattern>
+      <disambig action="ignore_spelling"/>
+    </rule>
+    <rule> <!-- variable in formulas -->
+      <pattern>
+          <token regexp='yes'>\w|&alfabeto_grego;</token><!-- XXX here μ is ok. it can't be micro -->
+          <token regexp='yes'>&operadores_matematicos;</token>
+      </pattern>
+      <disambig action="ignore_spelling"/>
+    </rule>
+    <rule><!-- variable in formulas -->
+      <pattern>
+          <token regexp='yes'>&operadores_matematicos;</token>
+          <token regexp='yes'>\w|&alfabeto_grego;
+            <exception>μ</exception></token><!-- XXX don't add μ - possible confusion with loose micro -->
+      </pattern>
+      <disambig action="ignore_spelling"/>
+    </rule>
+    <rule><!-- variable in formulas -->
+      <pattern>
+          <token postag_regexp='yes' postag='Z.+'/>
+        <marker>
+          <token regexp='yes'>\w|&alfabeto_grego;
+            <exception>μ</exception></token><!-- XXX don't add μ - possible confusion with loose micro -->
+        </marker>
+      </pattern>
+      <disambig action="ignore_spelling"/>
+    </rule>
+    <rule><!-- ignore abbreviations -->
+      <pattern>
+        <marker>
+          <token regexp='yes'>&abreviaturas;</token>
+        </marker>
+          <token spacebefore='no'>.</token>
+      </pattern>
+      <disambig action="ignore_spelling"/>
+    </rule>
+    <rule><!-- ignore abbreviations -->
+      <pattern>
+          <token>n</token>
+          <token spacebefore='no'>.</token>
+          <token spacebefore='no' regexp='yes'>[ºª]ˢ?</token>
+      </pattern>
+      <disambig action="ignore_spelling"/>
+    </rule>
+    <rule>
+    <!-- Based on English disambiguation.xml -->
+      <pattern case_sensitive="yes">
+          <token regexp="yes">\/|[\.·\/]|[\d\., ]*\d+</token>
+          <token regexp="yes">&unidades_de_medida;</token>
+      </pattern>
+      <disambig action="ignore_spelling"/>
+    </rule>
+    <rule>
+      <pattern case_sensitive="yes">
+          <token regexp="yes">\d[\d ]*[\.,]?\d*(&unidades_de_medida;)</token>
+      </pattern>
+      <disambig action="ignore_spelling"/>
+    </rule>
+  </rulegroup>
+    <rule name="Ignore spelling of file names" id="IGNORE_SPELLING_OF_FILE_NAMES">
+    <!-- Localized from English by Tiago F. Santos, 2018-09-15  -->
+      <pattern>
+          <token/>
+          <token spacebefore="no">.</token>
+          <token spacebefore="no" regexp="yes">&extensoes_de_ficheiros;</token><!-- For more extensions, refer to https://fileinfo.com -->
+      </pattern>
+      <disambig action="ignore_spelling"/>
+    </rule>
+    <rule name="Ignore spelling of @user mentions" id="IGNORE_USER_MENTION">
+      <pattern>
+          <token regexp="yes">@.+</token>
+      </pattern>
+      <disambig action="ignore_spelling"/>
+    </rule>
+  <rulegroup name="Ignore spelling of #hashtags" id="IGNORE_HASHTAG">
+    <rule>
+      <pattern>
+          <token spacebefore="yes">#</token>
+          <token spacebefore="no"/>
+      </pattern>
+      <disambig action="ignore_spelling"/>
+    </rule>
+    <rule>
+      <pattern>
+          <token postag="SENT_START"/>
+          <token>#</token>
+          <token spacebefore="no"/>
+      </pattern>
+      <disambig action="ignore_spelling"/>
+    </rule>
+  </rulegroup>
+    <rule name="Ignore spelling of domain names" id="IGNORE_DOMAIN_NAMES">
+      <pattern case_sensitive="yes">
+          <token regexp="yes">[a-z0-9\-]+</token>
+          <token spacebefore="no">.</token>
+          <token spacebefore="no" regexp="yes">&dominios_internet;</token>
+      </pattern>
+      <disambig action="ignore_spelling"/>
+    </rule>
+</rules>