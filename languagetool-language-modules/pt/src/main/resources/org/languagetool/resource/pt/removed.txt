--- conflicted
+++ resolved
@@ -1,183 +1,3 @@
-<<<<<<< HEAD
-# The opposite of added.txt: these readings will be removed.
-# Useful to remove incorrect or disproportionately rare readings from the binary dictionary without rebuilding it.
-# File Encoding: UTF-8
-# Format: fullform baseform postags (tab separated)
-#
-a	a	NCMS000
-álbum	álbum	NCFS000
-álbuns	álbum	NCFP000
-antecedência	antecedência	NCMS000
-antecedências	antecedência	NCMP000
-Arizona	Arizona	NPFSG00
-assalto	assalto	NCFS000
-assaltos	assalto	NCFP000
-astronomia	astronomia	NCMS000
-atração	atração	NCMS000
-atrações	atração	NCMP000
-bauxita	bauxita	NCMS000
-bilião	bilião	NCCS000
-biliões	bilião	NCCP000
-Bairro	Bairro	NPCSG00
-Brasil	brasil	AQ0CS0
-# chega=repreensão : forma rara
-chega	chega	NCFS000
-chegas	chega	NCFP000
-cinco	cincar	VMIP1S0
-cãos	cão	AQ0MP0
-cãos	cão	NCMP000
-chanceler	chanceler	NCMS000
-chanceler	chanceler	NCMP000
-cosmos	cosmo	NCMP000
-cromossoma	cromossoma	NCFS000
-cromossomas	cromossoma	NCFP000
-despesa	despesa	NCMS000
-despesas	despesa	NCMP000
-diafragma	diafragma	NCFS000
-diafragmas	diafragma	NCFP000
-diagrama	diagrama	NCFS000
-diagramas	diagrama	NCFP000
-dica	dica	NCMS000
-dicas	dica	NCMP000
-diploma	diploma	NCFS000
-diplomas	diplomas	NCFP000
-dizer	dizer	NCMS000
-docilidade	docilidade	NCMS000
-docilidades	docilidade	NCMP000
-# durante como adjetivo e nome são correctos mas desproporcionalmente raros
-durante	durante	AQ0CS0
-durante	durante	NCMS000
-estilo	estilar	VMIP1S0
-e	e	NCMS000
-eu	eu	NCMS000
-fã	fã	NCMS000
-fãs	fã	NCMP000
-face	face	NCFP000
-fez	fez	NCMS000
-# fez - singular de fezes raramente usado em comparação com a forma verbal
-finança	finança	NCMS000
-finanças	finanças	NCMP000
-Fonseca	Fonseca	NPMSS00
-for	for	NCMS000
-fores	for	NCMP000
-# for/fores - demasiado raro em relação à forma verbal
-Gana	Gana	NPFS000
-Germânia	Germânia	NPMS000
-glamour	glamour	NCFS000
-Graça	Graça	NPCSG00
-génesis	génesis	NCFP000
-gerado	gerar	AQ0MS0
-gerador	gerador	AQ0MP0
-há	há	NCMS000
-Hispânia	Hispânia	NPMS000
-hora	horar	VMIP3S0
-hora	horar	VMM02S0
-horas	horar	VMIP2S0
-# horar - existe mas é raramente utilizado
-hospitalar	hospitalar	AQ0MS0
-hospitalares	hospitalar	AQ0MP0
-idéia	ideia	NCFS000
-idéias	ideia	NCFP000
-imperador	imperador	AQ0MP0
-imperador	imperador	NCMP000
-imperadores	imperador	AQ0MS0
-imperadores	imperador	NCMS000
-irrealismo	irrealismo	NCFS000
-irrealismos	irrealismo	NCFP000
-Jugoslávia	Jugoslávia	NPMS000
-laranja	laranjo	AQ0FS0
-laranjas	laranjo	AQ0FP0
-livre	livre	NCMS000
-lóbi	lóbi	NCFS000
-lóbis	lóbi	NCFP000
-maluco	malucar	VMIP1S0
-maluca	malucar	VMIP3S0
-malucas	malucar	VMIP2S0
-# mantém como toalha é raramente utilizado em comparação com a forma verbal
-mantém	mantém	NCMS000
-manténs	mantém	NCMP000
-mas	mas	NCMN000
-milhar	mil	NCCS000
-milhares	mil	NCCP000
-milhão	milhão	NCCS000
-milhões	milhão	NCCP000
-modelo	modelo	NCMS000
-modelos	modelo	NCMP000
-mulher	mulher	NCFS000
-mulheres	mulher	NCFP000
-nós	nós	NCMP000
-# nós - singular de nozes raramente usado em comparação com o pronome pessoal
-o	o	NCMS000
-oo	o	NCMP000
-#passarão raro comparado com a forma verbal do verbo passar
-passarão	passarão	NCMS000
-perdoe	perdoe	NCFS000
-portugueses	portuguesar	VMM02S0
-portugueses	portuguesar	VMSP2S0
-portuguesas	portuguesar	VMIP2S0
-portuguesa	portuguesar	VMIP3S0
-portuguesa	portuguesar	VMM02S0
-# Portuguesar - não é utilizado em linguagem formal
-posicionamento	posicionamento	NCFS000
-posicionamentos	posicionamento	NCFP000
-puseste	pôr	VMIS2P0
-quentes	quentar	VMM02S0
-quentes	quentar	VMSP2S0
-quilograma	quilograma	NPFS000
-quilogramas	quilograma	NPFP000
-razões	razão	NCMP000
-reclamai	reclamar	VMIP2P0
-reclamara	reclamar	VMIM2S0
-reclamá	reclamar	VMX0000
-reclamárei	reclamar	VMIM2P0
-reclamaste	reclamar	VMIS2P0
-reclamava	reclamar	VMII2S0
-reclamávei	reclamar	VMII2P0
-refletância	refletância	NCMS000
-refletânciaa	refletância	NCMP000
-regata	regata	NCMS000
-regatas	regata	NCMP000
-rodrigues	rodrigar	VMM02S0
-rodrigues	rodrigar	VMSP2S0
-# são	são	AQ0MS0
-# são	são	NCMS000
-# São - Both forms are correct but will be dealt by disambiguation later
-secular	secular	AQ0MS0
-seculares	secular	AQ0MS0
-seculara	secular	AQ0FS0
-secularas	secular	AQ0FP0
-senti	sentir	VMIP2P0
-senti	sentir	VMM02P0
-suas	seu	DP3FSP
-tal	tal	NCMS000
-tais	tal	NCMP000
-tais	tal	NCMN000
-teorema	teorema	NCFS000
-teoremas	teorema	NCFP000
-# Number and possessornum interchanged
-time	time	NCMS000
-times	time	NCMP000
-timidez	timidez	NCMS000
-tinha	tinha	NCFS000
-tinhas	tinha	NCFP000
-tiragem	tiragem	NCMS000
-trauma	trauma	NCFS000
-traumas	trauma	NCFP000
-trilião	trilião	NCCS000
-triliões	trilião	NCCP000
-uma	umar	VMIP3S0
-uma	umar	VMM02S0
-umas	umar	VMIP2S0
-vagina	vagina	NCMS000
-vaginas	vagina	NCMP000
-vaginas	vaginas	NCFP000
-vento	ventar	VMIP1S0
-# vento is a rare form of the verb ventar will be dealt by disambiguation later
-vírus	vírus	NCMS000
-víros	vírus	NCMP000
-workshop	workshop	NCFS000
-workshops	workshop	NCFP000
-=======
 # The opposite of added.txt: these readings will be removed.
 # Useful to remove incorrect or disproportionately rare readings from the binary dictionary without rebuilding it.
 # File Encoding: UTF-8
@@ -356,5 +176,4 @@
 vírus	vírus	NCMS000
 víros	vírus	NCMP000
 workshop	workshop	NCFS000
-workshops	workshop	NCFP000
->>>>>>> 6f6ff3b4
+workshops	workshop	NCFP000