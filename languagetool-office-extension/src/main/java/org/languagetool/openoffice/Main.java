--- conflicted
+++ resolved
@@ -1,4 +1,3 @@
-<<<<<<< HEAD
 /* LanguageTool, a natural language style checker 
  * Copyright (C) 2005 Daniel Naber (http://www.danielnaber.de)
  * 
@@ -79,11 +78,9 @@
 
   private final List<XLinguServiceEventListener> xEventListeners;
 
-  private Configuration config;
-
   // Rules disabled using the config dialog box rather than Spelling dialog box
   // or the context menu.
-  private Set<String> disabledRules;
+  private Set<String> disabledRules = null;
   private Set<String> disabledRulesUI;
 
   private XComponentContext xContext;
@@ -100,17 +97,20 @@
     documents = new MultiDocumentsHandler(xContext, getHomeDir(), CONFIG_FILE, MESSAGES, this);
   }
 
-  private void prepareConfig(Language lang) {
-    try {
-      config = new Configuration(getHomeDir(), CONFIG_FILE, lang);
+  private Configuration prepareConfig() {
+    try {
+      Configuration config = documents.getConfiguration();
       disabledRules = config.getDisabledRuleIds();
       if (disabledRules == null) {
         disabledRules = new HashSet<>();
       }
       disabledRulesUI = new HashSet<>(disabledRules);
+      return config;
+
     } catch (Throwable t) {
       MessageHandler.showError(t);
     }
+    return null;
   }
 
   void changeContext(XComponentContext xCompContext) {
@@ -147,6 +147,9 @@
     try {
       int[] footnotePositions = getPropertyValues("FootnotePositions", propertyValues);  // since LO 4.3
       paRes = documents.getCheckResults(paraText, locale, paRes, footnotePositions);
+      if (disabledRules == null) {
+        prepareConfig();
+      }
       if(documents.doResetCheck()) {
         resetCheck();
         documents.optimizeReset();
@@ -187,7 +190,7 @@
     if (lang == null) {
       return;
     }
-    prepareConfig(lang);
+    Configuration config = prepareConfig();
     ConfigThread configThread = new ConfigThread(lang, config, this);
     configThread.start();
   }
@@ -290,6 +293,7 @@
    */
   void resetDocument() {
     if (resetCheck()) {
+      Configuration config = documents.getConfiguration();
       documents.setRecheck();
       disabledRules = config.getDisabledRuleIds();
       if (disabledRules == null) {
@@ -422,10 +426,12 @@
   @Override
   public void ignoreRule(String ruleId, Locale locale) {
     /* TODO: config should be locale-dependent */
+    Configuration config = documents.getConfiguration();
     disabledRulesUI.add(ruleId);
     config.setDisabledRuleIds(disabledRulesUI);
     try {
       JLanguageTool langTool = documents.getLanguageTool();
+      documents.initCheck();
       config.saveConfiguration(langTool.getLanguage());
     } catch (Throwable t) {
       MessageHandler.showError(t);
@@ -441,9 +447,11 @@
    */
   @Override
   public void resetIgnoreRules() {
+    Configuration config = documents.getConfiguration();
     config.setDisabledRuleIds(disabledRules);
     try {
       JLanguageTool langTool = documents.getLanguageTool();
+      documents.initCheck();
       config.saveConfiguration(langTool.getLanguage());
     } catch (Throwable t) {
       MessageHandler.showError(t);
@@ -469,486 +477,4 @@
   }
 
 
-}
-=======
-/* LanguageTool, a natural language style checker 
- * Copyright (C) 2005 Daniel Naber (http://www.danielnaber.de)
- * 
- * This library is free software; you can redistribute it and/or
- * modify it under the terms of the GNU Lesser General Public
- * License as published by the Free Software Foundation; either
- * version 2.1 of the License, or (at your option) any later version.
- *
- * This library is distributed in the hope that it will be useful,
- * but WITHOUT ANY WARRANTY; without even the implied warranty of
- * MERCHANTABILITY or FITNESS FOR A PARTICULAR PURPOSE.  See the GNU
- * Lesser General Public License for more details.
- *
- * You should have received a copy of the GNU Lesser General Public
- * License along with this library; if not, write to the Free Software
- * Foundation, Inc., 51 Franklin St, Fifth Floor, Boston, MA  02110-1301
- * USA
- */
-package org.languagetool.openoffice;
-
-import java.io.File;
-import java.util.ArrayList;
-import java.util.HashSet;
-import java.util.List;
-import java.util.ResourceBundle;
-import java.util.Set;
-
-import javax.swing.UIManager;
-
-import com.sun.star.lang.*;
-import com.sun.star.linguistic2.LinguServiceEvent;
-import com.sun.star.linguistic2.LinguServiceEventFlags;
-
-import org.languagetool.JLanguageTool;
-import org.languagetool.Language;
-import org.languagetool.Languages;
-import org.languagetool.gui.AboutDialog;
-import org.languagetool.gui.Configuration;
-
-import com.sun.star.beans.PropertyValue;
-import com.sun.star.lib.uno.helper.Factory;
-import com.sun.star.lib.uno.helper.WeakBase;
-import com.sun.star.linguistic2.ProofreadingResult;
-import com.sun.star.linguistic2.XLinguServiceEventBroadcaster;
-import com.sun.star.linguistic2.XLinguServiceEventListener;
-import com.sun.star.linguistic2.XProofreader;
-import com.sun.star.registry.XRegistryKey;
-import com.sun.star.task.XJobExecutor;
-import com.sun.star.uno.UnoRuntime;
-import com.sun.star.uno.XComponentContext;
-
-/**
- * LibreOffice/OpenOffice integration.
- *
- * @author Marcin Miłkowski, Fred Kruse
- */
-public class Main extends WeakBase implements XJobExecutor,
-    XServiceDisplayName, XServiceInfo, XProofreader,
-    XLinguServiceEventBroadcaster, XEventListener {
-
-  // Service name required by the OOo API && our own name.
-  private static final String[] SERVICE_NAMES = {
-          "com.sun.star.linguistic2.Proofreader",
-          "org.languagetool.openoffice.Main" };
-
-  // use a different name than the stand-alone version to avoid conflicts:
-  private static final String CONFIG_FILE = ".languagetool-ooo.cfg";
-
-  // use a log-file for output of messages and debug information:
-  private static final String LOG_FILE = ".LanguageTool.log";
-
-  private static final ResourceBundle MESSAGES = JLanguageTool.getMessageBundle();
-
-  
-  // LibreOffice (since 4.2.0) special tag for locale with variant 
-  // e.g. language ="qlt" country="ES" variant="ca-ES-valencia":
-  private static final String LIBREOFFICE_SPECIAL_LANGUAGE_TAG = "qlt";
-
-  private final List<XLinguServiceEventListener> xEventListeners;
-
-  // Rules disabled using the config dialog box rather than Spelling dialog box
-  // or the context menu.
-  private Set<String> disabledRules = null;
-  private Set<String> disabledRulesUI;
-
-  private XComponentContext xContext;
-  
-  private MultiDocumentsHandler documents = null;
-
-
-  public Main(XComponentContext xCompContext) {
-    changeContext(xCompContext);
-    xEventListeners = new ArrayList<>();
-    File homeDir = getHomeDir();
-    String homeDirName = homeDir == null ? "." : homeDir.toString();
-    MessageHandler.init(homeDirName, LOG_FILE);
-    documents = new MultiDocumentsHandler(xContext, getHomeDir(), CONFIG_FILE, MESSAGES, this);
-  }
-
-  private Configuration prepareConfig() {
-    try {
-      Configuration config = documents.getConfiguration();
-      disabledRules = config.getDisabledRuleIds();
-      if (disabledRules == null) {
-        disabledRules = new HashSet<>();
-      }
-      disabledRulesUI = new HashSet<>(disabledRules);
-      return config;
-
-    } catch (Throwable t) {
-      MessageHandler.showError(t);
-    }
-    return null;
-  }
-
-  void changeContext(XComponentContext xCompContext) {
-    xContext = xCompContext;
-    if(documents != null) {
-      documents.setComponentContext(xCompContext);
-    }
-  }
-
-  /**
-   * Runs the grammar checker on paragraph text.
-   *
-   * @param docID document ID
-   * @param paraText paragraph text
-   * @param locale Locale the text Locale
-   * @param startOfSentencePos start of sentence position
-   * @param nSuggestedBehindEndOfSentencePosition end of sentence position
-   * @return ProofreadingResult containing the results of the check.
-   */
-  @Override
-  public final ProofreadingResult doProofreading(String docID,
-      String paraText, Locale locale, int startOfSentencePos,
-      int nSuggestedBehindEndOfSentencePosition,
-      PropertyValue[] propertyValues) {
-    ProofreadingResult paRes = new ProofreadingResult();
-    paRes.nStartOfSentencePosition = startOfSentencePos;
-    paRes.nStartOfNextSentencePosition = nSuggestedBehindEndOfSentencePosition;
-    paRes.nBehindEndOfSentencePosition = paRes.nStartOfNextSentencePosition;
-    paRes.xProofreader = this;
-    paRes.aLocale = locale;
-    paRes.aDocumentIdentifier = docID;
-    paRes.aText = paraText;
-    paRes.aProperties = propertyValues;
-    try {
-      int[] footnotePositions = getPropertyValues("FootnotePositions", propertyValues);  // since LO 4.3
-      paRes = documents.getCheckResults(paraText, locale, paRes, footnotePositions);
-      if (disabledRules == null) {
-        prepareConfig();
-      }
-      if(documents.doResetCheck()) {
-        resetCheck();
-        documents.optimizeReset();
-      }
-    } catch (Throwable t) {
-      MessageHandler.showError(t);
-    }
-    return paRes;
-  }
-
-  private int[] getPropertyValues(String propName, PropertyValue[] propertyValues) {
-    for (PropertyValue propertyValue : propertyValues) {
-      if (propName.equals(propertyValue.Name)) {
-        if (propertyValue.Value instanceof int[]) {
-          return (int[]) propertyValue.Value;
-        } else {
-          MessageHandler.printToLogFile("Not of expected type int[]: " + propertyValue.Name + ": " + propertyValue.Value.getClass());
-        }
-      }
-    }
-    return new int[]{};  // e.g. for LO/OO < 4.3 and the 'FootnotePositions' property
-  }
-
-  /**
-   * We leave spell checking to OpenOffice/LibreOffice.
-   * @return false
-   */
-  @Override
-  public final boolean isSpellChecker() {
-    return false;
-  }
-
-  /**
-   * Runs LT options dialog box.
-   */
-  private void runOptionsDialog() {
-    Language lang = documents.getLanguage();
-    if (lang == null) {
-      return;
-    }
-    Configuration config = prepareConfig();
-    ConfigThread configThread = new ConfigThread(lang, config, this);
-    configThread.start();
-  }
-
-  /**
-   * @return An array of Locales supported by LT
-   */
-  @Override
-  public final Locale[] getLocales() {
-    try {
-      List<Locale> locales = new ArrayList<>();
-      for (Language lang : Languages.get()) {
-        if (lang.getCountries().length == 0) {
-          // e.g. Esperanto
-          if (lang.getVariant() != null) {
-            locales.add(new Locale(LIBREOFFICE_SPECIAL_LANGUAGE_TAG, "", lang.getShortCodeWithCountryAndVariant()));
-          } else {
-            locales.add(new Locale(lang.getShortCode(), "", ""));
-          }
-        } else {
-          for (String country : lang.getCountries()) {
-            if (lang.getVariant() != null) {
-              locales.add(new Locale(LIBREOFFICE_SPECIAL_LANGUAGE_TAG, country, lang.getShortCodeWithCountryAndVariant()));
-            } else {
-              locales.add(new Locale(lang.getShortCode(), country, ""));
-            }
-          }
-        }
-      }
-      return locales.toArray(new Locale[0]);
-    } catch (Throwable t) {
-      MessageHandler.showError(t);
-      return new Locale[0];
-    }
-  }
-
-  /**
-   * @return true if LT supports the language of a given locale
-   * @param locale The Locale to check
-   */
-  @Override
-  public final boolean hasLocale(Locale locale) {
-    return documents.hasLocale(locale);
-  }
-
-  /**
-   * Add a listener that allow re-checking the document after changing the
-   * options in the configuration dialog box.
-   * 
-   * @param eventListener the listener to be added
-   * @return true if listener is non-null and has been added, false otherwise
-   */
-  @Override
-  public final boolean addLinguServiceEventListener(XLinguServiceEventListener eventListener) {
-    if (eventListener == null) {
-      return false;
-    }
-    xEventListeners.add(eventListener);
-    return true;
-  }
-
-  /**
-   * Remove a listener from the event listeners list.
-   * 
-   * @param eventListener the listener to be removed
-   * @return true if listener is non-null and has been removed, false otherwise
-   */
-  @Override
-  public final boolean removeLinguServiceEventListener(XLinguServiceEventListener eventListener) {
-    if (eventListener == null) {
-      return false;
-    }
-    if (xEventListeners.contains(eventListener)) {
-      xEventListeners.remove(eventListener);
-      return true;
-    }
-    return false;
-  }
-
-  /**
-   * Inform listener that the doc should be rechecked.
-   */
-  private boolean resetCheck() {
-    if (!xEventListeners.isEmpty()) {
-      for (XLinguServiceEventListener xEvLis : xEventListeners) {
-        if (xEvLis != null) {
-          LinguServiceEvent xEvent = new LinguServiceEvent();
-          xEvent.nEvent = LinguServiceEventFlags.PROOFREAD_AGAIN;
-          xEvLis.processLinguServiceEvent(xEvent);
-        }
-      }
-      return true;
-    }
-    return false;
-  }
-
-  /**
-   * Inform listener (grammar checking iterator) that options have changed and
-   * the doc should be rechecked.
-   */
-  void resetDocument() {
-    if (resetCheck()) {
-      Configuration config = documents.getConfiguration();
-      documents.setRecheck();
-      disabledRules = config.getDisabledRuleIds();
-      if (disabledRules == null) {
-        disabledRules = new HashSet<>();
-      }
-    }
-  }
-
-  @Override
-  public String[] getSupportedServiceNames() {
-    return getServiceNames();
-  }
-
-  static String[] getServiceNames() {
-    return SERVICE_NAMES;
-  }
-
-  @Override
-  public boolean supportsService(String sServiceName) {
-    for (String sName : SERVICE_NAMES) {
-      if (sServiceName.equals(sName)) {
-        return true;
-      }
-    }
-    return false;
-  }
-
-  @Override
-  public String getImplementationName() {
-    return Main.class.getName();
-  }
-
-  public static XSingleComponentFactory __getComponentFactory(String sImplName) {
-    SingletonFactory xFactory = null;
-    if (sImplName.equals(Main.class.getName())) {
-      xFactory = new SingletonFactory();
-    }
-    return xFactory;
-  }
-
-  public static boolean __writeRegistryServiceInfo(XRegistryKey regKey) {
-    return Factory.writeRegistryServiceInfo(Main.class.getName(), Main.getServiceNames(), regKey);
-  }
-
-  @Override
-  public void trigger(String sEvent) {
-    if (Thread.currentThread().getContextClassLoader() == null) {
-      Thread.currentThread().setContextClassLoader(Main.class.getClassLoader());
-    }
-    if (!javaVersionOkay()) {
-      return;
-    }
-    try {
-      if ("configure".equals(sEvent)) {
-        runOptionsDialog();
-      } else if ("about".equals(sEvent)) {
-        AboutDialogThread aboutThread = new AboutDialogThread(MESSAGES);
-        aboutThread.start();
-      } else {
-        MessageHandler.printToLogFile("Sorry, don't know what to do, sEvent = " + sEvent);
-      }
-    } catch (Throwable e) {
-      MessageHandler.showError(e);
-    }
-  }
-
-  private boolean javaVersionOkay() {
-    String version = System.getProperty("java.version");
-    if (version != null
-        && (version.startsWith("1.0") || version.startsWith("1.1")
-            || version.startsWith("1.2") || version.startsWith("1.3")
-            || version.startsWith("1.4") || version.startsWith("1.5")
-            || version.startsWith("1.6") || version.startsWith("1.7"))) {
-      MessageHandler.showMessage("Error: LanguageTool requires Java 8 or later. Current version: " + version);
-      return false;
-    }
-    try {
-      // do not set look and feel for on Mac OS X as it causes the following error:
-      // soffice[2149:2703] Apple AWT Java VM was loaded on first thread -- can't start AWT.
-      if (!System.getProperty("os.name").contains("OS X")) {
-         // Cross-Platform Look And Feel @since 3.7
-         UIManager.setLookAndFeel(
-            UIManager.getSystemLookAndFeelClassName());
-      }
-    } catch (Exception ignored) {
-      // Well, what can we do...
-    }
-    return true;
-  }
-
-  private File getHomeDir() {
-    String homeDir = System.getProperty("user.home");
-    if (homeDir == null) {
-      MessageHandler.showError(new RuntimeException("Could not get home directory"));
-      return null;
-    }
-    return new File(homeDir);
-  }
-
-  /**
-   * Will throw exception instead of showing errors as dialogs - use only for test cases.
-   * @since 2.9
-   */
-  void setTestMode(boolean mode) {
-    documents.setTestMode(mode);
-    MessageHandler.setTestMode(mode);
-  }
-
-  private static class AboutDialogThread extends Thread {
-
-    private final ResourceBundle messages;
-
-    AboutDialogThread(ResourceBundle messages) {
-      this.messages = messages;
-    }
-
-    @Override
-    public void run() {
-      // Note: null can cause the dialog to appear on the wrong screen in a
-      // multi-monitor setup, but we just don't have a proper java.awt.Component
-      // here which we could use instead:
-      AboutDialog about = new AboutDialog(messages, null);
-      about.show();
-    }
-  }
-
-  /**
-   * Called when "Ignore" is selected e.g. in the context menu for an error.
-   */
-  @Override
-  public void ignoreRule(String ruleId, Locale locale) {
-    /* TODO: config should be locale-dependent */
-    Configuration config = documents.getConfiguration();
-    disabledRulesUI.add(ruleId);
-    config.setDisabledRuleIds(disabledRulesUI);
-    try {
-      JLanguageTool langTool = documents.getLanguageTool();
-      documents.initCheck();
-      config.saveConfiguration(langTool.getLanguage());
-    } catch (Throwable t) {
-      MessageHandler.showError(t);
-    }
-    documents.setRecheck();
-  }
-
-  /**
-   * Called on rechecking the document - resets the ignore status for rules that
-   * was set in the spelling dialog box or in the context menu.
-   * 
-   * The rules disabled in the config dialog box are left as intact.
-   */
-  @Override
-  public void resetIgnoreRules() {
-    Configuration config = documents.getConfiguration();
-    config.setDisabledRuleIds(disabledRules);
-    try {
-      JLanguageTool langTool = documents.getLanguageTool();
-      documents.initCheck();
-      config.saveConfiguration(langTool.getLanguage());
-    } catch (Throwable t) {
-      MessageHandler.showError(t);
-    }
-    documents.setRecheck();
-  }
-
-  @Override
-  public String getServiceDisplayName(Locale locale) {
-    return "LanguageTool";
-  }
-
-  /**
-   * remove internal stored text if document disposes
-   */
-  @Override
-  public void disposing(EventObject source) {
-    //  the data of document will be removed by next call of getNumDocID
-    //  to finish checking thread without crashing
-    XComponent goneContext = UnoRuntime.queryInterface(XComponent.class, source.Source);
-    documents.setContextOfClosedDoc(goneContext);
-    goneContext.removeEventListener(this); 
-  }
-
-
-}
->>>>>>> 6f6ff3b4
+}