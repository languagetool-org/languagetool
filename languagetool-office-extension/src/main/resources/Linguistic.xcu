--- conflicted
+++ resolved
@@ -8,11 +8,7 @@
 			<node oor:name="org.languagetool.openoffice.Main"
 				oor:op="fuse">
 				<prop oor:name="Locales" oor:type="oor:string-list">
-<<<<<<< HEAD
-					<value>en de-LU de-LI de-BE pl-PL fr-FR fr fr-BE fr-CH fr-CA fr-LU fr-MC fr-CM fr-CI fr-HT fr-ML fr-SN fr-CD fr-MA fr-RE es-ES es es-MX es-GT es-CR es-PA es-DO es-VE es-PE es-AR es-EC es-CL es-UY es-PY es-BO es-SV es-HN es-NI es-PR es-US es-CU it-IT it-CH km-KH nl-NL nl-BE uk-UA ru-RU sk-SK sl-SI sv-SE sv-FI ro-RO gl-ES ca-ES ca-ES-valencia da-DK be-BY eo zh-CN ast-ES tl-PH br-FR el-GR en-US en-GB en-CA en-ZA en-NZ en-AU de-DE de-AT de-CH pt-AO pt-MZ pt-PT pt-BR ja-JP ta-IN sr sr-RS sr-BA sr-HR sr-ME ga-IE</value>
-=======
-					<value>en de-LU de-LI de-BE pl-PL fr-FR fr fr-BE fr-CH fr-CA fr-LU fr-MC fr-CM fr-CI fr-HT fr-ML fr-SN fr-CD fr-MA fr-RE es-ES es es-MX es-GT es-CR es-PA es-DO es-VE es-PE es-AR es-EC es-CL es-UY es-PY es-BO es-SV es-HN es-NI es-PR es-US es-CU it-IT it-CH km-KH nl-NL nl-BE uk-UA ru-RU sk-SK sl-SI sv-SE sv-FI ro-RO gl-ES ca-ES ca-ES-valencia da-DK be-BY eo zh-CN ast-ES tl-PH br-FR el-GR en-US en-GB en-CA en-ZA en-NZ en-AU de-DE de-AT de-CH pt-AO pt-MZ pt-PT pt-BR ja-JP ta-IN sr sr-RS sr-BA sr-HR sr-ME ar ar-DZ</value>
->>>>>>> 236dd565
+					<value>en de-LU de-LI de-BE pl-PL fr-FR fr fr-BE fr-CH fr-CA fr-LU fr-MC fr-CM fr-CI fr-HT fr-ML fr-SN fr-CD fr-MA fr-RE es-ES es es-MX es-GT es-CR es-PA es-DO es-VE es-PE es-AR es-EC es-CL es-UY es-PY es-BO es-SV es-HN es-NI es-PR es-US es-CU it-IT it-CH km-KH nl-NL nl-BE uk-UA ru-RU sk-SK sl-SI sv-SE sv-FI ro-RO gl-ES ca-ES ca-ES-valencia da-DK be-BY eo zh-CN ast-ES tl-PH br-FR el-GR en-US en-GB en-CA en-ZA en-NZ en-AU de-DE de-AT de-CH pt-AO pt-MZ pt-PT pt-BR ja-JP ta-IN sr sr-RS sr-BA sr-HR sr-ME ar ar-DZ ga-IE</value>
 				</prop>
 			</node>
 		</node>
