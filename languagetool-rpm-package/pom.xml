--- conflicted
+++ resolved
@@ -1,1234 +1,802 @@
 <?xml version="1.0" encoding="UTF-8"?>
 <project xmlns="http://maven.apache.org/POM/4.0.0" xmlns:xsi="http://www.w3.org/2001/XMLSchema-instance"
-         xsi:schemaLocation="http://maven.apache.org/POM/4.0.0 http://maven.apache.org/xsd/maven-4.0.0.xsd">
-    <modelVersion>4.0.0</modelVersion>
-
-<<<<<<< HEAD
-    <parent>
-        <groupId>org.languagetool</groupId>
-        <artifactId>languagetool-parent</artifactId>
-        <version>3.9-SNAPSHOT</version>
-        <relativePath>../pom.xml</relativePath>
-    </parent>
-=======
+	xsi:schemaLocation="http://maven.apache.org/POM/4.0.0 http://maven.apache.org/xsd/maven-4.0.0.xsd">
+	<modelVersion>4.0.0</modelVersion>
+
 	<parent>
 		<groupId>org.languagetool</groupId>
 		<artifactId>languagetool-parent</artifactId>
 		<version>4.0-SNAPSHOT</version>
 	</parent>
->>>>>>> 0f24a5d1
-
-    <artifactId>languagetool-rpm-package</artifactId>
-    <packaging>jar</packaging>
-    <name>LanguageTool RPM module</name>
-
-    <properties>
-        <parent.project.name>languagetool</parent.project.name>
-        <language.name>language</language.name>
-        <parent.project.camelcase>LanguageTool</parent.project.camelcase>
-    </properties>
-
-    <description>
-        LanguageTool is a proofreading service for more than 20 languages.
-    </description>
-    <url>https://www.languagetool.org</url>
-
-    <build>
-        <plugins>
-            <plugin>
-                <groupId>com.google.code.maven-replacer-plugin</groupId>
-                <artifactId>replacer</artifactId>
-                <version>1.5.3</version>
-                <executions>
-                    <execution>
-                        <id>prepare-lt-conf-sample</id>
-                        <phase>prepare-package</phase>
-                        <goals>
-                            <goal>replace</goal>
-                        </goals>
-                        <configuration>
-                            <file>${project.basedir}/src/main/resources/templates/lt.conf.sample.template</file>
-                            <outputFile>${project.build.directory}/lt.conf.sample</outputFile>
-                            <regex>false</regex>
-                            <replacements>
-                                <replacement>
-                                    <token>$MVN_LT_HOME_PLACEHOLDER$</token>
-                                    <value>/usr/share/java/${parent.project.name}-${project.version}</value>
-                                </replacement>
-                            </replacements>
-                        </configuration>
-                    </execution>
-                    <execution>
-                        <id>prepare-lt-systemd-service</id>
-                        <phase>prepare-package</phase>
-                        <goals>
-                            <goal>replace</goal>
-                        </goals>
-                        <configuration>
-                            <file>
-                                ${project.basedir}/src/main/resources/templates/${parent.project.name}.service.template
-                            </file>
-                            <outputFile>${project.build.directory}/${parent.project.name}.service</outputFile>
-                            <regex>false</regex>
-                            <replacements>
-                                <replacement>
-                                    <token>$MVN_LT_HOME_PLACEHOLDER$</token>
-                                    <value>/usr/share/java/${parent.project.name}-${project.version}</value>
-                                </replacement>
-                                <replacement>
-                                    <token>$MVN_LT_VERSION_PLACEHOLDER$</token>
-                                    <value>${project.version}</value>
-                                </replacement>
-                            </replacements>
-                        </configuration>
-                    </execution>
-                </executions>
-            </plugin>
-
-            <plugin>
-                <groupId>de.dentrassi.maven</groupId>
-                <artifactId>rpm</artifactId>
-                <version>0.9.2</version>
-                <executions>
-                    <execution>
-                        <goals>
-                            <goal>rpm</goal>
-                        </goals>
-                        <configuration>
-                            <attach>false</attach> <!-- don't attach RPM -->
-                            <group>Application/Misc</group> <!-- set RPM group -->
-
-                            <requires>
-                                <require>java &gt;= 1.8.0</require>
-                            </requires>
-
-                            <signature>
-                                <skip>true</skip>
-                            </signature>
-
-                            <rulesets>
-                                <ruleset>
-                                    <id>default-ruleset</id>
-                                    <rules>
-                                        <rule>
-                                            <when>
-                                                <type>directory</type>
-                                            </when>
-                                            <mode>755</mode>
-                                            <user>ltuser</user>
-                                            <group>ltuser</group>
-                                        </rule>
-
-                                        <rule>
-                                            <when>
-                                                <type>file</type>
-                                            </when>
-                                            <mode>444</mode>
-                                            <user>ltuser</user>
-                                            <group>ltuser</group>
-                                        </rule>
-                                    </rules>
-                                </ruleset>
-                            </rulesets>
-                            <entries>
-                                <entry>
-                                    <name>/usr/share/java/${parent.project.name}-${project.version}</name>
-                                    <ruleset>default-ruleset</ruleset>
-                                    <directory>true</directory>
-                                </entry>
-                                <entry>
-                                    <name>
-                                        /usr/share/java/${parent.project.name}-${project.version}/libs/hunspell-native-libs.jar
-                                    </name>
-                                    <file>../hunspell-native-libs/target/hunspell-native-libs-${project.version}.jar
-                                    </file>
-                                    <ruleset>default-ruleset</ruleset>
-                                </entry>
-                                <entry>
-                                    <name>
-                                        /usr/share/java/${parent.project.name}-${project.version}/${parent.project.name}.jar
-                                    </name>
-                                    <file>
-                                        ../${parent.project.name}-standalone/target/${parent.project.camelcase}-${project.version}/${parent.project.camelcase}-${project.version}/${parent.project.name}.jar
-                                    </file>
-                                    <ruleset>default-ruleset</ruleset>
-                                </entry>
-                                <entry>
-                                    <name>
-                                        /usr/share/java/${parent.project.name}-${project.version}/${parent.project.name}-commandline.jar
-                                    </name>
-                                    <file>
-                                        ../${parent.project.name}-commandline/target/${parent.project.name}-commandline-${project.version}.jar
-                                    </file>
-                                    <ruleset>default-ruleset</ruleset>
-                                </entry>
-                                <entry>
-                                    <name>
-                                        /usr/share/java/${parent.project.name}-${project.version}/${parent.project.name}-core.jar
-                                    </name>
-                                    <file>
-                                        ../${parent.project.name}-core/target/${parent.project.name}-core-${project.version}.jar
-                                    </file>
-                                    <ruleset>default-ruleset</ruleset>
-                                </entry>
-                                <entry>
-                                    <name>
-                                        /usr/share/java/${parent.project.name}-${project.version}/${parent.project.name}-dev.jar
-                                    </name>
-                                    <file>
-                                        ../${parent.project.name}-dev/target/${parent.project.name}-dev-${project.version}.jar
-                                    </file>
-                                    <ruleset>default-ruleset</ruleset>
-                                </entry>
-                                <!-- GUI commons -->
-                                <entry>
-                                    <name>
-                                        /usr/share/java/${parent.project.name}-${project.version}/${parent.project.name}-gui-commons.jar
-                                    </name>
-                                    <file>
-                                        ../${parent.project.name}-gui-commons/target/${parent.project.name}-gui-commons-${project.version}.jar
-                                    </file>
-                                    <ruleset>default-ruleset</ruleset>
-                                </entry>
-                                <!-- HTTP client -->
-                                <entry>
-                                    <name>
-                                        /usr/share/java/${parent.project.name}-${project.version}/${parent.project.name}-http-client.jar
-                                    </name>
-                                    <file>
-                                        ../${parent.project.name}-http-client/target/${parent.project.name}-http-client-${project.version}.jar
-                                    </file>
-                                    <ruleset>default-ruleset</ruleset>
-                                </entry>
-                                <!-- Language modules - one by one -->
-                                <!-- All languages -->
-                                <entry>
-                                    <name>
-                                        /usr/share/java/${parent.project.name}-${project.version}/${language.name}-all.jar
-                                    </name>
-                                    <file>
-                                        ../${parent.project.name}-language-modules/all/target/${language.name}-all-${project.version}.jar
-                                    </file>
-                                    <ruleset>default-ruleset</ruleset>
-                                </entry>
-                                <!-- Asturian -->
-                                <entry>
-                                    <name>
-                                        /usr/share/java/${parent.project.name}-${project.version}/${language.name}-ast.jar
-                                    </name>
-                                    <file>
-                                        ../${parent.project.name}-language-modules/ast/target/${language.name}-ast-${project.version}.jar
-                                    </file>
-                                    <ruleset>default-ruleset</ruleset>
-                                </entry>
-                                <!-- be -->
-                                <entry>
-                                    <name>
-                                        /usr/share/java/${parent.project.name}-${project.version}/${language.name}-be.jar
-                                    </name>
-                                    <file>
-                                        ../${parent.project.name}-language-modules/be/target/${language.name}-be-${project.version}.jar
-                                    </file>
-                                    <ruleset>default-ruleset</ruleset>
-                                </entry>
-                                <!-- br -->
-                                <entry>
-                                    <name>
-                                        /usr/share/java/${parent.project.name}-${project.version}/${language.name}-br.jar
-                                    </name>
-                                    <file>
-                                        ../${parent.project.name}-language-modules/br/target/${language.name}-br-${project.version}.jar
-                                    </file>
-                                    <ruleset>default-ruleset</ruleset>
-                                </entry>
-                                <!-- ca -->
-                                <entry>
-                                    <name>
-                                        /usr/share/java/${parent.project.name}-${project.version}/${language.name}-ca.jar
-                                    </name>
-                                    <file>
-                                        ../${parent.project.name}-language-modules/ca/target/${language.name}-ca-${project.version}.jar
-                                    </file>
-                                    <ruleset>default-ruleset</ruleset>
-                                </entry>
-                                <!-- da -->
-                                <entry>
-                                    <name>
-                                        /usr/share/java/${parent.project.name}-${project.version}/${language.name}-da.jar
-                                    </name>
-                                    <file>
-                                        ../${parent.project.name}-language-modules/da/target/${language.name}-da-${project.version}.jar
-                                    </file>
-                                    <ruleset>default-ruleset</ruleset>
-                                </entry>
-                                <!-- de -->
-                                <entry>
-                                    <name>
-                                        /usr/share/java/${parent.project.name}-${project.version}/${language.name}-de.jar
-                                    </name>
-                                    <file>
-                                        ../${parent.project.name}-language-modules/de/target/${language.name}-de-${project.version}.jar
-                                    </file>
-                                    <ruleset>default-ruleset</ruleset>
-                                </entry>
-                                <!-- de-DE-x-simple-language -->
-                                <entry>
-                                    <name>
-                                        /usr/share/java/${parent.project.name}-${project.version}/${language.name}-de-DE-x-simple-language.jar
-                                    </name>
-                                    <file>
-                                        ../${parent.project.name}-language-modules/de-DE-x-simple-language/target/${language.name}-de-DE-x-simple-language-${project.version}.jar
-                                    </file>
-                                    <ruleset>default-ruleset</ruleset>
-                                </entry>
-                                <!-- el -->
-                                <entry>
-                                    <name>
-                                        /usr/share/java/${parent.project.name}-${project.version}/${language.name}-el.jar
-                                    </name>
-                                    <file>
-                                        ../${parent.project.name}-language-modules/el/target/${language.name}-el-${project.version}.jar
-                                    </file>
-                                    <ruleset>default-ruleset</ruleset>
-                                </entry>
-                                <!-- en -->
-                                <entry>
-                                    <name>
-                                        /usr/share/java/${parent.project.name}-${project.version}/${language.name}-en.jar
-                                    </name>
-                                    <file>
-                                        ../${parent.project.name}-language-modules/en/target/${language.name}-en-${project.version}.jar
-                                    </file>
-                                    <ruleset>default-ruleset</ruleset>
-                                </entry>
-                                <!-- eo -->
-                                <entry>
-                                    <name>
-                                        /usr/share/java/${parent.project.name}-${project.version}/${language.name}-eo.jar
-                                    </name>
-                                    <file>
-                                        ../${parent.project.name}-language-modules/eo/target/${language.name}-eo-${project.version}.jar
-                                    </file>
-                                    <ruleset>default-ruleset</ruleset>
-                                </entry>
-                                <!-- es -->
-                                <entry>
-                                    <name>
-                                        /usr/share/java/${parent.project.name}-${project.version}/${language.name}-es.jar
-                                    </name>
-                                    <file>
-                                        ../${parent.project.name}-language-modules/es/target/${language.name}-es-${project.version}.jar
-                                    </file>
-                                    <ruleset>default-ruleset</ruleset>
-                                </entry>
-                                <!-- fa -->
-                                <entry>
-                                    <name>
-                                        /usr/share/java/${parent.project.name}-${project.version}/${language.name}-fa.jar
-                                    </name>
-                                    <file>
-                                        ../${parent.project.name}-language-modules/fa/target/${language.name}-fa-${project.version}.jar
-                                    </file>
-                                    <ruleset>default-ruleset</ruleset>
-                                </entry>
-                                <!-- fr -->
-                                <entry>
-                                    <name>
-                                        /usr/share/java/${parent.project.name}-${project.version}/${language.name}-fr.jar
-                                    </name>
-                                    <file>
-                                        ../${parent.project.name}-language-modules/fr/target/${language.name}-fr-${project.version}.jar
-                                    </file>
-                                    <ruleset>default-ruleset</ruleset>
-                                </entry>
-                                <!-- gl -->
-                                <entry>
-                                    <name>
-                                        /usr/share/java/${parent.project.name}-${project.version}/${language.name}-gl.jar
-                                    </name>
-                                    <file>
-                                        ../${parent.project.name}-language-modules/gl/target/${language.name}-gl-${project.version}.jar
-                                    </file>
-                                    <ruleset>default-ruleset</ruleset>
-                                </entry>
-                                <!-- is -->
-                                <entry>
-                                    <name>
-                                        /usr/share/java/${parent.project.name}-${project.version}/${language.name}-is.jar
-                                    </name>
-                                    <file>
-                                        ../${parent.project.name}-language-modules/is/target/${language.name}-is-${project.version}.jar
-                                    </file>
-                                    <ruleset>default-ruleset</ruleset>
-                                </entry>
-                                <!-- Italian (it) -->
-                                <entry>
-                                    <name>
-                                        /usr/share/java/${parent.project.name}-${project.version}/${language.name}-it.jar
-                                    </name>
-                                    <file>
-                                        ../${parent.project.name}-language-modules/it/target/${language.name}-it-${project.version}.jar
-                                    </file>
-                                    <ruleset>default-ruleset</ruleset>
-                                </entry>
-                                <!-- ja -->
-                                <entry>
-                                    <name>
-                                        /usr/share/java/${parent.project.name}-${project.version}/${language.name}-ja.jar
-                                    </name>
-                                    <file>
-                                        ../${parent.project.name}-language-modules/ja/target/${language.name}-ja-${project.version}.jar
-                                    </file>
-                                    <ruleset>default-ruleset</ruleset>
-                                </entry>
-                                <!-- km -->
-                                <entry>
-                                    <name>
-                                        /usr/share/java/${parent.project.name}-${project.version}/${language.name}-km.jar
-                                    </name>
-                                    <file>
-                                        ../${parent.project.name}-language-modules/km/target/${language.name}-km-${project.version}.jar
-                                    </file>
-                                    <ruleset>default-ruleset</ruleset>
-                                </entry>
-                                <!-- lt -->
-                                <entry>
-                                    <name>
-                                        /usr/share/java/${parent.project.name}-${project.version}/${language.name}-lt.jar
-                                    </name>
-                                    <file>
-                                        ../${parent.project.name}-language-modules/lt/target/${language.name}-lt-${project.version}.jar
-                                    </file>
-                                    <ruleset>default-ruleset</ruleset>
-                                </entry>
-                                <!-- ml -->
-                                <entry>
-                                    <name>
-                                        /usr/share/java/${parent.project.name}-${project.version}/${language.name}-ml.jar
-                                    </name>
-                                    <file>
-                                        ../${parent.project.name}-language-modules/ml/target/${language.name}-ml-${project.version}.jar
-                                    </file>
-                                    <ruleset>default-ruleset</ruleset>
-                                </entry>
-                                <!-- nl -->
-                                <entry>
-                                    <name>
-                                        /usr/share/java/${parent.project.name}-${project.version}/${language.name}-nl.jar
-                                    </name>
-                                    <file>
-                                        ../${parent.project.name}-language-modules/nl/target/${language.name}-nl-${project.version}.jar
-                                    </file>
-                                    <ruleset>default-ruleset</ruleset>
-                                </entry>
-                                <!-- Polish (pl) -->
-                                <entry>
-                                    <name>
-                                        /usr/share/java/${parent.project.name}-${project.version}/${language.name}-pl.jar
-                                    </name>
-                                    <file>
-                                        ../${parent.project.name}-language-modules/pl/target/${language.name}-pl-${project.version}.jar
-                                    </file>
-                                    <ruleset>default-ruleset</ruleset>
-                                </entry>
-                                <!-- Portuguese (pt) -->
-                                <entry>
-                                    <name>
-                                        /usr/share/java/${parent.project.name}-${project.version}/${language.name}-pt.jar
-                                    </name>
-                                    <file>
-                                        ../${parent.project.name}-language-modules/pt/target/${language.name}-pt-${project.version}.jar
-                                    </file>
-                                    <ruleset>default-ruleset</ruleset>
-                                </entry>
-                                <!-- Romanian (ro) -->
-                                <entry>
-                                    <name>
-                                        /usr/share/java/${parent.project.name}-${project.version}/${language.name}-ro.jar
-                                    </name>
-                                    <file>
-                                        ../${parent.project.name}-language-modules/ro/target/${language.name}-ro-${project.version}.jar
-                                    </file>
-                                    <ruleset>default-ruleset</ruleset>
-                                </entry>
-                                <!-- Russian (ru) -->
-                                <entry>
-                                    <name>
-                                        /usr/share/java/${parent.project.name}-${project.version}/${language.name}-ru.jar
-                                    </name>
-                                    <file>
-                                        ../${parent.project.name}-language-modules/ru/target/${language.name}-ru-${project.version}.jar
-                                    </file>
-                                    <ruleset>default-ruleset</ruleset>
-                                </entry>
-                                <!-- sk -->
-                                <entry>
-                                    <name>
-                                        /usr/share/java/${parent.project.name}-${project.version}/${language.name}-sk.jar
-                                    </name>
-                                    <file>
-                                        ../${parent.project.name}-language-modules/sk/target/${language.name}-sk-${project.version}.jar
-                                    </file>
-                                    <ruleset>default-ruleset</ruleset>
-                                </entry>
-                                <!-- Slovenian (sl) -->
-                                <entry>
-                                    <name>
-                                        /usr/share/java/${parent.project.name}-${project.version}/${language.name}-sl.jar
-                                    </name>
-                                    <file>
-                                        ../${parent.project.name}-language-modules/sl/target/${language.name}-sl-${project.version}.jar
-                                    </file>
-                                    <ruleset>default-ruleset</ruleset>
-                                </entry>
-                                <!-- Serbian (sr) -->
-                                <entry>
-                                    <name>
-                                        /usr/share/java/${parent.project.name}-${project.version}/${language.name}-sr.jar
-                                    </name>
-                                    <file>
-                                        ../${parent.project.name}-language-modules/sr/target/${language.name}-sr-${project.version}.jar
-                                    </file>
-                                    <ruleset>default-ruleset</ruleset>
-                                </entry>
-                                <!-- sv -->
-                                <entry>
-                                    <name>
-                                        /usr/share/java/${parent.project.name}-${project.version}/${language.name}-sv.jar
-                                    </name>
-                                    <file>
-                                        ../${parent.project.name}-language-modules/sv/target/${language.name}-sv-${project.version}.jar
-                                    </file>
-                                    <ruleset>default-ruleset</ruleset>
-                                </entry>
-                                <!-- ta -->
-                                <entry>
-                                    <name>
-                                        /usr/share/java/${parent.project.name}-${project.version}/${language.name}-ta.jar
-                                    </name>
-                                    <file>
-                                        ../${parent.project.name}-language-modules/ta/target/${language.name}-ta-${project.version}.jar
-                                    </file>
-                                    <ruleset>default-ruleset</ruleset>
-                                </entry>
-                                <!-- tl -->
-                                <entry>
-                                    <name>
-                                        /usr/share/java/${parent.project.name}-${project.version}/${language.name}-tl.jar
-                                    </name>
-                                    <file>
-                                        ../${parent.project.name}-language-modules/tl/target/${language.name}-tl-${project.version}.jar
-                                    </file>
-                                    <ruleset>default-ruleset</ruleset>
-                                </entry>
-                                <!-- uk -->
-                                <entry>
-                                    <name>
-                                        /usr/share/java/${parent.project.name}-${project.version}/${language.name}-uk.jar
-                                    </name>
-                                    <file>
-                                        ../${parent.project.name}-language-modules/uk/target/${language.name}-uk-${project.version}.jar
-                                    </file>
-                                    <ruleset>default-ruleset</ruleset>
-                                </entry>
-                                <!-- zh -->
-                                <entry>
-                                    <name>
-                                        /usr/share/java/${parent.project.name}-${project.version}/${language.name}-zh.jar
-                                    </name>
-                                    <file>
-                                        ../${parent.project.name}-language-modules/zh/target/${language.name}-zh-${project.version}.jar
-                                    </file>
-                                    <ruleset>default-ruleset</ruleset>
-                                </entry>
-                                <!-- Office extension -->
-                                <entry>
-                                    <name>
-                                        /usr/share/java/${parent.project.name}-${project.version}/${parent.project.name}-office-extension.jar
-                                    </name>
-                                    <file>
-                                        ../${parent.project.name}-office-extension/target/${parent.project.name}-office-extension-${project.version}.jar
-                                    </file>
-                                    <ruleset>default-ruleset</ruleset>
-                                </entry>
-                                <!-- Office extension ZIP -->
-                                <!-- <entry> <name>/usr/share/java/${parent.project.name}-${project.version}/${parent.project.camelcase}-${project.version}.zip</name>
-                                    <file>../${parent.project.name}-office-extension/target/${parent.project.camelcase}-${project.version}.zip</file>
-                                    <ruleset>default-ruleset</ruleset> </entry> -->
-                                <!-- Server -->
-                                <entry>
-                                    <name>
-                                        /usr/share/java/${parent.project.name}-${project.version}/${parent.project.name}-server.jar
-                                    </name>
-                                    <file>
-                                        ../${parent.project.name}-server/target/${parent.project.name}-server-${project.version}.jar
-                                    </file>
-                                    <ruleset>default-ruleset</ruleset>
-                                </entry>
-                                <!-- TODO: Standalone -->
-                                <!-- Tools -->
-                                <entry>
-                                    <name>
-                                        /usr/share/java/${parent.project.name}-${project.version}/${parent.project.name}-tools-jar-with-dependencies.jar
-                                    </name>
-                                    <file>
-                                        ../${parent.project.name}-tools/target/${parent.project.name}-tools-${project.version}-jar-with-dependencies.jar
-                                    </file>
-                                    <ruleset>default-ruleset</ruleset>
-                                </entry>
-                                <entry>
-                                    <name>
-                                        /usr/share/java/${parent.project.name}-${project.version}/${parent.project.name}-tools.jar
-                                    </name>
-                                    <file>
-                                        ../${parent.project.name}-tools/target/${parent.project.name}-tools-${project.version}.jar
-                                    </file>
-                                    <ruleset>default-ruleset</ruleset>
-                                </entry>
-                                <!-- Wikipedia -->
-                                <entry>
-                                    <name>
-                                        /usr/share/java/${parent.project.name}-${project.version}/${parent.project.name}-wikipedia.jar
-                                    </name>
-                                    <file>
-                                        ../${parent.project.name}-wikipedia/target/${parent.project.name}-wikipedia-${project.version}.jar
-                                    </file>
-                                    <ruleset>default-ruleset</ruleset>
-                                </entry>
-                                <!-- All wikipedia's dependencies -->
-                                <!-- The only reason they are listed here explicitly is to avoid
-                                    packing main LT jars twice -->
-                                <entry>
-                                    <name>
-                                        /usr/share/java/${parent.project.name}-${project.version}/libs/annotations.jar
-                                    </name>
-                                    <file>
-                                        ../${parent.project.name}-standalone/target/${parent.project.camelcase}-${project.version}/${parent.project.camelcase}-${project.version}/libs/annotations.jar
-                                    </file>
-                                    <ruleset>default-ruleset</ruleset>
-                                </entry>
-                                <entry>
-                                    <name>
-                                        /usr/share/java/${parent.project.name}-${project.version}/libs/berkeleylm.jar
-                                    </name>
-                                    <file>
-                                        ../${parent.project.name}-standalone/target/${parent.project.camelcase}-${project.version}/${parent.project.camelcase}-${project.version}/libs/berkeleylm.jar
-                                    </file>
-                                    <ruleset>default-ruleset</ruleset>
-                                </entry>
-                                <entry>
-                                    <name>
-                                        /usr/share/java/${parent.project.name}-${project.version}/libs/catalan-pos-dict.jar
-                                    </name>
-                                    <file>
-                                        ../${parent.project.name}-standalone/target/${parent.project.camelcase}-${project.version}/${parent.project.camelcase}-${project.version}/libs/catalan-pos-dict.jar
-                                    </file>
-                                    <ruleset>default-ruleset</ruleset>
-                                </entry>
-                                <entry>
-                                    <name>
-                                        /usr/share/java/${parent.project.name}-${project.version}/libs/cjftransform.jar
-                                    </name>
-                                    <file>
-                                        ../${parent.project.name}-standalone/target/${parent.project.camelcase}-${project.version}/${parent.project.camelcase}-${project.version}/libs/cjftransform.jar
-                                    </file>
-                                    <ruleset>default-ruleset</ruleset>
-                                </entry>
-                                <entry>
-                                    <name>
-                                        /usr/share/java/${parent.project.name}-${project.version}/libs/commons-cli.jar
-                                    </name>
-                                    <file>
-                                        ../${parent.project.name}-standalone/target/${parent.project.camelcase}-${project.version}/${parent.project.camelcase}-${project.version}/libs/commons-cli.jar
-                                    </file>
-                                    <ruleset>default-ruleset</ruleset>
-                                </entry>
-                                <entry>
-                                    <name>
-                                        /usr/share/java/${parent.project.name}-${project.version}/libs/standalone/commons-collections4.jar
-                                    </name>
-                                    <file>
-                                        ../${parent.project.name}-standalone/target/${parent.project.camelcase}-${project.version}/${parent.project.camelcase}-${project.version}/libs/commons-collections4.jar
-                                    </file>
-                                    <ruleset>default-ruleset</ruleset>
-                                </entry>
-                                <entry>
-                                    <name>
-                                        /usr/share/java/${parent.project.name}-${project.version}/libs/wiki/commons-collections.jar
-                                    </name>
-                                    <file>
-                                        ../${parent.project.name}-wikipedia/target/${parent.project.camelcase}-wikipedia-${project.version}/${parent.project.camelcase}-wikipedia-${project.version}/libs/commons-collections.jar
-                                    </file>
-                                    <ruleset>default-ruleset</ruleset>
-                                </entry>
-                                <entry>
-                                    <name>
-                                        /usr/share/java/${parent.project.name}-${project.version}/libs/wiki/commons-compress.jar
-                                    </name>
-                                    <file>
-                                        ../${parent.project.name}-wikipedia/target/${parent.project.camelcase}-wikipedia-${project.version}/${parent.project.camelcase}-wikipedia-${project.version}/libs/commons-compress.jar
-                                    </file>
-                                    <ruleset>default-ruleset</ruleset>
-                                </entry>
-                                <entry>
-                                    <name>
-                                        /usr/share/java/${parent.project.name}-${project.version}/libs/commons-io.jar
-                                    </name>
-                                    <file>
-                                        ../${parent.project.name}-standalone/target/${parent.project.camelcase}-${project.version}/${parent.project.camelcase}-${project.version}/libs/commons-io.jar
-                                    </file>
-                                    <ruleset>default-ruleset</ruleset>
-                                </entry>
-                                <entry>
-                                    <name>
-                                        /usr/share/java/${parent.project.name}-${project.version}/libs/wiki/commons-jxpath.jar
-                                    </name>
-                                    <file>
-                                        ../${parent.project.name}-wikipedia/target/${parent.project.camelcase}-wikipedia-${project.version}/${parent.project.camelcase}-wikipedia-${project.version}/libs/commons-jxpath.jar
-                                    </file>
-                                    <ruleset>default-ruleset</ruleset>
-                                </entry>
-                                <entry>
-                                    <name>
-                                        /usr/share/java/${parent.project.name}-${project.version}/libs/commons-lang3.jar
-                                    </name>
-                                    <file>
-                                        ../${parent.project.name}-standalone/target/${parent.project.camelcase}-${project.version}/${parent.project.camelcase}-${project.version}/libs/commons-lang3.jar
-                                    </file>
-                                    <ruleset>default-ruleset</ruleset>
-                                </entry>
-                                <entry>
-                                    <name>
-                                        /usr/share/java/${parent.project.name}-${project.version}/libs/commons-lang.jar
-                                    </name>
-                                    <file>
-                                        ../${parent.project.name}-standalone/target/${parent.project.camelcase}-${project.version}/${parent.project.camelcase}-${project.version}/libs/commons-lang.jar
-                                    </file>
-                                    <ruleset>default-ruleset</ruleset>
-                                </entry>
-                                <entry>
-                                    <name>
-                                        /usr/share/java/${parent.project.name}-${project.version}/libs/commons-logging.jar
-                                    </name>
-                                    <file>
-                                        ../${parent.project.name}-standalone/target/${parent.project.camelcase}-${project.version}/${parent.project.camelcase}-${project.version}/libs/commons-logging.jar
-                                    </file>
-                                    <ruleset>default-ruleset</ruleset>
-                                </entry>
-                                <entry>
-                                    <name>
-                                        /usr/share/java/${parent.project.name}-${project.version}/libs/wiki/diffutils.jar
-                                    </name>
-                                    <file>
-                                        ../${parent.project.name}-wikipedia/target/${parent.project.camelcase}-wikipedia-${project.version}/${parent.project.camelcase}-wikipedia-${project.version}/libs/diffutils.jar
-                                    </file>
-                                    <ruleset>default-ruleset</ruleset>
-                                </entry>
-                                <entry>
-                                    <name>
-                                        /usr/share/java/${parent.project.name}-${project.version}/libs/german-pos-dict.jar
-                                    </name>
-                                    <file>
-                                        ../${parent.project.name}-standalone/target/${parent.project.camelcase}-${project.version}/${parent.project.camelcase}-${project.version}/libs/german-pos-dict.jar
-                                    </file>
-                                    <ruleset>default-ruleset</ruleset>
-                                </entry>
-                                <entry>
-                                    <name>/usr/share/java/${parent.project.name}-${project.version}/libs/guava.jar
-                                    </name>
-                                    <file>
-                                        ../${parent.project.name}-standalone/target/${parent.project.camelcase}-${project.version}/${parent.project.camelcase}-${project.version}/libs/guava.jar
-                                    </file>
-                                    <ruleset>default-ruleset</ruleset>
-                                </entry>
-                                <entry>
-                                    <name>
-                                        /usr/share/java/${parent.project.name}-${project.version}/libs/standalone/hamcrest-core.jar
-                                    </name>
-                                    <file>
-                                        ../${parent.project.name}-standalone/target/${parent.project.camelcase}-${project.version}/${parent.project.camelcase}-${project.version}/libs/hamcrest-core.jar
-                                    </file>
-                                    <ruleset>default-ruleset</ruleset>
-                                </entry>
-                                <entry>
-                                    <name>/usr/share/java/${parent.project.name}-${project.version}/libs/hppc.jar</name>
-                                    <file>
-                                        ../${parent.project.name}-standalone/target/${parent.project.camelcase}-${project.version}/${parent.project.camelcase}-${project.version}/libs/hppc.jar
-                                    </file>
-                                    <ruleset>default-ruleset</ruleset>
-                                </entry>
-                                <entry>
-                                    <name>/usr/share/java/${parent.project.name}-${project.version}/libs/ictclas4j.jar
-                                    </name>
-                                    <file>
-                                        ../${parent.project.name}-standalone/target/${parent.project.camelcase}-${project.version}/${parent.project.camelcase}-${project.version}/libs/ictclas4j.jar
-                                    </file>
-                                    <ruleset>default-ruleset</ruleset>
-                                </entry>
-                                <entry>
-                                    <name>/usr/share/java/${parent.project.name}-${project.version}/libs/icu4j.jar
-                                    </name>
-                                    <file>
-                                        ../${parent.project.name}-standalone/target/${parent.project.camelcase}-${project.version}/${parent.project.camelcase}-${project.version}/libs/icu4j.jar
-                                    </file>
-                                    <ruleset>default-ruleset</ruleset>
-                                </entry>
-                                <entry>
-                                    <name>
-                                        /usr/share/java/${parent.project.name}-${project.version}/libs/jackson-annotations.jar
-                                    </name>
-                                    <file>
-                                        ../${parent.project.name}-standalone/target/${parent.project.camelcase}-${project.version}/${parent.project.camelcase}-${project.version}/libs/jackson-annotations.jar
-                                    </file>
-                                    <ruleset>default-ruleset</ruleset>
-                                </entry>
-                                <entry>
-                                    <name>
-                                        /usr/share/java/${parent.project.name}-${project.version}/libs/jackson-core.jar
-                                    </name>
-                                    <file>
-                                        ../${parent.project.name}-standalone/target/${parent.project.camelcase}-${project.version}/${parent.project.camelcase}-${project.version}/libs/jackson-core.jar
-                                    </file>
-                                    <ruleset>default-ruleset</ruleset>
-                                </entry>
-                                <entry>
-                                    <name>
-                                        /usr/share/java/${parent.project.name}-${project.version}/libs/jackson-databind.jar
-                                    </name>
-                                    <file>
-                                        ../${parent.project.name}-standalone/target/${parent.project.camelcase}-${project.version}/${parent.project.camelcase}-${project.version}/libs/jackson-databind.jar
-                                    </file>
-                                    <ruleset>default-ruleset</ruleset>
-                                </entry>
-                                <entry>
-                                    <name>
-                                        /usr/share/java/${parent.project.name}-${project.version}/libs/wiki/jakarta-regexp.jar
-                                    </name>
-                                    <file>
-                                        ../${parent.project.name}-wikipedia/target/${parent.project.camelcase}-wikipedia-${project.version}/${parent.project.camelcase}-wikipedia-${project.version}/libs/jakarta-regexp.jar
-                                    </file>
-                                    <ruleset>default-ruleset</ruleset>
-                                </entry>
-                                <entry>
-                                    <name>
-                                        /usr/share/java/${parent.project.name}-${project.version}/libs/standalone/jcommander.jar
-                                    </name>
-                                    <file>
-                                        ../${parent.project.name}-standalone/target/${parent.project.camelcase}-${project.version}/${parent.project.camelcase}-${project.version}/libs/jcommander.jar
-                                    </file>
-                                    <ruleset>default-ruleset</ruleset>
-                                </entry>
-                                <entry>
-                                    <name>/usr/share/java/${parent.project.name}-${project.version}/libs/jna.jar</name>
-                                    <file>
-                                        ../${parent.project.name}-standalone/target/${parent.project.camelcase}-${project.version}/${parent.project.camelcase}-${project.version}/libs/jna.jar
-                                    </file>
-                                    <ruleset>default-ruleset</ruleset>
-                                </entry>
-                                <entry>
-                                    <name>
-                                        /usr/share/java/${parent.project.name}-${project.version}/libs/wiki/jopt-simple.jar
-                                    </name>
-                                    <file>
-                                        ../${parent.project.name}-wikipedia/target/${parent.project.camelcase}-wikipedia-${project.version}/${parent.project.camelcase}-wikipedia-${project.version}/libs/jopt-simple.jar
-                                    </file>
-                                    <ruleset>default-ruleset</ruleset>
-                                </entry>
-                                <entry>
-                                    <name>/usr/share/java/${parent.project.name}-${project.version}/libs/jsonic.jar
-                                    </name>
-                                    <file>
-                                        ../${parent.project.name}-standalone/target/${parent.project.camelcase}-${project.version}/${parent.project.camelcase}-${project.version}/libs/jsonic.jar
-                                    </file>
-                                    <ruleset>default-ruleset</ruleset>
-                                </entry>
-                                <entry>
-                                    <name>/usr/share/java/${parent.project.name}-${project.version}/libs/junit.jar
-                                    </name>
-                                    <file>
-                                        ../${parent.project.name}-standalone/target/${parent.project.camelcase}-${project.version}/${parent.project.camelcase}-${project.version}/libs/junit.jar
-                                    </file>
-                                    <ruleset>default-ruleset</ruleset>
-                                </entry>
-                                <entry>
-                                    <name>
-                                        /usr/share/java/${parent.project.name}-${project.version}/libs/jwordsplitter.jar
-                                    </name>
-                                    <file>
-                                        ../${parent.project.name}-standalone/target/${parent.project.camelcase}-${project.version}/${parent.project.camelcase}-${project.version}/libs/jwordsplitter.jar
-                                    </file>
-                                    <ruleset>default-ruleset</ruleset>
-                                </entry>
-                                <entry>
-                                    <name>
-                                        /usr/share/java/${parent.project.name}-${project.version}/libs/language-detector.jar
-                                    </name>
-                                    <file>
-                                        ../${parent.project.name}-standalone/target/${parent.project.camelcase}-${project.version}/${parent.project.camelcase}-${project.version}/libs/language-detector.jar
-                                    </file>
-                                    <ruleset>default-ruleset</ruleset>
-                                </entry>
-                                <entry>
-                                    <name>
-                                        /usr/share/java/${parent.project.name}-${project.version}/libs/wiki/log4j.jar
-                                    </name>
-                                    <file>
-                                        ../${parent.project.name}-wikipedia/target/${parent.project.camelcase}-wikipedia-${project.version}/${parent.project.camelcase}-wikipedia-${project.version}/libs/log4j.jar
-                                    </file>
-                                    <ruleset>default-ruleset</ruleset>
-                                </entry>
-                                <entry>
-                                    <name>
-                                        /usr/share/java/${parent.project.name}-${project.version}/libs/wiki/lucene-analyzers-common.jar
-                                    </name>
-                                    <file>
-                                        ../${parent.project.name}-wikipedia/target/${parent.project.camelcase}-wikipedia-${project.version}/${parent.project.camelcase}-wikipedia-${project.version}/libs/lucene-analyzers-common.jar
-                                    </file>
-                                    <ruleset>default-ruleset</ruleset>
-                                </entry>
-                                <entry>
-                                    <name>
-                                        /usr/share/java/${parent.project.name}-${project.version}/libs/lucene-backward-codecs.jar
-                                    </name>
-                                    <file>
-                                        ../${parent.project.name}-standalone/target/${parent.project.camelcase}-${project.version}/${parent.project.camelcase}-${project.version}/libs/lucene-backward-codecs.jar
-                                    </file>
-                                    <ruleset>default-ruleset</ruleset>
-                                </entry>
-                                <entry>
-                                    <name>
-                                        /usr/share/java/${parent.project.name}-${project.version}/libs/lucene-core.jar
-                                    </name>
-                                    <file>
-                                        ../${parent.project.name}-standalone/target/${parent.project.camelcase}-${project.version}/${parent.project.camelcase}-${project.version}/libs/lucene-core.jar
-                                    </file>
-                                    <ruleset>default-ruleset</ruleset>
-                                </entry>
-                                <entry>
-                                    <name>
-                                        /usr/share/java/${parent.project.name}-${project.version}/libs/lucene-gosen-ipadic.jar
-                                    </name>
-                                    <file>
-                                        ../${parent.project.name}-standalone/target/${parent.project.camelcase}-${project.version}/${parent.project.camelcase}-${project.version}/libs/lucene-gosen-ipadic.jar
-                                    </file>
-                                    <ruleset>default-ruleset</ruleset>
-                                </entry>
-                                <entry>
-                                    <name>
-                                        /usr/share/java/${parent.project.name}-${project.version}/libs/wiki/lucene-queries.jar
-                                    </name>
-                                    <file>
-                                        ../${parent.project.name}-wikipedia/target/${parent.project.camelcase}-wikipedia-${project.version}/${parent.project.camelcase}-wikipedia-${project.version}/libs/lucene-queries.jar
-                                    </file>
-                                    <ruleset>default-ruleset</ruleset>
-                                </entry>
-                                <entry>
-                                    <name>
-                                        /usr/share/java/${parent.project.name}-${project.version}/libs/wiki/lucene-sandbox.jar
-                                    </name>
-                                    <file>
-                                        ../${parent.project.name}-wikipedia/target/${parent.project.camelcase}-wikipedia-${project.version}/${parent.project.camelcase}-wikipedia-${project.version}/libs/lucene-sandbox.jar
-                                    </file>
-                                    <ruleset>default-ruleset</ruleset>
-                                </entry>
-                                <entry>
-                                    <name>
-                                        /usr/share/java/${parent.project.name}-${project.version}/libs/wiki/lucene-spatial.jar
-                                    </name>
-                                    <file>
-                                        ../${parent.project.name}-wikipedia/target/${parent.project.camelcase}-wikipedia-${project.version}/${parent.project.camelcase}-wikipedia-${project.version}/libs/lucene-spatial.jar
-                                    </file>
-                                    <ruleset>default-ruleset</ruleset>
-                                </entry>
-                                <entry>
-                                    <name>
-                                        /usr/share/java/${parent.project.name}-${project.version}/libs/morfologik-fsa-builders.jar
-                                    </name>
-                                    <file>
-                                        ../${parent.project.name}-standalone/target/${parent.project.camelcase}-${project.version}/${parent.project.camelcase}-${project.version}/libs/morfologik-fsa-builders.jar
-                                    </file>
-                                    <ruleset>default-ruleset</ruleset>
-                                </entry>
-                                <entry>
-                                    <name>
-                                        /usr/share/java/${parent.project.name}-${project.version}/libs/morfologik-fsa.jar
-                                    </name>
-                                    <file>
-                                        ../${parent.project.name}-standalone/target/${parent.project.camelcase}-${project.version}/${parent.project.camelcase}-${project.version}/libs/morfologik-fsa.jar
-                                    </file>
-                                    <ruleset>default-ruleset</ruleset>
-                                </entry>
-                                <entry>
-                                    <name>
-                                        /usr/share/java/${parent.project.name}-${project.version}/libs/morfologik-speller.jar
-                                    </name>
-                                    <file>
-                                        ../${parent.project.name}-standalone/target/${parent.project.camelcase}-${project.version}/${parent.project.camelcase}-${project.version}/libs/morfologik-speller.jar
-                                    </file>
-                                    <ruleset>default-ruleset</ruleset>
-                                </entry>
-                                <entry>
-                                    <name>
-                                        /usr/share/java/${parent.project.name}-${project.version}/libs/morfologik-stemming.jar
-                                    </name>
-                                    <file>
-                                        ../${parent.project.name}-standalone/target/${parent.project.camelcase}-${project.version}/${parent.project.camelcase}-${project.version}/libs/morfologik-stemming.jar
-                                    </file>
-                                    <ruleset>default-ruleset</ruleset>
-                                </entry>
-                                <entry>
-                                    <name>
-                                        /usr/share/java/${parent.project.name}-${project.version}/libs/standalone/morfologik-tools.jar
-                                    </name>
-                                    <file>
-                                        ../${parent.project.name}-standalone/target/${parent.project.camelcase}-${project.version}/${parent.project.camelcase}-${project.version}/libs/morfologik-tools.jar
-                                    </file>
-                                    <ruleset>default-ruleset</ruleset>
-                                </entry>
-                                <entry>
-                                    <name>
-                                        /usr/share/java/${parent.project.name}-${project.version}/libs/morfologik-ukrainian-lt.jar
-                                    </name>
-                                    <file>
-                                        ../${parent.project.name}-standalone/target/${parent.project.camelcase}-${project.version}/${parent.project.camelcase}-${project.version}/libs/morfologik-ukrainian-lt.jar
-                                    </file>
-                                    <ruleset>default-ruleset</ruleset>
-                                </entry>
-                                <entry>
-                                    <name>
-                                        /usr/share/java/${parent.project.name}-${project.version}/libs/morphology-el.jar
-                                    </name>
-                                    <file>
-                                        ../${parent.project.name}-standalone/target/${parent.project.camelcase}-${project.version}/${parent.project.camelcase}-${project.version}/libs/morphology-el.jar
-                                    </file>
-                                    <ruleset>default-ruleset</ruleset>
-                                </entry>
-                                <entry>
-                                    <name>
-                                        /usr/share/java/${parent.project.name}-${project.version}/libs/opennlp-chunk-models.jar
-                                    </name>
-                                    <file>
-                                        ../${parent.project.name}-standalone/target/${parent.project.camelcase}-${project.version}/${parent.project.camelcase}-${project.version}/libs/opennlp-chunk-models.jar
-                                    </file>
-                                    <ruleset>default-ruleset</ruleset>
-                                </entry>
-                                <entry>
-                                    <name>
-                                        /usr/share/java/${parent.project.name}-${project.version}/libs/opennlp-postag-models.jar
-                                    </name>
-                                    <file>
-                                        ../${parent.project.name}-standalone/target/${parent.project.camelcase}-${project.version}/${parent.project.camelcase}-${project.version}/libs/opennlp-postag-models.jar
-                                    </file>
-                                    <ruleset>default-ruleset</ruleset>
-                                </entry>
-                                <entry>
-                                    <name>
-                                        /usr/share/java/${parent.project.name}-${project.version}/libs/opennlp-tokenize-models.jar
-                                    </name>
-                                    <file>
-                                        ../${parent.project.name}-standalone/target/${parent.project.camelcase}-${project.version}/${parent.project.camelcase}-${project.version}/libs/opennlp-tokenize-models.jar
-                                    </file>
-                                    <ruleset>default-ruleset</ruleset>
-                                </entry>
-                                <entry>
-                                    <name>
-                                        /usr/share/java/${parent.project.name}-${project.version}/libs/opennlp-tools.jar
-                                    </name>
-                                    <file>
-                                        ../${parent.project.name}-standalone/target/${parent.project.camelcase}-${project.version}/${parent.project.camelcase}-${project.version}/libs/opennlp-tools.jar
-                                    </file>
-                                    <ruleset>default-ruleset</ruleset>
-                                </entry>
-                                <entry>
-                                    <name>/usr/share/java/${parent.project.name}-${project.version}/libs/openregex.jar
-                                    </name>
-                                    <file>
-                                        ../${parent.project.name}-standalone/target/${parent.project.camelcase}-${project.version}/${parent.project.camelcase}-${project.version}/libs/openregex.jar
-                                    </file>
-                                    <ruleset>default-ruleset</ruleset>
-                                </entry>
-
-                                <entry>
-                                    <name>
-                                        /usr/share/java/${parent.project.name}-${project.version}/libs/wiki/ptk-common.jar
-                                    </name>
-                                    <file>
-                                        ../${parent.project.name}-wikipedia/target/${parent.project.camelcase}-wikipedia-${project.version}/${parent.project.camelcase}-wikipedia-${project.version}/libs/ptk-common.jar
-                                    </file>
-                                    <ruleset>default-ruleset</ruleset>
-                                </entry>
-                                <entry>
-                                    <name>
-                                        /usr/share/java/${parent.project.name}-${project.version}/libs/wiki/rats-runtime.jar
-                                    </name>
-                                    <file>
-                                        ../${parent.project.name}-wikipedia/target/${parent.project.camelcase}-wikipedia-${project.version}/${parent.project.camelcase}-wikipedia-${project.version}/libs/rats-runtime.jar
-                                    </file>
-                                    <ruleset>default-ruleset</ruleset>
-                                </entry>
-                                <entry>
-                                    <name>/usr/share/java/${parent.project.name}-${project.version}/libs/segment.jar
-                                    </name>
-                                    <file>
-                                        ../${parent.project.name}-standalone/target/${parent.project.camelcase}-${project.version}/${parent.project.camelcase}-${project.version}/libs/segment.jar
-                                    </file>
-                                    <ruleset>default-ruleset</ruleset>
-                                </entry>
-                                <entry>
-                                    <name>/usr/share/java/${parent.project.name}-${project.version}/libs/slf4j-api.jar
-                                    </name>
-                                    <file>
-                                        ../${parent.project.name}-standalone/target/${parent.project.camelcase}-${project.version}/${parent.project.camelcase}-${project.version}/libs/slf4j-api.jar
-                                    </file>
-                                    <ruleset>default-ruleset</ruleset>
-                                </entry>
-                                <entry>
-                                    <name>
-                                        /usr/share/java/${parent.project.name}-${project.version}/libs/standalone/slf4j-nop.jar
-                                    </name>
-                                    <file>
-                                        ../${parent.project.name}-standalone/target/${parent.project.camelcase}-${project.version}/${parent.project.camelcase}-${project.version}/libs/slf4j-nop.jar
-                                    </file>
-                                    <ruleset>default-ruleset</ruleset>
-                                </entry>
-                                <entry>
-                                    <name>
-                                        /usr/share/java/${parent.project.name}-${project.version}/libs/wiki/swc-engine.jar
-                                    </name>
-                                    <file>
-                                        ../${parent.project.name}-wikipedia/target/${parent.project.camelcase}-wikipedia-${project.version}/${parent.project.camelcase}-wikipedia-${project.version}/libs/swc-engine.jar
-                                    </file>
-                                    <ruleset>default-ruleset</ruleset>
-                                </entry>
-                                <entry>
-                                    <name>
-                                        /usr/share/java/${parent.project.name}-${project.version}/libs/wiki/swc-parser-lazy.jar
-                                    </name>
-                                    <file>
-                                        ../${parent.project.name}-wikipedia/target/${parent.project.camelcase}-wikipedia-${project.version}/${parent.project.camelcase}-wikipedia-${project.version}/libs/swc-parser-lazy.jar
-                                    </file>
-                                    <ruleset>default-ruleset</ruleset>
-                                </entry>
-                                <entry>
-                                    <name>
-                                        /usr/share/java/${parent.project.name}-${project.version}/libs/wiki/utils.jar
-                                    </name>
-                                    <file>
-                                        ../${parent.project.name}-wikipedia/target/${parent.project.camelcase}-wikipedia-${project.version}/${parent.project.camelcase}-wikipedia-${project.version}/libs/utils.jar
-                                    </file>
-                                    <ruleset>default-ruleset</ruleset>
-                                </entry>
-                                <entry>
-                                    <name>/usr/share/java/${parent.project.name}-${project.version}/libs/wiki/xz.jar
-                                    </name>
-                                    <file>
-                                        ../${parent.project.name}-wikipedia/target/${parent.project.camelcase}-wikipedia-${project.version}/${parent.project.camelcase}-wikipedia-${project.version}/libs/xz.jar
-                                    </file>
-                                    <ruleset>default-ruleset</ruleset>
-                                </entry>
-                                <!-- Shell scripts and configuration files -->
-                                <!-- Shell script to run LT server -->
-                                <entry>
-                                    <name>/usr/share/java/${parent.project.name}-${project.version}/ltserver</name>
-                                    <file>src/main/resources/ltserver</file>
-                                    <ruleset>default-ruleset</ruleset>
-                                    <mode>0750</mode>
-                                </entry>
-                                <!-- Shell script for running LT command-line tool, GUI and other
-                                    stuff -->
-                                <entry>
-                                    <name>/usr/bin/ltshell</name>
-                                    <file>src/main/resources/ltshell</file>
-                                    <ruleset>default-ruleset</ruleset>
-                                    <mode>0755</mode>
-                                </entry>
-                                <!-- Links to LTshell - same idea as in BusyBox. Many commands are
-                                    aliases to one executable -->
-                                <entry>
-                                    <name>/usr/bin/ltcmd</name>
-                                    <linkTo>ltshell</linkTo>
-                                </entry>
-                                <entry>
-                                    <name>/usr/bin/ltgui</name>
-                                    <linkTo>ltshell</linkTo>
-                                </entry>
-                                <entry>
-                                    <name>/usr/bin/ltspldic</name>
-                                    <linkTo>ltshell</linkTo>
-                                </entry>
-                                <entry>
-                                    <name>/usr/bin/ltposdic</name>
-                                    <linkTo>ltshell</linkTo>
-                                </entry>
-                                <entry>
-                                    <name>/usr/bin/ltsyndic</name>
-                                    <linkTo>ltshell</linkTo>
-                                </entry>
-                                <entry>
-                                    <name>/usr/bin/ltexpdic</name>
-                                    <linkTo>ltshell</linkTo>
-                                </entry>
-                                <!-- Systemd file for systems supporting it -->
-                                <entry>
-                                    <name>/usr/lib/systemd/system/${parent.project.name}.service</name>
-                                    <file>${project.build.directory}/${parent.project.name}.service</file>
-                                    <ruleset>default-ruleset</ruleset>
-                                </entry>
-                                <!-- Configuration directory -->
-                                <entry>
-                                    <name>/etc/${parent.project.name}</name>
-                                    <ruleset>default-ruleset</ruleset>
-                                    <directory>true</directory>
-                                </entry>
-                                <entry>
-                                    <name>/etc/${parent.project.name}/lt.conf.sample</name>
-                                    <file>${project.build.directory}/lt.conf.sample</file> <!-- Replaced values -->
-                                    <ruleset>default-ruleset</ruleset>
-                                    <configuration>true</configuration>
-                                </entry>
-                                <entry>
-                                    <name>/etc/${parent.project.name}/server.properties.sample</name>
-                                    <file>src/main/resources/server.properties.sample</file>
-                                    <ruleset>default-ruleset</ruleset>
-                                    <configuration>true</configuration>
-                                </entry>
-                                <entry>
-                                    <name>/etc/${parent.project.name}/makekeystore.sh</name>
-                                    <file>src/main/resources/makekeystore.sh</file>
-                                    <ruleset>default-ruleset</ruleset>
-                                    <mode>0755</mode>
-                                </entry>
-                                <!-- Log directory -->
-                                <entry>
-                                    <name>/var/log/${parent.project.name}</name>
-                                    <directory>true</directory>
-                                    <ruleset>default-ruleset</ruleset>
-                                    <mode>0755</mode>
-                                </entry>
-                                <!-- Run directory -->
-                                <entry>
-                                    <name>/var/run/${parent.project.name}</name>
-                                    <directory>true</directory>
-                                    <ruleset>default-ruleset</ruleset>
-                                    <mode>0755</mode>
-                                </entry>
-                            </entries>
-                            <beforeInstallation>
-                                <script>
-                                    id ltuser >/dev/null 2>&amp;1
-                                    if [ $? -eq 1 ]; then
-                                    useradd ltuser \
-                                    -d
-                                    /usr/share/java/${parent.project.name}-${project.version} \
-                                    -c
-                                    "Language Tool Technical User" -M -s /bin/false -U
-                                    fi
-                                </script>
-                            </beforeInstallation>
-                        </configuration>
-                    </execution>
-                </executions>
-            </plugin>
-        </plugins>
-    </build>
+
+	<artifactId>languagetool</artifactId>
+	<packaging>jar</packaging>
+
+	<properties>
+		<parent.project.name>languagetool</parent.project.name>
+		<language.name>language</language.name>
+		<parent.project.camelcase>LanguageTool</parent.project.camelcase>
+	</properties>
+
+	<description>
+		LanguageTool is a proofreading service for more than 20 languages.
+	</description>
+	<url>https://www.languagetool.org</url>
+
+	<build>
+		<plugins>
+			<plugin>
+				<groupId>com.google.code.maven-replacer-plugin</groupId>
+				<artifactId>replacer</artifactId>
+				<version>1.5.3</version>
+				<executions>
+					<execution>
+						<id>prepare-lt-conf-sample</id>
+						<phase>prepare-package</phase>
+						<goals>
+							<goal>replace</goal>
+						</goals>
+						<configuration>
+							<file>${project.basedir}/src/main/resources/templates/lt.conf.sample.template</file>
+							<outputFile>${project.build.directory}/lt.conf.sample</outputFile>
+							<regex>false</regex>
+							<replacements>
+								<replacement>
+									<token>$MVN_LT_HOME_PLACEHOLDER$</token>
+									<value>/usr/share/java/${parent.project.name}-${project.version}</value>
+								</replacement>
+							</replacements>
+						</configuration>
+					</execution>
+					<execution>
+						<id>prepare-lt-systemd-service</id>
+						<phase>prepare-package</phase>
+						<goals>
+							<goal>replace</goal>
+						</goals>
+						<configuration>
+							<file>${project.basedir}/src/main/resources/templates/${parent.project.name}.service.template</file>
+							<outputFile>${project.build.directory}/${parent.project.name}.service</outputFile>
+							<regex>false</regex>
+							<replacements>
+								<replacement>
+									<token>$MVN_LT_HOME_PLACEHOLDER$</token>
+									<value>/usr/share/java/${parent.project.name}-${project.version}</value>
+								</replacement>
+								<replacement>
+									<token>$MVN_LT_VERSION_PLACEHOLDER$</token>
+									<value>${project.version}</value>
+								</replacement>
+							</replacements>
+						</configuration>
+					</execution>
+				</executions>
+			</plugin>
+
+			<plugin>
+				<groupId>de.dentrassi.maven</groupId>
+				<artifactId>rpm</artifactId>
+				<version>0.9.2</version>
+				<executions>
+					<execution>
+						<goals>
+							<goal>rpm</goal>
+						</goals>
+						<configuration>
+							<attach>false</attach> <!-- don't attach RPM -->
+							<group>Application/Misc</group> <!-- set RPM group -->
+
+							<requires>
+								<require>java &gt;= 1.8.0</require>
+							</requires>
+
+							<signature>
+								<skip>true</skip>
+							</signature>
+
+							<rulesets>
+								<ruleset>
+									<id>default-ruleset</id>
+									<rules>
+										<rule>
+											<when>
+												<type>directory</type>
+											</when>
+											<mode>755</mode>
+											<user>ltuser</user>
+											<group>ltuser</group>
+										</rule>
+
+										<rule>
+											<when>
+												<type>file</type>
+											</when>
+											<mode>444</mode>
+											<user>ltuser</user>
+											<group>ltuser</group>
+										</rule>
+									</rules>
+								</ruleset>
+							</rulesets>
+							<entries>
+								<entry>
+									<name>/usr/share/java/${parent.project.name}-${project.version}</name>
+									<ruleset>default-ruleset</ruleset>
+									<directory>true</directory>
+								</entry>
+								<entry>
+									<name>/usr/share/java/${parent.project.name}-${project.version}/libs/hunspell-native-libs.jar</name>
+									<file>../hunspell-native-libs/target/hunspell-native-libs-${project.version}.jar</file>
+									<ruleset>default-ruleset</ruleset>
+								</entry>
+								<entry>
+									<name>/usr/share/java/${parent.project.name}-${project.version}/${parent.project.name}.jar</name>
+									<file>../${parent.project.name}-standalone/target/${parent.project.camelcase}-${project.version}/${parent.project.camelcase}-${project.version}/${parent.project.name}.jar</file>
+									<ruleset>default-ruleset</ruleset>
+								</entry>
+								<entry>
+									<name>/usr/share/java/${parent.project.name}-${project.version}/${parent.project.name}-commandline.jar</name>
+									<file>../${parent.project.name}-commandline/target/${parent.project.name}-commandline-${project.version}.jar</file>
+									<ruleset>default-ruleset</ruleset>
+								</entry>
+								<entry>
+									<name>/usr/share/java/${parent.project.name}-${project.version}/${parent.project.name}-core.jar</name>
+									<file>../${parent.project.name}-core/target/${parent.project.name}-core-${project.version}.jar</file>
+									<ruleset>default-ruleset</ruleset>
+								</entry>
+								<entry>
+									<name>/usr/share/java/${parent.project.name}-${project.version}/${parent.project.name}-dev.jar</name>
+									<file>../${parent.project.name}-dev/target/${parent.project.name}-dev-${project.version}.jar</file>
+									<ruleset>default-ruleset</ruleset>
+								</entry>
+								<!-- GUI commons -->
+								<entry>
+									<name>/usr/share/java/${parent.project.name}-${project.version}/${parent.project.name}-gui-commons.jar</name>
+									<file>../${parent.project.name}-gui-commons/target/${parent.project.name}-gui-commons-${project.version}.jar</file>
+									<ruleset>default-ruleset</ruleset>
+								</entry>
+								<!-- HTTP client -->
+								<entry>
+									<name>/usr/share/java/${parent.project.name}-${project.version}/${parent.project.name}-http-client.jar</name>
+									<file>../${parent.project.name}-http-client/target/${parent.project.name}-http-client-${project.version}.jar</file>
+									<ruleset>default-ruleset</ruleset>
+								</entry>
+								<!-- Language modules - one by one -->
+								<!-- All languages -->
+								<entry>
+									<name>/usr/share/java/${parent.project.name}-${project.version}/${language.name}-all.jar</name>
+									<file>../${parent.project.name}-language-modules/all/target/${language.name}-all-${project.version}.jar</file>
+									<ruleset>default-ruleset</ruleset>
+								</entry>
+								<!-- Asturian -->
+								<entry>
+									<name>/usr/share/java/${parent.project.name}-${project.version}/${language.name}-ast.jar</name>
+									<file>../${parent.project.name}-language-modules/ast/target/${language.name}-ast-${project.version}.jar</file>
+									<ruleset>default-ruleset</ruleset>
+								</entry>
+								<!-- be -->
+								<entry>
+									<name>/usr/share/java/${parent.project.name}-${project.version}/${language.name}-be.jar</name>
+									<file>../${parent.project.name}-language-modules/be/target/${language.name}-be-${project.version}.jar</file>
+									<ruleset>default-ruleset</ruleset>
+								</entry>
+								<!-- br -->
+								<entry>
+									<name>/usr/share/java/${parent.project.name}-${project.version}/${language.name}-br.jar</name>
+									<file>../${parent.project.name}-language-modules/br/target/${language.name}-br-${project.version}.jar</file>
+									<ruleset>default-ruleset</ruleset>
+								</entry>
+								<!-- ca -->
+								<entry>
+									<name>/usr/share/java/${parent.project.name}-${project.version}/${language.name}-ca.jar</name>
+									<file>../${parent.project.name}-language-modules/ca/target/${language.name}-ca-${project.version}.jar</file>
+									<ruleset>default-ruleset</ruleset>
+								</entry>
+								<!-- da -->
+								<entry>
+									<name>/usr/share/java/${parent.project.name}-${project.version}/${language.name}-da.jar</name>
+									<file>../${parent.project.name}-language-modules/da/target/${language.name}-da-${project.version}.jar</file>
+									<ruleset>default-ruleset</ruleset>
+								</entry>
+								<!-- de -->
+								<entry>
+									<name>/usr/share/java/${parent.project.name}-${project.version}/${language.name}-de.jar</name>
+									<file>../${parent.project.name}-language-modules/de/target/${language.name}-de-${project.version}.jar</file>
+									<ruleset>default-ruleset</ruleset>
+								</entry>
+								<!-- de-DE-x-simple-language -->
+								<entry>
+									<name>/usr/share/java/${parent.project.name}-${project.version}/${language.name}-de-DE-x-simple-language.jar</name>
+									<file>../${parent.project.name}-language-modules/de-DE-x-simple-language/target/${language.name}-de-DE-x-simple-language-${project.version}.jar</file>
+									<ruleset>default-ruleset</ruleset>
+								</entry>
+								<!-- el -->
+								<entry>
+									<name>/usr/share/java/${parent.project.name}-${project.version}/${language.name}-el.jar</name>
+									<file>../${parent.project.name}-language-modules/el/target/${language.name}-el-${project.version}.jar</file>
+									<ruleset>default-ruleset</ruleset>
+								</entry>
+								<!-- en -->
+								<entry>
+									<name>/usr/share/java/${parent.project.name}-${project.version}/${language.name}-en.jar</name>
+									<file>../${parent.project.name}-language-modules/en/target/${language.name}-en-${project.version}.jar</file>
+									<ruleset>default-ruleset</ruleset>
+								</entry>
+								<!-- eo -->
+								<entry>
+									<name>/usr/share/java/${parent.project.name}-${project.version}/${language.name}-eo.jar</name>
+									<file>../${parent.project.name}-language-modules/eo/target/${language.name}-eo-${project.version}.jar</file>
+									<ruleset>default-ruleset</ruleset>
+								</entry>
+								<!-- es -->
+								<entry>
+									<name>/usr/share/java/${parent.project.name}-${project.version}/${language.name}-es.jar</name>
+									<file>../${parent.project.name}-language-modules/es/target/${language.name}-es-${project.version}.jar</file>
+									<ruleset>default-ruleset</ruleset>
+								</entry>
+								<!-- fa -->
+								<entry>
+									<name>/usr/share/java/${parent.project.name}-${project.version}/${language.name}-fa.jar</name>
+									<file>../${parent.project.name}-language-modules/fa/target/${language.name}-fa-${project.version}.jar</file>
+									<ruleset>default-ruleset</ruleset>
+								</entry>
+								<!-- fr -->
+								<entry>
+									<name>/usr/share/java/${parent.project.name}-${project.version}/${language.name}-fr.jar</name>
+									<file>../${parent.project.name}-language-modules/fr/target/${language.name}-fr-${project.version}.jar</file>
+									<ruleset>default-ruleset</ruleset>
+								</entry>
+								<!-- gl -->
+								<entry>
+									<name>/usr/share/java/${parent.project.name}-${project.version}/${language.name}-gl.jar</name>
+									<file>../${parent.project.name}-language-modules/gl/target/${language.name}-gl-${project.version}.jar</file>
+									<ruleset>default-ruleset</ruleset>
+								</entry>
+								<!-- is -->
+								<entry>
+									<name>/usr/share/java/${parent.project.name}-${project.version}/${language.name}-is.jar</name>
+									<file>../${parent.project.name}-language-modules/is/target/${language.name}-is-${project.version}.jar</file>
+									<ruleset>default-ruleset</ruleset>
+								</entry>
+								<!-- Italian (it) -->
+								<entry>
+									<name>/usr/share/java/${parent.project.name}-${project.version}/${language.name}-it.jar</name>
+									<file>../${parent.project.name}-language-modules/it/target/${language.name}-it-${project.version}.jar</file>
+									<ruleset>default-ruleset</ruleset>
+								</entry>
+								<!-- ja -->
+								<entry>
+									<name>/usr/share/java/${parent.project.name}-${project.version}/${language.name}-ja.jar</name>
+									<file>../${parent.project.name}-language-modules/ja/target/${language.name}-ja-${project.version}.jar</file>
+									<ruleset>default-ruleset</ruleset>
+								</entry>
+								<!-- km -->
+								<entry>
+									<name>/usr/share/java/${parent.project.name}-${project.version}/${language.name}-km.jar</name>
+									<file>../${parent.project.name}-language-modules/km/target/${language.name}-km-${project.version}.jar</file>
+									<ruleset>default-ruleset</ruleset>
+								</entry>
+								<!-- lt -->
+								<entry>
+									<name>/usr/share/java/${parent.project.name}-${project.version}/${language.name}-lt.jar</name>
+									<file>../${parent.project.name}-language-modules/lt/target/${language.name}-lt-${project.version}.jar</file>
+									<ruleset>default-ruleset</ruleset>
+								</entry>
+								<!-- ml -->
+								<entry>
+									<name>/usr/share/java/${parent.project.name}-${project.version}/${language.name}-ml.jar</name>
+									<file>../${parent.project.name}-language-modules/ml/target/${language.name}-ml-${project.version}.jar</file>
+									<ruleset>default-ruleset</ruleset>
+								</entry>
+								<!-- nl -->
+								<entry>
+									<name>/usr/share/java/${parent.project.name}-${project.version}/${language.name}-nl.jar</name>
+									<file>../${parent.project.name}-language-modules/nl/target/${language.name}-nl-${project.version}.jar</file>
+									<ruleset>default-ruleset</ruleset>
+								</entry>
+								<!-- Polish (pl) -->
+								<entry>
+									<name>/usr/share/java/${parent.project.name}-${project.version}/${language.name}-pl.jar</name>
+									<file>../${parent.project.name}-language-modules/pl/target/${language.name}-pl-${project.version}.jar</file>
+									<ruleset>default-ruleset</ruleset>
+								</entry>
+								<!-- Portuguese (pt) -->
+								<entry>
+									<name>/usr/share/java/${parent.project.name}-${project.version}/${language.name}-pt.jar</name>
+									<file>../${parent.project.name}-language-modules/pt/target/${language.name}-pt-${project.version}.jar</file>
+									<ruleset>default-ruleset</ruleset>
+								</entry>
+								<!-- Romanian (ro) -->
+								<entry>
+									<name>/usr/share/java/${parent.project.name}-${project.version}/${language.name}-ro.jar</name>
+									<file>../${parent.project.name}-language-modules/ro/target/${language.name}-ro-${project.version}.jar</file>
+									<ruleset>default-ruleset</ruleset>
+								</entry>
+								<!-- Russian (ru) -->
+								<entry>
+									<name>/usr/share/java/${parent.project.name}-${project.version}/${language.name}-ru.jar</name>
+									<file>../${parent.project.name}-language-modules/ru/target/${language.name}-ru-${project.version}.jar</file>
+									<ruleset>default-ruleset</ruleset>
+								</entry>
+								<!-- sk -->
+								<entry>
+									<name>/usr/share/java/${parent.project.name}-${project.version}/${language.name}-sk.jar</name>
+									<file>../${parent.project.name}-language-modules/sk/target/${language.name}-sk-${project.version}.jar</file>
+									<ruleset>default-ruleset</ruleset>
+								</entry>
+								<!-- Slovenian (sl) -->
+								<entry>
+									<name>/usr/share/java/${parent.project.name}-${project.version}/${language.name}-sl.jar</name>
+									<file>../${parent.project.name}-language-modules/sl/target/${language.name}-sl-${project.version}.jar</file>
+									<ruleset>default-ruleset</ruleset>
+								</entry>
+								<!-- Serbian (sr) -->
+								<!--
+								<entry>
+									<name>/usr/share/java/${parent.project.name}-${project.version}/${language.name}-sr.jar</name>
+									<file>../${parent.project.name}-language-modules/sr/target/${language.name}-sr-${project.version}.jar</file>
+									<ruleset>default-ruleset</ruleset>
+								</entry>
+								-->
+								<!-- sv -->
+								<entry>
+									<name>/usr/share/java/${parent.project.name}-${project.version}/${language.name}-sv.jar</name>
+									<file>../${parent.project.name}-language-modules/sv/target/${language.name}-sv-${project.version}.jar</file>
+									<ruleset>default-ruleset</ruleset>
+								</entry>
+								<!-- ta -->
+								<entry>
+									<name>/usr/share/java/${parent.project.name}-${project.version}/${language.name}-ta.jar</name>
+									<file>../${parent.project.name}-language-modules/ta/target/${language.name}-ta-${project.version}.jar</file>
+									<ruleset>default-ruleset</ruleset>
+								</entry>
+								<!-- tl -->
+								<entry>
+									<name>/usr/share/java/${parent.project.name}-${project.version}/${language.name}-tl.jar</name>
+									<file>../${parent.project.name}-language-modules/tl/target/${language.name}-tl-${project.version}.jar</file>
+									<ruleset>default-ruleset</ruleset>
+								</entry>
+								<!-- uk -->
+								<entry>
+									<name>/usr/share/java/${parent.project.name}-${project.version}/${language.name}-uk.jar</name>
+									<file>../${parent.project.name}-language-modules/uk/target/${language.name}-uk-${project.version}.jar</file>
+									<ruleset>default-ruleset</ruleset>
+								</entry>
+								<!-- zh -->
+								<entry>
+									<name>/usr/share/java/${parent.project.name}-${project.version}/${language.name}-zh.jar</name>
+									<file>../${parent.project.name}-language-modules/zh/target/${language.name}-zh-${project.version}.jar</file>
+									<ruleset>default-ruleset</ruleset>
+								</entry>
+								<!-- Office extension -->
+								<entry>
+									<name>/usr/share/java/${parent.project.name}-${project.version}/${parent.project.name}-office-extension.jar</name>
+									<file>../${parent.project.name}-office-extension/target/${parent.project.name}-office-extension-${project.version}.jar</file>
+									<ruleset>default-ruleset</ruleset>
+								</entry>
+								<!-- Office extension ZIP -->
+								<!-- <entry> <name>/usr/share/java/${parent.project.name}-${project.version}/${parent.project.camelcase}-${project.version}.zip</name> 
+									<file>../${parent.project.name}-office-extension/target/${parent.project.camelcase}-${project.version}.zip</file> 
+									<ruleset>default-ruleset</ruleset> </entry> -->
+								<!-- Server -->
+								<entry>
+									<name>/usr/share/java/${parent.project.name}-${project.version}/${parent.project.name}-server.jar</name>
+									<file>../${parent.project.name}-server/target/${parent.project.name}-server-${project.version}.jar</file>
+									<ruleset>default-ruleset</ruleset>
+								</entry>
+								<!-- TODO: Standalone -->
+								<!-- Tools -->
+								<entry>
+									<name>/usr/share/java/${parent.project.name}-${project.version}/${parent.project.name}-tools-jar-with-dependencies.jar</name>
+									<file>../${parent.project.name}-tools/target/${parent.project.name}-tools-${project.version}-jar-with-dependencies.jar</file>
+									<ruleset>default-ruleset</ruleset>
+								</entry>
+								<entry>
+									<name>/usr/share/java/${parent.project.name}-${project.version}/${parent.project.name}-tools.jar</name>
+									<file>../${parent.project.name}-tools/target/${parent.project.name}-tools-${project.version}.jar</file>
+									<ruleset>default-ruleset</ruleset>
+								</entry>
+								<!-- Wikipedia -->
+								<entry>
+									<name>/usr/share/java/${parent.project.name}-${project.version}/${parent.project.name}-wikipedia.jar</name>
+									<file>../${parent.project.name}-wikipedia/target/${parent.project.name}-wikipedia-${project.version}.jar</file>
+									<ruleset>default-ruleset</ruleset>
+								</entry>
+								<!-- All wikipedia's dependencies -->
+								<!-- The only reason they are listed here explicitly is to avoid 
+									packing main LT jars twice -->
+								<entry>
+									<name>/usr/share/java/${parent.project.name}-${project.version}/libs/annotations.jar</name>
+									<file>../${parent.project.name}-standalone/target/${parent.project.camelcase}-${project.version}/${parent.project.camelcase}-${project.version}/libs/annotations.jar</file>
+									<ruleset>default-ruleset</ruleset>
+								</entry>
+								<entry>
+									<name>/usr/share/java/${parent.project.name}-${project.version}/libs/berkeleylm.jar</name>
+									<file>../${parent.project.name}-standalone/target/${parent.project.camelcase}-${project.version}/${parent.project.camelcase}-${project.version}/libs/berkeleylm.jar</file>
+									<ruleset>default-ruleset</ruleset>
+								</entry>
+								<entry>
+									<name>/usr/share/java/${parent.project.name}-${project.version}/libs/catalan-pos-dict.jar</name>
+									<file>../${parent.project.name}-standalone/target/${parent.project.camelcase}-${project.version}/${parent.project.camelcase}-${project.version}/libs/catalan-pos-dict.jar</file>
+									<ruleset>default-ruleset</ruleset>
+								</entry>
+								<entry>
+									<name>/usr/share/java/${parent.project.name}-${project.version}/libs/cjftransform.jar</name>
+									<file>../${parent.project.name}-standalone/target/${parent.project.camelcase}-${project.version}/${parent.project.camelcase}-${project.version}/libs/cjftransform.jar</file>
+									<ruleset>default-ruleset</ruleset>
+								</entry>
+								<entry>
+									<name>/usr/share/java/${parent.project.name}-${project.version}/libs/commons-cli.jar</name>
+									<file>../${parent.project.name}-standalone/target/${parent.project.camelcase}-${project.version}/${parent.project.camelcase}-${project.version}/libs/commons-cli.jar</file>
+									<ruleset>default-ruleset</ruleset>
+								</entry>
+								<entry>
+									<name>/usr/share/java/${parent.project.name}-${project.version}/libs/standalone/commons-collections4.jar</name>
+									<file>../${parent.project.name}-standalone/target/${parent.project.camelcase}-${project.version}/${parent.project.camelcase}-${project.version}/libs/commons-collections4.jar</file>
+									<ruleset>default-ruleset</ruleset>
+								</entry>
+								<entry>
+									<name>/usr/share/java/${parent.project.name}-${project.version}/libs/wiki/commons-collections.jar</name>
+									<file>../${parent.project.name}-wikipedia/target/${parent.project.camelcase}-wikipedia-${project.version}/${parent.project.camelcase}-wikipedia-${project.version}/libs/commons-collections.jar</file>
+									<ruleset>default-ruleset</ruleset>
+								</entry>
+								<entry>
+									<name>/usr/share/java/${parent.project.name}-${project.version}/libs/wiki/commons-compress.jar</name>
+									<file>../${parent.project.name}-wikipedia/target/${parent.project.camelcase}-wikipedia-${project.version}/${parent.project.camelcase}-wikipedia-${project.version}/libs/commons-compress.jar</file>
+									<ruleset>default-ruleset</ruleset>
+								</entry>
+								<entry>
+									<name>/usr/share/java/${parent.project.name}-${project.version}/libs/commons-io.jar</name>
+									<file>../${parent.project.name}-standalone/target/${parent.project.camelcase}-${project.version}/${parent.project.camelcase}-${project.version}/libs/commons-io.jar</file>
+									<ruleset>default-ruleset</ruleset>
+								</entry>
+								<entry>
+									<name>/usr/share/java/${parent.project.name}-${project.version}/libs/wiki/commons-jxpath.jar</name>
+									<file>../${parent.project.name}-wikipedia/target/${parent.project.camelcase}-wikipedia-${project.version}/${parent.project.camelcase}-wikipedia-${project.version}/libs/commons-jxpath.jar</file>
+									<ruleset>default-ruleset</ruleset>
+								</entry>
+								<entry>
+									<name>/usr/share/java/${parent.project.name}-${project.version}/libs/commons-lang3.jar</name>
+									<file>../${parent.project.name}-standalone/target/${parent.project.camelcase}-${project.version}/${parent.project.camelcase}-${project.version}/libs/commons-lang3.jar</file>
+									<ruleset>default-ruleset</ruleset>
+								</entry>
+								<entry>
+									<name>/usr/share/java/${parent.project.name}-${project.version}/libs/commons-lang.jar</name>
+									<file>../${parent.project.name}-standalone/target/${parent.project.camelcase}-${project.version}/${parent.project.camelcase}-${project.version}/libs/commons-lang.jar</file>
+									<ruleset>default-ruleset</ruleset>
+								</entry>
+								<entry>
+									<name>/usr/share/java/${parent.project.name}-${project.version}/libs/commons-logging.jar</name>
+									<file>../${parent.project.name}-standalone/target/${parent.project.camelcase}-${project.version}/${parent.project.camelcase}-${project.version}/libs/commons-logging.jar</file>
+									<ruleset>default-ruleset</ruleset>
+								</entry>
+								<entry>
+									<name>/usr/share/java/${parent.project.name}-${project.version}/libs/wiki/diffutils.jar</name>
+									<file>../${parent.project.name}-wikipedia/target/${parent.project.camelcase}-wikipedia-${project.version}/${parent.project.camelcase}-wikipedia-${project.version}/libs/diffutils.jar</file>
+									<ruleset>default-ruleset</ruleset>
+								</entry>
+								<entry>
+									<name>/usr/share/java/${parent.project.name}-${project.version}/libs/german-pos-dict.jar</name>
+									<file>../${parent.project.name}-standalone/target/${parent.project.camelcase}-${project.version}/${parent.project.camelcase}-${project.version}/libs/german-pos-dict.jar</file>
+									<ruleset>default-ruleset</ruleset>
+								</entry>
+								<entry>
+									<name>/usr/share/java/${parent.project.name}-${project.version}/libs/guava.jar</name>
+									<file>../${parent.project.name}-standalone/target/${parent.project.camelcase}-${project.version}/${parent.project.camelcase}-${project.version}/libs/guava.jar</file>
+									<ruleset>default-ruleset</ruleset>
+								</entry>
+								<entry>
+									<name>/usr/share/java/${parent.project.name}-${project.version}/libs/standalone/hamcrest-core.jar</name>
+									<file>../${parent.project.name}-standalone/target/${parent.project.camelcase}-${project.version}/${parent.project.camelcase}-${project.version}/libs/hamcrest-core.jar</file>
+									<ruleset>default-ruleset</ruleset>
+								</entry>
+								<entry>
+									<name>/usr/share/java/${parent.project.name}-${project.version}/libs/hppc.jar</name>
+									<file>../${parent.project.name}-standalone/target/${parent.project.camelcase}-${project.version}/${parent.project.camelcase}-${project.version}/libs/hppc.jar</file>
+									<ruleset>default-ruleset</ruleset>
+								</entry>
+								<entry>
+									<name>/usr/share/java/${parent.project.name}-${project.version}/libs/ictclas4j.jar</name>
+									<file>../${parent.project.name}-standalone/target/${parent.project.camelcase}-${project.version}/${parent.project.camelcase}-${project.version}/libs/ictclas4j.jar</file>
+									<ruleset>default-ruleset</ruleset>
+								</entry>
+								<entry>
+									<name>/usr/share/java/${parent.project.name}-${project.version}/libs/icu4j.jar</name>
+									<file>../${parent.project.name}-standalone/target/${parent.project.camelcase}-${project.version}/${parent.project.camelcase}-${project.version}/libs/icu4j.jar</file>
+									<ruleset>default-ruleset</ruleset>
+								</entry>
+								<entry>
+									<name>/usr/share/java/${parent.project.name}-${project.version}/libs/jackson-annotations.jar</name>
+									<file>../${parent.project.name}-standalone/target/${parent.project.camelcase}-${project.version}/${parent.project.camelcase}-${project.version}/libs/jackson-annotations.jar</file>
+									<ruleset>default-ruleset</ruleset>
+								</entry>
+								<entry>
+									<name>/usr/share/java/${parent.project.name}-${project.version}/libs/jackson-core.jar</name>
+									<file>../${parent.project.name}-standalone/target/${parent.project.camelcase}-${project.version}/${parent.project.camelcase}-${project.version}/libs/jackson-core.jar</file>
+									<ruleset>default-ruleset</ruleset>
+								</entry>
+								<entry>
+									<name>/usr/share/java/${parent.project.name}-${project.version}/libs/jackson-databind.jar</name>
+									<file>../${parent.project.name}-standalone/target/${parent.project.camelcase}-${project.version}/${parent.project.camelcase}-${project.version}/libs/jackson-databind.jar</file>
+									<ruleset>default-ruleset</ruleset>
+								</entry>
+								<entry>
+									<name>/usr/share/java/${parent.project.name}-${project.version}/libs/wiki/jakarta-regexp.jar</name>
+									<file>../${parent.project.name}-wikipedia/target/${parent.project.camelcase}-wikipedia-${project.version}/${parent.project.camelcase}-wikipedia-${project.version}/libs/jakarta-regexp.jar</file>
+									<ruleset>default-ruleset</ruleset>
+								</entry>
+								<entry>
+									<name>/usr/share/java/${parent.project.name}-${project.version}/libs/standalone/jcommander.jar</name>
+									<file>../${parent.project.name}-standalone/target/${parent.project.camelcase}-${project.version}/${parent.project.camelcase}-${project.version}/libs/jcommander.jar</file>
+									<ruleset>default-ruleset</ruleset>
+								</entry>
+								<entry>
+									<name>/usr/share/java/${parent.project.name}-${project.version}/libs/jna.jar</name>
+									<file>../${parent.project.name}-standalone/target/${parent.project.camelcase}-${project.version}/${parent.project.camelcase}-${project.version}/libs/jna.jar</file>
+									<ruleset>default-ruleset</ruleset>
+								</entry>
+								<entry>
+									<name>/usr/share/java/${parent.project.name}-${project.version}/libs/wiki/jopt-simple.jar</name>
+									<file>../${parent.project.name}-wikipedia/target/${parent.project.camelcase}-wikipedia-${project.version}/${parent.project.camelcase}-wikipedia-${project.version}/libs/jopt-simple.jar</file>
+									<ruleset>default-ruleset</ruleset>
+								</entry>
+								<entry>
+									<name>/usr/share/java/${parent.project.name}-${project.version}/libs/jsonic.jar</name>
+									<file>../${parent.project.name}-standalone/target/${parent.project.camelcase}-${project.version}/${parent.project.camelcase}-${project.version}/libs/jsonic.jar</file>
+									<ruleset>default-ruleset</ruleset>
+								</entry>
+								<entry>
+									<name>/usr/share/java/${parent.project.name}-${project.version}/libs/junit.jar</name>
+									<file>../${parent.project.name}-standalone/target/${parent.project.camelcase}-${project.version}/${parent.project.camelcase}-${project.version}/libs/junit.jar</file>
+									<ruleset>default-ruleset</ruleset>
+								</entry>
+								<entry>
+									<name>/usr/share/java/${parent.project.name}-${project.version}/libs/jwordsplitter.jar</name>
+									<file>../${parent.project.name}-standalone/target/${parent.project.camelcase}-${project.version}/${parent.project.camelcase}-${project.version}/libs/jwordsplitter.jar</file>
+									<ruleset>default-ruleset</ruleset>
+								</entry>
+								<entry>
+									<name>/usr/share/java/${parent.project.name}-${project.version}/libs/language-detector.jar</name>
+									<file>../${parent.project.name}-standalone/target/${parent.project.camelcase}-${project.version}/${parent.project.camelcase}-${project.version}/libs/language-detector.jar</file>
+									<ruleset>default-ruleset</ruleset>
+								</entry>
+								<entry>
+									<name>/usr/share/java/${parent.project.name}-${project.version}/libs/wiki/log4j.jar</name>
+									<file>../${parent.project.name}-wikipedia/target/${parent.project.camelcase}-wikipedia-${project.version}/${parent.project.camelcase}-wikipedia-${project.version}/libs/log4j.jar</file>
+									<ruleset>default-ruleset</ruleset>
+								</entry>
+								<entry>
+									<name>/usr/share/java/${parent.project.name}-${project.version}/libs/wiki/lucene-analyzers-common.jar</name>
+									<file>../${parent.project.name}-wikipedia/target/${parent.project.camelcase}-wikipedia-${project.version}/${parent.project.camelcase}-wikipedia-${project.version}/libs/lucene-analyzers-common.jar</file>
+									<ruleset>default-ruleset</ruleset>
+								</entry>
+								<entry>
+									<name>/usr/share/java/${parent.project.name}-${project.version}/libs/lucene-backward-codecs.jar</name>
+									<file>../${parent.project.name}-standalone/target/${parent.project.camelcase}-${project.version}/${parent.project.camelcase}-${project.version}/libs/lucene-backward-codecs.jar</file>
+									<ruleset>default-ruleset</ruleset>
+								</entry>
+								<entry>
+									<name>/usr/share/java/${parent.project.name}-${project.version}/libs/lucene-core.jar</name>
+									<file>../${parent.project.name}-standalone/target/${parent.project.camelcase}-${project.version}/${parent.project.camelcase}-${project.version}/libs/lucene-core.jar</file>
+									<ruleset>default-ruleset</ruleset>
+								</entry>
+								<entry>
+									<name>/usr/share/java/${parent.project.name}-${project.version}/libs/lucene-gosen-ipadic.jar</name>
+									<file>../${parent.project.name}-standalone/target/${parent.project.camelcase}-${project.version}/${parent.project.camelcase}-${project.version}/libs/lucene-gosen-ipadic.jar</file>
+									<ruleset>default-ruleset</ruleset>
+								</entry>
+								<entry>
+									<name>/usr/share/java/${parent.project.name}-${project.version}/libs/wiki/lucene-queries.jar</name>
+									<file>../${parent.project.name}-wikipedia/target/${parent.project.camelcase}-wikipedia-${project.version}/${parent.project.camelcase}-wikipedia-${project.version}/libs/lucene-queries.jar</file>
+									<ruleset>default-ruleset</ruleset>
+								</entry>
+								<entry>
+									<name>/usr/share/java/${parent.project.name}-${project.version}/libs/wiki/lucene-sandbox.jar</name>
+									<file>../${parent.project.name}-wikipedia/target/${parent.project.camelcase}-wikipedia-${project.version}/${parent.project.camelcase}-wikipedia-${project.version}/libs/lucene-sandbox.jar</file>
+									<ruleset>default-ruleset</ruleset>
+								</entry>
+								<entry>
+									<name>/usr/share/java/${parent.project.name}-${project.version}/libs/wiki/lucene-spatial.jar</name>
+									<file>../${parent.project.name}-wikipedia/target/${parent.project.camelcase}-wikipedia-${project.version}/${parent.project.camelcase}-wikipedia-${project.version}/libs/lucene-spatial.jar</file>
+									<ruleset>default-ruleset</ruleset>
+								</entry>
+								<entry>
+									<name>/usr/share/java/${parent.project.name}-${project.version}/libs/morfologik-fsa-builders.jar</name>
+									<file>../${parent.project.name}-standalone/target/${parent.project.camelcase}-${project.version}/${parent.project.camelcase}-${project.version}/libs/morfologik-fsa-builders.jar</file>
+									<ruleset>default-ruleset</ruleset>
+								</entry>
+								<entry>
+									<name>/usr/share/java/${parent.project.name}-${project.version}/libs/morfologik-fsa.jar</name>
+									<file>../${parent.project.name}-standalone/target/${parent.project.camelcase}-${project.version}/${parent.project.camelcase}-${project.version}/libs/morfologik-fsa.jar</file>
+									<ruleset>default-ruleset</ruleset>
+								</entry>
+								<entry>
+									<name>/usr/share/java/${parent.project.name}-${project.version}/libs/morfologik-speller.jar</name>
+									<file>../${parent.project.name}-standalone/target/${parent.project.camelcase}-${project.version}/${parent.project.camelcase}-${project.version}/libs/morfologik-speller.jar</file>
+									<ruleset>default-ruleset</ruleset>
+								</entry>
+								<entry>
+									<name>/usr/share/java/${parent.project.name}-${project.version}/libs/morfologik-stemming.jar</name>
+									<file>../${parent.project.name}-standalone/target/${parent.project.camelcase}-${project.version}/${parent.project.camelcase}-${project.version}/libs/morfologik-stemming.jar</file>
+									<ruleset>default-ruleset</ruleset>
+								</entry>
+								<entry>
+									<name>/usr/share/java/${parent.project.name}-${project.version}/libs/standalone/morfologik-tools.jar</name>
+									<file>../${parent.project.name}-standalone/target/${parent.project.camelcase}-${project.version}/${parent.project.camelcase}-${project.version}/libs/morfologik-tools.jar</file>
+									<ruleset>default-ruleset</ruleset>
+								</entry>
+								<entry>
+									<name>/usr/share/java/${parent.project.name}-${project.version}/libs/morfologik-ukrainian-lt.jar</name>
+									<file>../${parent.project.name}-standalone/target/${parent.project.camelcase}-${project.version}/${parent.project.camelcase}-${project.version}/libs/morfologik-ukrainian-lt.jar</file>
+									<ruleset>default-ruleset</ruleset>
+								</entry>
+								<entry>
+									<name>/usr/share/java/${parent.project.name}-${project.version}/libs/morphology-el.jar</name>
+									<file>../${parent.project.name}-standalone/target/${parent.project.camelcase}-${project.version}/${parent.project.camelcase}-${project.version}/libs/morphology-el.jar</file>
+									<ruleset>default-ruleset</ruleset>
+								</entry>
+								<entry>
+									<name>/usr/share/java/${parent.project.name}-${project.version}/libs/opennlp-chunk-models.jar</name>
+									<file>../${parent.project.name}-standalone/target/${parent.project.camelcase}-${project.version}/${parent.project.camelcase}-${project.version}/libs/opennlp-chunk-models.jar</file>
+									<ruleset>default-ruleset</ruleset>
+								</entry>
+								<entry>
+									<name>/usr/share/java/${parent.project.name}-${project.version}/libs/opennlp-postag-models.jar</name>
+									<file>../${parent.project.name}-standalone/target/${parent.project.camelcase}-${project.version}/${parent.project.camelcase}-${project.version}/libs/opennlp-postag-models.jar</file>
+									<ruleset>default-ruleset</ruleset>
+								</entry>
+								<entry>
+									<name>/usr/share/java/${parent.project.name}-${project.version}/libs/opennlp-tokenize-models.jar</name>
+									<file>../${parent.project.name}-standalone/target/${parent.project.camelcase}-${project.version}/${parent.project.camelcase}-${project.version}/libs/opennlp-tokenize-models.jar</file>
+									<ruleset>default-ruleset</ruleset>
+								</entry>
+								<entry>
+									<name>/usr/share/java/${parent.project.name}-${project.version}/libs/opennlp-tools.jar</name>
+									<file>../${parent.project.name}-standalone/target/${parent.project.camelcase}-${project.version}/${parent.project.camelcase}-${project.version}/libs/opennlp-tools.jar</file>
+									<ruleset>default-ruleset</ruleset>
+								</entry>
+								<entry>
+									<name>/usr/share/java/${parent.project.name}-${project.version}/libs/openregex.jar</name>
+									<file>../${parent.project.name}-standalone/target/${parent.project.camelcase}-${project.version}/${parent.project.camelcase}-${project.version}/libs/openregex.jar</file>
+									<ruleset>default-ruleset</ruleset>
+								</entry>
+
+								<entry>
+									<name>/usr/share/java/${parent.project.name}-${project.version}/libs/wiki/ptk-common.jar</name>
+									<file>../${parent.project.name}-wikipedia/target/${parent.project.camelcase}-wikipedia-${project.version}/${parent.project.camelcase}-wikipedia-${project.version}/libs/ptk-common.jar</file>
+									<ruleset>default-ruleset</ruleset>
+								</entry>
+								<entry>
+									<name>/usr/share/java/${parent.project.name}-${project.version}/libs/wiki/rats-runtime.jar</name>
+									<file>../${parent.project.name}-wikipedia/target/${parent.project.camelcase}-wikipedia-${project.version}/${parent.project.camelcase}-wikipedia-${project.version}/libs/rats-runtime.jar</file>
+									<ruleset>default-ruleset</ruleset>
+								</entry>
+								<entry>
+									<name>/usr/share/java/${parent.project.name}-${project.version}/libs/segment.jar</name>
+									<file>../${parent.project.name}-standalone/target/${parent.project.camelcase}-${project.version}/${parent.project.camelcase}-${project.version}/libs/segment.jar</file>
+									<ruleset>default-ruleset</ruleset>
+								</entry>
+								<entry>
+									<name>/usr/share/java/${parent.project.name}-${project.version}/libs/slf4j-api.jar</name>
+									<file>../${parent.project.name}-standalone/target/${parent.project.camelcase}-${project.version}/${parent.project.camelcase}-${project.version}/libs/slf4j-api.jar</file>
+									<ruleset>default-ruleset</ruleset>
+								</entry>
+								<entry>
+									<name>/usr/share/java/${parent.project.name}-${project.version}/libs/standalone/slf4j-nop.jar</name>
+									<file>../${parent.project.name}-standalone/target/${parent.project.camelcase}-${project.version}/${parent.project.camelcase}-${project.version}/libs/slf4j-nop.jar</file>
+									<ruleset>default-ruleset</ruleset>
+								</entry>
+								<entry>
+									<name>/usr/share/java/${parent.project.name}-${project.version}/libs/wiki/swc-engine.jar</name>
+									<file>../${parent.project.name}-wikipedia/target/${parent.project.camelcase}-wikipedia-${project.version}/${parent.project.camelcase}-wikipedia-${project.version}/libs/swc-engine.jar</file>
+									<ruleset>default-ruleset</ruleset>
+								</entry>
+								<entry>
+									<name>/usr/share/java/${parent.project.name}-${project.version}/libs/wiki/swc-parser-lazy.jar</name>
+									<file>../${parent.project.name}-wikipedia/target/${parent.project.camelcase}-wikipedia-${project.version}/${parent.project.camelcase}-wikipedia-${project.version}/libs/swc-parser-lazy.jar</file>
+									<ruleset>default-ruleset</ruleset>
+								</entry>
+								<entry>
+									<name>/usr/share/java/${parent.project.name}-${project.version}/libs/wiki/utils.jar</name>
+									<file>../${parent.project.name}-wikipedia/target/${parent.project.camelcase}-wikipedia-${project.version}/${parent.project.camelcase}-wikipedia-${project.version}/libs/utils.jar</file>
+									<ruleset>default-ruleset</ruleset>
+								</entry>
+								<entry>
+									<name>/usr/share/java/${parent.project.name}-${project.version}/libs/wiki/xz.jar</name>
+									<file>../${parent.project.name}-wikipedia/target/${parent.project.camelcase}-wikipedia-${project.version}/${parent.project.camelcase}-wikipedia-${project.version}/libs/xz.jar</file>
+									<ruleset>default-ruleset</ruleset>
+								</entry>
+								<!-- Shell scripts and configuration files -->
+								<!-- Shell script to run LT server -->
+								<entry>
+									<name>/usr/share/java/${parent.project.name}-${project.version}/ltserver</name>
+									<file>src/main/resources/ltserver</file>
+									<ruleset>default-ruleset</ruleset>
+									<mode>0750</mode>
+								</entry>
+								<!-- Shell script for running LT command-line tool, GUI and other 
+									stuff -->
+								<entry>
+									<name>/usr/bin/ltshell</name>
+									<file>src/main/resources/ltshell</file>
+									<ruleset>default-ruleset</ruleset>
+									<mode>0755</mode>
+								</entry>
+								<!-- Links to LTshell - same idea as in BusyBox. Many commands are 
+									aliases to one executable -->
+								<entry>
+									<name>/usr/bin/ltcmd</name>
+									<linkTo>ltshell</linkTo>
+								</entry>
+								<entry>
+									<name>/usr/bin/ltgui</name>
+									<linkTo>ltshell</linkTo>
+								</entry>
+								<entry>
+									<name>/usr/bin/ltdictbld</name>
+									<linkTo>ltshell</linkTo>
+								</entry>
+								<!-- Systemd file for systems supporting it -->
+								<entry>
+									<name>/usr/lib/systemd/system/${parent.project.name}.service</name>
+									<file>${project.build.directory}/${parent.project.name}.service</file>
+									<ruleset>default-ruleset</ruleset>
+								</entry>
+								<!-- Configuration directory -->
+								<entry>
+									<name>/etc/${parent.project.name}</name>
+									<ruleset>default-ruleset</ruleset>
+									<directory>true</directory>
+								</entry>
+								<entry>
+									<name>/etc/${parent.project.name}/lt.conf.sample</name>
+									<file>${project.build.directory}/lt.conf.sample</file> <!-- Replaced values -->
+									<ruleset>default-ruleset</ruleset>
+									<configuration>true</configuration>
+								</entry>
+								<entry>
+									<name>/etc/${parent.project.name}/server.properties.sample</name>
+									<file>src/main/resources/server.properties.sample</file>
+									<ruleset>default-ruleset</ruleset>
+									<configuration>true</configuration>
+								</entry>
+								<entry>
+									<name>/etc/${parent.project.name}/makekeystore.sh</name>
+									<file>src/main/resources/makekeystore.sh</file>
+									<ruleset>default-ruleset</ruleset>
+									<mode>0755</mode>
+								</entry>
+								<!-- Log directory -->
+								<entry>
+									<name>/var/log/${parent.project.name}</name>
+									<directory>true</directory>
+									<ruleset>default-ruleset</ruleset>
+									<mode>0755</mode>
+								</entry>
+								<!-- Run directory -->
+								<entry>
+									<name>/var/run/${parent.project.name}</name>
+									<directory>true</directory>
+									<ruleset>default-ruleset</ruleset>
+									<mode>0755</mode>
+								</entry>
+							</entries>
+							<beforeInstallation>
+								<script>
+									id ltuser >/dev/null 2>&amp;1
+									if [ $? -eq 1 ]; then
+									useradd ltuser \
+									-d
+									/usr/share/java/${parent.project.name}-${project.version} \
+									-c
+									"LanguageTool Technical User" -M -s /bin/false -U
+									fi
+								</script>
+							</beforeInstallation>
+						</configuration>
+					</execution>
+				</executions>
+			</plugin>
+		</plugins>
+	</build>
 </project>