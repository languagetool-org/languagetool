--- conflicted
+++ resolved
@@ -18,12 +18,8 @@
  */
 package org.languagetool.server;
 
-<<<<<<< HEAD
 import com.fasterxml.jackson.core.type.TypeReference;
 import com.fasterxml.jackson.databind.ObjectMapper;
-import com.google.common.util.concurrent.ThreadFactoryBuilder;
-=======
->>>>>>> 30f9460a
 import com.sun.net.httpserver.HttpExchange;
 import lombok.extern.slf4j.Slf4j;
 import org.apache.commons.lang3.builder.EqualsBuilder;
@@ -355,7 +351,6 @@
       }
     }
 
-<<<<<<< HEAD
     boolean filterDictionaryMatches = "true".equals(parameters.get("filterDictionaryMatches"));
     List<String> dict = new ArrayList<>(
       limits.getPremiumUid() != null ? getUserDictWords(limits.getPremiumUid()) : Collections.emptyList()
@@ -376,12 +371,11 @@
             dict,
             getRuleValues(parameters), config.getMaxSpellingSuggestions(), null, null, filterDictionaryMatches,
       abTest, textSessionId);
-=======
+
     boolean enableHiddenRules = "true".equals(parameters.get("enableHiddenRules"));
     if (limits.hasPremium()) {
       enableHiddenRules = false;
     }
->>>>>>> 30f9460a
 
     boolean autoDetectLanguage = getLanguageAutoDetect(parameters);
     List<String> preferredVariants = getPreferredVariants(parameters);
