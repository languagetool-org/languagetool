<<<<<<< HEAD
/* LanguageTool, a natural language style checker
 * Copyright (C) 2016 Daniel Naber (http://www.danielnaber.de)
 *
 * This library is free software; you can redistribute it and/or
 * modify it under the terms of the GNU Lesser General Public
 * License as published by the Free Software Foundation; either
 * version 2.1 of the License, or (at your option) any later version.
 *
 * This library is distributed in the hope that it will be useful,
 * but WITHOUT ANY WARRANTY; without even the implied warranty of
 * MERCHANTABILITY or FITNESS FOR A PARTICULAR PURPOSE.  See the GNU
 * Lesser General Public License for more details.
 *
 * You should have received a copy of the GNU Lesser General Public
 * License along with this library; if not, write to the Free Software
 * Foundation, Inc., 51 Franklin St, Fifth Floor, Boston, MA  02110-1301
 * USA
 */
package org.languagetool.server;

import com.google.common.util.concurrent.ThreadFactoryBuilder;
import com.sun.net.httpserver.HttpExchange;
import org.apache.commons.lang3.exception.ExceptionUtils;
import org.jetbrains.annotations.NotNull;
import org.languagetool.*;
import org.languagetool.gui.Configuration;
import org.languagetool.language.LanguageIdentifier;
import org.languagetool.markup.AnnotatedText;
import org.languagetool.rules.CategoryId;
import org.languagetool.rules.RuleMatch;
import org.languagetool.tools.Tools;

import java.io.IOException;
import java.net.HttpURLConnection;
import java.nio.file.Files;
import java.nio.file.Path;
import java.nio.file.Paths;
import java.util.*;
import java.util.concurrent.*;

import static org.languagetool.server.ServerTools.print;

/**
 * @since 3.4
 */
abstract class TextChecker {

  protected abstract void setHeaders(HttpExchange httpExchange);
  protected abstract String getResponse(AnnotatedText text, DetectedLanguage lang, Language motherTongue, List<RuleMatch> matches,
                                        List<RuleMatch> hiddenMatches, String incompleteResultReason);
  @NotNull
  protected abstract List<String> getPreferredVariants(Map<String, String> parameters);
  protected abstract DetectedLanguage getLanguage(String text, Map<String, String> parameters, List<String> preferredVariants);
  protected abstract boolean getLanguageAutoDetect(Map<String, String> parameters);
  @NotNull
  protected abstract List<String> getEnabledRuleIds(Map<String, String> parameters);
  @NotNull
  protected abstract List<String> getDisabledRuleIds(Map<String, String> parameters);
    
  protected static final int CONTEXT_SIZE = 40; // characters

  protected final HTTPServerConfig config;

  private static final String ENCODING = "UTF-8";
  private static final int CACHE_STATS_PRINT = 500; // print cache stats every n cache requests
  
  private final Map<String,Integer> languageCheckCounts = new HashMap<>(); 
  private final boolean internalServer;
  private Queue<Runnable> workQueue;
  private RequestCounter reqCounter;
  private final LanguageIdentifier identifier;
  private final ExecutorService executorService;
  private final ResultCache cache;
  private final DatabaseLogger logger;
  private final Long logServerId;

  TextChecker(HTTPServerConfig config, boolean internalServer, Queue<Runnable> workQueue, RequestCounter reqCounter) {
    this.config = config;
    this.internalServer = internalServer;
    this.workQueue = workQueue;
    this.reqCounter = reqCounter;
    this.identifier = new LanguageIdentifier();
    this.identifier.enableFasttext(config.getFasttextBinary(), config.getFasttextModel());
    this.executorService = Executors.newCachedThreadPool(new ThreadFactoryBuilder().setNameFormat("lt-textchecker-thread-%d").build());
    this.cache = config.getCacheSize() > 0 ? new ResultCache(config.getCacheSize()) : null;
    this.logger = DatabaseLogger.getInstance();
    if (logger.isLogging()) {
      this.logServerId = DatabaseAccess.getInstance().getOrCreateServerId();
    } else {
      this.logServerId = null;
    }
  }

  void shutdownNow() {
    executorService.shutdownNow();
  }
  
  void checkText(AnnotatedText aText, HttpExchange httpExchange, Map<String, String> parameters, ErrorRequestLimiter errorRequestLimiter,
                 String remoteAddress) throws Exception {
    checkParams(parameters);
    long timeStart = System.currentTimeMillis();
    UserLimits limits = ServerTools.getUserLimits(parameters, config);

    // logging information
    String agent = parameters.get("useragent") != null ? parameters.get("useragent") : "-";
    Long agentId = null, userId = null;
    if (logger.isLogging()) {
      DatabaseAccess db = DatabaseAccess.getInstance();
      agentId = db.getOrCreateClientId(parameters.get("useragent"));
      userId = limits.getPremiumUid();
    }
    String referrer = httpExchange.getRequestHeaders().getFirst("Referer");
    String userAgent = httpExchange.getRequestHeaders().getFirst("User-Agent");

    if (aText.getPlainText().length() > limits.getMaxTextLength()) {
      logger.log(new DatabaseAccessLimitLogEntry("MaxCharacterSizeExceeded", logServerId, agentId, userId, referrer, userAgent, "limit: " + limits.getMaxTextLength() + ", size: " + aText.getPlainText().length()));
      throw new TextTooLongException("Your text exceeds the limit of " + limits.getMaxTextLength() +
              " characters (it's " + aText.getPlainText().length() + " characters). Please submit a shorter text.");
    }
    UserConfig userConfig = new UserConfig(
            limits.getPremiumUid() != null ? getUserDictWords(limits.getPremiumUid()) : Collections.emptyList(),
            new HashMap<>(), config.getMaxSpellingSuggestions());
    //print("Check start: " + text.length() + " chars, " + langParam);
    boolean autoDetectLanguage = getLanguageAutoDetect(parameters);
    List<String> preferredVariants = getPreferredVariants(parameters);
    DetectedLanguage detLang = getLanguage(aText.getPlainText(), parameters, preferredVariants);
    Language lang = detLang.getGivenLanguage();
    Integer count = languageCheckCounts.get(lang.getShortCodeWithCountryAndVariant());
    if (count == null) {
      count = 1;
    } else {
      count++;
    }
    //print("Starting check: " + aText.getPlainText().length() + " chars, #" + count);
    String motherTongueParam = parameters.get("motherTongue");
    Language motherTongue = motherTongueParam != null ? Languages.getLanguageForShortCode(motherTongueParam) : null;
    boolean useEnabledOnly = "yes".equals(parameters.get("enabledOnly")) || "true".equals(parameters.get("enabledOnly"));
    List<String> enabledRules = getEnabledRuleIds(parameters);

    List<String> disabledRules = getDisabledRuleIds(parameters);
    List<CategoryId> enabledCategories = getCategoryIds("enabledCategories", parameters);
    List<CategoryId> disabledCategories = getCategoryIds("disabledCategories", parameters);

    if ((disabledRules.size() > 0 || disabledCategories.size() > 0) && useEnabledOnly) {
      throw new IllegalArgumentException("You cannot specify disabled rules or categories using enabledOnly=true");
    }
    if (enabledRules.size() == 0 && enabledCategories.size() == 0 && useEnabledOnly) {
      throw new IllegalArgumentException("You must specify enabled rules or categories when using enabledOnly=true");
    }

    boolean useQuerySettings = enabledRules.size() > 0 || disabledRules.size() > 0 ||
            enabledCategories.size() > 0 || disabledCategories.size() > 0;
    boolean allowIncompleteResults = "true".equals(parameters.get("allowIncompleteResults"));
    boolean enableHiddenRules = "true".equals(parameters.get("enableHiddenRules"));
    JLanguageTool.Mode mode = ServerTools.getMode(parameters);
    QueryParams params = new QueryParams(enabledRules, disabledRules, enabledCategories, disabledCategories, 
            useEnabledOnly, useQuerySettings, allowIncompleteResults, enableHiddenRules, mode);

    Long textSessionId = null;
    try {
      if (parameters.containsKey("textSessionId")) {
        textSessionId = Long.valueOf(parameters.get("textSessionId"));
      }
    } catch(NumberFormatException ignored) {
    }
    int textSize = aText.getPlainText().length();


    List<RuleMatch> ruleMatchesSoFar = Collections.synchronizedList(new ArrayList<>());
    
    Future<List<RuleMatch>> future = executorService.submit(new Callable<List<RuleMatch>>() {
      @Override
      public List<RuleMatch> call() throws Exception {
        // use to fake OOM in thread for testing:
        /*if (Math.random() < 0.1) {
          throw new OutOfMemoryError();
        }*/
        return getRuleMatches(aText, lang, motherTongue, params, userConfig, f -> ruleMatchesSoFar.add(f));
      }
    });
    String incompleteResultReason = null;
    List<RuleMatch> matches;
    if (limits.getMaxCheckTimeMillis() < 0) {
      matches = future.get();
    } else {
      try {
        matches = future.get(limits.getMaxCheckTimeMillis(), TimeUnit.MILLISECONDS);
      } catch (ExecutionException e) {
        future.cancel(true);

        if (ExceptionUtils.getRootCause(e) instanceof ErrorRateTooHighException) {
          logger.log(new DatabaseCheckErrorLogEntry("ErrorRateTooHigh", logServerId, agentId, userId, lang, detLang.getDetectedLanguage(), textSize, "matches: " + ruleMatchesSoFar.size()));
        }

        if (params.allowIncompleteResults && ExceptionUtils.getRootCause(e) instanceof ErrorRateTooHighException) {
          print(e.getMessage() + " - returning " + ruleMatchesSoFar.size() + " matches found so far. Detected language: " + detLang);
          matches = new ArrayList<>(ruleMatchesSoFar);  // threads might still be running, so make a copy
          incompleteResultReason = "Results are incomplete: " + ExceptionUtils.getRootCause(e).getMessage();
        } else if (e.getCause() != null && e.getCause() instanceof OutOfMemoryError) {
          throw (OutOfMemoryError)e.getCause();
        } else {
          throw new RuntimeException(e.getMessage() + ", detected: " + detLang, e);
        }
      } catch (TimeoutException e) {
        boolean cancelled = future.cancel(true);
        Path loadFile = Paths.get("/proc/loadavg");  // works in Linux only(?)
        String loadInfo = loadFile.toFile().exists() ? Files.readAllLines(loadFile).toString() : "(unknown)";
        if (errorRequestLimiter != null) {
          errorRequestLimiter.logAccess(remoteAddress);
        }
        String message = "Text checking took longer than allowed maximum of " + limits.getMaxCheckTimeMillis() +
                         " milliseconds (cancelled: " + cancelled +
                         ", lang: " + lang.getShortCodeWithCountryAndVariant() +
                         ", detected: " + detLang +
                         ", #" + count +
                         ", " + aText.getPlainText().length() + " characters of text" +
                         ", h: " + reqCounter.getHandleCount() + ", r: " + reqCounter.getRequestCount() + ", system load: " + loadInfo + ")";
        if (params.allowIncompleteResults) {
          print(message + " - returning " + ruleMatchesSoFar.size() + " matches found so far");
          matches = new ArrayList<>(ruleMatchesSoFar);  // threads might still be running, so make a copy
          incompleteResultReason = "Results are incomplete: text checking took longer than allowed maximum of " + 
                  String.format(Locale.ENGLISH, "%.2f", limits.getMaxCheckTimeMillis()/1000.0) + " seconds";
        } else {
          logger.log(new DatabaseCheckErrorLogEntry("MaxCheckTimeExceeded",
            logServerId, agentId, limits.getPremiumUid(), lang, detLang.getDetectedLanguage(), textSize, "load: "+ loadInfo));
          throw new RuntimeException(message, e);
        }
      }
    }

    setHeaders(httpExchange);
    List<RuleMatch> hiddenMatches = new ArrayList<>();
    if (config.getHiddenMatchesServer() != null && params.enableHiddenRules && config.getHiddenMatchesLanguages().contains(lang)) {
      ResultExtender resultExtender = new ResultExtender(config.getHiddenMatchesServer(), config.getHiddenMatchesServerTimeout());
      try {
        long start = System.currentTimeMillis();
        List<RemoteRuleMatch> extensionMatches = resultExtender.getExtensionMatches(aText.getPlainText(), lang);
        hiddenMatches = resultExtender.getFilteredExtensionMatches(matches, extensionMatches);
        long end = System.currentTimeMillis();
        print("Hidden matches: " + extensionMatches.size() + " -> " + hiddenMatches.size() + " in " + (end-start) + "ms");
      } catch (Exception e) {
        print("Warn: Failed to query hidden matches server at " + config.getHiddenMatchesServer() + ": " + e.getClass() + ": " + e.getMessage());
      }
    }
    String response = getResponse(aText, detLang, motherTongue, matches, hiddenMatches, incompleteResultReason);
    String messageSent = "sent";
    String languageMessage = lang.getShortCodeWithCountryAndVariant();
    try {
      httpExchange.sendResponseHeaders(HttpURLConnection.HTTP_OK, response.getBytes(ENCODING).length);
      httpExchange.getResponseBody().write(response.getBytes(ENCODING));
    } catch (IOException exception) {
      // the client is disconnected
      messageSent = "notSent: " + exception.getMessage();
    }
    if (motherTongue != null) {
      languageMessage += " (mother tongue: " + motherTongue.getShortCodeWithCountryAndVariant() + ")";
    }
    if (autoDetectLanguage) {
      languageMessage += "[auto]";
    }
    languageCheckCounts.put(lang.getShortCodeWithCountryAndVariant(), count);
    int computationTime = (int) (System.currentTimeMillis() - timeStart);
    print("Check done: " + aText.getPlainText().length() + " chars, " + languageMessage + ", #" + count + ", " + referrer + ", "
            + matches.size() + " matches, "
            + computationTime + "ms, agent:" + agent
            + ", " + messageSent + ", q:" + (workQueue != null ? workQueue.size() : "?")
            + ", h:" + reqCounter.getHandleCount() + ", distinctH:" + reqCounter.getDistinctIps()
            + ", r:" + reqCounter.getRequestCount());

    int matchCount = matches.size();
    DatabaseCheckLogEntry logEntry = new DatabaseCheckLogEntry(userId, agentId, logServerId, textSize, matchCount,
      lang, detLang.getDetectedLanguage(), computationTime, textSessionId);
    Map<String, Integer> ruleMatchCount = new HashMap<>();
    for (RuleMatch match : matches) {
      String ruleId = match.getRule().getId();
      ruleMatchCount.put(ruleId, ruleMatchCount.getOrDefault(ruleId, 0) + 1);
    }
    for (Map.Entry<String, Integer> ruleCount : ruleMatchCount.entrySet()) {
      logEntry.addRuleMatch(new DatabaseRuleMatchLogEntry(ruleCount.getKey(), ruleCount.getValue()));
    }
    logger.log(logEntry);
  }

  private List<String> getUserDictWords(Long userId) {
    DatabaseAccess db = DatabaseAccess.getInstance();
    return db.getUserDictWords(userId);
  }

  protected void checkParams(Map<String, String> parameters) {
    if (parameters.get("text") == null && parameters.get("data") == null) {
      throw new IllegalArgumentException("Missing 'text' or 'data' parameter");
    }
  }

  private List<RuleMatch> getRuleMatches(AnnotatedText aText, Language lang,
                                         Language motherTongue, QueryParams params, UserConfig userConfig, RuleMatchListener listener) throws Exception {
    if (cache != null && cache.requestCount() > 0 && cache.requestCount() % CACHE_STATS_PRINT == 0) {
      double hitRate = cache.hitRate();
      String hitPercentage = String.format(Locale.ENGLISH, "%.2f", hitRate * 100.0f);
      print("Cache stats: " + hitPercentage + "% hit rate");
      logger.log(new DatabaseCacheStatsLogEntry(logServerId, (float) hitRate));
    }
    JLanguageTool lt = getLanguageToolInstance(lang, motherTongue, params, userConfig);
    return lt.check(aText, true, JLanguageTool.ParagraphHandling.NORMAL, listener, params.mode);
  }

  @NotNull
  private List<CategoryId> getCategoryIds(String paramName, Map<String, String> parameters) {
    List<String> stringIds = getCommaSeparatedStrings(paramName, parameters);
    List<CategoryId> ids = new ArrayList<>();
    for (String stringId : stringIds) {
      ids.add(new CategoryId(stringId));
    }
    return ids;
  }

  @NotNull
  protected List<String> getCommaSeparatedStrings(String paramName, Map<String, String> parameters) {
    String disabledParam = parameters.get(paramName);
    List<String> result = new ArrayList<>();
    if (disabledParam != null) {
      result.addAll(Arrays.asList(disabledParam.split(",")));
    }
    return result;
  }

  Language detectLanguageOfString(String text, String fallbackLanguage, List<String> preferredVariants) {
    Language lang = identifier.detectLanguage(text);
    if (lang == null) {
      lang = Languages.getLanguageForShortCode(fallbackLanguage != null ? fallbackLanguage : "en");
    }
    if (preferredVariants.size() > 0) {
      for (String preferredVariant : preferredVariants) {
        if (!preferredVariant.contains("-")) {
          throw new IllegalArgumentException("Invalid format for 'preferredVariants', expected a dash as in 'en-GB': '" + preferredVariant + "'");
        }
        String preferredVariantLang = preferredVariant.split("-")[0];
        if (preferredVariantLang.equals(lang.getShortCode())) {
          lang = Languages.getLanguageForShortCode(preferredVariant);
          if (lang == null) {
            throw new IllegalArgumentException("Invalid 'preferredVariants', no such language/variant found: '" + preferredVariant + "'");
          }
        }
      }
    } else {
      if (lang.getDefaultLanguageVariant() != null) {
        lang = lang.getDefaultLanguageVariant();
      }
    }
    return lang;
  }

  /**
   * Create a JLanguageTool instance for a specific language, mother tongue, and rule configuration.
   *
   * @param lang the language to be used
   * @param motherTongue the user's mother tongue or {@code null}
   */
  private JLanguageTool getLanguageToolInstance(Language lang, Language motherTongue, QueryParams params, UserConfig userConfig) throws Exception {
    JLanguageTool lt = new JLanguageTool(lang, motherTongue, cache, userConfig);
    lt.setMaxErrorsPerWordRate(config.getMaxErrorsPerWordRate());
    if (config.getLanguageModelDir() != null) {
      lt.activateLanguageModelRules(config.getLanguageModelDir());
    }
    if (config.getWord2VecModelDir () != null) {
      lt.activateWord2VecModelRules(config.getWord2VecModelDir());
    }
    if (config.getRulesConfigFile() != null) {
      configureFromRulesFile(lt, lang);
    } else {
      configureFromGUI(lt, lang);
    }
    if (params.useQuerySettings) {
      Tools.selectRules(lt, new HashSet<>(params.disabledCategories), new HashSet<>(params.enabledCategories),
              new HashSet<>(params.disabledRules), new HashSet<>(params.enabledRules), params.useEnabledOnly);
    }
    return lt;
  }

  private void configureFromRulesFile(JLanguageTool langTool, Language lang) throws IOException {
    print("Using options configured in " + config.getRulesConfigFile());
    // If we are explicitly configuring from rules, ignore the useGUIConfig flag
    if (config.getRulesConfigFile() != null) {
      org.languagetool.gui.Tools.configureFromRules(langTool, new Configuration(config.getRulesConfigFile()
          .getCanonicalFile().getParentFile(), config.getRulesConfigFile().getName(), lang));
    } else {
      throw new RuntimeException("config.getRulesConfigFile() is null");
    }
  }

  private void configureFromGUI(JLanguageTool langTool, Language lang) throws IOException {
    Configuration config = new Configuration(lang);
    if (internalServer && config.getUseGUIConfig()) {
      print("Using options configured in the GUI");
      org.languagetool.gui.Tools.configureFromRules(langTool, config);
    }
  }

  private static class QueryParams {
    final List<String> enabledRules;
    final List<String> disabledRules;
    final List<CategoryId> enabledCategories;
    final List<CategoryId> disabledCategories;
    final boolean useEnabledOnly;
    final boolean useQuerySettings;
    final boolean allowIncompleteResults;
    final boolean enableHiddenRules;
    final JLanguageTool.Mode mode;

    QueryParams(List<String> enabledRules, List<String> disabledRules, List<CategoryId> enabledCategories, List<CategoryId> disabledCategories,
                boolean useEnabledOnly, boolean useQuerySettings, boolean allowIncompleteResults, boolean enableHiddenRules, JLanguageTool.Mode mode) {
      this.enabledRules = enabledRules;
      this.disabledRules = disabledRules;
      this.enabledCategories = enabledCategories;
      this.disabledCategories = disabledCategories;
      this.useEnabledOnly = useEnabledOnly;
      this.useQuerySettings = useQuerySettings;
      this.allowIncompleteResults = allowIncompleteResults;
      this.enableHiddenRules = enableHiddenRules;
      this.mode = Objects.requireNonNull(mode);
    }
  }

}
=======
/* LanguageTool, a natural language style checker
 * Copyright (C) 2016 Daniel Naber (http://www.danielnaber.de)
 *
 * This library is free software; you can redistribute it and/or
 * modify it under the terms of the GNU Lesser General Public
 * License as published by the Free Software Foundation; either
 * version 2.1 of the License, or (at your option) any later version.
 *
 * This library is distributed in the hope that it will be useful,
 * but WITHOUT ANY WARRANTY; without even the implied warranty of
 * MERCHANTABILITY or FITNESS FOR A PARTICULAR PURPOSE.  See the GNU
 * Lesser General Public License for more details.
 *
 * You should have received a copy of the GNU Lesser General Public
 * License along with this library; if not, write to the Free Software
 * Foundation, Inc., 51 Franklin St, Fifth Floor, Boston, MA  02110-1301
 * USA
 */
package org.languagetool.server;

import com.google.common.util.concurrent.ThreadFactoryBuilder;
import com.sun.net.httpserver.HttpExchange;
import org.apache.commons.lang3.exception.ExceptionUtils;
import org.jetbrains.annotations.NotNull;
import org.languagetool.*;
import org.languagetool.gui.Configuration;
import org.languagetool.language.LanguageIdentifier;
import org.languagetool.markup.AnnotatedText;
import org.languagetool.rules.CategoryId;
import org.languagetool.rules.RuleMatch;
import org.languagetool.tools.Tools;

import java.io.IOException;
import java.net.HttpURLConnection;
import java.nio.file.Files;
import java.nio.file.Path;
import java.nio.file.Paths;
import java.util.*;
import java.util.concurrent.*;

import static org.languagetool.server.ServerTools.print;

/**
 * @since 3.4
 */
abstract class TextChecker {

  protected abstract void setHeaders(HttpExchange httpExchange);
  protected abstract String getResponse(AnnotatedText text, DetectedLanguage lang, Language motherTongue, List<RuleMatch> matches,
                                        List<RuleMatch> hiddenMatches, String incompleteResultReason);
  @NotNull
  protected abstract List<String> getPreferredVariants(Map<String, String> parameters);
  protected abstract DetectedLanguage getLanguage(String text, Map<String, String> parameters, List<String> preferredVariants);
  protected abstract boolean getLanguageAutoDetect(Map<String, String> parameters);
  @NotNull
  protected abstract List<String> getEnabledRuleIds(Map<String, String> parameters);
  @NotNull
  protected abstract List<String> getDisabledRuleIds(Map<String, String> parameters);
    
  protected static final int CONTEXT_SIZE = 40; // characters

  protected final HTTPServerConfig config;

  private static final String ENCODING = "UTF-8";
  private static final int CACHE_STATS_PRINT = 500; // print cache stats every n cache requests
  
  private final Map<String,Integer> languageCheckCounts = new HashMap<>(); 
  private final boolean internalServer;
  private Queue<Runnable> workQueue;
  private RequestCounter reqCounter;
  private final LanguageIdentifier identifier;
  private final ExecutorService executorService;
  private final ResultCache cache;
  private final DatabaseLogger logger;
  private final Long logServerId;

  TextChecker(HTTPServerConfig config, boolean internalServer, Queue<Runnable> workQueue, RequestCounter reqCounter) {
    this.config = config;
    this.internalServer = internalServer;
    this.workQueue = workQueue;
    this.reqCounter = reqCounter;
    this.identifier = new LanguageIdentifier();
    this.identifier.enableFasttext(config.getFasttextBinary(), config.getFasttextModel());
    this.executorService = Executors.newCachedThreadPool(new ThreadFactoryBuilder().setNameFormat("lt-textchecker-thread-%d").build());
    this.cache = config.getCacheSize() > 0 ? new ResultCache(config.getCacheSize()) : null;
    this.logger = DatabaseLogger.getInstance();
    if (logger.isLogging()) {
      this.logServerId = DatabaseAccess.getInstance().getOrCreateServerId();
    } else {
      this.logServerId = null;
    }
  }

  void shutdownNow() {
    executorService.shutdownNow();
  }
  
  void checkText(AnnotatedText aText, HttpExchange httpExchange, Map<String, String> parameters, ErrorRequestLimiter errorRequestLimiter,
                 String remoteAddress) throws Exception {
    checkParams(parameters);
    long timeStart = System.currentTimeMillis();
    UserLimits limits = ServerTools.getUserLimits(parameters, config);

    // logging information
    String agent = parameters.get("useragent") != null ? parameters.get("useragent") : "-";
    Long agentId = null, userId = null;
    if (logger.isLogging()) {
      DatabaseAccess db = DatabaseAccess.getInstance();
      agentId = db.getOrCreateClientId(parameters.get("useragent"));
      userId = limits.getPremiumUid();
    }
    String referrer = httpExchange.getRequestHeaders().getFirst("Referer");
    String userAgent = httpExchange.getRequestHeaders().getFirst("User-Agent");

    if (aText.getPlainText().length() > limits.getMaxTextLength()) {
      String msg = "limit: " + limits.getMaxTextLength() + ", size: " + aText.getPlainText().length();
      logger.log(new DatabaseAccessLimitLogEntry("MaxCharacterSizeExceeded", logServerId, agentId, userId, msg, referrer, userAgent));
      throw new TextTooLongException("Your text exceeds the limit of " + limits.getMaxTextLength() +
              " characters (it's " + aText.getPlainText().length() + " characters). Please submit a shorter text.");
    }
    UserConfig userConfig = new UserConfig(
            limits.getPremiumUid() != null ? getUserDictWords(limits.getPremiumUid()) : Collections.emptyList(),
            new HashMap<>(), config.getMaxSpellingSuggestions());
    //print("Check start: " + text.length() + " chars, " + langParam);
    boolean autoDetectLanguage = getLanguageAutoDetect(parameters);
    List<String> preferredVariants = getPreferredVariants(parameters);
    DetectedLanguage detLang = getLanguage(aText.getPlainText(), parameters, preferredVariants);
    Language lang = detLang.getGivenLanguage();
    Integer count = languageCheckCounts.get(lang.getShortCodeWithCountryAndVariant());
    if (count == null) {
      count = 1;
    } else {
      count++;
    }
    //print("Starting check: " + aText.getPlainText().length() + " chars, #" + count);
    String motherTongueParam = parameters.get("motherTongue");
    Language motherTongue = motherTongueParam != null ? Languages.getLanguageForShortCode(motherTongueParam) : null;
    boolean useEnabledOnly = "yes".equals(parameters.get("enabledOnly")) || "true".equals(parameters.get("enabledOnly"));
    List<String> enabledRules = getEnabledRuleIds(parameters);

    List<String> disabledRules = getDisabledRuleIds(parameters);
    List<CategoryId> enabledCategories = getCategoryIds("enabledCategories", parameters);
    List<CategoryId> disabledCategories = getCategoryIds("disabledCategories", parameters);

    if ((disabledRules.size() > 0 || disabledCategories.size() > 0) && useEnabledOnly) {
      throw new IllegalArgumentException("You cannot specify disabled rules or categories using enabledOnly=true");
    }
    if (enabledRules.size() == 0 && enabledCategories.size() == 0 && useEnabledOnly) {
      throw new IllegalArgumentException("You must specify enabled rules or categories when using enabledOnly=true");
    }

    boolean useQuerySettings = enabledRules.size() > 0 || disabledRules.size() > 0 ||
            enabledCategories.size() > 0 || disabledCategories.size() > 0;
    boolean allowIncompleteResults = "true".equals(parameters.get("allowIncompleteResults"));
    boolean enableHiddenRules = "true".equals(parameters.get("enableHiddenRules"));
    JLanguageTool.Mode mode = ServerTools.getMode(parameters);
    QueryParams params = new QueryParams(enabledRules, disabledRules, enabledCategories, disabledCategories, 
            useEnabledOnly, useQuerySettings, allowIncompleteResults, enableHiddenRules, mode);

    Long textSessionId = null;
    try {
      if (parameters.containsKey("textSessionId")) {
        textSessionId = Long.valueOf(parameters.get("textSessionId"));
      }
    } catch(NumberFormatException ignored) {
    }
    int textSize = aText.getPlainText().length();


    List<RuleMatch> ruleMatchesSoFar = Collections.synchronizedList(new ArrayList<>());
    
    Future<List<RuleMatch>> future = executorService.submit(new Callable<List<RuleMatch>>() {
      @Override
      public List<RuleMatch> call() throws Exception {
        // use to fake OOM in thread for testing:
        /*if (Math.random() < 0.1) {
          throw new OutOfMemoryError();
        }*/
        return getRuleMatches(aText, lang, motherTongue, params, userConfig, f -> ruleMatchesSoFar.add(f));
      }
    });
    String incompleteResultReason = null;
    List<RuleMatch> matches;
    if (limits.getMaxCheckTimeMillis() < 0) {
      matches = future.get();
    } else {
      try {
        matches = future.get(limits.getMaxCheckTimeMillis(), TimeUnit.MILLISECONDS);
      } catch (ExecutionException e) {
        future.cancel(true);

        if (ExceptionUtils.getRootCause(e) instanceof ErrorRateTooHighException) {
          logger.log(new DatabaseCheckErrorLogEntry("ErrorRateTooHigh", logServerId, agentId, userId, lang, detLang.getDetectedLanguage(), textSize, "matches: " + ruleMatchesSoFar.size()));
        }

        if (params.allowIncompleteResults && ExceptionUtils.getRootCause(e) instanceof ErrorRateTooHighException) {
          print(e.getMessage() + " - returning " + ruleMatchesSoFar.size() + " matches found so far. Detected language: " + detLang);
          matches = new ArrayList<>(ruleMatchesSoFar);  // threads might still be running, so make a copy
          incompleteResultReason = "Results are incomplete: " + ExceptionUtils.getRootCause(e).getMessage();
        } else if (e.getCause() != null && e.getCause() instanceof OutOfMemoryError) {
          throw (OutOfMemoryError)e.getCause();
        } else {
          throw new RuntimeException(e.getMessage() + ", detected: " + detLang, e);
        }
      } catch (TimeoutException e) {
        boolean cancelled = future.cancel(true);
        Path loadFile = Paths.get("/proc/loadavg");  // works in Linux only(?)
        String loadInfo = loadFile.toFile().exists() ? Files.readAllLines(loadFile).toString() : "(unknown)";
        if (errorRequestLimiter != null) {
          errorRequestLimiter.logAccess(remoteAddress);
        }
        String message = "Text checking took longer than allowed maximum of " + limits.getMaxCheckTimeMillis() +
                         " milliseconds (cancelled: " + cancelled +
                         ", lang: " + lang.getShortCodeWithCountryAndVariant() +
                         ", detected: " + detLang +
                         ", #" + count +
                         ", " + aText.getPlainText().length() + " characters of text" +
                         ", h: " + reqCounter.getHandleCount() + ", r: " + reqCounter.getRequestCount() + ", system load: " + loadInfo + ")";
        if (params.allowIncompleteResults) {
          print(message + " - returning " + ruleMatchesSoFar.size() + " matches found so far");
          matches = new ArrayList<>(ruleMatchesSoFar);  // threads might still be running, so make a copy
          incompleteResultReason = "Results are incomplete: text checking took longer than allowed maximum of " + 
                  String.format(Locale.ENGLISH, "%.2f", limits.getMaxCheckTimeMillis()/1000.0) + " seconds";
        } else {
          logger.log(new DatabaseCheckErrorLogEntry("MaxCheckTimeExceeded",
            logServerId, agentId, limits.getPremiumUid(), lang, detLang.getDetectedLanguage(), textSize, "load: "+ loadInfo));
          throw new RuntimeException(message, e);
        }
      }
    }

    setHeaders(httpExchange);
    List<RuleMatch> hiddenMatches = new ArrayList<>();
    if (config.getHiddenMatchesServer() != null && params.enableHiddenRules && config.getHiddenMatchesLanguages().contains(lang)) {
      ResultExtender resultExtender = new ResultExtender(config.getHiddenMatchesServer(), config.getHiddenMatchesServerTimeout());
      try {
        long start = System.currentTimeMillis();
        List<RemoteRuleMatch> extensionMatches = resultExtender.getExtensionMatches(aText.getPlainText(), lang);
        hiddenMatches = resultExtender.getFilteredExtensionMatches(matches, extensionMatches);
        long end = System.currentTimeMillis();
        print("Hidden matches: " + extensionMatches.size() + " -> " + hiddenMatches.size() + " in " + (end-start) + "ms");
      } catch (Exception e) {
        print("Warn: Failed to query hidden matches server at " + config.getHiddenMatchesServer() + ": " + e.getClass() + ": " + e.getMessage());
      }
    }
    String response = getResponse(aText, detLang, motherTongue, matches, hiddenMatches, incompleteResultReason);
    String messageSent = "sent";
    String languageMessage = lang.getShortCodeWithCountryAndVariant();
    try {
      httpExchange.sendResponseHeaders(HttpURLConnection.HTTP_OK, response.getBytes(ENCODING).length);
      httpExchange.getResponseBody().write(response.getBytes(ENCODING));
    } catch (IOException exception) {
      // the client is disconnected
      messageSent = "notSent: " + exception.getMessage();
    }
    if (motherTongue != null) {
      languageMessage += " (mother tongue: " + motherTongue.getShortCodeWithCountryAndVariant() + ")";
    }
    if (autoDetectLanguage) {
      languageMessage += "[auto]";
    }
    languageCheckCounts.put(lang.getShortCodeWithCountryAndVariant(), count);
    int computationTime = (int) (System.currentTimeMillis() - timeStart);
    print("Check done: " + aText.getPlainText().length() + " chars, " + languageMessage + ", #" + count + ", " + referrer + ", "
            + matches.size() + " matches, "
            + computationTime + "ms, agent:" + agent
            + ", " + messageSent + ", q:" + (workQueue != null ? workQueue.size() : "?")
            + ", h:" + reqCounter.getHandleCount() + ", distinctH:" + reqCounter.getDistinctIps()
            + ", r:" + reqCounter.getRequestCount());

    int matchCount = matches.size();
    DatabaseCheckLogEntry logEntry = new DatabaseCheckLogEntry(userId, agentId, logServerId, textSize, matchCount,
      lang, detLang.getDetectedLanguage(), computationTime, textSessionId);
    Map<String, Integer> ruleMatchCount = new HashMap<>();
    for (RuleMatch match : matches) {
      String ruleId = match.getRule().getId();
      ruleMatchCount.put(ruleId, ruleMatchCount.getOrDefault(ruleId, 0) + 1);
    }
    for (Map.Entry<String, Integer> ruleCount : ruleMatchCount.entrySet()) {
      logEntry.addRuleMatch(new DatabaseRuleMatchLogEntry(ruleCount.getKey(), ruleCount.getValue()));
    }
    logger.log(logEntry);
  }

  private List<String> getUserDictWords(Long userId) {
    DatabaseAccess db = DatabaseAccess.getInstance();
    return db.getUserDictWords(userId);
  }

  protected void checkParams(Map<String, String> parameters) {
    if (parameters.get("text") == null && parameters.get("data") == null) {
      throw new IllegalArgumentException("Missing 'text' or 'data' parameter");
    }
  }

  private List<RuleMatch> getRuleMatches(AnnotatedText aText, Language lang,
                                         Language motherTongue, QueryParams params, UserConfig userConfig, RuleMatchListener listener) throws Exception {
    if (cache != null && cache.requestCount() > 0 && cache.requestCount() % CACHE_STATS_PRINT == 0) {
      double hitRate = cache.hitRate();
      String hitPercentage = String.format(Locale.ENGLISH, "%.2f", hitRate * 100.0f);
      print("Cache stats: " + hitPercentage + "% hit rate");
      logger.log(new DatabaseCacheStatsLogEntry(logServerId, (float) hitRate));
    }
    JLanguageTool lt = getLanguageToolInstance(lang, motherTongue, params, userConfig);
    return lt.check(aText, true, JLanguageTool.ParagraphHandling.NORMAL, listener, params.mode);
  }

  @NotNull
  private List<CategoryId> getCategoryIds(String paramName, Map<String, String> parameters) {
    List<String> stringIds = getCommaSeparatedStrings(paramName, parameters);
    List<CategoryId> ids = new ArrayList<>();
    for (String stringId : stringIds) {
      ids.add(new CategoryId(stringId));
    }
    return ids;
  }

  @NotNull
  protected List<String> getCommaSeparatedStrings(String paramName, Map<String, String> parameters) {
    String disabledParam = parameters.get(paramName);
    List<String> result = new ArrayList<>();
    if (disabledParam != null) {
      result.addAll(Arrays.asList(disabledParam.split(",")));
    }
    return result;
  }

  Language detectLanguageOfString(String text, String fallbackLanguage, List<String> preferredVariants) {
    Language lang = identifier.detectLanguage(text);
    if (lang == null) {
      lang = Languages.getLanguageForShortCode(fallbackLanguage != null ? fallbackLanguage : "en");
    }
    if (preferredVariants.size() > 0) {
      for (String preferredVariant : preferredVariants) {
        if (!preferredVariant.contains("-")) {
          throw new IllegalArgumentException("Invalid format for 'preferredVariants', expected a dash as in 'en-GB': '" + preferredVariant + "'");
        }
        String preferredVariantLang = preferredVariant.split("-")[0];
        if (preferredVariantLang.equals(lang.getShortCode())) {
          lang = Languages.getLanguageForShortCode(preferredVariant);
          if (lang == null) {
            throw new IllegalArgumentException("Invalid 'preferredVariants', no such language/variant found: '" + preferredVariant + "'");
          }
        }
      }
    } else {
      if (lang.getDefaultLanguageVariant() != null) {
        lang = lang.getDefaultLanguageVariant();
      }
    }
    return lang;
  }

  /**
   * Create a JLanguageTool instance for a specific language, mother tongue, and rule configuration.
   *
   * @param lang the language to be used
   * @param motherTongue the user's mother tongue or {@code null}
   */
  private JLanguageTool getLanguageToolInstance(Language lang, Language motherTongue, QueryParams params, UserConfig userConfig) throws Exception {
    JLanguageTool lt = new JLanguageTool(lang, motherTongue, cache, userConfig);
    lt.setMaxErrorsPerWordRate(config.getMaxErrorsPerWordRate());
    if (config.getLanguageModelDir() != null) {
      lt.activateLanguageModelRules(config.getLanguageModelDir());
    }
    if (config.getWord2VecModelDir () != null) {
      lt.activateWord2VecModelRules(config.getWord2VecModelDir());
    }
    if (config.getRulesConfigFile() != null) {
      configureFromRulesFile(lt, lang);
    } else {
      configureFromGUI(lt, lang);
    }
    if (params.useQuerySettings) {
      Tools.selectRules(lt, new HashSet<>(params.disabledCategories), new HashSet<>(params.enabledCategories),
              new HashSet<>(params.disabledRules), new HashSet<>(params.enabledRules), params.useEnabledOnly);
    }
    return lt;
  }

  private void configureFromRulesFile(JLanguageTool langTool, Language lang) throws IOException {
    print("Using options configured in " + config.getRulesConfigFile());
    // If we are explicitly configuring from rules, ignore the useGUIConfig flag
    if (config.getRulesConfigFile() != null) {
      org.languagetool.gui.Tools.configureFromRules(langTool, new Configuration(config.getRulesConfigFile()
          .getCanonicalFile().getParentFile(), config.getRulesConfigFile().getName(), lang));
    } else {
      throw new RuntimeException("config.getRulesConfigFile() is null");
    }
  }

  private void configureFromGUI(JLanguageTool langTool, Language lang) throws IOException {
    Configuration config = new Configuration(lang);
    if (internalServer && config.getUseGUIConfig()) {
      print("Using options configured in the GUI");
      org.languagetool.gui.Tools.configureFromRules(langTool, config);
    }
  }

  private static class QueryParams {
    final List<String> enabledRules;
    final List<String> disabledRules;
    final List<CategoryId> enabledCategories;
    final List<CategoryId> disabledCategories;
    final boolean useEnabledOnly;
    final boolean useQuerySettings;
    final boolean allowIncompleteResults;
    final boolean enableHiddenRules;
    final JLanguageTool.Mode mode;

    QueryParams(List<String> enabledRules, List<String> disabledRules, List<CategoryId> enabledCategories, List<CategoryId> disabledCategories,
                boolean useEnabledOnly, boolean useQuerySettings, boolean allowIncompleteResults, boolean enableHiddenRules, JLanguageTool.Mode mode) {
      this.enabledRules = enabledRules;
      this.disabledRules = disabledRules;
      this.enabledCategories = enabledCategories;
      this.disabledCategories = disabledCategories;
      this.useEnabledOnly = useEnabledOnly;
      this.useQuerySettings = useQuerySettings;
      this.allowIncompleteResults = allowIncompleteResults;
      this.enableHiddenRules = enableHiddenRules;
      this.mode = Objects.requireNonNull(mode);
    }
  }

}
>>>>>>> 6f6ff3b4
<|MERGE_RESOLUTION|>--- conflicted
+++ resolved
@@ -1,4 +1,3 @@
-<<<<<<< HEAD
 /* LanguageTool, a natural language style checker
  * Copyright (C) 2016 Daniel Naber (http://www.danielnaber.de)
  *
@@ -114,7 +113,8 @@
     String userAgent = httpExchange.getRequestHeaders().getFirst("User-Agent");
 
     if (aText.getPlainText().length() > limits.getMaxTextLength()) {
-      logger.log(new DatabaseAccessLimitLogEntry("MaxCharacterSizeExceeded", logServerId, agentId, userId, referrer, userAgent, "limit: " + limits.getMaxTextLength() + ", size: " + aText.getPlainText().length()));
+      String msg = "limit: " + limits.getMaxTextLength() + ", size: " + aText.getPlainText().length();
+      logger.log(new DatabaseAccessLimitLogEntry("MaxCharacterSizeExceeded", logServerId, agentId, userId, msg, referrer, userAgent));
       throw new TextTooLongException("Your text exceeds the limit of " + limits.getMaxTextLength() +
               " characters (it's " + aText.getPlainText().length() + " characters). Please submit a shorter text.");
     }
@@ -422,431 +422,4 @@
     }
   }
 
-}
-=======
-/* LanguageTool, a natural language style checker
- * Copyright (C) 2016 Daniel Naber (http://www.danielnaber.de)
- *
- * This library is free software; you can redistribute it and/or
- * modify it under the terms of the GNU Lesser General Public
- * License as published by the Free Software Foundation; either
- * version 2.1 of the License, or (at your option) any later version.
- *
- * This library is distributed in the hope that it will be useful,
- * but WITHOUT ANY WARRANTY; without even the implied warranty of
- * MERCHANTABILITY or FITNESS FOR A PARTICULAR PURPOSE.  See the GNU
- * Lesser General Public License for more details.
- *
- * You should have received a copy of the GNU Lesser General Public
- * License along with this library; if not, write to the Free Software
- * Foundation, Inc., 51 Franklin St, Fifth Floor, Boston, MA  02110-1301
- * USA
- */
-package org.languagetool.server;
-
-import com.google.common.util.concurrent.ThreadFactoryBuilder;
-import com.sun.net.httpserver.HttpExchange;
-import org.apache.commons.lang3.exception.ExceptionUtils;
-import org.jetbrains.annotations.NotNull;
-import org.languagetool.*;
-import org.languagetool.gui.Configuration;
-import org.languagetool.language.LanguageIdentifier;
-import org.languagetool.markup.AnnotatedText;
-import org.languagetool.rules.CategoryId;
-import org.languagetool.rules.RuleMatch;
-import org.languagetool.tools.Tools;
-
-import java.io.IOException;
-import java.net.HttpURLConnection;
-import java.nio.file.Files;
-import java.nio.file.Path;
-import java.nio.file.Paths;
-import java.util.*;
-import java.util.concurrent.*;
-
-import static org.languagetool.server.ServerTools.print;
-
-/**
- * @since 3.4
- */
-abstract class TextChecker {
-
-  protected abstract void setHeaders(HttpExchange httpExchange);
-  protected abstract String getResponse(AnnotatedText text, DetectedLanguage lang, Language motherTongue, List<RuleMatch> matches,
-                                        List<RuleMatch> hiddenMatches, String incompleteResultReason);
-  @NotNull
-  protected abstract List<String> getPreferredVariants(Map<String, String> parameters);
-  protected abstract DetectedLanguage getLanguage(String text, Map<String, String> parameters, List<String> preferredVariants);
-  protected abstract boolean getLanguageAutoDetect(Map<String, String> parameters);
-  @NotNull
-  protected abstract List<String> getEnabledRuleIds(Map<String, String> parameters);
-  @NotNull
-  protected abstract List<String> getDisabledRuleIds(Map<String, String> parameters);
-    
-  protected static final int CONTEXT_SIZE = 40; // characters
-
-  protected final HTTPServerConfig config;
-
-  private static final String ENCODING = "UTF-8";
-  private static final int CACHE_STATS_PRINT = 500; // print cache stats every n cache requests
-  
-  private final Map<String,Integer> languageCheckCounts = new HashMap<>(); 
-  private final boolean internalServer;
-  private Queue<Runnable> workQueue;
-  private RequestCounter reqCounter;
-  private final LanguageIdentifier identifier;
-  private final ExecutorService executorService;
-  private final ResultCache cache;
-  private final DatabaseLogger logger;
-  private final Long logServerId;
-
-  TextChecker(HTTPServerConfig config, boolean internalServer, Queue<Runnable> workQueue, RequestCounter reqCounter) {
-    this.config = config;
-    this.internalServer = internalServer;
-    this.workQueue = workQueue;
-    this.reqCounter = reqCounter;
-    this.identifier = new LanguageIdentifier();
-    this.identifier.enableFasttext(config.getFasttextBinary(), config.getFasttextModel());
-    this.executorService = Executors.newCachedThreadPool(new ThreadFactoryBuilder().setNameFormat("lt-textchecker-thread-%d").build());
-    this.cache = config.getCacheSize() > 0 ? new ResultCache(config.getCacheSize()) : null;
-    this.logger = DatabaseLogger.getInstance();
-    if (logger.isLogging()) {
-      this.logServerId = DatabaseAccess.getInstance().getOrCreateServerId();
-    } else {
-      this.logServerId = null;
-    }
-  }
-
-  void shutdownNow() {
-    executorService.shutdownNow();
-  }
-  
-  void checkText(AnnotatedText aText, HttpExchange httpExchange, Map<String, String> parameters, ErrorRequestLimiter errorRequestLimiter,
-                 String remoteAddress) throws Exception {
-    checkParams(parameters);
-    long timeStart = System.currentTimeMillis();
-    UserLimits limits = ServerTools.getUserLimits(parameters, config);
-
-    // logging information
-    String agent = parameters.get("useragent") != null ? parameters.get("useragent") : "-";
-    Long agentId = null, userId = null;
-    if (logger.isLogging()) {
-      DatabaseAccess db = DatabaseAccess.getInstance();
-      agentId = db.getOrCreateClientId(parameters.get("useragent"));
-      userId = limits.getPremiumUid();
-    }
-    String referrer = httpExchange.getRequestHeaders().getFirst("Referer");
-    String userAgent = httpExchange.getRequestHeaders().getFirst("User-Agent");
-
-    if (aText.getPlainText().length() > limits.getMaxTextLength()) {
-      String msg = "limit: " + limits.getMaxTextLength() + ", size: " + aText.getPlainText().length();
-      logger.log(new DatabaseAccessLimitLogEntry("MaxCharacterSizeExceeded", logServerId, agentId, userId, msg, referrer, userAgent));
-      throw new TextTooLongException("Your text exceeds the limit of " + limits.getMaxTextLength() +
-              " characters (it's " + aText.getPlainText().length() + " characters). Please submit a shorter text.");
-    }
-    UserConfig userConfig = new UserConfig(
-            limits.getPremiumUid() != null ? getUserDictWords(limits.getPremiumUid()) : Collections.emptyList(),
-            new HashMap<>(), config.getMaxSpellingSuggestions());
-    //print("Check start: " + text.length() + " chars, " + langParam);
-    boolean autoDetectLanguage = getLanguageAutoDetect(parameters);
-    List<String> preferredVariants = getPreferredVariants(parameters);
-    DetectedLanguage detLang = getLanguage(aText.getPlainText(), parameters, preferredVariants);
-    Language lang = detLang.getGivenLanguage();
-    Integer count = languageCheckCounts.get(lang.getShortCodeWithCountryAndVariant());
-    if (count == null) {
-      count = 1;
-    } else {
-      count++;
-    }
-    //print("Starting check: " + aText.getPlainText().length() + " chars, #" + count);
-    String motherTongueParam = parameters.get("motherTongue");
-    Language motherTongue = motherTongueParam != null ? Languages.getLanguageForShortCode(motherTongueParam) : null;
-    boolean useEnabledOnly = "yes".equals(parameters.get("enabledOnly")) || "true".equals(parameters.get("enabledOnly"));
-    List<String> enabledRules = getEnabledRuleIds(parameters);
-
-    List<String> disabledRules = getDisabledRuleIds(parameters);
-    List<CategoryId> enabledCategories = getCategoryIds("enabledCategories", parameters);
-    List<CategoryId> disabledCategories = getCategoryIds("disabledCategories", parameters);
-
-    if ((disabledRules.size() > 0 || disabledCategories.size() > 0) && useEnabledOnly) {
-      throw new IllegalArgumentException("You cannot specify disabled rules or categories using enabledOnly=true");
-    }
-    if (enabledRules.size() == 0 && enabledCategories.size() == 0 && useEnabledOnly) {
-      throw new IllegalArgumentException("You must specify enabled rules or categories when using enabledOnly=true");
-    }
-
-    boolean useQuerySettings = enabledRules.size() > 0 || disabledRules.size() > 0 ||
-            enabledCategories.size() > 0 || disabledCategories.size() > 0;
-    boolean allowIncompleteResults = "true".equals(parameters.get("allowIncompleteResults"));
-    boolean enableHiddenRules = "true".equals(parameters.get("enableHiddenRules"));
-    JLanguageTool.Mode mode = ServerTools.getMode(parameters);
-    QueryParams params = new QueryParams(enabledRules, disabledRules, enabledCategories, disabledCategories, 
-            useEnabledOnly, useQuerySettings, allowIncompleteResults, enableHiddenRules, mode);
-
-    Long textSessionId = null;
-    try {
-      if (parameters.containsKey("textSessionId")) {
-        textSessionId = Long.valueOf(parameters.get("textSessionId"));
-      }
-    } catch(NumberFormatException ignored) {
-    }
-    int textSize = aText.getPlainText().length();
-
-
-    List<RuleMatch> ruleMatchesSoFar = Collections.synchronizedList(new ArrayList<>());
-    
-    Future<List<RuleMatch>> future = executorService.submit(new Callable<List<RuleMatch>>() {
-      @Override
-      public List<RuleMatch> call() throws Exception {
-        // use to fake OOM in thread for testing:
-        /*if (Math.random() < 0.1) {
-          throw new OutOfMemoryError();
-        }*/
-        return getRuleMatches(aText, lang, motherTongue, params, userConfig, f -> ruleMatchesSoFar.add(f));
-      }
-    });
-    String incompleteResultReason = null;
-    List<RuleMatch> matches;
-    if (limits.getMaxCheckTimeMillis() < 0) {
-      matches = future.get();
-    } else {
-      try {
-        matches = future.get(limits.getMaxCheckTimeMillis(), TimeUnit.MILLISECONDS);
-      } catch (ExecutionException e) {
-        future.cancel(true);
-
-        if (ExceptionUtils.getRootCause(e) instanceof ErrorRateTooHighException) {
-          logger.log(new DatabaseCheckErrorLogEntry("ErrorRateTooHigh", logServerId, agentId, userId, lang, detLang.getDetectedLanguage(), textSize, "matches: " + ruleMatchesSoFar.size()));
-        }
-
-        if (params.allowIncompleteResults && ExceptionUtils.getRootCause(e) instanceof ErrorRateTooHighException) {
-          print(e.getMessage() + " - returning " + ruleMatchesSoFar.size() + " matches found so far. Detected language: " + detLang);
-          matches = new ArrayList<>(ruleMatchesSoFar);  // threads might still be running, so make a copy
-          incompleteResultReason = "Results are incomplete: " + ExceptionUtils.getRootCause(e).getMessage();
-        } else if (e.getCause() != null && e.getCause() instanceof OutOfMemoryError) {
-          throw (OutOfMemoryError)e.getCause();
-        } else {
-          throw new RuntimeException(e.getMessage() + ", detected: " + detLang, e);
-        }
-      } catch (TimeoutException e) {
-        boolean cancelled = future.cancel(true);
-        Path loadFile = Paths.get("/proc/loadavg");  // works in Linux only(?)
-        String loadInfo = loadFile.toFile().exists() ? Files.readAllLines(loadFile).toString() : "(unknown)";
-        if (errorRequestLimiter != null) {
-          errorRequestLimiter.logAccess(remoteAddress);
-        }
-        String message = "Text checking took longer than allowed maximum of " + limits.getMaxCheckTimeMillis() +
-                         " milliseconds (cancelled: " + cancelled +
-                         ", lang: " + lang.getShortCodeWithCountryAndVariant() +
-                         ", detected: " + detLang +
-                         ", #" + count +
-                         ", " + aText.getPlainText().length() + " characters of text" +
-                         ", h: " + reqCounter.getHandleCount() + ", r: " + reqCounter.getRequestCount() + ", system load: " + loadInfo + ")";
-        if (params.allowIncompleteResults) {
-          print(message + " - returning " + ruleMatchesSoFar.size() + " matches found so far");
-          matches = new ArrayList<>(ruleMatchesSoFar);  // threads might still be running, so make a copy
-          incompleteResultReason = "Results are incomplete: text checking took longer than allowed maximum of " + 
-                  String.format(Locale.ENGLISH, "%.2f", limits.getMaxCheckTimeMillis()/1000.0) + " seconds";
-        } else {
-          logger.log(new DatabaseCheckErrorLogEntry("MaxCheckTimeExceeded",
-            logServerId, agentId, limits.getPremiumUid(), lang, detLang.getDetectedLanguage(), textSize, "load: "+ loadInfo));
-          throw new RuntimeException(message, e);
-        }
-      }
-    }
-
-    setHeaders(httpExchange);
-    List<RuleMatch> hiddenMatches = new ArrayList<>();
-    if (config.getHiddenMatchesServer() != null && params.enableHiddenRules && config.getHiddenMatchesLanguages().contains(lang)) {
-      ResultExtender resultExtender = new ResultExtender(config.getHiddenMatchesServer(), config.getHiddenMatchesServerTimeout());
-      try {
-        long start = System.currentTimeMillis();
-        List<RemoteRuleMatch> extensionMatches = resultExtender.getExtensionMatches(aText.getPlainText(), lang);
-        hiddenMatches = resultExtender.getFilteredExtensionMatches(matches, extensionMatches);
-        long end = System.currentTimeMillis();
-        print("Hidden matches: " + extensionMatches.size() + " -> " + hiddenMatches.size() + " in " + (end-start) + "ms");
-      } catch (Exception e) {
-        print("Warn: Failed to query hidden matches server at " + config.getHiddenMatchesServer() + ": " + e.getClass() + ": " + e.getMessage());
-      }
-    }
-    String response = getResponse(aText, detLang, motherTongue, matches, hiddenMatches, incompleteResultReason);
-    String messageSent = "sent";
-    String languageMessage = lang.getShortCodeWithCountryAndVariant();
-    try {
-      httpExchange.sendResponseHeaders(HttpURLConnection.HTTP_OK, response.getBytes(ENCODING).length);
-      httpExchange.getResponseBody().write(response.getBytes(ENCODING));
-    } catch (IOException exception) {
-      // the client is disconnected
-      messageSent = "notSent: " + exception.getMessage();
-    }
-    if (motherTongue != null) {
-      languageMessage += " (mother tongue: " + motherTongue.getShortCodeWithCountryAndVariant() + ")";
-    }
-    if (autoDetectLanguage) {
-      languageMessage += "[auto]";
-    }
-    languageCheckCounts.put(lang.getShortCodeWithCountryAndVariant(), count);
-    int computationTime = (int) (System.currentTimeMillis() - timeStart);
-    print("Check done: " + aText.getPlainText().length() + " chars, " + languageMessage + ", #" + count + ", " + referrer + ", "
-            + matches.size() + " matches, "
-            + computationTime + "ms, agent:" + agent
-            + ", " + messageSent + ", q:" + (workQueue != null ? workQueue.size() : "?")
-            + ", h:" + reqCounter.getHandleCount() + ", distinctH:" + reqCounter.getDistinctIps()
-            + ", r:" + reqCounter.getRequestCount());
-
-    int matchCount = matches.size();
-    DatabaseCheckLogEntry logEntry = new DatabaseCheckLogEntry(userId, agentId, logServerId, textSize, matchCount,
-      lang, detLang.getDetectedLanguage(), computationTime, textSessionId);
-    Map<String, Integer> ruleMatchCount = new HashMap<>();
-    for (RuleMatch match : matches) {
-      String ruleId = match.getRule().getId();
-      ruleMatchCount.put(ruleId, ruleMatchCount.getOrDefault(ruleId, 0) + 1);
-    }
-    for (Map.Entry<String, Integer> ruleCount : ruleMatchCount.entrySet()) {
-      logEntry.addRuleMatch(new DatabaseRuleMatchLogEntry(ruleCount.getKey(), ruleCount.getValue()));
-    }
-    logger.log(logEntry);
-  }
-
-  private List<String> getUserDictWords(Long userId) {
-    DatabaseAccess db = DatabaseAccess.getInstance();
-    return db.getUserDictWords(userId);
-  }
-
-  protected void checkParams(Map<String, String> parameters) {
-    if (parameters.get("text") == null && parameters.get("data") == null) {
-      throw new IllegalArgumentException("Missing 'text' or 'data' parameter");
-    }
-  }
-
-  private List<RuleMatch> getRuleMatches(AnnotatedText aText, Language lang,
-                                         Language motherTongue, QueryParams params, UserConfig userConfig, RuleMatchListener listener) throws Exception {
-    if (cache != null && cache.requestCount() > 0 && cache.requestCount() % CACHE_STATS_PRINT == 0) {
-      double hitRate = cache.hitRate();
-      String hitPercentage = String.format(Locale.ENGLISH, "%.2f", hitRate * 100.0f);
-      print("Cache stats: " + hitPercentage + "% hit rate");
-      logger.log(new DatabaseCacheStatsLogEntry(logServerId, (float) hitRate));
-    }
-    JLanguageTool lt = getLanguageToolInstance(lang, motherTongue, params, userConfig);
-    return lt.check(aText, true, JLanguageTool.ParagraphHandling.NORMAL, listener, params.mode);
-  }
-
-  @NotNull
-  private List<CategoryId> getCategoryIds(String paramName, Map<String, String> parameters) {
-    List<String> stringIds = getCommaSeparatedStrings(paramName, parameters);
-    List<CategoryId> ids = new ArrayList<>();
-    for (String stringId : stringIds) {
-      ids.add(new CategoryId(stringId));
-    }
-    return ids;
-  }
-
-  @NotNull
-  protected List<String> getCommaSeparatedStrings(String paramName, Map<String, String> parameters) {
-    String disabledParam = parameters.get(paramName);
-    List<String> result = new ArrayList<>();
-    if (disabledParam != null) {
-      result.addAll(Arrays.asList(disabledParam.split(",")));
-    }
-    return result;
-  }
-
-  Language detectLanguageOfString(String text, String fallbackLanguage, List<String> preferredVariants) {
-    Language lang = identifier.detectLanguage(text);
-    if (lang == null) {
-      lang = Languages.getLanguageForShortCode(fallbackLanguage != null ? fallbackLanguage : "en");
-    }
-    if (preferredVariants.size() > 0) {
-      for (String preferredVariant : preferredVariants) {
-        if (!preferredVariant.contains("-")) {
-          throw new IllegalArgumentException("Invalid format for 'preferredVariants', expected a dash as in 'en-GB': '" + preferredVariant + "'");
-        }
-        String preferredVariantLang = preferredVariant.split("-")[0];
-        if (preferredVariantLang.equals(lang.getShortCode())) {
-          lang = Languages.getLanguageForShortCode(preferredVariant);
-          if (lang == null) {
-            throw new IllegalArgumentException("Invalid 'preferredVariants', no such language/variant found: '" + preferredVariant + "'");
-          }
-        }
-      }
-    } else {
-      if (lang.getDefaultLanguageVariant() != null) {
-        lang = lang.getDefaultLanguageVariant();
-      }
-    }
-    return lang;
-  }
-
-  /**
-   * Create a JLanguageTool instance for a specific language, mother tongue, and rule configuration.
-   *
-   * @param lang the language to be used
-   * @param motherTongue the user's mother tongue or {@code null}
-   */
-  private JLanguageTool getLanguageToolInstance(Language lang, Language motherTongue, QueryParams params, UserConfig userConfig) throws Exception {
-    JLanguageTool lt = new JLanguageTool(lang, motherTongue, cache, userConfig);
-    lt.setMaxErrorsPerWordRate(config.getMaxErrorsPerWordRate());
-    if (config.getLanguageModelDir() != null) {
-      lt.activateLanguageModelRules(config.getLanguageModelDir());
-    }
-    if (config.getWord2VecModelDir () != null) {
-      lt.activateWord2VecModelRules(config.getWord2VecModelDir());
-    }
-    if (config.getRulesConfigFile() != null) {
-      configureFromRulesFile(lt, lang);
-    } else {
-      configureFromGUI(lt, lang);
-    }
-    if (params.useQuerySettings) {
-      Tools.selectRules(lt, new HashSet<>(params.disabledCategories), new HashSet<>(params.enabledCategories),
-              new HashSet<>(params.disabledRules), new HashSet<>(params.enabledRules), params.useEnabledOnly);
-    }
-    return lt;
-  }
-
-  private void configureFromRulesFile(JLanguageTool langTool, Language lang) throws IOException {
-    print("Using options configured in " + config.getRulesConfigFile());
-    // If we are explicitly configuring from rules, ignore the useGUIConfig flag
-    if (config.getRulesConfigFile() != null) {
-      org.languagetool.gui.Tools.configureFromRules(langTool, new Configuration(config.getRulesConfigFile()
-          .getCanonicalFile().getParentFile(), config.getRulesConfigFile().getName(), lang));
-    } else {
-      throw new RuntimeException("config.getRulesConfigFile() is null");
-    }
-  }
-
-  private void configureFromGUI(JLanguageTool langTool, Language lang) throws IOException {
-    Configuration config = new Configuration(lang);
-    if (internalServer && config.getUseGUIConfig()) {
-      print("Using options configured in the GUI");
-      org.languagetool.gui.Tools.configureFromRules(langTool, config);
-    }
-  }
-
-  private static class QueryParams {
-    final List<String> enabledRules;
-    final List<String> disabledRules;
-    final List<CategoryId> enabledCategories;
-    final List<CategoryId> disabledCategories;
-    final boolean useEnabledOnly;
-    final boolean useQuerySettings;
-    final boolean allowIncompleteResults;
-    final boolean enableHiddenRules;
-    final JLanguageTool.Mode mode;
-
-    QueryParams(List<String> enabledRules, List<String> disabledRules, List<CategoryId> enabledCategories, List<CategoryId> disabledCategories,
-                boolean useEnabledOnly, boolean useQuerySettings, boolean allowIncompleteResults, boolean enableHiddenRules, JLanguageTool.Mode mode) {
-      this.enabledRules = enabledRules;
-      this.disabledRules = disabledRules;
-      this.enabledCategories = enabledCategories;
-      this.disabledCategories = disabledCategories;
-      this.useEnabledOnly = useEnabledOnly;
-      this.useQuerySettings = useQuerySettings;
-      this.allowIncompleteResults = allowIncompleteResults;
-      this.enableHiddenRules = enableHiddenRules;
-      this.mode = Objects.requireNonNull(mode);
-    }
-  }
-
-}
->>>>>>> 6f6ff3b4
+}