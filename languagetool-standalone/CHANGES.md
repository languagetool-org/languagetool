--- conflicted
+++ resolved
@@ -1,4 +1,3 @@
-<<<<<<< HEAD
 # LanguageTool Change Log
 
 ## 4.3-SNAPSHOT (2018-09-26)
@@ -18,7 +17,8 @@
 #### Portuguese
   * added and improved rules
   * improvements to disambiguation, and segmentation
-  * dictionary update
+  * updated Hunspell dictionaries to:
+    - [pt-PT pos-AO] Dicionários Portugueses Complementares 3.0
 
 #### Russian
   * added and improved rules
@@ -1301,1310 +1301,4 @@
 
 ## Older versions
 
-See [CHANGES.txt](https://github.com/languagetool-org/languagetool/blob/master/languagetool-standalone/CHANGES.txt) for changes before 2.9.1.
-=======
-# LanguageTool Change Log
-
-## 4.3-SNAPSHOT (2018-09-26)
-
-#### English
-  * added and improved rules
-
-#### Galician
-  * added and improved rules
-
-#### German
-  * added and improved rules
-
-#### German (simple)
-  * added and improved rules
-
-#### Portuguese
-  * added and improved rules
-  * improvements to disambiguation, and segmentation
-  * updated Hunspell dictionaries to:
-    - [pt-PT pos-AO] Dicionários Portugueses Complementares 3.0
-
-#### Russian
-  * added and improved rules
-
-#### General
-  * Prepared support for AIX. See https://github.com/MartinKallinger/hunspell-aix
-    for the required libraries
-  * Email signatures are now ignored for language detection as long as they are
-    separated from the main text with `\n-- \n` 
-
-#### HTTP API / LT server
-  * The server can now accept JSON as the `data` parameter that describes
-    markup. For example:
-    ```
-    {"annotation":[
-      {"text": "A "},
-      {"markup": "<b>"},
-      {"text": "test"},
-      {"markup": "</b>"}
-    ]}
-    ```
-    With this input, LT will ignore the `markup` parts and run the check only
-    on the `text` parts. The error offset positions will still refer to the
-    original input including the markup, so that suggestions can easily be applied.
-    You can optionally use `interpretAs` to have markup interpreted as whitespace, like this:
-    ```
-    {"markup": "<p>", "interpretAs": "\n\n"}
-    ```  
-    Note that HTML entities (including `&nbsp;`) still need to be converted to Unicode characters
-    before feeding them into LT.  
-    (Issue: https://github.com/languagetool-org/languagetool/issues/757)
-  * The `blockedReferrers` setting now also considers the `Origin` header
-  * A `blockedReferrers` setting of `foobar.org` will now automatically match `http://foobar.org`, 
-   `http://www.foobar.org`, `https://foobar.org`, and `https://www.foobar.org`
-  * New setting `fasttextModel` (see https://fasttext.cc/docs/en/language-identification.html)
-    and `fasttextBinary` (see https://fasttext.cc/docs/en/support.html). With these
-    options set, the automatic language detection is much better than the built-in one.
-  * Experimental new `mode` parameter with `all`, `textLevelOnly`, or `allButTextLevelOnly` as value:
-    Will check only text-level rules or all other rules. As there are fewer text-level rules,
-    this is usually much faster and the access limit for characters per minute that can be
-    checked is more generous for this mode.
-
-
-## 4.2 (2018-06-26)
-
-#### Breton
-  * made many messages shorter
-  * updated FSA spelling dictionary from An Drouizig Breton Spellchecker 0.15
-
-#### Catalan
-  * added and improved rules
-  * rules and updated dictionary for new diacritics rules (IEC 2017)
-
-#### Dutch
-  * added and improved rules
-
-#### English
-  * added and improved rules
-  * updated en_GB spellchecker dictionary from https://github.com/marcoagpinto/aoo-mozilla-en-dict  (Version 2018-06-01)
-  * updated en_US spellchecker dictionary from http://wordlist.aspell.net (Version 2018.04.16)
-  * updated en_CA spellchecker dictionary from http://wordlist.aspell.net (Version 2018.04.16)
-
-#### Esperanto
-  * added and improved rules
-
-#### German
-  * added and improved rules
-  * updated jwordsplitter to 4.4 to prevent excessively long processing times for
-    artificially long compounds
-  * `prohibit.txt`: lines ending with ".*" will prohibit all words starting with
-    the previous string
-
-#### German (simple)
-  * added and improved rules
-
-#### Greek
-  * added rules
-
-#### Portuguese
-  * added and improved rules
-  
-#### Russian
-  * added and improved grammar and punctuation rules
-  * upgraded the tagging and synthesizer dictionaries from AOT.ru rev.269 (extend tags, add missing tags)
-  * spelling dictionary update
-
-#### Spanish
-  * added and improved a few rules
-
-#### Ukrainian
-  * dictionary update (more than 15k of new words)
-  * added and improved rules
-  * some improvements to tokenization, tagging and disambiguation
-
-#### HTTP API / LT server
-  * The JSON contains a new section `detectedLanguage` (under `language`) that
-    contains information about the automatically detected language. This way
-    clients can suggest switching to that language, e.g. in cases where the
-    user had selected the wrong language.
-  * New optional configuration setting `blockedReferrers`: a comma-separated list 
-    of HTTP referrers that are blocked and will not be served
-  * BETA: New optional configuration settings `dbDriver`, `dbUrl`, `dbUsername`,
-    `dbPassword` to allow user-specific dictionaries
-    
-#### Java API
-  * The parameters of the `*SpellerRule` classes (e.g. `MorfologikRussianSpellerRule`)
-    have changed
-  * `LanguageIdentifier` will now only consider the first 1000 characters when
-    identifying the language of a text. This improves performance for long texts. 
-
-
-
-## 4.1 (2018-03-27)
-
-#### Catalan
-  * added and improved rules
-
-#### Chinese
-  * added some rules
-
-#### Dutch
-  * added and improved rules
-  * added new Java rule `NL_PREFERRED_WORD_RULE` that suggests preferred words (e.g., 'fiets' for 'rijwiel')
-
-#### English
-  * all-uppercase words are now also spellchecked
-  * added and improved rules
-  * added remaining collocation rules (~130) contributed by Nicholas Walker (Bokomaru)
-
-#### Esperanto
-  * words written with x-sistemo now get proper POS tag so grammar mistakes can now
-    be found in: ambaux virino (->ambaux virinoj), mi farigxis maljunan (-> mi
-    farigxis maljuna), etc.
-  * added and improved rules
-  * added many `<url>` to rules
-  
-#### French
-  * improved suggestion for spelling mistakes (#912)
-
-#### Galician
-  * added a couple of rules
-
-#### German
-  * added and improved rules
-  * New rule that checks coherent use of Du/du, Dich/dich etc. Assumes that the first
-    use has 'correct' capitalization and suggests the same capitalization for subsequent uses.
-  * New line extension `-*` for `ignore.txt`: entries ending with `-*` are ignored only if
-    they are part of a hyphenated compound (e.g, `Fair-Trade-*` allows `Fair-Trade-Kakao`)
-  * Added a new rule that tries to find compounds that are probably not correct, like
-    `Lehrzeile` instead of `Leerzeile`, requires ngram data (rule id `DE_PROHIBITED_COMPOUNDS`)
-
-#### German (simple)
-  * added and improved rules
-
-#### Portuguese
-  * added and improved rules
-
-#### Russian
-  * sentence segmentation improvements
-  * added and improved rules
-  * upgraded the tagging and synthesizer dictionaries with extended POS tags from AOT.ru rev.269
-
-#### Spanish
-  * update to the part-of-speech dictionary
-
-#### Ukrainian
-  * dictionary update (~5K new lemmas)
-  * compound word tagging improvements
-  * many new disambiguation rules
-  * several new barbarism and grammar rules
-
-#### HTTP API / LT server
-  * The server now returns HTTP error code 500 in case of a timeout (it used to return 503)
-
-#### Java API
-  * Constructors that take a `ResultCache` have been removed from `MultiThreadedJLanguageTool`
-    as using them caused incorrect results. (https://github.com/languagetool-org/languagetool/issues/897)
-
-
-
-## 4.0 (2017-12-29)
-
-#### Catalan
-  * added and improved rules
-  * updated and renamed dictionary: ca-ES.dict (external dependency: catalan-pos-dict 1.6)
-  * added new dictionary for Valencian including most words from Diccionari Normatiu Valencià (AVL): 
-    ca-ES-valencia.dict (external dependency: catalan-pos-dict 1.6)
-
-#### Dutch
-  * added and improved rules
-
-#### English
-  * added and improved rules
-  * removed the category `MISC` and moved the rules to more specific categories
-  * added WordCoherencyRule, to detect cases where two different variants of a word
-    are used in the same text (e.g. archaeology and archeology)
-  * added approximately 70 collocation rules contributed by Nicholas Walker (Bokomaru)
-  * added support for locale-specific spelling suggestions (locale-specific spelling_en-XY.txt files)
-  * updated en_GB spellchecker dictionary from https://github.com/marcoagpinto/aoo-mozilla-en-dict
-  * updated en_US spellchecker dictionary from http://wordlist.aspell.net (Version 2017.08.24)
-  * updated en_CA spellchecker dictionary from http://wordlist.aspell.net (Version 2017.08.24)
-  
-#### French
-  * LT now offers suggestions for spelling errors
-
-#### Galician
-  * added and improved rules, including:
-    - grammar: agreement rules added (only number and gender agreement)
-    - common normative errors: includes Castilianisms, Lusitanianisms, Hipergalicisms, archaisms and 
-      Anglicisms correction
-    - style: barbarism, redundant expressions, and wordy expressions detection added
-    - typography: spacing and number formatting improvements; chemical formulas; degree 
-      signs; dashes; punctuation; international system standards; and mathematical symbol formatting
-  * development, punctuation and repetition rules categories added
-  * multiword disambiguation added
-  * disambiguation improvements
-  * new word tokenizer
-  * significant POS tagging and synthesizing improvements
-  * spellchecking exceptions for:
-    - abbreviations;
-    - variables in formulas, units, and related statistical vocabulary;
-    - common Latin, English and French expressions;
-    - species scientific names;
-    - famous personalities
-  * updated Hunspell dictionaries to:
-    - [gl-ES] Version 12.10 "Xoán Manuel Pintos"
-
-#### German
-  * added and improved rules
-  * New rule that checks coherency of hyphen usage in compounds, e.g. it complains
-    when "Ärzteverband" and "Ärzte-Verband" are both used in the same text. While both
-    spellings are correct, it's probably a good idea to stick to one spelling.
-  * improved POS tagging of hyphenated compounds (e.g., "CO2-arm" is recognized as a variant of "arm")
-
-#### Polish
-  * added rules
-  * disambiguation improvements
-
-#### Portuguese
-  * added and improved rules
-  * LibreOffice category rules moved to other categories
-  * disambiguation improvements
-  * updated Hunspell dictionaries to:
-    - [pt-PT pos-AO] Dicionários Portugueses Complementares 2.2
-    - [pt-AO pre-AO] Dicionários Portugueses Complementares 2.2
-    - [pt-MZ pre-AO] Dicionários Natura 14.08.2017
-    
-#### Russian
-  * added and improved grammar and punctuation rules
-  * spelling dictionary update
-  * new Russian-English false friends added (thanks to ZakShaker)
-
-#### Serbian
-  * initial support for Serbian by Zoltán Csala
-
-#### Ukrainian
-  * big dictionary update (~10K new lemmas)
-  * improvements in tokenization
-  * compound word tagging improvements
-  * more than 350 new disambiguation rules
-  * several new barbarism and grammar rules
-
-#### General
-  * Now runs with Java 9 (compilation with Maven still has issues with Java9)
-  * The spell checker tries harder to find suggestion for misspellings that have
-    a Levenshtein distance of larger than 2. The maximum Levenshtein distance is now 3.
-    This way you now get a suggestion for e.g. `algortherm` (algorithm) or `theromator` (thermometer).
-    In the worst case (every single word of a text misspelled), this has a performance
-    penalty of about 30%.
-  * Better support for Unicode codepoints greater than `0xFFFF`
-
-### word2vec
-  * word2vec word embeddings (cf. http://colah.github.io/posts/2014-07-NLP-RNNs-Representations/#word-embeddings)
-    are now supported as additional language models and currently available for
-    English, German, and Portuguese.
-  * Neural network based rules for confusion pair disambiguation using the
-    word2vec model are available for English, German, and Portuguese. The necessary
-    data must be downloaded separately from https://fscs.hhu.de/languagetool/word2vec.tar.gz.
-    For details, please see:
-    * Code: https://github.com/gulp21/languagetool-neural-network
-    * Forum discussion: https://forum.languagetool.org/t/neural-network-rules/2225
-    * Paper: "Development of neural network based rules for confusion set disambiguation in LanguageTool"
-      by Markus Brenneis and Sebastian Krings: https://fscs.hhu.de/languagetool/summary.pdf
-
-#### GUI (stand-alone version)
-  * show line numbers in the text area
-  * a directory with word2vec language model for neural network rules can now be
-    specified in the configuration dialog, see https://forum.languagetool.org/t/neural-network-rules/2225
-  * Stop disposition of vertical scroll when expanding the checkbox.
-
-#### Java API
-  * A `RuleMatch` can now have a URL, too. The URL usually points to a page that
-    describes the error or grammar rule in more detail. Before, only the `Rule`
-    could have a URL. A `RuleMatch` URL will overwrite the `Rule` URL in the
-    JSON output.
-  * A `RuleMatch` now also has information about the sentence the error occurred in
-    (it used to have only position information and the caller was expected to find
-    the error context and/or sentence position in the original text).
-
-#### HTTP API / LT server
-  * change in configuration: `requestLimit` and `requestLimitPeriodInSeconds` now both
-    need to be set for the limit to work
-  * new property key `timeoutRequestLimit`: similar to `requestLimit`, but this one limits 
-    not all requests but blocks once this many timeouts have been caused by the IP in the
-    time span set by `requestLimitPeriodInSeconds`
-  * new property key `requestLimitInBytes`: similar to `requestLimit`, but this one limits
-    the aggregated size of requests caused by an IP in the time span set 
-    by `requestLimitPeriodInSeconds`
-  * New property key `maxErrorsPerWordRate`: set the maximum allowed errors per word, e.g.
-    `0.3` if the maximum is about one error per three words. More errors will stop the
-    check with an exception. This is useful so no processing time gets wasted for texts
-    with a huge amount of errors that are only caused by the wrong language being
-    selected (leading to most words being detected as spelling errors).
-  * The JSON output now contains a `sentence` property with the text of the sentence
-    the error occurred in.
-
-
-## 3.9 (2017-09-26)
-
-#### Breton
-  * small rule improvements
-
-#### Catalan
-  * added and improved rules
-
-#### Dutch
-  * added and improved rules
-
-#### English
-  * added and improved rules
-
-#### Esperanto
-  * added and improved rules
-
-#### French
-  * added and improved rules
-  * upgraded dictionaries to Dicollecte-6.1
-
-#### German
-  * added and improved rules
-  * spell checker suggestions have been improved a lot by considering
-    more words, especially compounds (de-DE only so far, not yet active for
-    de-AT and de-CH)
-    (https://github.com/languagetool-org/languagetool/issues/725)
-  * added special dictionary extension files `spelling-de-AT.txt` and
-    `spelling-de-CH.txt` for de-AT and de-CH that will be considered in addition
-    to `spelling.txt`
-  * updates according to "Amtliches Regelwerk der deutschen Rechtschreibung aktualisiert",
-    6/2017 (http://www.rechtschreibrat.com/DOX/rfdr_PM_2017-06-29_Aktualisierung_Regelwerk.pdf)
-  * added POS tagging of alternative imperative forms such as "Geh" or "küss" (in
-    addition to "Gehe"/"küsse")
-  * introduced two new line endings ('?' and '$') for the data-file `compounds.txt`; these
-    endings indicate that the mid-word parts of the compound need to be lower-cased
-    (e.g., 'Geräte Wahl' -> 'Gerätewahl')  
-
-#### Portuguese
-  * added and improved grammar and style rules, including:
-    - grammar: general agreement rules, pronominal collocations, paronyms and homophones
-      detection improvements; time agreement rules added
-    - punctuation: greetings and farewell punctuation
-    - style: puffery, weasel words, weak expressions, and biased opinion words detection added
-      (disabled by default)
-    - syntax: new category; fragment detection improvements
-    - typography: spacing, number, and mathematical symbol formatting improvements
-  * disambiguation improvements
-  * false friends added
-    - Portuguese to Galician (16 new pairs)
-  * significant POS tagging and synthesizing improvements
-  * spellchecking exceptions for abbreviations, variables in formulas, units, and related
-    statistical vocabulary
-  * updated Hunspell dictionaries to:
-    - [pt-PT pos-AO] Dicionários Portugueses Complementares 2.0
-    - [pt-AO pre-AO] Dicionários Portugueses Complementares 2.0
-    - [pt-MZ pre-AO] Dicionários Natura 15.06.2017
-
-#### Russian
-  * spelling dictionary update
-  * added and improved some rules
-
-#### Spanish
-  * added and improved some rules
-
-#### Ukrainian
-  * significant dictionary update:
-    - more than 60K of new words
-    - some inflection adjustments
-  * improved dynamic tagging for compound words
-  * many new rules (barbarism, grammar, and spelling)
-  * inflection agreement rule updates
-
-#### Java API
-  * `AnnotatedText` (built via `AnnotatedTextBuilder`) can now contain
-    document-level meta data. This might be used by rules in the future.
-
-
-## 3.8 (2017-06-27)
-
-#### Catalan
-  * added and improved rules
-  * updated dictionary and rules for official names of Valencian municipalities
-
-#### Chinese
-  * added one rule
-
-#### Dutch
-  * added many rules (by Ruud Baars)
-  * spelling dictionary update
-
-#### English
-  * added and improved rules
-
-#### German
-  * added and improved rules
-  * improved messages for old spelling variants, e.g. `Kuß` now suggests only `Kuss` and
-    also has a message explaining the user that `Kuß` is an old spelling
-
-#### Polish
-   * added rules
-   * added some common typos
-
-#### Portuguese
-  * added and improved grammar and style rules, including:
-    - grammar: general agreement rules, contractions, pronominal collocations, compounding, and paronyms detection
-    - style: wordy expressions detection added and significant redundant expressions detection improvements
-    - punctuation: significant improvements
-    - formal speech: archaims, cacophonies, childish language and slang detection added
-    - typography: international system standards, number and mathematical symbol formatting
-    - misspellings: foreign famous personalities common misspelings
-    - AO90: identify words with changed spelling
-  * disambiguation improvements
-  * false friends support added
-    - Portuguese to Catalan (26 new pairs)
-    - Portuguese to Spanish (7 new pairs)
-  * spell checking exceptions for common Latin, English, and French expressions, species scientific names,
-    and famous personalities
-  * updated Hunspell dictionaries to:
-    - [pt-PT pos-AO] Dicionários Portugueses Complementares 1.4
-    - [pt-BR]        VERO version 2.1.4
-
-#### Russian
-  * added and improved rules
-
-#### Slovak
-  * major rule updates by Matúš Matula
-
-#### Ukrainian
-  * Significant dictionary update:
-    - thousands of new words
-    - some inflection adjustments
-  * Improved dynamic tagging for compound words
-  * Many new rules (barbarism, grammar, and spelling)
-  * New noun-verb agreement rule
-
-#### HTTP API
-  * The deprecated AfterTheDeadline mode has been removed
-  * The `apiVersion` property of the JSON output is now a number
-    instead of a string (issue #712)
-
-#### Java API
-  * Some deprecated methods and classes have been removed.
-
-#### Internal
-  * `spelling.txt` allows multi-word entries: the words/tokens (separated by " ") of one
-    line are converted to a `DisambiguationPatternRule` in which each word is a case-sensitive
-    and non-inflected `PatternToken` (result: the entire multi-word entry is ignored by
-    the spell checker)
-
-#### LT server
-   * When running a LT server, the enabled/disabled rules loaded from a configuration file 
-     at the startup time will be the new default rules. Previously these rules were "forgotten" 
-     when a server query used the parameters for enabling and disabling rules. Now the rules 
-     from the query will be added to the rules from the configuration file. 
-
-
-## 3.7 (2017-03-27)
-
-#### Breton
-  * small rule improvements
-
-#### Catalan
-  * added and improved rules
-  * updated dictionary
-
-#### English
-  * added and improved rules
-
-#### French
-  * improved rules
-  * upgraded dictionaries to Dicollecte-6.0.2
-
-#### German
-  * added and improved rules
-  * added some common Latin, French, and English phrases that will be ignored by the spell checker
-  * updated Hunspell dictionary to version 2017.01.12:
-    * https://extensions.libreoffice.org/extensions/german-de-de-frami-dictionaries
-    * https://extensions.libreoffice.org/extensions/german-de-at-frami-dictionaries
-    * https://extensions.libreoffice.org/extensions/german-de-ch-frami-dictionaries
-
-#### Greek
-  * added and improved rules
-
-#### Italian
-  * added one rule
-
-#### Lithuanian, Malayalam, and Icelandic
-  * Lithuanian, Malayalam, and Icelandic are not part of this release anymore. They still
-    exist in the git repository and can be re-activated as soon as a new maintainer takes
-    care of them.
-
-#### Portuguese
-  * added and improved grammar and style rules, including:
-    - grammar: general agreement rules, 'crase', pronomial colocations, impersonal verbs, fragment, and paronyms detection improvements
-    - capitalization: AO90 and AO45 rules
-    - style: repetitions and barbarism detection
-    - typography: number formating, chemical formulas, degrees signs, dash signs, and punctuation
-    - semantics: wrong words in the context (22 confusion pairs), url validator and date checker improvements
-    - registered brands category added
-    - translation errors category added
-  * false friends support added:
-    - Portuguese to Spanish (186 new pairs)
-    - Portuguese to English (156 new pairs)
-    - Portuguese to French (78 new pairs)
-    - Portuguese to German (16 new pairs)
-    - Portuguese to Galician (9 new pairs)
-  * spellchecking suggestions activated
-  * updated Hunspell dictionary to:
-    - [pt-PT pos-AO] Dicionários Portugueses Complementares 1.2
-    - [pt-AO pre-AO] Dicionários Portugueses Complementares 1.2
-    - [pt-MZ pre-AO] Dicionários Natura 18.02.2017
-
-#### Russian
-  * added and improved rules
-  * updated tagger dictionary from AOT.ru rev.269 with extended POS tags
-
-#### Ukrainian
-  * Significant dictionary update:
-    - many new words
-    - some inflection adjustments
-  * Many new rules (barbarism, punctuations, and grammar)
-  * Improved dynamic tagging for compound words
-
-#### LibreOffice / Apache OpenOffice Integration
-  * Options dialog now uses system theme instead of Nimbus.
-
-#### Command-line
-  * Added a `--languageModel` option to the embedded server, thanks to 
-    Michał Janik (issue #404)
-
-#### HTTP API
-  * The 'AfterTheDeadline' mode has been deprecated and will be removed in
-    the next version, unless users complain and present a valid use case.
-  * The old XML-based API has been removed. The migration to the new JSON-based
-    API is documented at https://languagetool.org/http-api/migration.php
-  * Speed up with a cache for cases where the same sentences get checked
-    again (e.g. due to a correction in a text that doesn't affect all sentences
-    but causes the whole text to be re-checked)
-  
-#### Java API
-  * Some deprecated methods have been removed.
-  * A new class `ResultCache` has been added to speed up the LT server
-  * `EnglishRule`, `GermanRule`, `CatalanRule`, and `FrenchRule`are now 
-    deprecated. These are empty abstract classes that never had any real 
-    use. Rules that extend these classes will directly extend `Rule` or
-    `TextLevelRule` in a future release.
-  * All rules that work on the text level instead of the sentence level
-    (e.g. word coherency) now extend `TextLevelRule` instead of `Rule`
-  
-#### Internal
-  * OpenNLP has been updated from 1.6.0 to 1.7.2 (only used for English)
-
-
-## 3.6 (2016-12-28)
-
-#### Breton
-  * small rule improvements
-
-#### Catalan
-  * added and improved rules
-
-#### English
-  * added and improved rules
-  * added about 131 confusion pairs like woman/women (works only with ngram data,
-    see http://wiki.languagetool.org/finding-errors-using-n-gram-data) 
-  * The American and Canadian English (en-US, en-CA) spelling dictionaries have
-    been updated to the latest version from http://wordlist.aspell.net (2016.06.26)
-  * The Australian English (en-AU) spelling dictionary has been updated to the
-    latest version from http://extensions.libreoffice.org/extension-center/english-dictionaries
-    (2016-03-14 according to that page)
-
-#### French
-  * added and improved rules
-  * upgraded dictionaries to Dicollecte-5.7
-
-#### German
-  * added and improved rules
-  * added about 34 confusion pairs like ihm/im (works only with ngram data,
-    see http://wiki.languagetool.org/finding-errors-using-n-gram-data) 
-  * bugfix regarding errors in the last word of a sentence (#273)
-  * The internal part-of-speech dictionary has been updated with the help of
-    Julian von Heyl of http://korrekturen.de - many entries have been fixed and
-    added. The new data has its own Maven and git project now
-    (https://github.com/languagetool-org/german-pos-dict)
-
-#### Lithuanian
-  * The `Lithuanian` class has been deprecated. Lithuanian in LT hasn't been maintained
-    for years and there's no new maintainer in sight. It has also very low usage
-    on languagetool.org and very few error detection rules anyway, so we'll remove its
-    support from LT in the next release.
-
-#### Malayalam
-  * The `Malayalam` class has been deprecated. Malayalam in LT hasn't been maintained
-    for years and there's no new maintainer in sight. It has also very low usage
-    on languagetool.org and very few error detection rules anyway, so we'll remove its
-    support from LT in the next release.
-  
-#### Portuguese
-  * general agreement rules added
-    * number and gender words agreement
-    * general subject-verb agreement
-    * accentuated form confusion, 'dequeísmos' and many more
-  * new compound form detection (pt-PT recognizes all compound verbal derivations)
-  * duplications, redundancies, typography and semantics categories added
-  * style category rules added
-    * new word repetitions rules, fragment detection, verbosity checks, passive voice and many other
-  * new sentence disambiguator and new word tokenizer
-  * sentence segmentation improvements
-  * former rules and messages revision, improvement and classification
-  * post-reform agreement support added and pre-reform components updated
-    * European Portuguese specific rule group added
-      * post-reform agreement by default
-      * compound verbs, possessive pronouns, reflexive forms placement, gerund and more
-    * pre-reform agreement locales support added
-      * Angola, Cape Verde, East Timor, Guinea Bissau, Macau, Mozambique and São Tomé e Principe
-    * base spelling dictionary and tagger update
-    * variants dictionaries added and many part-of-speech fixes
-  * Portuguese has been prepared to use ngram data, that means it has a
-    `confusion_sets.txt` file where word pairs could be added.
-    See http://wiki.languagetool.org/finding-errors-using-n-gram-data
-    for more information but note that we cannot offer the required
-    ngram data yet for Portuguese, as we rely on the Google ngram
-    data and Portuguese isn't part of that.
-
-#### Russian
-  * added and improved many rules
-  * added new rules with java filter
-  * added new Java rule `RussianWordCoherencyRule`
-  * added words suggested by users
-  * improved disambiguation rules
-  * updated tagger dictionary from AOT rev.268 with extended POS tags
-  * improved SRX sentences segmentation
-  * added `removed.txt` for words that need to be removed from the dictionary
-
-#### Spanish
-  * added and improved rules
-
-#### Ukrainian
-  * significant dictionary update
-  * new adj/noun inflection rule 
-  * dynamic tagging improvements
-  * disambiguation improvements
-  * some improvements to existing rules
-  * experimental noun/verb agreement rule
-
-#### HTTP API
-  * The old API has been deactivated, as documented at
-    https://languagetool.org/http-api/migration.php - it
-    now returns a pseudo error pointing to the migration page
-
-#### Java API
-  * A new method for removing overlapping errors has been implemented. By default,
-    it is enabled for the HTTP API and LibreOffice outputs, and disabled for the
-    command-line output. If necessary, priorities for rules and categories can bet set
-    in `Language.getPriorityForId(String id)`. Default value is `0`, positive integers have
-    higher priority and negative integers have lower priority.
-  * `Language.getShortName()` has been deprecated, use `Language.getShortCode()`
-    instead
-  * `Language.getShortNameWithCountryAndVariant()` has been deprecated, use
-    `Language.getShortCodeWithCountryAndVariant()` instead
-  * `Languages.getLanguageForShortName()` has been deprecated, use
-    `Languages.getLanguageForShortCode()` instead
-  * The following languages have been unmaintained for a long time. A warning has been
-    shown for some time on languagetool.org and in the stand-alone GUI for these
-    languages. This warning has now been extended to Java in the form of a deprecation,
-    i.e. the constructors of the following languages have been deprecated. That does
-    *not* mean they are going to be removed in the next version, but it's a warning
-    that we cannot offer support for them or guarantee they will be included in the
-    future:
-    * Belarusian
-    * Swedish
-    * Icelandic
-    * Tagalog
-    * Asturian
-    * Danish
-    * Slovenian
-    
-    If you're interested in contributing to one of these languages, please post to
-    our forum at http://forum.languagetool.org.
-  * The uppercase sentence start rule (id `UPPERCASE_SENTENCE_START`) now ignores
-    immunized tokens - this way users can add lowercase words to `disambiguation.xml`
-    so the rule won't complain about these lowercase words at the beginning of a sentence.
-  
-#### Command-line
-  * Added a `--json` option as an alternative to `--api` (deprecated XML output)
-    See https://languagetool.org/http-api/swagger-ui/#/default
-    for a documentation of the new API.
-
-#### Internal
-  * Apache commons-lang has been updated from 2.6 to commons-lang3 3.5
-  * Updated lucene-gosen-ipadic to 6.2.1 (#376)
-
-
-## 3.5 (2016-09-30)
-
-#### Catalan
-  * added and improved rules
-  * added words suggested by users
-
-#### English
-  * added and improved rules
-  * added about 50 confusion pairs like talking/taking (works only with ngram data,
-    see http://wiki.languagetool.org/finding-errors-using-n-gram-data) 
-  * added category `MISUSED_TERMS_EU_PUBLICATIONS`
-  * updated en_GB spellchecker dictionary from https://github.com/marcoagpinto/aoo-mozilla-en-dict
-
-#### Esperanto
-  * added and improved rules
-
-#### French
-  * added and improved rules
-
-#### German
-  * added rules
-  * fixed several false alarms
-
-#### Polish
-  * added and improved rules
-
-#### Portuguese (European)
-  * added and improved rules
- 
-#### Portuguese (Brazilian)
-  * added rules
-
-#### Russian
-  * now possible checking the texts with the signs of stress
-  * added and improved many new grammar and style rules
-  * added words suggested by users
-  * improved disambiguation rules
-  * for review, test and improve rules, feedback in bugtracker thanks to Konstantin Ladutenko
-
-#### Spanish
-  * added and improved rules
-
-#### Ukrainian
-  * added ~6k new words
-  * added many new grammar and styling rules
-  * added many new barbarism replacement suggestions
-  * improved dynamic word tagging
-
-#### General
-  * Bugfix: avoid repeating the same suggestion
-  * Enhancement: ignore e-mail addresses
-
-#### Java API
-  * `Rule.getCorrectExamples()` now returns a list of `CorrectExample`s
-    instead of a list of `String`s.
-
-#### GUI (stand-alone version)
-  * speed up for long texts with many errors (#530)
-  * add new menu item for showing/hiding the result area
-
-#### Command-line
-  * Deprecated the `--api` option - we recommend using LanguageTool
-    in server mode (JSON API), which is faster as it has no start up
-    overhead for each call. See https://languagetool.org/http-api/swagger-ui/#/default
-    for a documentation of the new API.
-
-
-## 3.4 (2016-06-27)
-
-#### Catalan
-  * added and improved rules
-  * added words suggested by users
- 
-#### English
-  * added about 33 confusion pairs such as throe/throw, raps/wraps (works only with ngram data,
-    see http://wiki.languagetool.org/finding-errors-using-n-gram-data) 
-
-#### French
-  * upgraded dictionaries to Dicollecte-5.6
-  * added 32 confusion pairs like pris/prix, quand/quant (works only with ngram data,
-    see http://wiki.languagetool.org/finding-errors-using-n-gram-data) 
-
-#### German
-  * added some rules
-  * improved handling of hyphenated compound words
-  
-#### Greek
-  * added some rules
-
-#### Polish
-  * added and improved rules
-  * removed some false alarms
-  
-#### Portuguese
-  * added and improved rules
-
-#### Spanish
-  * added 14 confusion pairs like tubo/tuvo, ciento/siento (works only with ngram data,
-    see http://wiki.languagetool.org/finding-errors-using-n-gram-data)
-  * upgraded Hunspell dictionary to 2.1
-
-#### Russian
-  * rebuilt spellchecker dictionary
-  * added words suggested by users
-  * added and improved rules
-
-#### Ukrainian
-  * big dictionary update (thousands of new words and many fixes)
-  * compound tagger improvements
-  * several new rules and many improvements to existing ones
-  * new token inflection agreement rule (still work-in-progress so turned off by default)
-  * new replacement suggestions for barbarisms
-
-#### Java API
-  * some formerly deprecated code has been removed
-  * all rules now have a category ("Misc" if the rule doesn't specify a category)
-  * a new module `languagetool-http-client` has been added with a class
-    `RemoteLanguageTool` that you can use to query a remote LanguageTool server
-    via HTTP or HTTPS
-  * removed the public modifier from `LanguageComboBox`
-
-#### Embedded HTTPS server
-  * The existing HTTP/HTTPS API will be replaced by a new one
-    that returns JSON. This version of LanguageTool supports
-    both APIs. The new API is prefixed with `/v2/`.
-    It is documented at https://languagetool.org/http-api/swagger-ui/#/default.
-    Please do not use the old XML-based HTTP API anymore. 
-    Information about migrating from the old to the new API
-    can be found at https://languagetool.org/http-api/migration.php
-  * Changed behaviour for OutOfMemory situations: the server
-    process now stops instead of being in an unstable state
-  * Missing parameters (like `text`) now cause a `400 Bad Request`
-    response (it used to produce `500 Internal Server Error`)
-  * New parameter `preferredVariants` to specify which variant is preferred
-    when the language is auto-detected: Example:
-    `language=auto&preferredVariants=en-GB,de-AT` - if English text is detected,
-    British English will be used, if German text is detected, German (Austria)
-    will be used.
-  * Code refactorings: methods have been removed without being deprecated first,
-    e.g. in `LanguageToolHttpHandler`
-
-#### Rule Syntax
-  * groups of rules and categories are now required to have non-empty names
-    to avoid user confusion
-
-#### GUI (stand-alone version)
-  * detect encoding of files with BOM header
-  * add new menu to open recent files
-  * add new configuration option to allow user to select the GUI language
-  * preserve GUI state between program restarts
-
-#### Command-line
-  * detect encoding of files with BOM header when there is no `encoding` parameter
-
-
-## 3.3 (2016-03-28)
-
-#### Breton
-  * small rule improvements
-
-#### Catalan
-  * added and improved rules
-  * added words suggested by users
-  * minor change in the format of the binary dictionary: POS tag and frequency data are no 
-    longer separated by a separator character.
-
-#### Dutch
-  * small rule improvements and URL updates, thanks to Koen Vervloesem
-
-#### English
-  * added and improved rules, improved categorization of rules
-  * added checks on date ranges
-  * added about 215 confusion pairs like best/bets, wand/want (works only with ngram data,
-    see http://wiki.languagetool.org/finding-errors-using-n-gram-data) 
-
-#### Esperanto
-  * improved several rules
-
-#### French
-  * added and improved rules
-
-#### German
-  * added and improved rules, improved categorization of rules
-  * updated Hunspell dictionary to version 2015.12.28
-    (http://extensions.libreoffice.org/extension-center/german-de-de-frami-dictionaries etc.)
-  * added Spanish false friends
-  * better suggestions for some errors that involve compounds
-
-#### Greek
-  * new rule for checking correct spell of ordinal numerals
-  * added new XML rules
-
-#### Polish
-  * added and improved a large number of rules, largely improved disambiguation
-  * upgraded the tagging and synthesis dictionaries to Morfologik Polimorf 2.1
-  * improved tokenization of number ranges (such as 1-1234 or 1--10)
-  * added checks on date ranges
-    
-#### Portuguese
-  * added and improved rules, improved categorization of rules 
-    
-#### Russian
-  * added and improved rules, improved categorization of rules
-  * added words suggested by users
-  
-#### Spanish
-  * added German false friends
-
-#### Ukrainian
-  * big dictionary update:
-    * more than 202K lemmas
-    * homonyms have been properly split
-    * vocative case for inanimates has be added
-    * list of barbarism has been updated
-  * improved some rules
-  * improved sentence tokenization
-  * improved dynamic tagging for compounds
-  * some improvements for disambiguation
-
-#### Java API
-  * some formerly deprecated code has been removed
-  * added `acceptPhrases(List<String> phrases)` to `SpellingCheckRule`
-    so you can avoid false alarms on names and technical terms
-    that consist of more than one word.
-
-#### Embedded HTTPS server
-  * Speed up for input with short sentences
-  * Added new parameters `enabledCategories` and `disabledCategories`
-    that take a comma-separated list of categories to enable/disable.
-    Fixes https://github.com/languagetool-org/languagetool/pull/326.
-  * The output now contains a `shortmsg` attribute if available, which
-    is a short version of the `msg` attribute.
-  * The output now contains a `categoryid` attribute if available. It's
-    supposed not to change in future versions (while `category` might
-    change).
-
-#### Command-line
-  * new parameters `--enablecategories` and `--disablecategories`
-    to activate/deactivate all rules in a category
-    (https://github.com/languagetool-org/languagetool/issues/66)
-  * Bugfix: for files >= 64,000 bytes, the position information
-    (`fromx` and `tox`) could be wrong. Also, rules that work
-    across paragraphs like the German word coherency rule wouldn't
-    work. Both bugs have been fixed but with the side-effect that
-    large files will now be loaded into memory completely. If
-    you're using LanguageTool on large files (several MB) you might
-    need to split these files now before you check them.
-    If you need the old behavior, use the `--line-by-line` switch.
-    https://github.com/languagetool-org/languagetool/issues/254
-  
-#### Wikipedia
-  * Indexing: fixed an `IllegalArgumentException` for long sentences
-    (https://github.com/languagetool-org/languagetool/issues/364)
-
-#### Core code
-  * Fixed a bug while sentence and paragraph end tags were removed during 
-    disambiguation.
-  * Fixed a bug with a possible `NullPointerException` for tokens containing
-    soft hyphens that might be disambiguated.
-
-#### Morfologik binary dictionaries
-  * Updated Morfologik library to version 2.1.0. The tools for building 
-    dictionaries (languagetool-tools) have been adapted to the new version. 
-    The format of the dictionaries has not changed, except for a minor 
-    change only in Catalan.
-
-
-
-## 3.2 (2015-12-29)
-
-* LanguageTool requires Java 8 now
-
-#### Belarusian
-  * new spellchecker dictionary. This dictionary is based on dict-be-official-2008-20140108.oxt
-    from http://bnkorpus.info/download.html
-
-#### Catalan
-  * fixed false alarms
-  * added new rules
-  * added words suggested by users
-
-#### Danish
-  * updated hunspell dictionary to Version 2.3 (2015-11-15):
-    * Corrections made regarding new spelling of 2012
-    * General cleanup
-    * A lot of  compound flags added
-  * fixed bug where Hunspell flags wrongly was in the tagger-dictionary. For example:  
-    `vintrenes+F+sub:bes:plu:utr:gen/115,70,85,976,941,947`  
-    `vinåndstermometrenes+F+sub:bes:plu:neu:gen/70,118,85,976`
-  * added new tags
-  * updated and made adjustment for the new things introduced by the new spelling of 2012 and Hunspell-da 2.3
-  
-#### English
-  * added/improved several rules
-  * added more than 150 confusion pairs like shall/shell, sheer/shear (works only with ngram data,
-    see http://wiki.languagetool.org/finding-errors-using-n-gram-data) 
-  * added `en/removed.txt` so incorrect readings of the POS tagger can be avoided without
-    rebuilding the binary dictionary (https://github.com/languagetool-org/languagetool/issues/306)
-
-#### Esperanto
-  * added/improved several rules
-
-#### French
-  * upgraded dictionaries to Dicollecte-5.5
-  * added/improved several rules
-
-#### German
-  * added/improved a few rules
-  * improved agreement rule to detect errors like `Ich gebe dir ein kleine Kaninchen.`
-    where the determiner is indefinite but the adjective fits only for a definite determiner
-  * added `de/removed.txt` so incorrect readings of the POS tagger can be avoided without
-    rebuilding the binary dictionary
-
-#### Italian
-  * added an agreement rule
-
-#### Portuguese
-  * added/improved several rules
-  
-#### Russian
-  * added/improved several rules
-  * added words suggested by users to spellchecker dictionary
-
-#### Ukrainian
-  * big dictionary update: more than 10k new words, many fixes (the dictionary source is now
-    available at https://github.com/arysin/dict_uk)
-  * many new rules
-  * improvements for euphony rules
-  * improvements in dynamic compound tagger
-  * new disambiguation rules
-
-#### Rule Syntax
-  * New rule syntax `<regexp>...<regexp>` as a simple alternative
-    to `<pattern><token>...</token></pattern>`. Note that this is limited:
-    E.g. it's not possible to address POS tags and the `<suggestion>` cannot
-    change the case of the match.
-    Available attributes: `type` with value `smart` (treats space in the regular
-    expression as `\s+` or a non-breaking space) or `exact` (`smart` is the default),
-    `mark` to specify which part of the match gets underlined (everything by default,
-    use `1` to only underline the first group etc.)
-  * Non-breaking spaces (`\u00A0`) are now treated like regular spaces. Before,
-    using a non-breaking space could cause a rule not to match.
-  * `<filter>` can now also be used in `disambiguation.xml`
-
-#### Embedded HTTPS server
-  * Speed up for testing short sentences for de-DE, de-AT, and de-CH
-
-#### Java API
-  * `GeneralCatalan` has been removed, use `Catalan` instead
-  * `SuggestionExtractorTool` and `SuggestionExtractor` have been removed
-  * `ConfusionProbabilityRule` has been moved to package `org.languagetool.rules.ngrams`
-  * `ConfusionProbabilityRule.getWordTokenizer()` is now called
-    `ConfusionProbabilityRule.getGoogleStyleWordTokenizer()`
-  * `RuleAsXmlSerializer` has been renamed to `RuleMatchAsXmlSerializer`
-  * some formerly deprecated code has been removed
-  * some code has been deprecated
-  * `StringTools.isWhitespace()` now returns `true` for a token that is
-    a non-breaking space or a narrow non-breaking space
-  * `RuleFilter` is not an interface anymore but an abstract class
-  * the `LanguageModel` interface has been redesigned, see `BaseLanguageModel`
-    for a class similar to the previous implementation
-  * Class `BerkeleyLanguageModel` was added to support BerkeleyLM language models.
-    See https://github.com/adampauls/berkeleylm for the software and e.g.
-    http://tomato.banatao.berkeley.edu:8080/berkeleylm_binaries/ for pre-built models.
-    To use the new models your language class needs to overwrite the `getLanguageModel(File)`
-    method. For now, we recommend you continue using the Lucene-based models at
-    http://languagetool.org/download/ngram-data/.
-
-#### LibreOffice / Apache OpenOffice Integration
-  * fix: disabling rules that are disabled by default and had been 
-    enabled didn't work
-
-#### Internal
-  * updated segment library to 2.0.0 (https://github.com/loomchild/segment)
-
-
-
-## 3.1 (2015-09-28)
-
-#### Catalan
-  * added new rules
-  * fixed false alarms
-  * added words suggested by users
- 
-#### English
-  * added and improved a few rules
-  * added several pairs of easily confused words - active only with
-    ngram data (see http://wiki.languagetool.org/finding-errors-using-n-gram-data)
-
-#### French
-  * upgraded Hunspell dictionary to Dicollecte-5.4.1
-  * upgraded POS tag and Synthesizer dictionaries to Dicollecte-5.4
-  * added/improved several rules
-  * new filter to be used for matching the part-of-speech of parts of words, e.g.:
-```xml
-       <filter class="org.languagetool.rules.fr.FrenchPartialPosTagFilter"
-               args="no:1 regexp:(.*)-tu postag_regexp:V.*(ind|con|sub).*2\ss negate_pos:yes"/>
-```
-
-#### German
-  * added and improved several rules
-  * added a rule to detect word confusion by using ngram data, so far it has
-    only a few word pairs
-    (see http://wiki.languagetool.org/finding-errors-using-n-gram-data),
-
-#### Japanese
-  * major rule update with 700+ new rules, thanks to Shugyousha
-
-#### Polish
-  * added some compound prepositions to avoid false alarms (thanks to
-    Sławek Borewicz)
-
-#### Portuguese
-  * added/improved several rules
-
-#### Russian
-  * added and improved a few rules
-  * added a few false friends rules (Russian/English)
-
-#### Ukrainian
-  * significant dictionary update (fixes, lot of new adjectives and last names)
-
-#### LibreOffice / Apache OpenOffice Integration
-  * fix: the ngram directory that turns on the confusion rule (see
-    http://wiki.languagetool.org/finding-errors-using-big-data) was
-    ignored in LibreOffice and OpenOffice
-
-#### ngrams
-  * Chinese, French, Italian, Russian, and Spanish have been prepared to
-    use ngram data, that means they have a `confusion_sets.txt` file
-    where word pairs can be added.
-    See http://wiki.languagetool.org/finding-errors-using-n-gram-data
-    for information on where to download the ngram data.
-  * if a directory with ngram data for the confusion rule is specified,
-    this directory is now expected to have at least one sub directory `en`
-    or `de` with the `1grams`, `2grams`, and `3grams` directories
-    (also see http://wiki.languagetool.org/finding-errors-using-n-gram-data)
-
-#### Embedded server
-  * new property file key `rulesFile` to use a `.languagetool.cfg` file
-    to configure which options should be enabled/disabled in a server
-    (https://github.com/languagetool-org/languagetool/pull/281)
-
-#### API
-  * several deprecated methods and classes have been removed
-  * Rules can now overwrite `getAntiPatterns()` with patterns to
-    be ignored. See the javadoc for details of what needs to
-    be considered to make this work. See `org.languagetool.rules.de.CaseRule`
-    for an example.
-
-#### Internal
-  * updated to Lucene 5.2.1
-  * updated to Apache OpenNLP 1.6.0
-
-
-
-## 3.0 (2015-06-29)
-
-#### Breton
-  * updated FSA spelling dictionary from An Drouizig Breton Spellchecker 0.13
-  * updated POS dictionary from Apertium (svn r61079)
-
-#### Catalan
-  * added new rules
-  * fixed false alarms
-  * added words suggested by users
-
-#### English
-  * added a few new rules
-  * ConfusionProbabilityRule (only enabled with the `--languagemodel` option)
-    has been rewritten and `homophones.txt` has been renamed to `confusion_sets.txt`
-    and now only has few items enabled by default, the rest is commented out
-    to improve quality (less false alarms).
-    Also see http://wiki.languagetool.org/finding-errors-using-big-data
-
-#### German
-  * fixed some false alarms
-  * updated to jwordsplitter 4.1 for better compound splitting
-  * the spell checker offers correct suggestions now for
-    incorrect past tense forms like "gehte" -> "ging" (useful
-    mostly for non-native speakers)
-  * added word frequency information to improve spelling suggestions (but this
-    won't help for compounds which are not in the dictionary)
-
-#### Polish
-  * added new rules
-  * fixed dozens of false alarms
-
-#### Portuguese
-  * added/improved several rules (started adding morphologic rules)
-
-#### Russian
-  * improved rules
-  * updated spellchecker
-
-#### Slovak
-  * dictionary update and several new rules
-
-#### Ukrainian
-  * big dictionary update (thousands of new words, new tagging for pronouns)
-  * improved sentence and word tokenization
-  * improved tokenization and tagging of lowercase abbreviations
-  * new grammar and styling rules
-  * new spelling rules, especially for lowercase abbreviations with dots
-  * improved compound word tagging
-  * improved some rules coverage
-  * many new barbarism replacement suggestions
-
-#### Bug Fixes
-  * `UppercaseSentenceStartRule` didn't properly reset its state so that
-    different errors could be found when e.g. `JLanguageTool.check()` got
-    called twice with the same text.
-  * `Authenticator.setDefault()` is now only called if it's allowed by
-    the Java security manager. In rare cases, this might affect using
-    external XML rule files as documented at
-    http://wiki.languagetool.org/tips-and-tricks#toc9 (Github issue #255)
-
-#### GUI (stand-alone version)
-  * fixed auto-detection of text language, which didn't work after editing text
-  * a directory with ngram data for the confusion rule can now be specified
-    in the configuration dialog (English only for now), see
-    http://wiki.languagetool.org/finding-errors-using-big-data
-
-#### Embedded server
-  * performance improvements for checking small texts
-    for the use case that creates a new `JLanguageTool` object
-    for every check, as done by the embedded server (or multithreaded
-    LT users in general)
-
-#### Command-line
-  * Fixed an error with the `--api` option that printed invalid XML
-    for large documents or when the input was STDIN (Github issue #251)
-  * Print some information to STDERR instead of STDOUT so the `--api`
-    option makes more sense
-
-#### API
-  * added `MultiThreadedJLanguageTool.shutdown()` to clean up the thread pool
-  * several deprecated methods and classes have been removed, e.g.
-    * `Language.REAL_LANGUAGES` is now `Languages.get()`
-    * `Language.LANGUAGES` is now `Languages.getWithDemoLanguage()` - but you will probably
-       want to use `Languages.get()`
-  * Other static methods from class `Language` have also been moved to `Languages`
-  * `Language.addExternalRuleFile()` and `Language.getExternalRuleFiles()`
-    have been removed. To add rules, load them with `PatternRuleLoader`
-    and call `JLanguageTool.addRule()`.
-  * `getAllRules()`, `getAllActiveRules()`, and `getPatternRulesByIdAndSubId()`
-    in class `JLanguageTool` used to call `reset()` for all rules. This is
-    not the case anymore. `reset()` is now called when one of the `check()`
-    methods is called. This shouldn't make a difference for all common use-cases.
-  * `Language.setName()` has been removed. If you need to set the name,
-    overwrite the `getName()` method instead.
-  * `Rule.getCorrectExamples()/getIncorrectExamples()`, `PatternToken.getOrGroup()/getAndGroup()`
-    and `RuleMatch.getSuggestedReplacements()` now return an unmodifiable list
-  * `AbstractSimpleReplaceRule.getFileName()` and `AbstractWordCoherencyRule.getFileName()`
-    have been removed, the sub classes are now themselves responsible for loading their data
-  * Sub classes of `AbstractCompoundRule` are now responsible for loading the
-    compound data themselves using `CompoundRuleData`
-  * `AbstractCompoundRule.setShort(String)` has been removed and added as
-    a constructor parameter instead.
-
-#### Internal
-  * updated to language-detector 0.5
-
-
-## 2.9.1 (2015-05-14)
-
-#### LibreOffice / Apache OpenOffice Integration
-  * fix `osl::Thread::Create failed` error message, see https://bugs.documentfoundation.org/show_bug.cgi?id=90740
-
-## Older versions
-
-See [CHANGES.txt](https://github.com/languagetool-org/languagetool/blob/master/languagetool-standalone/CHANGES.txt) for changes before 2.9.1.
->>>>>>> 6f6ff3b4
+See [CHANGES.txt](https://github.com/languagetool-org/languagetool/blob/master/languagetool-standalone/CHANGES.txt) for changes before 2.9.1.