/* LanguageTool, a natural language style checker 
 * Copyright (C) 2012 Daniel Naber (http://www.danielnaber.de)
 * 
 * This library is free software; you can redistribute it and/or
 * modify it under the terms of the GNU Lesser General Public
 * License as published by the Free Software Foundation; either
 * version 2.1 of the License, or (at your option) any later version.
 *
 * This library is distributed in the hope that it will be useful,
 * but WITHOUT ANY WARRANTY; without even the implied warranty of
 * MERCHANTABILITY or FITNESS FOR A PARTICULAR PURPOSE.  See the GNU
 * Lesser General Public License for more details.
 *
 * You should have received a copy of the GNU Lesser General Public
 * License along with this library; if not, write to the Free Software
 * Foundation, Inc., 51 Franklin St, Fifth Floor, Boston, MA  02110-1301
 * USA
 */
package org.languagetool;

import org.junit.Ignore;
import org.junit.Test;
import org.languagetool.language.*;
import org.languagetool.markup.AnnotatedText;
import org.languagetool.markup.AnnotatedTextBuilder;
import org.languagetool.rules.CategoryId;
import org.languagetool.rules.Rule;
import org.languagetool.rules.RuleMatch;
import org.languagetool.rules.TextLevelRule;

import java.io.IOException;
import java.util.ArrayList;
import java.util.Arrays;
import java.util.List;
import java.util.ResourceBundle;
import java.util.regex.Matcher;
import java.util.regex.Pattern;

import static org.hamcrest.CoreMatchers.is;
import static org.junit.Assert.*;

public class JLanguageToolTest {

  private static final English english = new English();

  @Test
  public void testGetAllActiveRules() {
    JLanguageTool lt = new JLanguageTool(new Demo());
    List<String> ruleIds = getActiveRuleIds(lt);
    assertTrue(ruleIds.contains("DEMO_RULE"));
    assertFalse(ruleIds.contains("DEMO_RULE_OFF"));
    for (Rule rule : lt.getAllRules()) {
      if (rule.getId().equals("DEMO_RULE_OFF")) {
        rule.setDefaultOn();
      }
    }
    List<String> ruleIds2 = getActiveRuleIds(lt);
    assertTrue(ruleIds2.contains("DEMO_RULE_OFF"));
  }

  @Test
  public void testIsPremium() {
    assertFalse(JLanguageTool.isPremiumVersion());
  }

  @Test
  public void testEnableRulesCategories() {
    JLanguageTool lt = new JLanguageTool(new Demo());
    List<String> ruleIds = getActiveRuleIds(lt);
    assertTrue(ruleIds.contains("DEMO_RULE"));
    assertFalse(ruleIds.contains("IN_OFF_CATEGORY"));
    
    lt.disableCategory(new CategoryId("MISC"));
    List<String> ruleIds2 = getActiveRuleIds(lt);
    assertFalse(ruleIds2.contains("DEMO_RULE"));
    assertFalse(ruleIds2.contains("IN_OFF_CATEGORY"));
    
    lt.enableRuleCategory(new CategoryId("MISC"));
    List<String> ruleIds3 = getActiveRuleIds(lt);
    assertTrue(ruleIds3.contains("DEMO_RULE"));
    assertFalse(ruleIds3.contains("IN_OFF_CATEGORY"));
    
    lt.enableRuleCategory(new CategoryId("DEFAULT_OFF"));
    List<String> ruleIds4 = getActiveRuleIds(lt);
    assertTrue(ruleIds4.contains("DEMO_RULE"));
    assertTrue(ruleIds4.contains("IN_OFF_CATEGORY"));
    assertFalse(ruleIds4.contains("IN_OFF_CATEGORY_OFF_ITSELF"));
    
    lt.enableRule("IN_OFF_CATEGORY_OFF_ITSELF");
    List<String> ruleIds5 = getActiveRuleIds(lt);
    assertTrue(ruleIds5.contains("IN_OFF_CATEGORY_OFF_ITSELF"));
  }

  private List<String> getActiveRuleIds(JLanguageTool lt) {
    List<String> ruleIds = new ArrayList<>();
    for (Rule rule : lt.getAllActiveRules()) {
      ruleIds.add(rule.getId());
    }
    return ruleIds;
  }

  @Test
  public void testGetMessageBundle() {
    ResourceBundle bundle1 = JLanguageTool.getMessageBundle(new GermanyGerman());
    assertThat(bundle1.getString("de"), is("Deutsch"));

    ResourceBundle bundle2 = JLanguageTool.getMessageBundle(english);
    assertThat(bundle2.getString("de"), is("German"));

    ResourceBundle bundle3 = JLanguageTool.getMessageBundle(new AmericanEnglish());
    assertThat(bundle3.getString("de"), is("German"));
  }

  @Test
  public void testCountLines() {
    assertEquals(0, JLanguageTool.countLineBreaks(""));
    assertEquals(1, JLanguageTool.countLineBreaks("Hallo,\nnächste Zeile"));
    assertEquals(2, JLanguageTool.countLineBreaks("\nZweite\nDritte"));
    assertEquals(4, JLanguageTool.countLineBreaks("\nZweite\nDritte\n\n"));
  }

  @Test
  public void testSentenceTokenize() {
    JLanguageTool lt = new JLanguageTool(english);
    List<String> sentences = lt.sentenceTokenize("This is a sentence! This is another one.");
    assertEquals(2, sentences.size());
    assertEquals("This is a sentence! ", sentences.get(0));
    assertEquals("This is another one.", sentences.get(1));
  }

  @Test
  public void testAnnotateTextCheck() throws IOException {
    JLanguageTool lt = new JLanguageTool(english);
    AnnotatedText annotatedText = new AnnotatedTextBuilder()
            .addMarkup("<b>")
            .addText("here")
            .addMarkup("</b>")
            .addText(" is an error")
            .build();
    List<RuleMatch> matches = lt.check(annotatedText);
    assertThat(matches.size(), is(1));
    assertThat(matches.get(0).getFromPos(), is(3));
    assertThat(matches.get(0).getToPos(), is(7));
  }

  @Test
  public void testAnnotateTextCheckMultipleSentences() throws IOException {
    JLanguageTool lt = new JLanguageTool(english);
    AnnotatedText annotatedText = new AnnotatedTextBuilder()
            .addMarkup("<b>")
            .addText("here")
            .addMarkup("</b>")
            .addText(" is an error. And ")
            .addMarkup("<i attr='foo'>")
            .addText("here is also")
            .addMarkup("</i>")
            .addText(" a error.")
            .build();
    List<RuleMatch> matches = lt.check(annotatedText);
    assertThat(matches.size(), is(2));
    assertThat(matches.get(0).getFromPos(), is(3));
    assertThat(matches.get(0).getToPos(), is(7));
    assertThat(matches.get(1).getFromPos(), is(60));
    assertThat(matches.get(1).getToPos(), is(61));
  }

  @Test
  public void testAnnotateTextCheckMultipleSentences2() throws IOException {
    JLanguageTool lt = new JLanguageTool(english);

    String textToCheck = "here is an error. And <i attr='foo'/>here is also <i>a</i> error.";
    AnnotatedText annotatedText = new AnnotatedTextBuilder()
            /*.addText("here")*/
            .addText("here is an error. And ")
            .addMarkup("<i attr='foo'/>")
            .addText("here is also ")
            .addMarkup("<i>")
            .addText("a")
            .addMarkup("</i>")
            .addText(" error.")
            .build();

    assertThat(annotatedText.getTextWithMarkup(), is(textToCheck));
<<<<<<< HEAD

=======
>>>>>>> 06d8d4b1
    List<RuleMatch> matches = lt.check(annotatedText);
    assertThat(matches.size(), is(2));
    assertThat(matches.get(0).getFromPos(), is(0));
    assertThat(matches.get(0).getToPos(), is(4));
    assertThat(matches.get(1).getFromPos(), is(53));
    assertThat(matches.get(1).getToPos(), is(54));
  }

  @Test
  public void testAnnotateTextCheckPlainText() throws IOException {
    JLanguageTool lt = new JLanguageTool(english);
    AnnotatedText annotatedText = new AnnotatedTextBuilder()
            .addText("A good sentence. But here's a error.").build();
    List<RuleMatch> matches = lt.check(annotatedText);
    assertThat(matches.size(), is(1));
    assertThat(matches.get(0).getFromPos(), is(28));
    assertThat(matches.get(0).getToPos(), is(29));
  }

  @Test
  public void testStrangeInput() throws IOException {
    JLanguageTool lt = new JLanguageTool(english);
    List<RuleMatch> matches = lt.check("­");  // used to be a bug (it's not a normal dash)
    assertThat(matches.size(), is(0));
  }

  @Test
  public void testCache() throws IOException {
    ResultCache cache = new ResultCache(1000);
    JLanguageTool ltEnglish = new JLanguageTool(english, null, cache);
    assertThat(ltEnglish.check("This is an test").size(), is(1));
    assertThat(cache.hitCount(), is(0L));
    assertThat(ltEnglish.check("This is an test").size(), is(1));
    assertThat(cache.hitCount(), is(2L));

    JLanguageTool ltGerman = new JLanguageTool(new GermanyGerman(), null, cache);
    assertTrue(ltGerman.check("This is an test").size() >= 3);
    assertThat(cache.hitCount(), is(2L));

    assertThat(ltEnglish.check("This is an test").size(), is(1));
    assertThat(cache.hitCount(), is(4L));
  }

  @Test
  public void testMatchPositionsWithCache() throws IOException {
    ResultCache cache = new ResultCache(1000);
    JLanguageTool lt = new JLanguageTool(english, null, cache);
    List<RuleMatch> matches1 = lt.check("A test. This is an test.");
    assertThat(matches1.size(), is(1));
    assertThat(matches1.get(0).getFromPos(), is(16));
    assertThat(matches1.get(0).getToPos(), is(18));
    List<RuleMatch> matches2 = lt.check("Another test. This is an test.");
    assertThat(matches2.size(), is(1));
    assertThat(matches2.get(0).getFromPos(), is(16+6));  // position up-to-date despite result from cache
    assertThat(matches2.get(0).getToPos(), is(18+6));
    lt.disableRule("EN_A_VS_AN");
    assertThat(lt.check("Another test. This is an test.").size(), is(0));
    lt.enableRule("EN_A_VS_AN");
    assertThat(lt.check("Another test. This is an test.").size(), is(1));  // still correct even though cache is activated
  }

  @Test
  public void testCacheWithTextLevelRules() throws IOException {
    ResultCache cache = new ResultCache(1000);
    JLanguageTool ltNoCache = new JLanguageTool(new GermanyGerman(), null);
    assertThat(ltNoCache.check("Ein Delfin. Noch ein Delfin.").size(), is(0));
    assertThat(ltNoCache.check("Ein Delfin. Noch ein Delphin.").size(), is(1));

    JLanguageTool ltWithCache = new JLanguageTool(new GermanyGerman(), null, cache);
    assertThat(ltWithCache.check("Ein Delfin. Noch ein Delfin.").size(), is(0));
    assertThat(cache.hitCount(), is(0L));
    assertThat(ltWithCache.check("Ein Delfin. Noch ein Delphin.").size(), is(1));
    assertThat(cache.hitCount(), is(2L));
    assertThat(ltWithCache.check("Ein Delphin. Noch ein Delfin.").size(), is(1));
    assertThat(cache.hitCount(), is(4L));
    assertThat(ltWithCache.check("Ein Delfin. Noch ein Delfin.").size(), is(0));   // try again - no state is kept
    assertThat(cache.hitCount(), is(8L));
    assertThat(ltWithCache.check("Ein Delphin. Noch ein Delphin.").size(), is(0));   // try again - no state is kept
    assertThat(cache.hitCount(), is(12L));
  }

  private class IgnoreInterval {
    int left, right;

    IgnoreInterval(int left, int right) {
      this.left = left;
      this.right = right;
    }

    boolean contains(int position) {
      return left <= position & position <= right;
    }
  }

  private List<IgnoreInterval> calculateIgnoreIntervals(String message, boolean ignoreQuotes, boolean ignoreBrackets) {
    String ignorePattern = "(<.+>[^<]+</.+>)";
    if (ignoreQuotes) {
      ignorePattern += "|('[^']+')|(\"[^\"]\")";
    }
    if (ignoreBrackets) {
      ignorePattern += "|(\\([^)]+\\))";
    }
    Matcher ignoreMat = Pattern.compile(ignorePattern).matcher(message);
    List<IgnoreInterval> ignoreIntervals = new ArrayList<>();
    if (ignoreMat.find()) {
      for (int i = 0; i < ignoreMat.groupCount(); i++) {
        ignoreIntervals.add(new IgnoreInterval(ignoreMat.start(i), ignoreMat.end(i)));
      }
    }
    return ignoreIntervals;
  }

  private String getRuleMessage(Rule rule, JLanguageTool lt) throws Exception {
    Pattern p = Pattern.compile("<.+>([^<]+)</.+>");
    String example = rule.getIncorrectExamples().get(0).getExample();
    example = p.matcher(example).replaceAll("$1");
    List<AnalyzedSentence> sentences = lt.analyzeText(example);

    RuleMatch[] matches;
    if (rule instanceof TextLevelRule) {
      matches = ((TextLevelRule) rule).match(sentences);
    } else {
      matches = rule.match(sentences.get(0));
    }
    if (matches.length == 0) {
      return null;
    }
    return matches[0].getMessage().replace("<suggestion>", "").replace("</suggestion>", "");
  }

  @Test
  @Ignore
  public void testRuleMessagesForSpellingErrors() throws Exception {
    JLanguageTool lt = new JLanguageTool(english);
    //JLanguageTool lt = new JLanguageTool(new GermanyGerman());
    //JLanguageTool lt = new JLanguageTool(new Russian());
    String[] rulesDisabled = {
            // en:
            "EN_QUOTES", "UPPERCASE_SENTENCE_START", "WHITESPACE_RULE",
            "EN_UNPAIRED_BRACKETS", "DASH_RULE", "COMMA_PARENTHESIS_WHITESPACE",
            // de:
            "TYPOGRAFISCHE_ANFUEHRUNGSZEICHEN", "GROESSER_KLEINER_ANFUEHRUNG",
            "ABKUERZUNG_LEERZEICHEN"
    };
    lt.disableRules(Arrays.asList(rulesDisabled));
    int matchesCounter = 0;

    List<Rule> rules = lt.getAllRules();
    for (Rule rule : rules) {
      if (rule.getIncorrectExamples().isEmpty()) {
        continue;
      }
      String message = getRuleMessage(rule, lt);
      if (message == null) {
        continue;
      }
      List<RuleMatch> allMatches = lt.check(message);
      // Ignore errors inside <>..</>, '..', "..", (..)
      List<IgnoreInterval> ignoreIntervals = calculateIgnoreIntervals(message, true, true);
      matches:
      for (RuleMatch ruleMatch : allMatches) {
        if (ruleMatch.getRule().getId().equals(rule.getId())) {
          continue;
        }
        for (IgnoreInterval interval : ignoreIntervals) {
          if (interval.contains(ruleMatch.getFromPos()) || interval.contains(ruleMatch.getToPos())) {
            continue matches;
          }
        }
        System.out.println(String.format("Rule: %s\nMessage: %s\nMatch:\n%s: %s",
                rule.getId(), message, ruleMatch.getRule().getId(), ruleMatch.getMessage()));
        System.out.println(String.format("Error in [%d,%d]: \"%s\"", ruleMatch.getFromPos(),
                ruleMatch.getToPos(), message.substring(ruleMatch.getFromPos(), ruleMatch.getToPos())));
        System.out.println("-------");
        matchesCounter++;
      }
    }
    System.out.println("Total matches:" + matchesCounter);
    assertThat(matchesCounter, is(0));
  }

}<|MERGE_RESOLUTION|>--- conflicted
+++ resolved
@@ -170,8 +170,8 @@
 
     String textToCheck = "here is an error. And <i attr='foo'/>here is also <i>a</i> error.";
     AnnotatedText annotatedText = new AnnotatedTextBuilder()
-            /*.addText("here")*/
-            .addText("here is an error. And ")
+            .addText("here")
+            .addText(" is an error. And ")
             .addMarkup("<i attr='foo'/>")
             .addText("here is also ")
             .addMarkup("<i>")
@@ -181,10 +181,6 @@
             .build();
 
     assertThat(annotatedText.getTextWithMarkup(), is(textToCheck));
-<<<<<<< HEAD
-
-=======
->>>>>>> 06d8d4b1
     List<RuleMatch> matches = lt.check(annotatedText);
     assertThat(matches.size(), is(2));
     assertThat(matches.get(0).getFromPos(), is(0));
