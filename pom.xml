--- conflicted
+++ resolved
@@ -34,22 +34,9 @@
       <lucene.version>5.5.5</lucene.version>
       <maven.build.timestamp.format>yyyy-MM-dd HH:mm:ss Z</maven.build.timestamp.format>
   </properties>
-
+  
   <build>
-<<<<<<< HEAD
-
-      <extensions>
-		  <!-- needed to deploy to https://repository-languagetool.forge.cloudbees.com/snapshot/ -->
-          <extension>
-              <groupId>org.apache.maven.wagon</groupId>
-              <artifactId>wagon-webdav</artifactId>
-              <version>1.0-beta-2</version>
-          </extension>
-      </extensions>
-
-=======
       
->>>>>>> ea167cf0
       <pluginManagement>
           <plugins>
 
@@ -75,7 +62,7 @@
                       </execution>
                   </executions>
               </plugin>
-
+              
               <plugin>
                   <groupId>pl.project13.maven</groupId>
                   <artifactId>git-commit-id-plugin</artifactId>
@@ -94,7 +81,7 @@
                       <generateGitPropertiesFilename>${project.build.outputDirectory}/git.properties</generateGitPropertiesFilename>
                   </configuration>
               </plugin>
-
+              
               <plugin>
                   <artifactId>maven-compiler-plugin</artifactId>
                   <version>3.8.1</version>
@@ -159,7 +146,7 @@
             <artifactId>maven-gpg-plugin</artifactId>
             <version>1.6</version>
             <configuration>
-              <useAgent>true</useAgent>
+              <useAgent>true</useAgent>  
             </configuration>
             <executions>
               <execution>
@@ -175,7 +162,7 @@
       </build>
     </profile>
   </profiles>
-
+    
   <modules>
     <module>languagetool-core</module>
     <module>languagetool-language-modules/en</module>
@@ -213,7 +200,6 @@
     <module>languagetool-language-modules/uk</module>
     <module>languagetool-language-modules/de-DE-x-simple-language</module>
     <module>languagetool-language-modules/ga</module>
-    <module>languagetool-language-modules/no</module>
     <module>languagetool-language-modules/all</module>
     <module>languagetool-gui-commons</module>
     <module>languagetool-commandline</module>
